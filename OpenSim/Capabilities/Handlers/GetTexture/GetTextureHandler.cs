/*
 * Copyright (c) Contributors, http://opensimulator.org/
 * See CONTRIBUTORS.TXT for a full list of copyright holders.
 *
 * Redistribution and use in source and binary forms, with or without
 * modification, are permitted provided that the following conditions are met:
 *     * Redistributions of source code must retain the above copyright
 *       notice, this list of conditions and the following disclaimer.
 *     * Redistributions in binary form must reproduce the above copyright
 *       notice, this list of conditions and the following disclaimer in the
 *       documentation and/or other materials provided with the distribution.
 *     * Neither the name of the OpenSimulator Project nor the
 *       names of its contributors may be used to endorse or promote products
 *       derived from this software without specific prior written permission.
 *
 * THIS SOFTWARE IS PROVIDED BY THE DEVELOPERS ``AS IS'' AND ANY
 * EXPRESS OR IMPLIED WARRANTIES, INCLUDING, BUT NOT LIMITED TO, THE IMPLIED
 * WARRANTIES OF MERCHANTABILITY AND FITNESS FOR A PARTICULAR PURPOSE ARE
 * DISCLAIMED. IN NO EVENT SHALL THE CONTRIBUTORS BE LIABLE FOR ANY
 * DIRECT, INDIRECT, INCIDENTAL, SPECIAL, EXEMPLARY, OR CONSEQUENTIAL DAMAGES
 * (INCLUDING, BUT NOT LIMITED TO, PROCUREMENT OF SUBSTITUTE GOODS OR SERVICES;
 * LOSS OF USE, DATA, OR PROFITS; OR BUSINESS INTERRUPTION) HOWEVER CAUSED AND
 * ON ANY THEORY OF LIABILITY, WHETHER IN CONTRACT, STRICT LIABILITY, OR TORT
 * (INCLUDING NEGLIGENCE OR OTHERWISE) ARISING IN ANY WAY OUT OF THE USE OF THIS
 * SOFTWARE, EVEN IF ADVISED OF THE POSSIBILITY OF SUCH DAMAGE.
 */

using System;
using System.Collections;
using System.Collections.Specialized;
using System.Drawing;
using System.Drawing.Imaging;
using System.Reflection;
using System.IO;
using System.Web;
using log4net;
using Nini.Config;
using OpenMetaverse;
using OpenMetaverse.StructuredData;
using OpenMetaverse.Imaging;
using OpenSim.Framework;
using OpenSim.Framework.Servers;
using OpenSim.Framework.Servers.HttpServer;
using OpenSim.Region.Framework.Interfaces;
using OpenSim.Services.Interfaces;
using Caps = OpenSim.Framework.Capabilities.Caps;

namespace OpenSim.Capabilities.Handlers
{
    public class GetTextureHandler
    {
        private static readonly ILog m_log =
            LogManager.GetLogger(MethodBase.GetCurrentMethod().DeclaringType);

        private IAssetService m_assetService;

        public const string DefaultFormat = "x-j2c";

<<<<<<< HEAD
        // TODO: Change this to a config option
        private string m_RedirectURL = null;

        public GetTextureHandler(string path, IAssetService assService, string name, string description, string redirectURL)
            : base("GET", path, name, description)
=======
        public GetTextureHandler(IAssetService assService)
>>>>>>> 31a50a73
        {
            m_assetService = assService;
            m_RedirectURL = redirectURL;
            if (m_RedirectURL != null && !m_RedirectURL.EndsWith("/"))
                m_RedirectURL += "/";
        }

        public Hashtable Handle(Hashtable request)
        {
            Hashtable ret = new Hashtable();
            ret["int_response_code"] = (int)System.Net.HttpStatusCode.NotFound;
            ret["content_type"] = "text/plain";
            ret["keepalive"] = false;
            ret["reusecontext"] = false;
            ret["int_bytes"] = 0;
            string textureStr = (string)request["texture_id"];
            string format = (string)request["format"];

            //m_log.DebugFormat("[GETTEXTURE]: called {0}", textureStr);

            if (m_assetService == null)
            {
                m_log.Error("[GETTEXTURE]: Cannot fetch texture " + textureStr + " without an asset service");
            }

            UUID textureID;
            if (!String.IsNullOrEmpty(textureStr) && UUID.TryParse(textureStr, out textureID))
            {
//                m_log.DebugFormat("[GETTEXTURE]: Received request for texture id {0}", textureID);
                
                string[] formats;
                if (!string.IsNullOrEmpty(format))
                {
                    formats = new string[1] { format.ToLower() };
                }
                else
                {
                    formats = new string[1] { DefaultFormat }; // default
                    if (((Hashtable)request["headers"])["Accept"] != null)
                        formats = WebUtil.GetPreferredImageTypes((string)((Hashtable)request["headers"])["Accept"]);
                    if (formats.Length == 0)
                        formats = new string[1] { DefaultFormat }; // default

                }
                // OK, we have an array with preferred formats, possibly with only one entry
                bool foundtexture = false;
                foreach (string f in formats)
                {
                    foundtexture = FetchTexture(request, ret, textureID, f);
                    if (foundtexture)
                        break;
                }
                if (!foundtexture)
                {
                    ret["int_response_code"] = 404;
                    ret["error_status_text"] = "not found";
                    ret["str_response_string"] = "not found";
                    ret["content_type"] = "text/plain";
                    ret["keepalive"] = false;
                    ret["reusecontext"] = false;
                    ret["int_bytes"] = 0;
                }
            }
            else
            {
                m_log.Warn("[GETTEXTURE]: Failed to parse a texture_id from GetTexture request: " + (string)request["uri"]);
            }

//            m_log.DebugFormat(
//                "[GETTEXTURE]: For texture {0} sending back response {1}, data length {2}",
//                textureID, httpResponse.StatusCode, httpResponse.ContentLength);
            return ret;
        }

        /// <summary>
        /// 
        /// </summary>
        /// <param name="httpRequest"></param>
        /// <param name="httpResponse"></param>
        /// <param name="textureID"></param>
        /// <param name="format"></param>
        /// <returns>False for "caller try another codec"; true otherwise</returns>
        private bool FetchTexture(Hashtable request, Hashtable response, UUID textureID, string format)
        {
//            m_log.DebugFormat("[GETTEXTURE]: {0} with requested format {1}", textureID, format);
            AssetBase texture;

            string fullID = textureID.ToString();
            if (format != DefaultFormat)
                fullID = fullID + "-" + format;

<<<<<<< HEAD
            if (!String.IsNullOrEmpty(m_RedirectURL))
=======
            // try the cache
            texture = m_assetService.GetCached(fullID);

            if (texture == null)
>>>>>>> 31a50a73
            {
                //m_log.DebugFormat("[GETTEXTURE]: texture was not in the cache");

                // Fetch locally or remotely. Misses return a 404
                texture = m_assetService.Get(textureID.ToString());

                if (texture != null)
                {
                    if (texture.Type != (sbyte)AssetType.Texture)
                        return true;

                    if (format == DefaultFormat)
                    {
                        WriteTextureData(request, response, texture, format);
                        return true;
                    }
<<<<<<< HEAD
                    WriteTextureData(httpRequest, httpResponse, texture, format);
                }
                else
                {
                    string textureUrl = m_RedirectURL + "?texture_id="+ textureID.ToString();
                    m_log.Debug("[GETTEXTURE]: Redirecting texture request to " + textureUrl);
                    httpResponse.StatusCode = (int)OSHttpStatusCode.RedirectMovedPermanently;
                    httpResponse.RedirectLocation = textureUrl;
                    return true;
                }
            }
            else // no redirect
            {
                // try the cache
                texture = m_assetService.GetCached(fullID);

                if (texture == null)
                {
//                    m_log.DebugFormat("[GETTEXTURE]: texture was not in the cache");

                    // Fetch locally or remotely. Misses return a 404
                    texture = m_assetService.Get(textureID.ToString());

                    if (texture != null)
=======
                    else
>>>>>>> 31a50a73
                    {
                        AssetBase newTexture = new AssetBase(texture.ID + "-" + format, texture.Name, (sbyte)AssetType.Texture, texture.Metadata.CreatorID);
                        newTexture.Data = ConvertTextureData(texture, format);
                        if (newTexture.Data.Length == 0)
                            return false; // !!! Caller try another codec, please!

                        newTexture.Flags = AssetFlags.Collectable;
                        newTexture.Temporary = true;
                        newTexture.Local = true;
                        m_assetService.Store(newTexture);
                        WriteTextureData(request, response, newTexture, format);
                        return true;
                    }
                }
           }
           else // it was on the cache
           {
               //m_log.DebugFormat("[GETTEXTURE]: texture was in the cache");
               WriteTextureData(request, response, texture, format);
               return true;
           }

            //response = new Hashtable();

           
            //WriteTextureData(request,response,null,format);
            // not found
            //m_log.Warn("[GETTEXTURE]: Texture " + textureID + " not found");
            return false;
        }

        private void WriteTextureData(Hashtable request, Hashtable response, AssetBase texture, string format)
        {
            Hashtable headers = new Hashtable();
            response["headers"] = headers;

            string range = String.Empty;

            if (((Hashtable)request["headers"])["range"] != null)
                range = (string)((Hashtable)request["headers"])["range"];

            else if (((Hashtable)request["headers"])["Range"] != null)
                range = (string)((Hashtable)request["headers"])["Range"];

            if (!String.IsNullOrEmpty(range)) // JP2's only
            {
                // Range request
                int start, end;
                if (TryParseRange(range, out start, out end))
                {
                    // Before clamping start make sure we can satisfy it in order to avoid
                    // sending back the last byte instead of an error status
                    if (start >= texture.Data.Length)
                    {
//                        m_log.DebugFormat(
//                            "[GETTEXTURE]: Client requested range for texture {0} starting at {1} but texture has end of {2}",
//                            texture.ID, start, texture.Data.Length);

                        // Stricly speaking, as per http://www.w3.org/Protocols/rfc2616/rfc2616-sec14.html, we should be sending back
                        // Requested Range Not Satisfiable (416) here.  However, it appears that at least recent implementations
                        // of the Linden Lab viewer (3.2.1 and 3.3.4 and probably earlier), a viewer that has previously
                        // received a very small texture  may attempt to fetch bytes from the server past the
                        // range of data that it received originally.  Whether this happens appears to depend on whether
                        // the viewer's estimation of how large a request it needs to make for certain discard levels
                        // (http://wiki.secondlife.com/wiki/Image_System#Discard_Level_and_Mip_Mapping), chiefly discard
                        // level 2.  If this estimate is greater than the total texture size, returning a RequestedRangeNotSatisfiable
                        // here will cause the viewer to treat the texture as bad and never display the full resolution
                        // However, if we return PartialContent (or OK) instead, the viewer will display that resolution.

//                        response.StatusCode = (int)System.Net.HttpStatusCode.RequestedRangeNotSatisfiable;
                        // viewers don't seem to handle RequestedRangeNotSatisfiable and keep retrying with same parameters
                        response["int_response_code"] = (int)System.Net.HttpStatusCode.NotFound;
                    }
                    else
                    {
                        // Handle the case where no second range value was given.  This is equivalent to requesting
                        // the rest of the entity.
                        if (end == -1)
                            end = int.MaxValue;

                        end = Utils.Clamp(end, 0, texture.Data.Length - 1);
                        start = Utils.Clamp(start, 0, end);
                        int len = end - start + 1;

//                        m_log.Debug("Serving " + start + " to " + end + " of " + texture.Data.Length + " bytes for texture " + texture.ID);

                        response["content-type"] = texture.Metadata.ContentType;

                        if (start == 0 && len == texture.Data.Length) // well redudante maybe
                        {
                            response["int_response_code"] = (int)System.Net.HttpStatusCode.OK;
                            response["bin_response_data"] = texture.Data;
                            response["int_bytes"] = texture.Data.Length;
                        }
                        else
                        {
                            response["int_response_code"] = (int)System.Net.HttpStatusCode.PartialContent;
                            headers["Content-Range"] = String.Format("bytes {0}-{1}/{2}", start, end, texture.Data.Length);

                            byte[] d = new byte[len];
                            Array.Copy(texture.Data, start, d, 0, len);
                            response["bin_response_data"] = d;
                            response["int_bytes"] = len;
                        }
//                        response.Body.Write(texture.Data, start, len);
                    }
                }
                else
                {
                    m_log.Warn("[GETTEXTURE]: Malformed Range header: " + range);
                    response["int_response_code"] = (int)System.Net.HttpStatusCode.BadRequest;
                }
            }
            else // JP2's or other formats
            {
                // Full content request
                response["int_response_code"] = (int)System.Net.HttpStatusCode.OK;
                if (format == DefaultFormat)
                    response["content_type"] = texture.Metadata.ContentType;
                else
                    response["content_type"] = "image/" + format;
                
                response["bin_response_data"] = texture.Data;
                response["int_bytes"] = texture.Data.Length;

//                response.Body.Write(texture.Data, 0, texture.Data.Length);
            }

//            if (response.StatusCode < 200 || response.StatusCode > 299)
//                m_log.WarnFormat(
//                    "[GETTEXTURE]: For texture {0} requested range {1} responded {2} with content length {3} (actual {4})",
//                    texture.FullID, range, response.StatusCode, response.ContentLength, texture.Data.Length);
//            else
//                m_log.DebugFormat(
//                    "[GETTEXTURE]: For texture {0} requested range {1} responded {2} with content length {3} (actual {4})",
//                    texture.FullID, range, response.StatusCode, response.ContentLength, texture.Data.Length);
        }

        /// <summary>
        /// Parse a range header.
        /// </summary>
        /// <remarks>
        /// As per http://www.w3.org/Protocols/rfc2616/rfc2616-sec14.html,
        /// this obeys range headers with two values (e.g. 533-4165) and no second value (e.g. 533-).
        /// Where there is no value, -1 is returned.
        /// FIXME: Need to cover the case where only a second value is specified (e.g. -4165), probably by returning -1
        /// for start.</remarks>
        /// <returns></returns>
        /// <param name='header'></param>
        /// <param name='start'>Start of the range.  Undefined if this was not a number.</param>
        /// <param name='end'>End of the range.  Will be -1 if no end specified.  Undefined if there was a raw string but this was not a number.</param>
        private bool TryParseRange(string header, out int start, out int end)
        {
            start = end = 0;

            if (header.StartsWith("bytes="))
            {
                string[] rangeValues = header.Substring(6).Split('-');

                if (rangeValues.Length == 2)
                {
                    if (!Int32.TryParse(rangeValues[0], out start))
                        return false;

                    string rawEnd = rangeValues[1];

                    if (rawEnd == "")
                    {
                        end = -1;
                        return true;
                    }
                    else if (Int32.TryParse(rawEnd, out end))
                    {
                        return true;
                    }
                }
            }

            start = end = 0;
            return false;
        }

        private byte[] ConvertTextureData(AssetBase texture, string format)
        {
            m_log.DebugFormat("[GETTEXTURE]: Converting texture {0} to {1}", texture.ID, format);
            byte[] data = new byte[0];

            MemoryStream imgstream = new MemoryStream();
            Bitmap mTexture = new Bitmap(1, 1);
            ManagedImage managedImage;
            Image image = (Image)mTexture;

            try
            {
                // Taking our jpeg2000 data, decoding it, then saving it to a byte array with regular data

                imgstream = new MemoryStream();

                // Decode image to System.Drawing.Image
                if (OpenJPEG.DecodeToImage(texture.Data, out managedImage, out image))
                {
                    // Save to bitmap
                    mTexture = new Bitmap(image);

                    EncoderParameters myEncoderParameters = new EncoderParameters();
                    myEncoderParameters.Param[0] = new EncoderParameter(Encoder.Quality, 95L);

                    // Save bitmap to stream
                    ImageCodecInfo codec = GetEncoderInfo("image/" + format);
                    if (codec != null)
                    {
                        mTexture.Save(imgstream, codec, myEncoderParameters);
                        // Write the stream to a byte array for output
                        data = imgstream.ToArray();
                    }
                    else
                        m_log.WarnFormat("[GETTEXTURE]: No such codec {0}", format);

                }
            }
            catch (Exception e)
            {
                m_log.WarnFormat("[GETTEXTURE]: Unable to convert texture {0} to {1}: {2}", texture.ID, format, e.Message);
            }
            finally
            {
                // Reclaim memory, these are unmanaged resources
                // If we encountered an exception, one or more of these will be null
                if (mTexture != null)
                    mTexture.Dispose();

                if (image != null)
                    image.Dispose();

                if (imgstream != null)
                {
                    imgstream.Close();
                    imgstream.Dispose();
                }
            }

            return data;
        }

        // From msdn
        private static ImageCodecInfo GetEncoderInfo(String mimeType)
        {
            ImageCodecInfo[] encoders;
            encoders = ImageCodecInfo.GetImageEncoders();
            for (int j = 0; j < encoders.Length; ++j)
            {
                if (encoders[j].MimeType == mimeType)
                    return encoders[j];
            }
            return null;
        }
    }
}<|MERGE_RESOLUTION|>--- conflicted
+++ resolved
@@ -56,15 +56,11 @@
 
         public const string DefaultFormat = "x-j2c";
 
-<<<<<<< HEAD
         // TODO: Change this to a config option
         private string m_RedirectURL = null;
 
-        public GetTextureHandler(string path, IAssetService assService, string name, string description, string redirectURL)
-            : base("GET", path, name, description)
-=======
+ 
         public GetTextureHandler(IAssetService assService)
->>>>>>> 31a50a73
         {
             m_assetService = assService;
             m_RedirectURL = redirectURL;
@@ -156,14 +152,10 @@
             if (format != DefaultFormat)
                 fullID = fullID + "-" + format;
 
-<<<<<<< HEAD
-            if (!String.IsNullOrEmpty(m_RedirectURL))
-=======
             // try the cache
             texture = m_assetService.GetCached(fullID);
 
             if (texture == null)
->>>>>>> 31a50a73
             {
                 //m_log.DebugFormat("[GETTEXTURE]: texture was not in the cache");
 
@@ -180,34 +172,7 @@
                         WriteTextureData(request, response, texture, format);
                         return true;
                     }
-<<<<<<< HEAD
-                    WriteTextureData(httpRequest, httpResponse, texture, format);
-                }
-                else
-                {
-                    string textureUrl = m_RedirectURL + "?texture_id="+ textureID.ToString();
-                    m_log.Debug("[GETTEXTURE]: Redirecting texture request to " + textureUrl);
-                    httpResponse.StatusCode = (int)OSHttpStatusCode.RedirectMovedPermanently;
-                    httpResponse.RedirectLocation = textureUrl;
-                    return true;
-                }
-            }
-            else // no redirect
-            {
-                // try the cache
-                texture = m_assetService.GetCached(fullID);
-
-                if (texture == null)
-                {
-//                    m_log.DebugFormat("[GETTEXTURE]: texture was not in the cache");
-
-                    // Fetch locally or remotely. Misses return a 404
-                    texture = m_assetService.Get(textureID.ToString());
-
-                    if (texture != null)
-=======
                     else
->>>>>>> 31a50a73
                     {
                         AssetBase newTexture = new AssetBase(texture.ID + "-" + format, texture.Name, (sbyte)AssetType.Texture, texture.Metadata.CreatorID);
                         newTexture.Data = ConvertTextureData(texture, format);
