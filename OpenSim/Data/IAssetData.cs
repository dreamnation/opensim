--- conflicted
+++ resolved
@@ -34,13 +34,8 @@
     public interface IAssetDataPlugin : IPlugin
     {
         AssetBase GetAsset(UUID uuid);
-<<<<<<< HEAD
-        void StoreAsset(AssetBase asset);
+        bool StoreAsset(AssetBase asset);
         bool[] AssetsExist(UUID[] uuids);
-=======
-        bool StoreAsset(AssetBase asset);
-        bool ExistsAsset(UUID uuid);
->>>>>>> 31a50a73
         List<AssetMetadata> FetchAssetMetadataSet(int start, int count);
         void Initialise(string connect);
         bool Delete(string id);
