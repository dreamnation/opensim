--- conflicted
+++ resolved
@@ -172,31 +172,6 @@
                         string assetName = asset.Name;
                         if (asset.Name.Length > 64)
                         {
-<<<<<<< HEAD
-                            // create unix epoch time
-                            int now = (int)Utils.DateTimeToUnixTime(DateTime.UtcNow);
-                            cmd.Parameters.AddWithValue("?id", asset.ID);
-                            cmd.Parameters.AddWithValue("?name", assetName);
-                            cmd.Parameters.AddWithValue("?description", assetDescription);
-                            cmd.Parameters.AddWithValue("?assetType", asset.Type);
-                            cmd.Parameters.AddWithValue("?local", asset.Local);
-                            cmd.Parameters.AddWithValue("?temporary", asset.Temporary);
-                            cmd.Parameters.AddWithValue("?create_time", now);
-                            cmd.Parameters.AddWithValue("?access_time", now);
-                            cmd.Parameters.AddWithValue("?CreatorID", asset.Metadata.CreatorID);
-                            cmd.Parameters.AddWithValue("?asset_flags", (int)asset.Flags);
-                            cmd.Parameters.AddWithValue("?data", asset.Data);
-                            cmd.ExecuteNonQuery();
-                            cmd.Dispose();
-                            return true;
-                        }
-                    }
-                    catch (Exception e)
-                    {
-                        m_log.ErrorFormat("[ASSET DB]: MySQL failure creating asset {0} with name \"{1}\". Error: {2}",
-                            asset.FullID, asset.Name, e.Message);
-                        return false;
-=======
                             assetName = asset.Name.Substring(0, 64);
                             m_log.Warn("[ASSET DB]: Name field truncated from " + asset.Name.Length + " to " + assetName.Length + " characters on add");
                         }
@@ -226,14 +201,15 @@
                                 cmd.Parameters.AddWithValue("?asset_flags", (int)asset.Flags);
                                 cmd.Parameters.AddWithValue("?data", asset.Data);
                                 cmd.ExecuteNonQuery();
+                                return true;
                             }
                         }
                         catch (Exception e)
                         {
                             m_log.ErrorFormat("[ASSET DB]: MySQL failure creating asset {0} with name \"{1}\". Error: {2}",
                                 asset.FullID, asset.Name, e.Message);
-                        }
->>>>>>> b678ea18
+                            return false;
+                        }
                     }
                 }
             }
