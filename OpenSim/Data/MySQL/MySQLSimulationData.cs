--- conflicted
+++ resolved
@@ -173,16 +173,10 @@
                                     "ParticleSystem, ClickAction, Material, " +
                                     "CollisionSound, CollisionSoundVolume, " +
                                     "PassTouches, " +
-<<<<<<< HEAD
                                     "PassCollisions, " +
                                     "LinkNumber, MediaURL, KeyframeMotion, " +
                                     "PhysicsShapeType, Density, GravityModifier, " +
                                     "Friction, Restitution, Vehicle, DynAttrs " +
-=======
-                                    "LinkNumber, MediaURL, DynAttrs, " +
-                                    "PhysicsShapeType, Density, GravityModifier, " +
-                                    "Friction, Restitution " +
->>>>>>> 0a297a0e
                                     ") values (" + "?UUID, " +
                                     "?CreationDate, ?Name, ?Text, " +
                                     "?Description, ?SitName, ?TouchName, " +
@@ -214,17 +208,10 @@
                                     "?SaleType, ?ColorR, ?ColorG, " +
                                     "?ColorB, ?ColorA, ?ParticleSystem, " +
                                     "?ClickAction, ?Material, ?CollisionSound, " +
-<<<<<<< HEAD
                                     "?CollisionSoundVolume, ?PassTouches, ?PassCollisions, " +
                                     "?LinkNumber, ?MediaURL, ?KeyframeMotion, " +
                                     "?PhysicsShapeType, ?Density, ?GravityModifier, " +
                                     "?Friction, ?Restitution, ?Vehicle, ?DynAttrs)";
-=======
-                                    "?CollisionSoundVolume, ?PassTouches, " +
-                                    "?LinkNumber, ?MediaURL, ?DynAttrs, " +
-                                    "?PhysicsShapeType, ?Density, ?GravityModifier, " +
-                                    "?Friction, ?Restitution)";
->>>>>>> 0a297a0e
 
                             FillPrimCommand(cmd, prim, obj.UUID, regionUUID);
 
@@ -1735,19 +1722,10 @@
             cmd.Parameters.AddWithValue("LinkNumber", prim.LinkNum);
             cmd.Parameters.AddWithValue("MediaURL", prim.MediaUrl);
 
-<<<<<<< HEAD
             if (prim.KeyframeMotion != null)
                 cmd.Parameters.AddWithValue("KeyframeMotion", prim.KeyframeMotion.Serialize());
             else
                 cmd.Parameters.AddWithValue("KeyframeMotion", new Byte[0]);
-
-            cmd.Parameters.AddWithValue("PhysicsShapeType", prim.PhysicsShapeType);
-            cmd.Parameters.AddWithValue("Density", (double)prim.Density);
-            cmd.Parameters.AddWithValue("GravityModifier", (double)prim.GravityModifier);
-            cmd.Parameters.AddWithValue("Friction", (double)prim.Friction);
-            cmd.Parameters.AddWithValue("Restitution", (double)prim.Restitution);
-=======
->>>>>>> 0a297a0e
 
             if (prim.VehicleParams != null)
                 cmd.Parameters.AddWithValue("Vehicle", prim.VehicleParams.ToXml2());
