--- conflicted
+++ resolved
@@ -66,59 +66,40 @@
             if (words.Length > 2)
                 return new UserAccountData[0];
 
-<<<<<<< HEAD
-            MySqlCommand cmd = new MySqlCommand();
-
-            if (words.Length == 1)
-            {
-                cmd.CommandText = String.Format("select * from {0} where (ScopeID=?ScopeID or ScopeID='00000000-0000-0000-0000-000000000000') and (FirstName like ?search or LastName like ?search) and active=1", m_Realm);
-                cmd.Parameters.AddWithValue("?search", words[0] + "%");
-                cmd.Parameters.AddWithValue("?ScopeID", scopeID.ToString());
-            }
-            else
-            {
-                cmd.CommandText = String.Format("select * from {0} where (ScopeID=?ScopeID or ScopeID='00000000-0000-0000-0000-000000000000') and (FirstName like ?searchFirst and LastName like ?searchLast) and active=1", m_Realm);
-                cmd.Parameters.AddWithValue("?searchFirst", words[0] + "%");
-                cmd.Parameters.AddWithValue("?searchLast", words[1] + "%");
-                cmd.Parameters.AddWithValue("?ScopeID", scopeID.ToString());
-            }
-
-            return DoQuery(cmd);
-        }
-
-        public UserAccountData[] GetUsersWhere(UUID scopeID, string where)
-        {
-            MySqlCommand cmd = new MySqlCommand();
-
-            if (scopeID != UUID.Zero)
-            {
-                where = "(ScopeID=?ScopeID or ScopeID='00000000-0000-0000-0000-000000000000') and (" + where + ")";
-                cmd.Parameters.AddWithValue("?ScopeID", scopeID.ToString());
-            }
-
-            cmd.CommandText = String.Format("select * from {0} where " + where, m_Realm);
-
-            return DoQuery(cmd);
-=======
             using (MySqlCommand cmd = new MySqlCommand())
             {
                 if (words.Length == 1)
                 {
-                    cmd.CommandText = String.Format("select * from {0} where (ScopeID=?ScopeID or ScopeID='00000000-0000-0000-0000-000000000000') and (FirstName like ?search or LastName like ?search)", m_Realm);
-                    cmd.Parameters.AddWithValue("?search", "%" + words[0] + "%");
+                    cmd.CommandText = String.Format("select * from {0} where (ScopeID=?ScopeID or ScopeID='00000000-0000-0000-0000-000000000000') and (FirstName like ?search or LastName like ?search) and active=1", m_Realm);
+                    cmd.Parameters.AddWithValue("?search", words[0] + "%");
                     cmd.Parameters.AddWithValue("?ScopeID", scopeID.ToString());
                 }
                 else
                 {
-                    cmd.CommandText = String.Format("select * from {0} where (ScopeID=?ScopeID or ScopeID='00000000-0000-0000-0000-000000000000') and (FirstName like ?searchFirst or LastName like ?searchLast)", m_Realm);
-                    cmd.Parameters.AddWithValue("?searchFirst", "%" + words[0] + "%");
-                    cmd.Parameters.AddWithValue("?searchLast", "%" + words[1] + "%");
+                    cmd.CommandText = String.Format("select * from {0} where (ScopeID=?ScopeID or ScopeID='00000000-0000-0000-0000-000000000000') and (FirstName like ?searchFirst and LastName like ?searchLast) and active=1", m_Realm);
+                    cmd.Parameters.AddWithValue("?searchFirst", words[0] + "%");
+                    cmd.Parameters.AddWithValue("?searchLast", words[1] + "%");
                     cmd.Parameters.AddWithValue("?ScopeID", scopeID.ToString());
                 }
 
                 return DoQuery(cmd);
             }
->>>>>>> b678ea18
+        }
+
+        public UserAccountData[] GetUsersWhere(UUID scopeID, string where)
+        {
+            using (MySqlCommand cmd = new MySqlCommand())
+            {
+                if (scopeID != UUID.Zero)
+                {
+                    where = "(ScopeID=?ScopeID or ScopeID='00000000-0000-0000-0000-000000000000') and (" + where + ")";
+                    cmd.Parameters.AddWithValue("?ScopeID", scopeID.ToString());
+                }
+
+                cmd.CommandText = String.Format("select * from {0} where " + where, m_Realm);
+
+                return DoQuery(cmd);
+            }
         }
     }
 }