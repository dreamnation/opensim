/*
 * Copyright (c) Contributors, http://opensimulator.org/
 * See CONTRIBUTORS.TXT for a full list of copyright holders.
 *
 * Redistribution and use in source and binary forms, with or without
 * modification, are permitted provided that the following conditions are met:
 *     * Redistributions of source code must retain the above copyright
 *       notice, this list of conditions and the following disclaimer.
 *     * Redistributions in binary form must reproduce the above copyright
 *       notice, this list of conditions and the following disclaimer in the
 *       documentation and/or other materials provided with the distribution.
 *     * Neither the name of the OpenSimulator Project nor the
 *       names of its contributors may be used to endorse or promote products
 *       derived from this software without specific prior written permission.
 *
 * THIS SOFTWARE IS PROVIDED BY THE DEVELOPERS ``AS IS'' AND ANY
 * EXPRESS OR IMPLIED WARRANTIES, INCLUDING, BUT NOT LIMITED TO, THE IMPLIED
 * WARRANTIES OF MERCHANTABILITY AND FITNESS FOR A PARTICULAR PURPOSE ARE
 * DISCLAIMED. IN NO EVENT SHALL THE CONTRIBUTORS BE LIABLE FOR ANY
 * DIRECT, INDIRECT, INCIDENTAL, SPECIAL, EXEMPLARY, OR CONSEQUENTIAL DAMAGES
 * (INCLUDING, BUT NOT LIMITED TO, PROCUREMENT OF SUBSTITUTE GOODS OR SERVICES;
 * LOSS OF USE, DATA, OR PROFITS; OR BUSINESS INTERRUPTION) HOWEVER CAUSED AND
 * ON ANY THEORY OF LIABILITY, WHETHER IN CONTRACT, STRICT LIABILITY, OR TORT
 * (INCLUDING NEGLIGENCE OR OTHERWISE) ARISING IN ANY WAY OUT OF THE USE OF THIS
 * SOFTWARE, EVEN IF ADVISED OF THE POSSIBILITY OF SUCH DAMAGE.
 */

using System;
using System.Collections.Generic;
using System.Xml;
using System.Xml.Serialization;

using OpenMetaverse;

namespace OpenSim.Framework
{
    public class LandAccessEntry
    {
        public UUID AgentID;
        public int Expires;
        public AccessList Flags;
    }

    /// <summary>
    /// Details of a Parcel of land
    /// </summary>
    public class LandData
    {
        // use only one serializer to give the runtime a chance to
        // optimize it (it won't do that if you use a new instance
        // every time)
        private static XmlSerializer serializer = new XmlSerializer(typeof(LandData));

        private Vector3 _AABBMax = new Vector3();
        private Vector3 _AABBMin = new Vector3();
        private int _area = 0;
        private uint _auctionID = 0; //Unemplemented. If set to 0, not being auctioned
        private UUID _authBuyerID = UUID.Zero; //Unemplemented. Authorized Buyer's UUID
        private ParcelCategory _category = ParcelCategory.None; //Unemplemented. Parcel's chosen category
        private int _claimDate = 0;
        private int _claimPrice = 0; //Unemplemented
        private UUID _globalID = UUID.Zero;
        private UUID _groupID = UUID.Zero;
        private bool _isGroupOwned = false;
        private byte[] _bitmap = new byte[512];
        private string _description = String.Empty;

<<<<<<< HEAD
        private uint _flags = (uint) ParcelFlags.AllowFly | (uint) ParcelFlags.AllowLandmark |
                                (uint) ParcelFlags.AllowAPrimitiveEntry |
                                (uint) ParcelFlags.AllowDeedToGroup |
                                (uint) ParcelFlags.CreateObjects | (uint) ParcelFlags.AllowOtherScripts |
                                (uint) ParcelFlags.SoundLocal | (uint) ParcelFlags.AllowVoiceChat;
=======
        private uint _flags = (uint)ParcelFlags.AllowFly | (uint)ParcelFlags.AllowLandmark |
                                (uint)ParcelFlags.AllowAPrimitiveEntry |
                                (uint)ParcelFlags.AllowDeedToGroup | (uint)ParcelFlags.AllowTerraform |
                                (uint)ParcelFlags.CreateObjects | (uint)ParcelFlags.AllowOtherScripts |
                                (uint)ParcelFlags.SoundLocal | (uint)ParcelFlags.AllowVoiceChat;
>>>>>>> efae7c6f

        private byte _landingType = 0;
        private string _name = "Your Parcel";
        private ParcelStatus _status = ParcelStatus.Leased;
        private int _localID = 0;
        private byte _mediaAutoScale = 0;
        private UUID _mediaID = UUID.Zero;
        private string _mediaURL = String.Empty;
        private string _musicURL = String.Empty;
        private UUID _ownerID = UUID.Zero;
        private List<LandAccessEntry> _parcelAccessList = new List<LandAccessEntry>();
        private float _passHours = 0;
        private int _passPrice = 0;
        private int _salePrice = 0; //Unemeplemented. Parcels price.
        private int _simwideArea = 0;
        private int _simwidePrims = 0;
        private UUID _snapshotID = UUID.Zero;
        private Vector3 _userLocation = new Vector3();
        private Vector3 _userLookAt = new Vector3();
        private int _otherCleanTime = 0;
        private string _mediaType = "none/none";
        private string _mediaDescription = "";
        private int _mediaHeight = 0;
        private int _mediaWidth = 0;
        private bool _mediaLoop = false;
        private bool _obscureMusic = false;
        private bool _obscureMedia = false;
        private float _dwell = 0;

        /// <summary>
        /// Traffic count of parcel
        /// </summary>
        [XmlIgnore]
        public float Dwell
        {
            get
            {
                return _dwell;
            }
            set
            {
                _dwell = value;
            }
        }

        /// <summary>
        /// Whether to obscure parcel media URL
        /// </summary>
        [XmlIgnore]
        public bool ObscureMedia
        {
            get
            {
                return _obscureMedia;
            }
            set
            {
                _obscureMedia = value;
            }
        }

        /// <summary>
        /// Whether to obscure parcel music URL
        /// </summary>
        [XmlIgnore]
        public bool ObscureMusic
        {
            get
            {
                return _obscureMusic;
            }
            set
            {
                _obscureMusic = value;
            }
        }

        /// <summary>
        /// Whether to loop parcel media
        /// </summary>
        [XmlIgnore]
        public bool MediaLoop
        {
            get
            {
                return _mediaLoop;
            }
            set
            {
                _mediaLoop = value;
            }
        }

        /// <summary>
        /// Height of parcel media render
        /// </summary>
        [XmlIgnore]
        public int MediaHeight
        {
            get
            {
                return _mediaHeight;
            }
            set
            {
                _mediaHeight = value;
            }
        }

        /// <summary>
        /// Width of parcel media render
        /// </summary>
        [XmlIgnore]
        public int MediaWidth
        {
            get
            {
                return _mediaWidth;
            }
            set
            {
                _mediaWidth = value;
            }
        }

        /// <summary>
        /// Upper corner of the AABB for the parcel
        /// </summary>
        [XmlIgnore]
        public Vector3 AABBMax
        {
            get
            {
                return _AABBMax;
            }
            set
            {
                _AABBMax = value;
            }
        }
        /// <summary>
        /// Lower corner of the AABB for the parcel
        /// </summary>
        [XmlIgnore]
        public Vector3 AABBMin
        {
            get
            {
                return _AABBMin;
            }
            set
            {
                _AABBMin = value;
            }
        }

        /// <summary>
        /// Area in meters^2 the parcel contains
        /// </summary>
        public int Area
        {
            get
            {
                return _area;
            }
            set
            {
                _area = value;
            }
        }

        /// <summary>
        /// ID of auction (3rd Party Integration) when parcel is being auctioned
        /// </summary>
        public uint AuctionID
        {
            get
            {
                return _auctionID;
            }
            set
            {
                _auctionID = value;
            }
        }

        /// <summary>
        /// UUID of authorized buyer of parcel.  This is UUID.Zero if anyone can buy it.
        /// </summary>
        public UUID AuthBuyerID
        {
            get
            {
                return _authBuyerID;
            }
            set
            {
                _authBuyerID = value;
            }
        }

        /// <summary>
        /// Category of parcel.  Used for classifying the parcel in classified listings
        /// </summary>
        public ParcelCategory Category
        {
            get
            {
                return _category;
            }
            set
            {
                _category = value;
            }
        }

        /// <summary>
        /// Date that the current owner purchased or claimed the parcel
        /// </summary>
        public int ClaimDate
        {
            get
            {
                return _claimDate;
            }
            set
            {
                _claimDate = value;
            }
        }

        /// <summary>
        /// The last price that the parcel was sold at
        /// </summary>
        public int ClaimPrice
        {
            get
            {
                return _claimPrice;
            }
            set
            {
                _claimPrice = value;
            }
        }

        /// <summary>
        /// Global ID for the parcel.  (3rd Party Integration)
        /// </summary>
        public UUID GlobalID
        {
            get
            {
                return _globalID;
            }
            set
            {
                _globalID = value;
            }
        }

        /// <summary>
        /// Unique ID of the Group that owns
        /// </summary>
        public UUID GroupID
        {
            get
            {
                return _groupID;
            }
            set
            {
                _groupID = value;
            }
        }

        /// <summary>
        /// Returns true if the Land Parcel is owned by a group
        /// </summary>
        public bool IsGroupOwned
        {
            get
            {
                return _isGroupOwned;
            }
            set
            {
                _isGroupOwned = value;
            }
        }

        /// <summary>
        /// jp2 data for the image representative of the parcel in the parcel dialog
        /// </summary>
        public byte[] Bitmap
        {
            get
            {
                return _bitmap;
            }
            set
            {
                _bitmap = value;
            }
        }

        /// <summary>
        /// Parcel Description
        /// </summary>
        public string Description
        {
            get
            {
                return _description;
            }
            set
            {
                _description = value;
            }
        }

        /// <summary>
        /// Parcel settings.  Access flags, Fly, NoPush, Voice, Scripts allowed, etc.  ParcelFlags
        /// </summary>
        public uint Flags
        {
            get
            {
                return _flags;
            }
            set
            {
                _flags = value;
            }
        }

        /// <summary>
        /// Determines if people are able to teleport where they please on the parcel or if they 
        /// get constrainted to a specific point on teleport within the parcel
        /// </summary>
        public byte LandingType
        {
            get
            {
                return _landingType;
            }
            set
            {
                _landingType = value;
            }
        }

        /// <summary>
        /// Parcel Name
        /// </summary>
        public string Name
        {
            get
            {
                return _name;
            }
            set
            {
                _name = value;
            }
        }

        /// <summary>
        /// Status of Parcel, Leased, Abandoned, For Sale
        /// </summary>
        public ParcelStatus Status
        {
            get
            {
                return _status;
            }
            set
            {
                _status = value;
            }
        }

        /// <summary>
        /// Internal ID of the parcel.  Sometimes the client will try to use this value
        /// </summary>
        public int LocalID
        {
            get
            {
                return _localID;
            }
            set
            {
                _localID = value;
            }
        }

        /// <summary>
        /// Determines if we scale the media based on the surface it's on
        /// </summary>
        public byte MediaAutoScale
        {
            get
            {
                return _mediaAutoScale;
            }
            set
            {
                _mediaAutoScale = value;
            }
        }

        /// <summary>
        /// Texture Guid to replace with the output of the media stream
        /// </summary>
        public UUID MediaID
        {
            get
            {
                return _mediaID;
            }
            set
            {
                _mediaID = value;
            }
        }

        /// <summary>
        /// URL to the media file to display
        /// </summary>
        public string MediaURL
        {
            get
            {
                return _mediaURL;
            }
            set
            {
                _mediaURL = value;
            }
        }

        public string MediaType
        {
            get
            {
                return _mediaType;
            }
            set
            {
                _mediaType = value;
            }
        }

        /// <summary>
        /// URL to the shoutcast music stream to play on the parcel
        /// </summary>
        public string MusicURL
        {
            get
            {
                return _musicURL;
            }
            set
            {
                _musicURL = value;
            }
        }

        /// <summary>
        /// Owner Avatar or Group of the parcel.  Naturally, all land masses must be
        /// owned by someone
        /// </summary>
        public UUID OwnerID
        {
            get
            {
                return _ownerID;
            }
            set
            {
                _ownerID = value;
            }
        }

        /// <summary>
        /// List of access data for the parcel.  User data, some bitflags, and a time
        /// </summary>
        public List<LandAccessEntry> ParcelAccessList
        {
            get
            {
                return _parcelAccessList;
            }
            set
            {
                _parcelAccessList = value;
            }
        }

        /// <summary>
        /// How long in hours a Pass to the parcel is given
        /// </summary>
        public float PassHours
        {
            get
            {
                return _passHours;
            }
            set
            {
                _passHours = value;
            }
        }

        /// <summary>
        /// Price to purchase a Pass to a restricted parcel
        /// </summary>
        public int PassPrice
        {
            get
            {
                return _passPrice;
            }
            set
            {
                _passPrice = value;
            }
        }

        /// <summary>
        /// When the parcel is being sold, this is the price to purchase the parcel
        /// </summary>
        public int SalePrice
        {
            get
            {
                return _salePrice;
            }
            set
            {
                _salePrice = value;
            }
        }

        /// <summary>
        /// Number of meters^2 in the Simulator
        /// </summary>
        [XmlIgnore]
        public int SimwideArea
        {
            get
            {
                return _simwideArea;
            }
            set
            {
                _simwideArea = value;
            }
        }

        /// <summary>
        /// Number of SceneObjectPart in the Simulator
        /// </summary>
        [XmlIgnore]
        public int SimwidePrims
        {
            get
            {
                return _simwidePrims;
            }
            set
            {
                _simwidePrims = value;
            }
        }

        /// <summary>
        /// ID of the snapshot used in the client parcel dialog of the parcel
        /// </summary>
        public UUID SnapshotID
        {
            get
            {
                return _snapshotID;
            }
            set
            {
                _snapshotID = value;
            }
        }

        /// <summary>
        /// When teleporting is restricted to a certain point, this is the location 
        /// that the user will be redirected to
        /// </summary>
        public Vector3 UserLocation
        {
            get
            {
                return _userLocation;
            }
            set
            {
                _userLocation = value;
            }
        }

        /// <summary>
        /// When teleporting is restricted to a certain point, this is the rotation 
        /// that the user will be positioned
        /// </summary>
        public Vector3 UserLookAt
        {
            get
            {
                return _userLookAt;
            }
            set
            {
                _userLookAt = value;
            }
        }

        /// <summary>
        /// Autoreturn number of minutes to return SceneObjectGroup that are owned by someone who doesn't own 
        /// the parcel and isn't set to the same 'group' as the parcel.
        /// </summary>
        public int OtherCleanTime
        {
            get
            {
                return _otherCleanTime;
            }
            set
            {
                _otherCleanTime = value;
            }
        }

        /// <summary>
        /// parcel media description
        /// </summary>
        public string MediaDescription
        {
            get
            {
                return _mediaDescription;
            }
            set
            {
                _mediaDescription = value;
            }
        }

        public LandData()
        {
            _globalID = UUID.Random();
        }

        /// <summary>
        /// Make a new copy of the land data
        /// </summary>
        /// <returns></returns>
        public LandData Copy()
        {
            LandData landData = new LandData();

            landData._AABBMax = _AABBMax;
            landData._AABBMin = _AABBMin;
            landData._area = _area;
            landData._auctionID = _auctionID;
            landData._authBuyerID = _authBuyerID;
            landData._category = _category;
            landData._claimDate = _claimDate;
            landData._claimPrice = _claimPrice;
            landData._globalID = _globalID;
            landData._groupID = _groupID;
            landData._isGroupOwned = _isGroupOwned;
            landData._localID = _localID;
            landData._landingType = _landingType;
            landData._mediaAutoScale = _mediaAutoScale;
            landData._mediaID = _mediaID;
            landData._mediaURL = _mediaURL;
            landData._musicURL = _musicURL;
            landData._ownerID = _ownerID;
            landData._bitmap = (byte[])_bitmap.Clone();
            landData._description = _description;
            landData._flags = _flags;
            landData._name = _name;
            landData._status = _status;
            landData._passHours = _passHours;
            landData._passPrice = _passPrice;
            landData._salePrice = _salePrice;
            landData._snapshotID = _snapshotID;
            landData._userLocation = _userLocation;
            landData._userLookAt = _userLookAt;
            landData._otherCleanTime = _otherCleanTime;
            landData._mediaType = _mediaType;
            landData._mediaDescription = _mediaDescription;
            landData._mediaWidth = _mediaWidth;
            landData._mediaHeight = _mediaHeight;
            landData._mediaLoop = _mediaLoop;
            landData._obscureMusic = _obscureMusic;
            landData._obscureMedia = _obscureMedia;
            landData._simwideArea = _simwideArea;
            landData._simwidePrims = _simwidePrims;
            landData._dwell = _dwell;

            landData._parcelAccessList.Clear();
            foreach (LandAccessEntry entry in _parcelAccessList)
            {
                LandAccessEntry newEntry = new LandAccessEntry();
                newEntry.AgentID = entry.AgentID;
                newEntry.Flags = entry.Flags;
                newEntry.Expires = entry.Expires;

                landData._parcelAccessList.Add(newEntry);
            }

            return landData;
        }

        public void ToXml(XmlWriter xmlWriter)
        {
            serializer.Serialize(xmlWriter, this);
        }

        /// <summary>
        /// Restore a LandData object from the serialized xml representation.
        /// </summary>
        /// <param name="xmlReader"></param>
        /// <returns></returns>
        public static LandData FromXml(XmlReader xmlReader)
        {
            LandData land = (LandData)serializer.Deserialize(xmlReader);

            return land;
        }
    }
}<|MERGE_RESOLUTION|>--- conflicted
+++ resolved
@@ -65,19 +65,11 @@
         private byte[] _bitmap = new byte[512];
         private string _description = String.Empty;
 
-<<<<<<< HEAD
-        private uint _flags = (uint) ParcelFlags.AllowFly | (uint) ParcelFlags.AllowLandmark |
-                                (uint) ParcelFlags.AllowAPrimitiveEntry |
-                                (uint) ParcelFlags.AllowDeedToGroup |
-                                (uint) ParcelFlags.CreateObjects | (uint) ParcelFlags.AllowOtherScripts |
-                                (uint) ParcelFlags.SoundLocal | (uint) ParcelFlags.AllowVoiceChat;
-=======
         private uint _flags = (uint)ParcelFlags.AllowFly | (uint)ParcelFlags.AllowLandmark |
                                 (uint)ParcelFlags.AllowAPrimitiveEntry |
-                                (uint)ParcelFlags.AllowDeedToGroup | (uint)ParcelFlags.AllowTerraform |
+                                (uint)ParcelFlags.AllowDeedToGroup |
                                 (uint)ParcelFlags.CreateObjects | (uint)ParcelFlags.AllowOtherScripts |
-                                (uint)ParcelFlags.SoundLocal | (uint)ParcelFlags.AllowVoiceChat;
->>>>>>> efae7c6f
+                                (uint)ParcelFlags.AllowVoiceChat;
 
         private byte _landingType = 0;
         private string _name = "Your Parcel";
