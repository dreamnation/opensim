--- conflicted
+++ resolved
@@ -151,11 +151,7 @@
                     return true;
                 }
             }
-<<<<<<< HEAD
-
-=======
             
->>>>>>> 8652f277
             // To get the fair queing, we cycle through each of the
             // queues when finding an element to dequeue. 
             // We pull (NumberOfQueues - QueueIndex) items from each queue in order
