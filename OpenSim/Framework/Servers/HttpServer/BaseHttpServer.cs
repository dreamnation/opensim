/*
 * Copyright (c) Contributors, http://opensimulator.org/
 * See CONTRIBUTORS.TXT for a full list of copyright holders.
 *
 * Redistribution and use in source and binary forms, with or without
 * modification, are permitted provided that the following conditions are met:
 *     * Redistributions of source code must retain the above copyright
 *       notice, this list of conditions and the following disclaimer.
 *     * Redistributions in binary form must reproduce the above copyright
 *       notice, this list of conditions and the following disclaimer in the
 *       documentation and/or other materials provided with the distribution.
 *     * Neither the name of the OpenSimulator Project nor the
 *       names of its contributors may be used to endorse or promote products
 *       derived from this software without specific prior written permission.
 *
 * THIS SOFTWARE IS PROVIDED BY THE DEVELOPERS ``AS IS'' AND ANY
 * EXPRESS OR IMPLIED WARRANTIES, INCLUDING, BUT NOT LIMITED TO, THE IMPLIED
 * WARRANTIES OF MERCHANTABILITY AND FITNESS FOR A PARTICULAR PURPOSE ARE
 * DISCLAIMED. IN NO EVENT SHALL THE CONTRIBUTORS BE LIABLE FOR ANY
 * DIRECT, INDIRECT, INCIDENTAL, SPECIAL, EXEMPLARY, OR CONSEQUENTIAL DAMAGES
 * (INCLUDING, BUT NOT LIMITED TO, PROCUREMENT OF SUBSTITUTE GOODS OR SERVICES;
 * LOSS OF USE, DATA, OR PROFITS; OR BUSINESS INTERRUPTION) HOWEVER CAUSED AND
 * ON ANY THEORY OF LIABILITY, WHETHER IN CONTRACT, STRICT LIABILITY, OR TORT
 * (INCLUDING NEGLIGENCE OR OTHERWISE) ARISING IN ANY WAY OUT OF THE USE OF THIS
 * SOFTWARE, EVEN IF ADVISED OF THE POSSIBILITY OF SUCH DAMAGE.
 */

using System;
using System.Collections;
using System.Collections.Generic;
using System.Collections.Specialized;
using System.IO;
using System.Net;
using System.Net.Sockets;
using System.Security.Cryptography.X509Certificates;
using System.Reflection;
using System.Globalization;
using System.Text;
using System.Threading;
using System.Xml;
using HttpServer;
using log4net;
using Nwc.XmlRpc;
using OpenMetaverse.StructuredData;
using CoolHTTPListener = HttpServer.HttpListener;
using HttpListener=System.Net.HttpListener;
using LogPrio=HttpServer.LogPrio;
using OpenSim.Framework.Monitoring;

namespace OpenSim.Framework.Servers.HttpServer
{
    public class BaseHttpServer : IHttpServer
    {
        private static readonly ILog m_log = LogManager.GetLogger(MethodBase.GetCurrentMethod().DeclaringType);
        private HttpServerLogWriter httpserverlog = new HttpServerLogWriter();

        /// <summary>
        /// Gets or sets the debug level.
        /// </summary>
        /// <value>
        /// See MainServer.DebugLevel.
        /// </value>
        public int DebugLevel { get; set; }

        /// <summary>
        /// Request number for diagnostic purposes.
        /// </summary>
        /// <remarks>
        /// This is an internal number.  In some debug situations an external number may also be supplied in the
        /// opensim-request-id header but we are not currently logging this.
        /// </remarks>
        public int RequestNumber { get; private set; }

        private volatile int NotSocketErrors = 0;
        public volatile bool HTTPDRunning = false;

        // protected HttpListener m_httpListener;
        protected CoolHTTPListener m_httpListener2;
        protected Dictionary<string, XmlRpcMethod> m_rpcHandlers        = new Dictionary<string, XmlRpcMethod>();
        protected Dictionary<string, JsonRPCMethod> jsonRpcHandlers     = new Dictionary<string, JsonRPCMethod>();
        protected Dictionary<string, bool> m_rpcHandlersKeepAlive       = new Dictionary<string, bool>();
        protected DefaultLLSDMethod m_defaultLlsdHandler = null; // <--   Moving away from the monolithic..  and going to /registered/
        protected Dictionary<string, LLSDMethod> m_llsdHandlers         = new Dictionary<string, LLSDMethod>();
        protected Dictionary<string, IRequestHandler> m_streamHandlers  = new Dictionary<string, IRequestHandler>();
        protected Dictionary<string, GenericHTTPMethod> m_HTTPHandlers  = new Dictionary<string, GenericHTTPMethod>();
//        protected Dictionary<string, IHttpAgentHandler> m_agentHandlers = new Dictionary<string, IHttpAgentHandler>();
        protected Dictionary<string, PollServiceEventArgs> m_pollHandlers =
            new Dictionary<string, PollServiceEventArgs>();

        protected uint m_port;
        protected uint m_sslport;
        protected bool m_ssl;
        private X509Certificate2 m_cert;
        protected bool m_firstcaps = true;
        protected string m_SSLCommonName = "";

        protected IPAddress m_listenIPAddress = IPAddress.Any;

        private PollServiceRequestManager m_PollServiceManager;

        public uint SSLPort
        {
            get { return m_sslport; }
        }

        public string SSLCommonName
        {
            get { return m_SSLCommonName; }
        }

        public uint Port
        {
            get { return m_port; }
        }

        public bool UseSSL
        {
            get { return m_ssl; }
        }

        public IPAddress ListenIPAddress
        {
            get { return m_listenIPAddress; }
            set { m_listenIPAddress = value; }
        }

        public BaseHttpServer(uint port)
        {
            m_port = port;
        }

        public BaseHttpServer(uint port, bool ssl) : this (port)
        {
            m_ssl = ssl;
        }

        public BaseHttpServer(uint port, bool ssl, uint sslport, string CN) : this (port, ssl)
        {
            if (m_ssl)
            {
                m_sslport = sslport;
            }
        }

        public BaseHttpServer(uint port, bool ssl, string CPath, string CPass) : this (port, ssl)
        {
            if (m_ssl)
            {
                m_cert = new X509Certificate2(CPath, CPass);
            }
        }

        /// <summary>
        /// Add a stream handler to the http server.  If the handler already exists, then nothing happens.
        /// </summary>
        /// <param name="handler"></param>
        public void AddStreamHandler(IRequestHandler handler)
        {
            string httpMethod = handler.HttpMethod;
            string path = handler.Path;
            string handlerKey = GetHandlerKey(httpMethod, path);

            lock (m_streamHandlers)
            {
                if (!m_streamHandlers.ContainsKey(handlerKey))
                {
                    // m_log.DebugFormat("[BASE HTTP SERVER]: Adding handler key {0}", handlerKey);
                    m_streamHandlers.Add(handlerKey, handler);
                }
            }
        }

        public List<string> GetStreamHandlerKeys()
        {
            lock (m_streamHandlers)
                return new List<string>(m_streamHandlers.Keys);
        }

        private static string GetHandlerKey(string httpMethod, string path)
        {
            return httpMethod + ":" + path;
        }

        public bool AddXmlRPCHandler(string method, XmlRpcMethod handler)
        {
            return AddXmlRPCHandler(method, handler, true);
        }

        public bool AddXmlRPCHandler(string method, XmlRpcMethod handler, bool keepAlive)
        {
            lock (m_rpcHandlers)
            {
                m_rpcHandlers[method] = handler;
                m_rpcHandlersKeepAlive[method] = keepAlive; // default
            }

            return true;
        }

        public XmlRpcMethod GetXmlRPCHandler(string method)
        {
            lock (m_rpcHandlers)
            {
                if (m_rpcHandlers.ContainsKey(method))
                {
                    return m_rpcHandlers[method];
                }
                else
                {
                    return null;
                }
            }
        }

        public List<string> GetXmlRpcHandlerKeys()
        {
            lock (m_rpcHandlers)
                return new List<string>(m_rpcHandlers.Keys);
        }

        // JsonRPC 
        public bool AddJsonRPCHandler(string method, JsonRPCMethod handler)
        {
            lock(jsonRpcHandlers)
            {
                jsonRpcHandlers.Add(method, handler);
            }
            return true;
        }

        public JsonRPCMethod GetJsonRPCHandler(string method)
        {
            lock (jsonRpcHandlers)
            {
                if (jsonRpcHandlers.ContainsKey(method))
                {
                    return jsonRpcHandlers[method];
                }
                else
                {
                    return null;
                }
            }
        }

        public List<string> GetJsonRpcHandlerKeys()
        {
            lock (jsonRpcHandlers)
                return new List<string>(jsonRpcHandlers.Keys);
        }

        public bool AddHTTPHandler(string methodName, GenericHTTPMethod handler)
        {
            //m_log.DebugFormat("[BASE HTTP SERVER]: Registering {0}", methodName);

            lock (m_HTTPHandlers)
            {
                if (!m_HTTPHandlers.ContainsKey(methodName))
                {
                    m_HTTPHandlers.Add(methodName, handler);
                    return true;
                }
            }

            //must already have a handler for that path so return false
            return false;
        }

        public List<string> GetHTTPHandlerKeys()
        {
            lock (m_HTTPHandlers)
                return new List<string>(m_HTTPHandlers.Keys);
        }

        public bool AddPollServiceHTTPHandler(string methodName, PollServiceEventArgs args)
        {
            lock (m_pollHandlers)
            {
                if (!m_pollHandlers.ContainsKey(methodName))
                {
                    m_pollHandlers.Add(methodName, args);
                    return true;
                }
            }

            return false;
        }

        public List<string> GetPollServiceHandlerKeys()
        {
            lock (m_pollHandlers)
                return new List<string>(m_pollHandlers.Keys);
        }

//        // Note that the agent string is provided simply to differentiate
//        // the handlers - it is NOT required to be an actual agent header
//        // value.
//        public bool AddAgentHandler(string agent, IHttpAgentHandler handler)
//        {
//            lock (m_agentHandlers)
//            {
//                if (!m_agentHandlers.ContainsKey(agent))
//                {
//                    m_agentHandlers.Add(agent, handler);
//                    return true;
//                }
//            }
//
//            //must already have a handler for that path so return false
//            return false;
//        }
//
//        public List<string> GetAgentHandlerKeys()
//        {
//            lock (m_agentHandlers)
//                return new List<string>(m_agentHandlers.Keys);
//        }

        public bool AddLLSDHandler(string path, LLSDMethod handler)
        {
            lock (m_llsdHandlers)
            {
                if (!m_llsdHandlers.ContainsKey(path))
                {
                    m_llsdHandlers.Add(path, handler);
                    return true;
                }
            }
            return false;
        }

        public List<string> GetLLSDHandlerKeys()
        {
            lock (m_llsdHandlers)
                return new List<string>(m_llsdHandlers.Keys);
        }

        public bool SetDefaultLLSDHandler(DefaultLLSDMethod handler)
        {
            m_defaultLlsdHandler = handler;
            return true;
        }

        private void OnRequest(object source, RequestEventArgs args)
        {
            RequestNumber++;

            try
            {
                IHttpClientContext context = (IHttpClientContext)source;
                IHttpRequest request = args.Request;

                PollServiceEventArgs psEvArgs;

                if (TryGetPollServiceHTTPHandler(request.UriPath.ToString(), out psEvArgs))
                {
                    PollServiceHttpRequest psreq = new PollServiceHttpRequest(psEvArgs, context, request);

                    if (psEvArgs.Request != null)
                    {
                        OSHttpRequest req = new OSHttpRequest(context, request);

                        Stream requestStream = req.InputStream;

                        Encoding encoding = Encoding.UTF8;
                        StreamReader reader = new StreamReader(requestStream, encoding);

                        string requestBody = reader.ReadToEnd();
                        reader.Close();

                        Hashtable keysvals = new Hashtable();
                        Hashtable headervals = new Hashtable();

                        string[] querystringkeys = req.QueryString.AllKeys;
                        string[] rHeaders = req.Headers.AllKeys;

                        keysvals.Add("body", requestBody);
                        keysvals.Add("uri", req.RawUrl);
                        keysvals.Add("content-type", req.ContentType);
                        keysvals.Add("http-method", req.HttpMethod);

                        foreach (string queryname in querystringkeys)
                        {
                            keysvals.Add(queryname, req.QueryString[queryname]);
                        }

                        foreach (string headername in rHeaders)
                        {
                            headervals[headername] = req.Headers[headername];
                        }

                        keysvals.Add("headers", headervals);
                        keysvals.Add("querystringkeys", querystringkeys);

                        psEvArgs.Request(psreq.RequestID, keysvals);
                    }

                    m_PollServiceManager.Enqueue(psreq);
                }
                else
                {
                    OnHandleRequestIOThread(context, request);
                }
            }
            catch (Exception e)
            {
                m_log.Error(String.Format("[BASE HTTP SERVER]: OnRequest() failed: {0} ", e.Message), e);
            }
        }

        public void OnHandleRequestIOThread(IHttpClientContext context, IHttpRequest request)
        {
            OSHttpRequest req = new OSHttpRequest(context, request);
            OSHttpResponse resp = new OSHttpResponse(new HttpResponse(context, request),context);
            HandleRequest(req, resp);

            // !!!HACK ALERT!!!
            // There seems to be a bug in the underlying http code that makes subsequent requests
            // come up with trash in Accept headers. Until that gets fixed, we're cleaning them up here.
            if (request.AcceptTypes != null)
                for (int i = 0; i < request.AcceptTypes.Length; i++)
                    request.AcceptTypes[i] = string.Empty;
        }

        // public void ConvertIHttpClientContextToOSHttp(object stateinfo)
        // {
        //     HttpServerContextObj objstate = (HttpServerContextObj)stateinfo;

        //     OSHttpRequest request = objstate.oreq;
        //     OSHttpResponse resp = objstate.oresp;

        //     HandleRequest(request,resp);
        // }

        /// <summary>
        /// This methods is the start of incoming HTTP request handling.
        /// </summary>
        /// <param name="request"></param>
        /// <param name="response"></param>
        public virtual void HandleRequest(OSHttpRequest request, OSHttpResponse response)
        {
            if (request.HttpMethod == String.Empty) // Can't handle empty requests, not wasting a thread
            {
                try
                {
                    SendHTML500(response);
                }
                catch
                {
                }

                return;
            }

            string requestMethod = request.HttpMethod;
            string uriString = request.RawUrl;

            int requestStartTick = Environment.TickCount;

            // Will be adjusted later on.
            int requestEndTick = requestStartTick;

            IRequestHandler requestHandler = null;

            try
            {
                // OpenSim.Framework.WebUtil.OSHeaderRequestID
//                if (request.Headers["opensim-request-id"] != null)
//                    reqnum = String.Format("{0}:{1}",request.RemoteIPEndPoint,request.Headers["opensim-request-id"]);
                 //m_log.DebugFormat("[BASE HTTP SERVER]: <{0}> handle request for {1}",reqnum,request.RawUrl);

                Culture.SetCurrentCulture();

//                //  This is the REST agent interface. We require an agent to properly identify
//                //  itself. If the REST handler recognizes the prefix it will attempt to
//                //  satisfy the request. If it is not recognizable, and no damage has occurred
//                //  the request can be passed through to the other handlers. This is a low
//                //  probability event; if a request is matched it is normally expected to be
//                //  handled
//                IHttpAgentHandler agentHandler;
//
//                if (TryGetAgentHandler(request, response, out agentHandler))
//                {
//                    if (HandleAgentRequest(agentHandler, request, response))
//                    {
//                        requestEndTick = Environment.TickCount;
//                        return;
//                    }
//                }

                //response.KeepAlive = true;
                response.SendChunked = false;

                string path = request.RawUrl;
                string handlerKey = GetHandlerKey(request.HttpMethod, path);
                byte[] buffer = null;

                if (TryGetStreamHandler(handlerKey, out requestHandler))
                {
                    if (DebugLevel >= 3)
                        LogIncomingToStreamHandler(request, requestHandler);

                    response.ContentType = requestHandler.ContentType; // Lets do this defaulting before in case handler has varying content type.

                    if (requestHandler is IStreamedRequestHandler)
                    {
                        IStreamedRequestHandler streamedRequestHandler = requestHandler as IStreamedRequestHandler;

                        buffer = streamedRequestHandler.Handle(path, request.InputStream, request, response);
                    }
                    else if (requestHandler is IGenericHTTPHandler)
                    {
                        //m_log.Debug("[BASE HTTP SERVER]: Found Caps based HTTP Handler");
                        IGenericHTTPHandler HTTPRequestHandler = requestHandler as IGenericHTTPHandler;
                        Stream requestStream = request.InputStream;

                        Encoding encoding = Encoding.UTF8;
                        StreamReader reader = new StreamReader(requestStream, encoding);

                        string requestBody = reader.ReadToEnd();

                        reader.Close();
                        //requestStream.Close();

                        Hashtable keysvals = new Hashtable();
                        Hashtable headervals = new Hashtable();
                        //string host = String.Empty;

                        string[] querystringkeys = request.QueryString.AllKeys;
                        string[] rHeaders = request.Headers.AllKeys;

                        foreach (string queryname in querystringkeys)
                        {
                            keysvals.Add(queryname, request.QueryString[queryname]);
                        }

                        foreach (string headername in rHeaders)
                        {
                            //m_log.Warn("[HEADER]: " + headername + "=" + request.Headers[headername]);
                            headervals[headername] = request.Headers[headername];
                        }

                        //                        if (headervals.Contains("Host"))
                        //                        {
                        //                            host = (string)headervals["Host"];
                        //                        }

                        keysvals.Add("requestbody", requestBody);
                        keysvals.Add("headers",headervals);
                        if (keysvals.Contains("method"))
                        {
                            //m_log.Warn("[HTTP]: Contains Method");
                            //string method = (string)keysvals["method"];
                            //m_log.Warn("[HTTP]: " + requestBody);

                        }

                        buffer = DoHTTPGruntWork(HTTPRequestHandler.Handle(path, keysvals), response);
                    }
                    else
                    {
                        IStreamHandler streamHandler = (IStreamHandler)requestHandler;

                        using (MemoryStream memoryStream = new MemoryStream())
                        {
                            streamHandler.Handle(path, request.InputStream, memoryStream, request, response);
                            memoryStream.Flush();
                            buffer = memoryStream.ToArray();
                        }
                    }
                }
                else
                {
                    switch (request.ContentType)
                    {
                        case null:
                        case "text/html":
                            if (DebugLevel >= 3)
                                LogIncomingToContentTypeHandler(request);
    
                            buffer = HandleHTTPRequest(request, response);
                            break;
    
                        case "application/llsd+xml":
                        case "application/xml+llsd":
                        case "application/llsd+json":
                            if (DebugLevel >= 3)
                                LogIncomingToContentTypeHandler(request);
    
                            buffer = HandleLLSDRequests(request, response);
                            break;

                        case "application/json-rpc":
                            if (DebugLevel >= 3)
                                LogIncomingToContentTypeHandler(request);

                            buffer = HandleJsonRpcRequests(request, response);
                            break;
    
                        case "text/xml":
                        case "application/xml":
                        case "application/json":

                        default:
                            //m_log.Info("[Debug BASE HTTP SERVER]: in default handler");
                            // Point of note..  the DoWeHaveA methods check for an EXACT path
                            //                        if (request.RawUrl.Contains("/CAPS/EQG"))
                            //                        {
                            //                            int i = 1;
                            //                        }
                            //m_log.Info("[Debug BASE HTTP SERVER]: Checking for LLSD Handler");
                            if (DoWeHaveALLSDHandler(request.RawUrl))
                            {
                                if (DebugLevel >= 3)
                                    LogIncomingToContentTypeHandler(request);
    
                                buffer = HandleLLSDRequests(request, response);
                            }
    //                        m_log.DebugFormat("[BASE HTTP SERVER]: Checking for HTTP Handler for request {0}", request.RawUrl);
                            else if (DoWeHaveAHTTPHandler(request.RawUrl))
                            {
                                if (DebugLevel >= 3)
                                    LogIncomingToContentTypeHandler(request);
    
                                buffer = HandleHTTPRequest(request, response);
                            }
                            else
                            {
                                if (DebugLevel >= 3)
                                    LogIncomingToXmlRpcHandler(request);
    
                                // generic login request.
                                buffer = HandleXmlRpcRequests(request, response);
                            }
    
                            break;
                    }
                }

                request.InputStream.Close();

                if (buffer != null)
                {
                    if (!response.SendChunked)
                        response.ContentLength64 = buffer.LongLength;

                    response.OutputStream.Write(buffer, 0, buffer.Length);
                }

                // Do not include the time taken to actually send the response to the caller in the measurement
                // time.  This is to avoid logging when it's the client that is slow to process rather than the
                // server
                requestEndTick = Environment.TickCount;

                response.Send();

                //response.OutputStream.Close();

                //response.FreeContext();
            }
            catch (SocketException e)
            {
                // At least on linux, it appears that if the client makes a request without requiring the response,
                // an unconnected socket exception is thrown when we close the response output stream.  There's no
                // obvious way to tell if the client didn't require the response, so instead we'll catch and ignore
                // the exception instead.
                //
                // An alternative may be to turn off all response write exceptions on the HttpListener, but let's go
                // with the minimum first
                m_log.Warn(String.Format("[BASE HTTP SERVER]: HandleRequest threw {0}.\nNOTE: this may be spurious on Linux ", e.Message), e);
            }
            catch (IOException e)
            {
                m_log.Error(String.Format("[BASE HTTP SERVER]: HandleRequest() threw {0} ", e.StackTrace), e);
            }
            catch (Exception e)
            {
                m_log.Error(String.Format("[BASE HTTP SERVER]: HandleRequest() threw {0} ", e.StackTrace), e);
                SendHTML500(response);
            }
            finally
            {
                // Every month or so this will wrap and give bad numbers, not really a problem
                // since its just for reporting
                int tickdiff = requestEndTick - requestStartTick;
                if (tickdiff > 3000 && (requestHandler == null || requestHandler.Name == null || requestHandler.Name != "GetTexture"))
                {
                    m_log.InfoFormat(
                        "[BASE HTTP SERVER]: Slow handling of {0} {1} {2} {3} {4} from {5} took {6}ms",
                        RequestNumber,
                        requestMethod,
                        uriString,
                        requestHandler != null ? requestHandler.Name : "",
                        requestHandler != null ? requestHandler.Description : "",
                        request.RemoteIPEndPoint,
                        tickdiff);
                }
                else if (DebugLevel >= 4)
                {
                    m_log.DebugFormat(
                        "[BASE HTTP SERVER]: HTTP IN {0} :{1} took {2}ms",
                        RequestNumber,
                        Port,
                        tickdiff);
                }
            }
        }

        private void LogIncomingToStreamHandler(OSHttpRequest request, IRequestHandler requestHandler)
        {
            m_log.DebugFormat(
                "[BASE HTTP SERVER]: HTTP IN {0} :{1} stream handler {2} {3} {4} {5} from {6}",
                RequestNumber,
                Port,
                request.HttpMethod,
                request.Url.PathAndQuery,
                requestHandler.Name,
                requestHandler.Description,
                request.RemoteIPEndPoint);

            if (DebugLevel >= 5)
                LogIncomingInDetail(request);
        }

        private void LogIncomingToContentTypeHandler(OSHttpRequest request)
        {
            m_log.DebugFormat(
                "[BASE HTTP SERVER]: HTTP IN {0} :{1} {2} content type handler {3} {4} from {5}",
                RequestNumber,
                Port,
                (request.ContentType == null || request.ContentType == "") ? "not set" : request.ContentType,
                request.HttpMethod,
                request.Url.PathAndQuery,
                request.RemoteIPEndPoint);

            if (DebugLevel >= 5)
                LogIncomingInDetail(request);
        }

        private void LogIncomingToXmlRpcHandler(OSHttpRequest request)
        {
            m_log.DebugFormat(
                "[BASE HTTP SERVER]: HTTP IN {0} :{1} assumed generic XMLRPC request {2} {3} from {4}",
                RequestNumber,
                Port,
                request.HttpMethod,
                request.Url.PathAndQuery,
                request.RemoteIPEndPoint);

            if (DebugLevel >= 5)
                LogIncomingInDetail(request);
        }

        private void LogIncomingInDetail(OSHttpRequest request)
        {
            using (StreamReader reader = new StreamReader(Util.Copy(request.InputStream), Encoding.UTF8))
            {
                string output;

                if (DebugLevel == 5)
                {
                    const int sampleLength = 80;
                    char[] sampleChars = new char[sampleLength + 3];
                    reader.Read(sampleChars, 0, sampleLength);
                    sampleChars[80] = '.';
                    sampleChars[81] = '.';
                    sampleChars[82] = '.';
                    output = new string(sampleChars);
                }
                else
                {
                    output = reader.ReadToEnd();
                }

                m_log.DebugFormat("[BASE HTTP SERVER]: {0}", output.Replace("\n", @"\n"));
            }
        }

        private bool TryGetStreamHandler(string handlerKey, out IRequestHandler streamHandler)
        {
            string bestMatch = null;

            lock (m_streamHandlers)
            {
                foreach (string pattern in m_streamHandlers.Keys)
                {
                    if (handlerKey.StartsWith(pattern))
                    {
                        if (String.IsNullOrEmpty(bestMatch) || pattern.Length > bestMatch.Length)
                        {
                            bestMatch = pattern;
                        }
                    }
                }

                if (String.IsNullOrEmpty(bestMatch))
                {
                    streamHandler = null;
                    return false;
                }
                else
                {
                    streamHandler = m_streamHandlers[bestMatch];
                    return true;
                }
            }
        }

        private bool TryGetPollServiceHTTPHandler(string handlerKey, out PollServiceEventArgs oServiceEventArgs)
        {
            string bestMatch = null;

            lock (m_pollHandlers)
            {
                foreach (string pattern in m_pollHandlers.Keys)
                {
                    if (handlerKey.StartsWith(pattern))
                    {
                        if (String.IsNullOrEmpty(bestMatch) || pattern.Length > bestMatch.Length)
                        {
                            bestMatch = pattern;
                        }
                    }
                }

                if (String.IsNullOrEmpty(bestMatch))
                {
                    oServiceEventArgs = null;
                    return false;
                }
                else
                {
                    oServiceEventArgs = m_pollHandlers[bestMatch];
                    return true;
                }
            }
        }

        private bool TryGetHTTPHandler(string handlerKey, out GenericHTTPMethod HTTPHandler)
        {
//            m_log.DebugFormat("[BASE HTTP HANDLER]: Looking for HTTP handler for {0}", handlerKey);

            string bestMatch = null;

            lock (m_HTTPHandlers)
            {
                foreach (string pattern in m_HTTPHandlers.Keys)
                {
                    if (handlerKey.StartsWith(pattern))
                    {
                        if (String.IsNullOrEmpty(bestMatch) || pattern.Length > bestMatch.Length)
                        {
                            bestMatch = pattern;
                        }
                    }
                }

                if (String.IsNullOrEmpty(bestMatch))
                {
                    HTTPHandler = null;
                    return false;
                }
                else
                {
                    HTTPHandler = m_HTTPHandlers[bestMatch];
                    return true;
                }
            }
        }

//        private bool TryGetAgentHandler(OSHttpRequest request, OSHttpResponse response, out IHttpAgentHandler agentHandler)
//        {
//            agentHandler = null;
//            
//            lock (m_agentHandlers)
//            {
//                foreach (IHttpAgentHandler handler in m_agentHandlers.Values)
//                {
//                    if (handler.Match(request, response))
//                    {
//                        agentHandler = handler;
//                        return true;
//                    }
//                }
//            }
//
//            return false;
//        }

        /// <summary>
        /// Try all the registered xmlrpc handlers when an xmlrpc request is received.
        /// Sends back an XMLRPC unknown request response if no handler is registered for the requested method.
        /// </summary>
        /// <param name="request"></param>
        /// <param name="response"></param>
        private byte[] HandleXmlRpcRequests(OSHttpRequest request, OSHttpResponse response)
        {
            Stream requestStream = request.InputStream;

            Encoding encoding = Encoding.UTF8;
            StreamReader reader = new StreamReader(requestStream, encoding);

            string requestBody = reader.ReadToEnd();
            reader.Close();
            requestStream.Close();
            //m_log.Debug(requestBody);
            requestBody = requestBody.Replace("<base64></base64>", "");
            string responseString = String.Empty;
            XmlRpcRequest xmlRprcRequest = null;

            try
            {
                xmlRprcRequest = (XmlRpcRequest) (new XmlRpcRequestDeserializer()).Deserialize(requestBody);
            }
            catch (XmlException e)
            {
                if (DebugLevel >= 1)
                {
                    if (DebugLevel >= 2)
                        m_log.Warn(
                            string.Format(
                                "[BASE HTTP SERVER]: Got XMLRPC request with invalid XML from {0}.  XML was '{1}'.  Sending blank response.  Exception ",
                                request.RemoteIPEndPoint, requestBody),
                            e);
                    else
                    {
                        m_log.WarnFormat(
                            "[BASE HTTP SERVER]: Got XMLRPC request with invalid XML from {0}, length {1}.  Sending blank response.",
                            request.RemoteIPEndPoint, requestBody.Length);
                    }
                }
            }

            if (xmlRprcRequest != null)
            {
                string methodName = xmlRprcRequest.MethodName;
                if (methodName != null)
                {
                    xmlRprcRequest.Params.Add(request.RemoteIPEndPoint); // Param[1]
                    XmlRpcResponse xmlRpcResponse;

                    XmlRpcMethod method;
                    bool methodWasFound;
                    bool keepAlive = false;
                    lock (m_rpcHandlers)
                    {
                        methodWasFound = m_rpcHandlers.TryGetValue(methodName, out method);
                        if (methodWasFound)
                            keepAlive = m_rpcHandlersKeepAlive[methodName];
                    }

                    if (methodWasFound)
                    {
                        xmlRprcRequest.Params.Add(request.Url); // Param[2]

                        string xff = "X-Forwarded-For";
                        string xfflower = xff.ToLower();
                        foreach (string s in request.Headers.AllKeys)
                        {
                            if (s != null && s.Equals(xfflower))
                            {
                                xff = xfflower;
                                break;
                            }
                        }
                        xmlRprcRequest.Params.Add(request.Headers.Get(xff)); // Param[3]

                        try
                        {
                            xmlRpcResponse = method(xmlRprcRequest, request.RemoteIPEndPoint);
                        }
                        catch(Exception e)
                        {
                            string errorMessage
                                = String.Format(
                                    "Requested method [{0}] from {1} threw exception: {2} {3}",
                                    methodName, request.RemoteIPEndPoint.Address, e.Message, e.StackTrace);

                            m_log.ErrorFormat("[BASE HTTP SERVER]: {0}", errorMessage);

                            // if the registered XmlRpc method threw an exception, we pass a fault-code along
                            xmlRpcResponse = new XmlRpcResponse();

                            // Code probably set in accordance with http://xmlrpc-epi.sourceforge.net/specs/rfc.fault_codes.php
                            xmlRpcResponse.SetFault(-32603, errorMessage);
                        }

                        // if the method wasn't found, we can't determine KeepAlive state anyway, so lets do it only here
                        response.KeepAlive = keepAlive;
                    }
                    else
                    {
                        xmlRpcResponse = new XmlRpcResponse();

                        // Code set in accordance with http://xmlrpc-epi.sourceforge.net/specs/rfc.fault_codes.php
                        xmlRpcResponse.SetFault(
                            XmlRpcErrorCodes.SERVER_ERROR_METHOD,
                            String.Format("Requested method [{0}] not found", methodName));
                    }

                    response.ContentType = "text/xml";
                    responseString = XmlRpcResponseSerializer.Singleton.Serialize(xmlRpcResponse);
                }
                else
                {
                    //HandleLLSDRequests(request, response);
                    response.ContentType = "text/plain";
                    response.StatusCode = 404;
                    response.StatusDescription = "Not Found";
                    response.ProtocolVersion = "HTTP/1.0";
                    responseString = "Not found";
                    response.KeepAlive = false;

                    m_log.ErrorFormat(
                        "[BASE HTTP SERVER]: Handler not found for http request {0} {1}",
                        request.HttpMethod, request.Url.PathAndQuery);
                }
            }

            byte[] buffer = Encoding.UTF8.GetBytes(responseString);

            response.SendChunked = false;
            response.ContentLength64 = buffer.Length;
            response.ContentEncoding = Encoding.UTF8;

            return buffer;
        }

        // JsonRpc (v2.0 only)
        private byte[] HandleJsonRpcRequests(OSHttpRequest request, OSHttpResponse response)
        {
            Stream requestStream = request.InputStream;
            JsonRpcResponse jsonRpcResponse = new JsonRpcResponse();
            OSDMap jsonRpcRequest = null;

            try
            {
                jsonRpcRequest = (OSDMap)OSDParser.DeserializeJson(requestStream);
            }
            catch (LitJson.JsonException e)
            {
                jsonRpcResponse.Error.Code = ErrorCode.InternalError;
                jsonRpcResponse.Error.Message = e.Message;
            }
            
            requestStream.Close();

            if (jsonRpcRequest != null)
            {
                if (jsonRpcRequest.ContainsKey("jsonrpc") || jsonRpcRequest["jsonrpc"].AsString() == "2.0")
                {
                    jsonRpcResponse.JsonRpc = "2.0";

                    // If we have no id, then it's a "notification"
                    if (jsonRpcRequest.ContainsKey("id"))
                    {
                        jsonRpcResponse.Id = jsonRpcRequest["id"].AsString();
                    }

                    string methodname = jsonRpcRequest["method"];
                    JsonRPCMethod method;

                    if (jsonRpcHandlers.ContainsKey(methodname))
                    {
                        lock(jsonRpcHandlers)
                        {
                            jsonRpcHandlers.TryGetValue(methodname, out method);
                        }

                        method(jsonRpcRequest, ref jsonRpcResponse);
                    }
                    else // Error no hanlder defined for requested method
                    {
                        jsonRpcResponse.Error.Code = ErrorCode.InvalidRequest;
                        jsonRpcResponse.Error.Message = string.Format ("No handler defined for {0}", methodname);
                    }
                }
                else // not json-rpc 2.0 could be v1
                {
                    jsonRpcResponse.Error.Code = ErrorCode.InvalidRequest;
                    jsonRpcResponse.Error.Message = "Must be valid json-rpc 2.0 see: http://www.jsonrpc.org/specification";

                    if (jsonRpcRequest.ContainsKey("id"))
                        jsonRpcResponse.Id = jsonRpcRequest["id"].AsString();
                }
            }

            response.KeepAlive = true;
            string responseData = string.Empty;

            responseData = jsonRpcResponse.Serialize();
       
            byte[] buffer = Encoding.UTF8.GetBytes(responseData);
            return buffer;
        }

        private byte[] HandleLLSDRequests(OSHttpRequest request, OSHttpResponse response)
        {
            //m_log.Warn("[BASE HTTP SERVER]: We've figured out it's a LLSD Request");
            Stream requestStream = request.InputStream;

            Encoding encoding = Encoding.UTF8;
            StreamReader reader = new StreamReader(requestStream, encoding);

            string requestBody = reader.ReadToEnd();
            reader.Close();
            requestStream.Close();

            //m_log.DebugFormat("[OGP]: {0}:{1}", request.RawUrl, requestBody);
            response.KeepAlive = true;

            OSD llsdRequest = null;
            OSD llsdResponse = null;

            bool LegacyLLSDLoginLibOMV = (requestBody.Contains("passwd") && requestBody.Contains("mac") && requestBody.Contains("viewer_digest"));

            if (requestBody.Length == 0)
            // Get Request
            {
                requestBody = "<?xml version=\"1.0\" encoding=\"UTF-8\"?><llsd><map><key>request</key><string>get</string></map></llsd>";
            }
            try
            {
                llsdRequest = OSDParser.Deserialize(requestBody);
            }
            catch (Exception ex)
            {
                m_log.Warn("[BASE HTTP SERVER]: Error - " + ex.Message);
            }

            if (llsdRequest != null)// && m_defaultLlsdHandler != null)
            {
                LLSDMethod llsdhandler = null;

                if (TryGetLLSDHandler(request.RawUrl, out llsdhandler) && !LegacyLLSDLoginLibOMV)
                {
                    // we found a registered llsd handler to service this request
                    llsdResponse = llsdhandler(request.RawUrl, llsdRequest, request.RemoteIPEndPoint.ToString());
                }
                else
                {
                    // we didn't find a registered llsd handler to service this request
                    // check if we have a default llsd handler

                    if (m_defaultLlsdHandler != null)
                    {
                        // LibOMV path
                        llsdResponse = m_defaultLlsdHandler(llsdRequest, request.RemoteIPEndPoint);
                    }
                    else
                    {
                        // Oops, no handler for this..   give em the failed message
                        llsdResponse = GenerateNoLLSDHandlerResponse();
                    }
                }
            }
            else
            {
                llsdResponse = GenerateNoLLSDHandlerResponse();
            }

            byte[] buffer = new byte[0];

            if (llsdResponse.ToString() == "shutdown404!")
            {
                response.ContentType = "text/plain";
                response.StatusCode = 404;
                response.StatusDescription = "Not Found";
                response.ProtocolVersion = "HTTP/1.0";
                buffer = Encoding.UTF8.GetBytes("Not found");
            }
            else
            {
                // Select an appropriate response format
                buffer = BuildLLSDResponse(request, response, llsdResponse);
            }

            response.SendChunked = false;
            response.ContentLength64 = buffer.Length;
            response.ContentEncoding = Encoding.UTF8;
            response.KeepAlive = true;

            return buffer;
        }

        private byte[] BuildLLSDResponse(OSHttpRequest request, OSHttpResponse response, OSD llsdResponse)
        {
            if (request.AcceptTypes != null && request.AcceptTypes.Length > 0)
            {
                foreach (string strAccept in request.AcceptTypes)
                {
                    switch (strAccept)
                    {
                        case "application/llsd+xml":
                        case "application/xml":
                        case "text/xml":
                            response.ContentType = strAccept;
                            return OSDParser.SerializeLLSDXmlBytes(llsdResponse);
                        case "application/llsd+json":
                        case "application/json":
                            response.ContentType = strAccept;
                            return Encoding.UTF8.GetBytes(OSDParser.SerializeJsonString(llsdResponse));
                    }
                }
            }

            if (!String.IsNullOrEmpty(request.ContentType))
            {
                switch (request.ContentType)
                {
                    case "application/llsd+xml":
                    case "application/xml":
                    case "text/xml":
                        response.ContentType = request.ContentType;
                        return OSDParser.SerializeLLSDXmlBytes(llsdResponse);
                    case "application/llsd+json":
                    case "application/json":
                        response.ContentType = request.ContentType;
                        return Encoding.UTF8.GetBytes(OSDParser.SerializeJsonString(llsdResponse));
                }
            }

            // response.ContentType = "application/llsd+json";
            // return Util.UTF8.GetBytes(OSDParser.SerializeJsonString(llsdResponse));
            response.ContentType = "application/llsd+xml";
            return OSDParser.SerializeLLSDXmlBytes(llsdResponse);
        }

        /// <summary>
        /// Checks if we have an Exact path in the LLSD handlers for the path provided
        /// </summary>
        /// <param name="path">URI of the request</param>
        /// <returns>true if we have one, false if not</returns>
        private bool DoWeHaveALLSDHandler(string path)
        {
            string[] pathbase = path.Split('/');
            string searchquery = "/";

            if (pathbase.Length < 1)
                return false;

            for (int i = 1; i < pathbase.Length; i++)
            {
                searchquery += pathbase[i];
                if (pathbase.Length - 1 != i)
                    searchquery += "/";
            }

            string bestMatch = null;

            lock (m_llsdHandlers)
            {
                foreach (string pattern in m_llsdHandlers.Keys)
                {
                    if (searchquery.StartsWith(pattern) && searchquery.Length >= pattern.Length)
                        bestMatch = pattern;
                }
            }

            // extra kicker to remove the default XMLRPC login case..  just in case..
            if (path != "/" && bestMatch == "/" && searchquery != "/")
                return false;

            if (path == "/")
                return false;

            if (String.IsNullOrEmpty(bestMatch))
            {
                return false;
            }
            else
            {
                return true;
            }
        }

        /// <summary>
        /// Checks if we have an Exact path in the HTTP handlers for the path provided
        /// </summary>
        /// <param name="path">URI of the request</param>
        /// <returns>true if we have one, false if not</returns>
        private bool DoWeHaveAHTTPHandler(string path)
        {
            string[] pathbase = path.Split('/');
            string searchquery = "/";

            if (pathbase.Length < 1)
                return false;

            for (int i = 1; i < pathbase.Length; i++)
            {
                searchquery += pathbase[i];
                if (pathbase.Length - 1 != i)
                    searchquery += "/";
            }

            string bestMatch = null;

            //m_log.DebugFormat("[BASE HTTP HANDLER]: Checking if we have an HTTP handler for {0}", searchquery);

            lock (m_HTTPHandlers)
            {
                foreach (string pattern in m_HTTPHandlers.Keys)
                {
                    if (searchquery.StartsWith(pattern) && searchquery.Length >= pattern.Length)
                    {
                        bestMatch = pattern;
                    }
                }

                // extra kicker to remove the default XMLRPC login case..  just in case..
                if (path == "/")
                    return false;

                if (String.IsNullOrEmpty(bestMatch))
                {
                    return false;
                }
                else
                {
                    return true;
                }
            }
        }

        private bool TryGetLLSDHandler(string path, out LLSDMethod llsdHandler)
        {
            llsdHandler = null;
            // Pull out the first part of the path
            // splitting the path by '/' means we'll get the following return..
            // {0}/{1}/{2}
            // where {0} isn't something we really control 100%

            string[] pathbase = path.Split('/');
            string searchquery = "/";

            if (pathbase.Length < 1)
                return false;

            for (int i=1; i<pathbase.Length; i++)
            {
                searchquery += pathbase[i];
                if (pathbase.Length-1 != i)
                    searchquery += "/";
            }

            // while the matching algorithm below doesn't require it, we're expecting a query in the form
            //
            //   [] = optional
            //   /resource/UUID/action[/action]
            //
            // now try to get the closest match to the reigstered path
            // at least for OGP, registered path would probably only consist of the /resource/

            string bestMatch = null;

            lock (m_llsdHandlers)
            {
                foreach (string pattern in m_llsdHandlers.Keys)
                {
                    if (searchquery.ToLower().StartsWith(pattern.ToLower()))
                    {
                        if (String.IsNullOrEmpty(bestMatch) || searchquery.Length > bestMatch.Length)
                        {
                            // You have to specifically register for '/' and to get it, you must specificaly request it
                            //
                            if (pattern == "/" && searchquery == "/" || pattern != "/")
                                bestMatch = pattern;
                        }
                    }
                }
    
                if (String.IsNullOrEmpty(bestMatch))
                {
                    llsdHandler = null;
                    return false;
                }
                else
                {
                    llsdHandler = m_llsdHandlers[bestMatch];
                    return true;
                }
            }
        }

        private OSDMap GenerateNoLLSDHandlerResponse()
        {
            OSDMap map = new OSDMap();
            map["reason"] = OSD.FromString("LLSDRequest");
            map["message"] = OSD.FromString("No handler registered for LLSD Requests");
            map["login"] = OSD.FromString("false");
            return map;
        }

        public byte[] HandleHTTPRequest(OSHttpRequest request, OSHttpResponse response)
        {
//            m_log.DebugFormat(
//                "[BASE HTTP SERVER]: HandleHTTPRequest for request to {0}, method {1}",
//                request.RawUrl, request.HttpMethod);

            switch (request.HttpMethod)
            {
                case "OPTIONS":
                    response.StatusCode = (int)OSHttpStatusCode.SuccessOk;
                    return null;

                default:
                    return HandleContentVerbs(request, response);
            }
        }

        private byte[] HandleContentVerbs(OSHttpRequest request, OSHttpResponse response)
        {
//            m_log.DebugFormat("[BASE HTTP SERVER]: HandleContentVerbs for request to {0}", request.RawUrl);

            // This is a test.  There's a workable alternative..  as this way sucks.
            // We'd like to put this into a text file parhaps that's easily editable.
            //
            // For this test to work, I used the following secondlife.exe parameters
            // "C:\Program Files\SecondLifeWindLight\SecondLifeWindLight.exe" -settings settings_windlight.xml -channel "Second Life WindLight"  -set SystemLanguage en-us -loginpage http://10.1.1.2:8002/?show_login_form=TRUE -loginuri http://10.1.1.2:8002 -user 10.1.1.2
            //
            // Even after all that, there's still an error, but it's a start.
            //
            // I depend on show_login_form being in the secondlife.exe parameters to figure out
            // to display the form, or process it.
            // a better way would be nifty.

            byte[] buffer;

            Stream requestStream = request.InputStream;

            Encoding encoding = Encoding.UTF8;
            StreamReader reader = new StreamReader(requestStream, encoding);

            string requestBody = reader.ReadToEnd();
            // avoid warning for now
            reader.ReadToEnd();
            reader.Close();
            requestStream.Close();

            Hashtable keysvals = new Hashtable();
            Hashtable headervals = new Hashtable();

            Hashtable requestVars = new Hashtable();

            string host = String.Empty;

            string[] querystringkeys = request.QueryString.AllKeys;
            string[] rHeaders = request.Headers.AllKeys;

            keysvals.Add("body", requestBody);
            keysvals.Add("uri", request.RawUrl);
            keysvals.Add("content-type", request.ContentType);
            keysvals.Add("http-method", request.HttpMethod);

            foreach (string queryname in querystringkeys)
            {
//                m_log.DebugFormat(
//                    "[BASE HTTP SERVER]: Got query paremeter {0}={1}", queryname, request.QueryString[queryname]);
                keysvals.Add(queryname, request.QueryString[queryname]);
                requestVars.Add(queryname, keysvals[queryname]);
            }

            foreach (string headername in rHeaders)
            {
//                m_log.Debug("[BASE HTTP SERVER]: " + headername + "=" + request.Headers[headername]);
                headervals[headername] = request.Headers[headername];
            }

            if (headervals.Contains("Host"))
            {
                host = (string)headervals["Host"];
            }

            keysvals.Add("headers", headervals);
            keysvals.Add("querystringkeys", querystringkeys);
            keysvals.Add("requestvars", requestVars);
//            keysvals.Add("form", request.Form);

            if (keysvals.Contains("method"))
            {
//                m_log.Debug("[BASE HTTP SERVER]: Contains Method");
                string method = (string) keysvals["method"];
//                m_log.Debug("[BASE HTTP SERVER]: " + requestBody);
                GenericHTTPMethod requestprocessor;
                bool foundHandler = TryGetHTTPHandler(method, out requestprocessor);
                if (foundHandler)
                {
                    Hashtable responsedata1 = requestprocessor(keysvals);
                    buffer = DoHTTPGruntWork(responsedata1,response);

                    //SendHTML500(response);
                }
                else
                {
//                    m_log.Warn("[BASE HTTP SERVER]: Handler Not Found");
                    buffer = SendHTML404(response, host);
                }
            }
            else
            {
                GenericHTTPMethod requestprocessor;
                bool foundHandler = TryGetHTTPHandlerPathBased(request.RawUrl, out requestprocessor);
                if (foundHandler)
                {
                    Hashtable responsedata2 = requestprocessor(keysvals);
                    buffer = DoHTTPGruntWork(responsedata2, response);

                    //SendHTML500(response);
                }
                else
                {
//                    m_log.Warn("[BASE HTTP SERVER]: Handler Not Found2");
                    buffer = SendHTML404(response, host);
                }
            }

            return buffer;
        }

        private bool TryGetHTTPHandlerPathBased(string path, out GenericHTTPMethod httpHandler)
        {
            httpHandler = null;
            // Pull out the first part of the path
            // splitting the path by '/' means we'll get the following return..
            // {0}/{1}/{2}
            // where {0} isn't something we really control 100%

            string[] pathbase = path.Split('/');
            string searchquery = "/";

            if (pathbase.Length < 1)
                return false;

            for (int i = 1; i < pathbase.Length; i++)
            {
                searchquery += pathbase[i];
                if (pathbase.Length - 1 != i)
                    searchquery += "/";
            }

            // while the matching algorithm below doesn't require it, we're expecting a query in the form
            //
            //   [] = optional
            //   /resource/UUID/action[/action]
            //
            // now try to get the closest match to the reigstered path
            // at least for OGP, registered path would probably only consist of the /resource/

            string bestMatch = null;

//            m_log.DebugFormat(
//                "[BASE HTTP HANDLER]: TryGetHTTPHandlerPathBased() looking for HTTP handler to match {0}", searchquery);

            lock (m_HTTPHandlers)
            {
                foreach (string pattern in m_HTTPHandlers.Keys)
                {
                    if (searchquery.ToLower().StartsWith(pattern.ToLower()))
                    {
                        if (String.IsNullOrEmpty(bestMatch) || searchquery.Length > bestMatch.Length)
                        {
                            // You have to specifically register for '/' and to get it, you must specifically request it
                            if (pattern == "/" && searchquery == "/" || pattern != "/")
                                bestMatch = pattern;
                        }
                    }
                }

                if (String.IsNullOrEmpty(bestMatch))
                {
                    httpHandler = null;
                    return false;
                }
                else
                {
                    if (bestMatch == "/" && searchquery != "/")
                        return false;

                    httpHandler =  m_HTTPHandlers[bestMatch];
                    return true;
                }
            }
        }

        internal byte[] DoHTTPGruntWork(Hashtable responsedata, OSHttpResponse response)
        {
            int responsecode;
            string responseString = String.Empty;
            byte[] responseData = null;
            string contentType;

            if (responsedata == null)
            {
                responsecode = 500;
                responseString = "No response could be obtained";
                contentType = "text/plain";
                responsedata = new Hashtable();
            }
            else
            {
                try
                {
                    //m_log.Info("[BASE HTTP SERVER]: Doing HTTP Grunt work with response");
                    responsecode = (int)responsedata["int_response_code"];
                    if (responsedata["bin_response_data"] != null)
                        responseData = (byte[])responsedata["bin_response_data"];
                    else
                        responseString = (string)responsedata["str_response_string"];
                    contentType = (string)responsedata["content_type"];
                    if (responseString == null)
                        responseString = String.Empty;
                }
                catch
                {
                    responsecode = 500;
                    responseString = "No response could be obtained";
                    contentType = "text/plain";
                    responsedata = new Hashtable();
                }
            }

            if (responsedata.ContainsKey("error_status_text"))
            {
                response.StatusDescription = (string)responsedata["error_status_text"];
            }
            if (responsedata.ContainsKey("http_protocol_version"))
            {
                response.ProtocolVersion = (string)responsedata["http_protocol_version"];
            }

            if (responsedata.ContainsKey("keepalive"))
            {
                bool keepalive = (bool)responsedata["keepalive"];
                response.KeepAlive = keepalive;

            }

            if (responsedata.ContainsKey("reusecontext"))
                response.ReuseContext = (bool) responsedata["reusecontext"];

            // Cross-Origin Resource Sharing with simple requests
            if (responsedata.ContainsKey("access_control_allow_origin"))
                response.AddHeader("Access-Control-Allow-Origin", (string)responsedata["access_control_allow_origin"]);

            //Even though only one other part of the entire code uses HTTPHandlers, we shouldn't expect this
            //and should check for NullReferenceExceptions

            if (string.IsNullOrEmpty(contentType))
            {
                contentType = "text/html";
            }

            // The client ignores anything but 200 here for web login, so ensure that this is 200 for that

            response.StatusCode = responsecode;

            if (responsecode == (int)OSHttpStatusCode.RedirectMovedPermanently)
            {
                response.RedirectLocation = (string)responsedata["str_redirect_location"];
                response.StatusCode = responsecode;
            }

            response.AddHeader("Content-Type", contentType);

            if (responsedata.ContainsKey("headers"))
            {
                Hashtable headerdata = (Hashtable)responsedata["headers"];

                foreach (string header in headerdata.Keys)
                    response.AddHeader(header, (string)headerdata[header]);
            }

            byte[] buffer;

            if (responseData != null)
            {
                buffer = responseData;
            }
            else
            {
                if (!(contentType.Contains("image")
                    || contentType.Contains("x-shockwave-flash")
                    || contentType.Contains("application/x-oar")
                    || contentType.Contains("application/vnd.ll.mesh")))
                {
                    // Text
                    buffer = Encoding.UTF8.GetBytes(responseString);
                }
                else
                {
                    // Binary!
                    buffer = Convert.FromBase64String(responseString);
                }

                response.SendChunked = false;
                response.ContentLength64 = buffer.Length;
                response.ContentEncoding = Encoding.UTF8;
            }

            return buffer;
        }

        public byte[] SendHTML404(OSHttpResponse response, string host)
        {
            // I know this statuscode is dumb, but the client doesn't respond to 404s and 500s
            response.StatusCode = 404;
            response.AddHeader("Content-type", "text/html");

            string responseString = GetHTTP404(host);
            byte[] buffer = Encoding.UTF8.GetBytes(responseString);

            response.SendChunked = false;
            response.ContentLength64 = buffer.Length;
            response.ContentEncoding = Encoding.UTF8;

            return buffer;
        }

        public byte[] SendHTML500(OSHttpResponse response)
        {
            // I know this statuscode is dumb, but the client doesn't respond to 404s and 500s
            response.StatusCode = (int)OSHttpStatusCode.SuccessOk;
            response.AddHeader("Content-type", "text/html");

            string responseString = GetHTTP500();
            byte[] buffer = Encoding.UTF8.GetBytes(responseString);

            response.SendChunked = false;
            response.ContentLength64 = buffer.Length;
            response.ContentEncoding = Encoding.UTF8;

            return buffer;
        }

        public void Start()
        {
            StartHTTP();
        }

        private void StartHTTP()
        {
            m_log.InfoFormat(
                "[BASE HTTP SERVER]: Starting {0} server on port {1}", UseSSL ? "HTTPS" : "HTTP", Port);

            try
            {
                //m_httpListener = new HttpListener();

                NotSocketErrors = 0;
                if (!m_ssl)
                {
                    //m_httpListener.Prefixes.Add("http://+:" + m_port + "/");
                    //m_httpListener.Prefixes.Add("http://10.1.1.5:" + m_port + "/");
                    m_httpListener2 = CoolHTTPListener.Create(m_listenIPAddress, (int)m_port);
                    m_httpListener2.ExceptionThrown += httpServerException;
                    m_httpListener2.LogWriter = httpserverlog;

                    // Uncomment this line in addition to those in HttpServerLogWriter
                    // if you want more detailed trace information from the HttpServer
                    //m_httpListener2.UseTraceLogs = true;

                    //m_httpListener2.DisconnectHandler = httpServerDisconnectMonitor;
                }
                else
                {
                    //m_httpListener.Prefixes.Add("https://+:" + (m_sslport) + "/");
                    //m_httpListener.Prefixes.Add("http://+:" + m_port + "/");
                    m_httpListener2 = CoolHTTPListener.Create(IPAddress.Any, (int)m_port, m_cert);
                    m_httpListener2.ExceptionThrown += httpServerException;
                    m_httpListener2.LogWriter = httpserverlog;
                }

                m_httpListener2.RequestReceived += OnRequest;
                //m_httpListener.Start();
                m_httpListener2.Start(64);

                // Long Poll Service Manager with 3 worker threads a 25 second timeout for no events
<<<<<<< HEAD
//                m_PollServiceManager = new PollServiceRequestManager(this, 3, 25000);
                m_PollServiceManager = new PollServiceRequestManager(this, 4, 25000);
=======
                m_PollServiceManager = new PollServiceRequestManager(this, 3, 25000);
                m_PollServiceManager.Start();
>>>>>>> 3eee9919
                HTTPDRunning = true;

                //HttpListenerContext context;
                //while (true)
                //{
                //    context = m_httpListener.GetContext();
                //    ThreadPool.UnsafeQueueUserWorkItem(new WaitCallback(HandleRequest), context);
               // }
            }
            catch (Exception e)
            {
                m_log.Error("[BASE HTTP SERVER]: Error - " + e.Message);
                m_log.Error("[BASE HTTP SERVER]: Tip: Do you have permission to listen on port " + m_port + ", " + m_sslport + "?");

                // We want this exception to halt the entire server since in current configurations we aren't too
                // useful without inbound HTTP.
                throw e;
            }
        }

        public void httpServerDisconnectMonitor(IHttpClientContext source, SocketError err)
        {
            switch (err)
            {
                case SocketError.NotSocket:
                    NotSocketErrors++;

                    break;
            }
        }

        public void httpServerException(object source, Exception exception)
        {
            if (source.ToString() == "HttpServer.HttpListener" && exception.ToString().StartsWith("Mono.Security.Protocol.Tls.TlsException"))
                return;
            m_log.ErrorFormat("[BASE HTTP SERVER]: {0} had an exception {1}", source.ToString(), exception.ToString());
           /*
            if (HTTPDRunning)// && NotSocketErrors > 5)
            {
                Stop();
                Thread.Sleep(200);
                StartHTTP();
                m_log.Warn("[HTTPSERVER]: Died.  Trying to kick.....");
            }
            */
        }

        public void Stop()
        {
            HTTPDRunning = false;
            try
            {
                m_PollServiceManager.Stop();

                m_httpListener2.ExceptionThrown -= httpServerException;
                //m_httpListener2.DisconnectHandler = null;

                m_httpListener2.LogWriter = null;
                m_httpListener2.RequestReceived -= OnRequest;
                m_httpListener2.Stop();
            }
            catch (NullReferenceException)
            {
                m_log.Warn("[BASE HTTP SERVER]: Null Reference when stopping HttpServer.");
            }
        }

        public void RemoveStreamHandler(string httpMethod, string path)
        {
            string handlerKey = GetHandlerKey(httpMethod, path);

            //m_log.DebugFormat("[BASE HTTP SERVER]: Removing handler key {0}", handlerKey);

            lock (m_streamHandlers)
                m_streamHandlers.Remove(handlerKey);
        }

        public void RemoveHTTPHandler(string httpMethod, string path)
        {
            lock (m_HTTPHandlers)
            {
                if (httpMethod != null && httpMethod.Length == 0)
                {
                    m_HTTPHandlers.Remove(path);
                    return;
                }

                m_HTTPHandlers.Remove(GetHandlerKey(httpMethod, path));
            }
        }

        public void RemovePollServiceHTTPHandler(string httpMethod, string path)
        {
            lock (m_pollHandlers)
                m_pollHandlers.Remove(path);
        }

//        public bool RemoveAgentHandler(string agent, IHttpAgentHandler handler)
//        {
//            lock (m_agentHandlers)
//            {
//                IHttpAgentHandler foundHandler;
//
//                if (m_agentHandlers.TryGetValue(agent, out foundHandler) && foundHandler == handler)
//                {
//                    m_agentHandlers.Remove(agent);
//                    return true;
//                }
//            }
//
//            return false;
//        }

        public void RemoveXmlRPCHandler(string method)
        {
            lock (m_rpcHandlers)
                m_rpcHandlers.Remove(method);
        }

        public bool RemoveLLSDHandler(string path, LLSDMethod handler)
        {
            lock (m_llsdHandlers)
            {
                LLSDMethod foundHandler;

                if (m_llsdHandlers.TryGetValue(path, out foundHandler) && foundHandler == handler)
                {
                    m_llsdHandlers.Remove(path);
                    return true;
                }
            }

            return false;
        }

        public string GetHTTP404(string host)
        {
            string file = Path.Combine(".", "http_404.html");
            if (!File.Exists(file))
                return getDefaultHTTP404(host);

            StreamReader sr = File.OpenText(file);
            string result = sr.ReadToEnd();
            sr.Close();
            return result;
        }

        public string GetHTTP500()
        {
            string file = Path.Combine(".", "http_500.html");
            if (!File.Exists(file))
                return getDefaultHTTP500();

            StreamReader sr = File.OpenText(file);
            string result = sr.ReadToEnd();
            sr.Close();
            return result;
        }

        // Fallback HTTP responses in case the HTTP error response files don't exist
        private static string getDefaultHTTP404(string host)
        {
            return "<HTML><HEAD><TITLE>404 Page not found</TITLE><BODY><BR /><H1>Ooops!</H1><P>The page you requested has been obsconded with by knomes. Find hippos quick!</P><P>If you are trying to log-in, your link parameters should have: &quot;-loginpage http://" + host + "/?method=login -loginuri http://" + host + "/&quot; in your link </P></BODY></HTML>";
        }

        private static string getDefaultHTTP500()
        {
            return "<HTML><HEAD><TITLE>500 Internal Server Error</TITLE><BODY><BR /><H1>Ooops!</H1><P>The server you requested is overun by knomes! Find hippos quick!</P></BODY></HTML>";
        }
    }

    public class HttpServerContextObj
    {
        public IHttpClientContext context = null;
        public IHttpRequest req = null;
        public OSHttpRequest oreq = null;
        public OSHttpResponse oresp = null;

        public HttpServerContextObj(IHttpClientContext contxt, IHttpRequest reqs)
        {
            context = contxt;
            req = reqs;
        }

        public HttpServerContextObj(OSHttpRequest osreq, OSHttpResponse osresp)
        {
            oreq = osreq;
            oresp = osresp;
        }
    }

    /// <summary>
    /// Relays HttpServer log messages to our own logging mechanism.
    /// </summary>
    /// To use this you must uncomment the switch section
    ///
    /// You may also be able to get additional trace information from HttpServer if you uncomment the UseTraceLogs
    /// property in StartHttp() for the HttpListener
    public class HttpServerLogWriter : ILogWriter
    {
//        private static readonly ILog m_log = LogManager.GetLogger(MethodBase.GetCurrentMethod().DeclaringType);

        public void Write(object source, LogPrio priority, string message)
        {
            /*
            switch (priority)
            {
                case LogPrio.Trace:
                    m_log.DebugFormat("[{0}]: {1}", source, message);
                    break;
                case LogPrio.Debug:
                    m_log.DebugFormat("[{0}]: {1}", source, message);
                    break;
                case LogPrio.Error:
                    m_log.ErrorFormat("[{0}]: {1}", source, message);
                    break;
                case LogPrio.Info:
                    m_log.InfoFormat("[{0}]: {1}", source, message);
                    break;
                case LogPrio.Warning:
                    m_log.WarnFormat("[{0}]: {1}", source, message);
                    break;
                case LogPrio.Fatal:
                    m_log.ErrorFormat("[{0}]: FATAL! - {1}", source, message);
                    break;
                default:
                    break;
            }
            */

            return;
        }
    }
}<|MERGE_RESOLUTION|>--- conflicted
+++ resolved
@@ -1776,13 +1776,8 @@
                 m_httpListener2.Start(64);
 
                 // Long Poll Service Manager with 3 worker threads a 25 second timeout for no events
-<<<<<<< HEAD
 //                m_PollServiceManager = new PollServiceRequestManager(this, 3, 25000);
                 m_PollServiceManager = new PollServiceRequestManager(this, 4, 25000);
-=======
-                m_PollServiceManager = new PollServiceRequestManager(this, 3, 25000);
-                m_PollServiceManager.Start();
->>>>>>> 3eee9919
                 HTTPDRunning = true;
 
                 //HttpListenerContext context;
@@ -1835,7 +1830,7 @@
             HTTPDRunning = false;
             try
             {
-                m_PollServiceManager.Stop();
+//                m_PollServiceManager.Stop();
 
                 m_httpListener2.ExceptionThrown -= httpServerException;
                 //m_httpListener2.DisconnectHandler = null;
