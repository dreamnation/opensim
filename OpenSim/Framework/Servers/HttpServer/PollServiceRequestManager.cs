--- conflicted
+++ resolved
@@ -47,11 +47,12 @@
         private readonly BaseHttpServer m_server;
 
         private BlockingQueue<PollServiceHttpRequest> m_requests = new BlockingQueue<PollServiceHttpRequest>();
-        private static Queue<PollServiceHttpRequest> m_longPollRequests = new Queue<PollServiceHttpRequest>();
+        private static Queue<PollServiceHttpRequest> m_slowRequests = new Queue<PollServiceHttpRequest>();
+        private static Queue<PollServiceHttpRequest> m_retryRequests = new Queue<PollServiceHttpRequest>();
 
         private uint m_WorkerThreadCount = 0;
         private Thread[] m_workerThreads;
-        private Thread m_longPollThread;
+        private Thread m_retrysThread;
 
         private bool m_running = true;
         private int slowCount = 0;
@@ -81,9 +82,9 @@
                         int.MaxValue);
             }
 
-            m_longPollThread = Watchdog.StartThread(
-                this.CheckLongPollThreads,
-                string.Format("LongPollServiceWatcherThread:{0}", m_server.Port),
+            m_retrysThread = Watchdog.StartThread(
+                this.CheckRetries,
+                string.Format("PollServiceWatcherThread:{0}", m_server.Port),
                 ThreadPriority.Normal,
                 false,
                 true,
@@ -94,52 +95,49 @@
         private void ReQueueEvent(PollServiceHttpRequest req)
         {
             if (m_running)
-                m_requests.Enqueue(req);
+            {
+                lock (m_retryRequests)
+                    m_retryRequests.Enqueue(req);
+            }
         }
 
         public void Enqueue(PollServiceHttpRequest req)
         {
             if (m_running)
             {
-                if (req.PollServiceArgs.Type == PollServiceEventArgs.EventType.LongPoll)
-                {
-                    lock (m_longPollRequests)
-                        m_longPollRequests.Enqueue(req);
+                if (req.PollServiceArgs.Type != PollServiceEventArgs.EventType.LongPoll)
+                {
+                    m_requests.Enqueue(req);
                 }
                 else
-                    m_requests.Enqueue(req);
-            }
-        }
-
-        private void CheckLongPollThreads()
-        {
-            // The only purpose of this thread is to check the EQs for events.
-            // If there are events, that thread will be placed in the "ready-to-serve" queue, m_requests.
-            // If there are no events, that thread will be back to its "waiting" queue, m_longPollRequests.
-            // All other types of tasks (Inventory handlers, http-in, etc) don't have the long-poll nature,
-            // so if they aren't ready to be served by a worker thread (no events), they are placed 
-            // directly back in the "ready-to-serve" queue by the worker thread.
+                {
+                    lock (m_slowRequests)
+                        m_slowRequests.Enqueue(req);
+                }
+            }
+        }
+
+        private void CheckRetries()
+        {
             while (m_running)
             {
-                Thread.Sleep(1000); 
+                Thread.Sleep(100); // let the world move  .. back to faster rate
                 Watchdog.UpdateThread();
-
-                List<PollServiceHttpRequest> not_ready = new List<PollServiceHttpRequest>();
-                lock (m_longPollRequests)
-                {
-                    while (m_longPollRequests.Count > 0 && m_running)
+                lock (m_retryRequests)
+                {
+                    while (m_retryRequests.Count > 0 && m_running)
+                        m_requests.Enqueue(m_retryRequests.Dequeue());
+                }
+                slowCount++;
+                if (slowCount >= 10)
+                {
+                    slowCount = 0;
+
+                    lock (m_slowRequests)
                     {
-                        PollServiceHttpRequest req = m_longPollRequests.Dequeue();
-                        if (req.PollServiceArgs.HasEvents(req.RequestID, req.PollServiceArgs.Id) || // there are events in this EQ
-                            (Environment.TickCount - req.RequestTime) > req.PollServiceArgs.TimeOutms) // no events, but timeout
-                            m_requests.Enqueue(req);
-                        else
-                            not_ready.Add(req);
+                        while (m_slowRequests.Count > 0 && m_running)
+                            m_requests.Enqueue(m_slowRequests.Dequeue());
                     }
-
-                    foreach (PollServiceHttpRequest req in not_ready)
-                        m_longPollRequests.Enqueue(req);
-
                 }
             }
         }
@@ -152,12 +150,25 @@
             foreach (Thread t in m_workerThreads)
                 Watchdog.AbortThread(t.ManagedThreadId);
 
+            try
+            {
+                foreach (PollServiceHttpRequest req in m_retryRequests)
+                {
+                   DoHTTPGruntWork(m_server,req,
+                        req.PollServiceArgs.NoEvents(req.RequestID, req.PollServiceArgs.Id));
+                }
+            }
+            catch
+            {
+            }
+
             PollServiceHttpRequest wreq;
-
-            lock (m_longPollRequests)
-            {
-                while (m_longPollRequests.Count > 0 && m_running)
-                    m_requests.Enqueue(m_longPollRequests.Dequeue());
+            m_retryRequests.Clear();
+
+            lock (m_slowRequests)
+            {
+                while (m_slowRequests.Count > 0 && m_running)
+                    m_requests.Enqueue(m_slowRequests.Dequeue());
             }
 
             while (m_requests.Count() > 0)
@@ -165,8 +176,8 @@
                 try
                 {
                     wreq = m_requests.Dequeue(0);
-                    wreq.DoHTTPGruntWork(
-                        m_server, wreq.PollServiceArgs.NoEvents(wreq.RequestID, wreq.PollServiceArgs.Id));
+                    DoHTTPGruntWork(m_server,wreq,
+                        wreq.PollServiceArgs.NoEvents(wreq.RequestID, wreq.PollServiceArgs.Id));
                 }
                 catch
                 {
@@ -183,7 +194,6 @@
             while (m_running)
             {
                 PollServiceHttpRequest req = m_requests.Dequeue(5000);
-                //m_log.WarnFormat("[YYY]: Dequeued {0}", (req == null ? "null" : req.PollServiceArgs.Type.ToString()));
 
                 Watchdog.UpdateThread();
                 if (req != null)
@@ -201,7 +211,7 @@
                             {
                                 try
                                 {
-                                    req.DoHTTPGruntWork(m_server, responsedata);
+                                    DoHTTPGruntWork(m_server, req, responsedata);
                                 }
                                 catch (ObjectDisposedException) // Browser aborted before we could read body, server closed the stream
                                 {
@@ -214,7 +224,7 @@
                                 {
                                     try
                                     {
-                                        req.DoHTTPGruntWork(m_server, responsedata);
+                                        DoHTTPGruntWork(m_server, req, responsedata);
                                     }
                                     catch (ObjectDisposedException) // Browser aborted before we could read body, server closed the stream
                                     {
@@ -229,8 +239,8 @@
                         {
                             if ((Environment.TickCount - req.RequestTime) > req.PollServiceArgs.TimeOutms)
                             {
-                                req.DoHTTPGruntWork(
-                                    m_server, req.PollServiceArgs.NoEvents(req.RequestID, req.PollServiceArgs.Id));
+                                DoHTTPGruntWork(m_server, req, 
+                                    req.PollServiceArgs.NoEvents(req.RequestID, req.PollServiceArgs.Id));
                             }
                             else
                             {
@@ -245,7 +255,6 @@
                 }
             }
         }
-<<<<<<< HEAD
 
         // DoHTTPGruntWork  changed, not sending response
         // do the same work around as core
@@ -282,7 +291,5 @@
                 }
             }
         }
-=======
->>>>>>> 9041f4a0
     }
-}+}
