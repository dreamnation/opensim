/*
 * Copyright (c) Contributors, http://opensimulator.org/
 * See CONTRIBUTORS.TXT for a full list of copyright holders.
 *
 * Redistribution and use in source and binary forms, with or without
 * modification, are permitted provided that the following conditions are met:
 *     * Redistributions of source code must retain the above copyright
 *       notice, this list of conditions and the following disclaimer.
 *     * Redistributions in binary form must reproduce the above copyright
 *       notice, this list of conditions and the following disclaimer in the
 *       documentation and/or other materials provided with the distribution.
 *     * Neither the name of the OpenSimulator Project nor the
 *       names of its contributors may be used to endorse or promote products
 *       derived from this software without specific prior written permission.
 *
 * THIS SOFTWARE IS PROVIDED BY THE DEVELOPERS ``AS IS'' AND ANY
 * EXPRESS OR IMPLIED WARRANTIES, INCLUDING, BUT NOT LIMITED TO, THE IMPLIED
 * WARRANTIES OF MERCHANTABILITY AND FITNESS FOR A PARTICULAR PURPOSE ARE
 * DISCLAIMED. IN NO EVENT SHALL THE CONTRIBUTORS BE LIABLE FOR ANY
 * DIRECT, INDIRECT, INCIDENTAL, SPECIAL, EXEMPLARY, OR CONSEQUENTIAL DAMAGES
 * (INCLUDING, BUT NOT LIMITED TO, PROCUREMENT OF SUBSTITUTE GOODS OR SERVICES;
 * LOSS OF USE, DATA, OR PROFITS; OR BUSINESS INTERRUPTION) HOWEVER CAUSED AND
 * ON ANY THEORY OF LIABILITY, WHETHER IN CONTRACT, STRICT LIABILITY, OR TORT
 * (INCLUDING NEGLIGENCE OR OTHERWISE) ARISING IN ANY WAY OUT OF THE USE OF THIS
 * SOFTWARE, EVEN IF ADVISED OF THE POSSIBILITY OF SUCH DAMAGE.
 */

namespace OpenSim
{
    public class VersionInfo
    {
<<<<<<< HEAD
        private const string VERSION_NUMBER = "0.6.8CM";
=======
        private const string VERSION_NUMBER = "0.7";
>>>>>>> 8cb81bdc
        private const Flavour VERSION_FLAVOUR = Flavour.Dev;
        public enum Flavour
        {
            Unknown,
            Dev,
            RC1,
            RC2,
            Release,
            Post_Fixes
        }

        public static string Version
        {
            get { return GetVersionString(VERSION_NUMBER, VERSION_FLAVOUR); }
        }

        public static string GetVersionString(string versionNumber, Flavour flavour)
        {
            string versionString = "OpenSim " + versionNumber + " (" + flavour + ")";
            return versionString.PadRight(VERSIONINFO_VERSION_LENGTH);
        }

        public const int VERSIONINFO_VERSION_LENGTH = 27;
        
        /// <value>
        /// This is the external interface version.  It is separate from the OpenSimulator project version.
        /// 
        /// This version number should be 
        /// increased by 1 every time a code change makes the previous OpenSimulator revision incompatible
        /// with the new revision.  This will usually be due to interregion or grid facing interface changes.
        /// 
        /// Changes which are compatible with an older revision (e.g. older revisions experience degraded functionality
        /// but not outright failure) do not need a version number increment.
        /// 
        /// Having this version number allows the grid service to reject connections from regions running a version
        /// of the code that is too old. 
        ///
        /// </value>
        public readonly static int MajorInterfaceVersion = 6;
    }
}<|MERGE_RESOLUTION|>--- conflicted
+++ resolved
@@ -29,11 +29,7 @@
 {
     public class VersionInfo
     {
-<<<<<<< HEAD
-        private const string VERSION_NUMBER = "0.6.8CM";
-=======
-        private const string VERSION_NUMBER = "0.7";
->>>>>>> 8cb81bdc
+        private const string VERSION_NUMBER = "0.7CM";
         private const Flavour VERSION_FLAVOUR = Flavour.Dev;
         public enum Flavour
         {
