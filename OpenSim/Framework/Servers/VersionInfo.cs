/*
 * Copyright (c) Contributors, http://opensimulator.org/
 * See CONTRIBUTORS.TXT for a full list of copyright holders.
 *
 * Redistribution and use in source and binary forms, with or without
 * modification, are permitted provided that the following conditions are met:
 *     * Redistributions of source code must retain the above copyright
 *       notice, this list of conditions and the following disclaimer.
 *     * Redistributions in binary form must reproduce the above copyright
 *       notice, this list of conditions and the following disclaimer in the
 *       documentation and/or other materials provided with the distribution.
 *     * Neither the name of the OpenSimulator Project nor the
 *       names of its contributors may be used to endorse or promote products
 *       derived from this software without specific prior written permission.
 *
 * THIS SOFTWARE IS PROVIDED BY THE DEVELOPERS ``AS IS'' AND ANY
 * EXPRESS OR IMPLIED WARRANTIES, INCLUDING, BUT NOT LIMITED TO, THE IMPLIED
 * WARRANTIES OF MERCHANTABILITY AND FITNESS FOR A PARTICULAR PURPOSE ARE
 * DISCLAIMED. IN NO EVENT SHALL THE CONTRIBUTORS BE LIABLE FOR ANY
 * DIRECT, INDIRECT, INCIDENTAL, SPECIAL, EXEMPLARY, OR CONSEQUENTIAL DAMAGES
 * (INCLUDING, BUT NOT LIMITED TO, PROCUREMENT OF SUBSTITUTE GOODS OR SERVICES;
 * LOSS OF USE, DATA, OR PROFITS; OR BUSINESS INTERRUPTION) HOWEVER CAUSED AND
 * ON ANY THEORY OF LIABILITY, WHETHER IN CONTRACT, STRICT LIABILITY, OR TORT
 * (INCLUDING NEGLIGENCE OR OTHERWISE) ARISING IN ANY WAY OUT OF THE USE OF THIS
 * SOFTWARE, EVEN IF ADVISED OF THE POSSIBILITY OF SUCH DAMAGE.
 */

namespace OpenSim
{
    public class VersionInfo
    {
<<<<<<< HEAD
        private const string VERSION_NUMBER = "0.7.4CM";
=======
        private const string VERSION_NUMBER = "0.7.5";
>>>>>>> 717b1185
        private const Flavour VERSION_FLAVOUR = Flavour.Dev;

        public enum Flavour
        { 
            Unknown,
            Dev,
            RC1,
            RC2,
            Release,
            Post_Fixes,
            Extended
        }

        public static string Version
        {
            get { return GetVersionString(VERSION_NUMBER, VERSION_FLAVOUR); }
        }

        public static string GetVersionString(string versionNumber, Flavour flavour)
        {
            string versionString = "Careminster " + versionNumber + " " + flavour;
            return versionString.PadRight(VERSIONINFO_VERSION_LENGTH);
        }

        public const int VERSIONINFO_VERSION_LENGTH = 27;
        
        /// <value>
        /// This is the external interface version.  It is separate from the OpenSimulator project version.
        /// 
        /// This version number should be 
        /// increased by 1 every time a code change makes the previous OpenSimulator revision incompatible
        /// with the new revision.  This will usually be due to interregion or grid facing interface changes.
        /// 
        /// Changes which are compatible with an older revision (e.g. older revisions experience degraded functionality
        /// but not outright failure) do not need a version number increment.
        /// 
        /// Having this version number allows the grid service to reject connections from regions running a version
        /// of the code that is too old. 
        ///
        /// </value>
        public readonly static int MajorInterfaceVersion = 7;
    }
}<|MERGE_RESOLUTION|>--- conflicted
+++ resolved
@@ -29,11 +29,7 @@
 {
     public class VersionInfo
     {
-<<<<<<< HEAD
-        private const string VERSION_NUMBER = "0.7.4CM";
-=======
-        private const string VERSION_NUMBER = "0.7.5";
->>>>>>> 717b1185
+        private const string VERSION_NUMBER = "0.7.5CM";
         private const Flavour VERSION_FLAVOUR = Flavour.Dev;
 
         public enum Flavour
