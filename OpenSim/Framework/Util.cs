/*
 * Copyright (c) Contributors, http://opensimulator.org/
 * See CONTRIBUTORS.TXT for a full list of copyright holders.
 *
 * Redistribution and use in source and binary forms, with or without
 * modification, are permitted provided that the following conditions are met:
 *     * Redistributions of source code must retain the above copyright
 *       notice, this list of conditions and the following disclaimer.
 *     * Redistributions in binary form must reproduce the above copyright
 *       notice, this list of conditions and the following disclaimer in the
 *       documentation and/or other materials provided with the distribution.
 *     * Neither the name of the OpenSimulator Project nor the
 *       names of its contributors may be used to endorse or promote products
 *       derived from this software without specific prior written permission.
 *
 * THIS SOFTWARE IS PROVIDED BY THE DEVELOPERS ``AS IS'' AND ANY
 * EXPRESS OR IMPLIED WARRANTIES, INCLUDING, BUT NOT LIMITED TO, THE IMPLIED
 * WARRANTIES OF MERCHANTABILITY AND FITNESS FOR A PARTICULAR PURPOSE ARE
 * DISCLAIMED. IN NO EVENT SHALL THE CONTRIBUTORS BE LIABLE FOR ANY
 * DIRECT, INDIRECT, INCIDENTAL, SPECIAL, EXEMPLARY, OR CONSEQUENTIAL DAMAGES
 * (INCLUDING, BUT NOT LIMITED TO, PROCUREMENT OF SUBSTITUTE GOODS OR SERVICES;
 * LOSS OF USE, DATA, OR PROFITS; OR BUSINESS INTERRUPTION) HOWEVER CAUSED AND
 * ON ANY THEORY OF LIABILITY, WHETHER IN CONTRACT, STRICT LIABILITY, OR TORT
 * (INCLUDING NEGLIGENCE OR OTHERWISE) ARISING IN ANY WAY OUT OF THE USE OF THIS
 * SOFTWARE, EVEN IF ADVISED OF THE POSSIBILITY OF SUCH DAMAGE.
 */

using System;
using System.Collections;
using System.Collections.Generic;
using System.Data;
using System.Diagnostics;
using System.Globalization;
using System.IO;
using System.IO.Compression;
using System.Net;
using System.Net.Sockets;
using System.Reflection;
using System.Runtime.Serialization;
using System.Runtime.Serialization.Formatters.Binary;
using System.Security.Cryptography;
using System.Text;
using System.Text.RegularExpressions;
using System.Xml;
using System.Threading;
using log4net;
using Nini.Config;
using Nwc.XmlRpc;
// using BclExtras;
using OpenMetaverse;
using OpenMetaverse.StructuredData;
using Amib.Threading;

namespace OpenSim.Framework
{
    /// <summary>
    /// The method used by Util.FireAndForget for asynchronously firing events
    /// </summary>
    public enum FireAndForgetMethod
    {
        UnsafeQueueUserWorkItem,
        QueueUserWorkItem,
        BeginInvoke,
        SmartThreadPool,
        Thread,
    }

    /// <summary>
    /// Miscellaneous utility functions
    /// </summary>
    public class Util
    {
        private static readonly ILog m_log = LogManager.GetLogger(MethodBase.GetCurrentMethod().DeclaringType);

        private static uint nextXferID = 5000;
        private static Random randomClass = new Random();
        // Get a list of invalid file characters (OS dependent)
        private static string regexInvalidFileChars = "[" + new String(Path.GetInvalidFileNameChars()) + "]";
        private static string regexInvalidPathChars = "[" + new String(Path.GetInvalidPathChars()) + "]";
        private static object XferLock = new object();
        /// <summary>Thread pool used for Util.FireAndForget if
        /// FireAndForgetMethod.SmartThreadPool is used</summary>
        private static SmartThreadPool m_ThreadPool;

        // Unix-epoch starts at January 1st 1970, 00:00:00 UTC. And all our times in the server are (or at least should be) in UTC.
        private static readonly DateTime unixEpoch =
            DateTime.ParseExact("1970-01-01 00:00:00 +0", "yyyy-MM-dd hh:mm:ss z", DateTimeFormatInfo.InvariantInfo).ToUniversalTime();

        public static readonly Regex UUIDPattern 
            = new Regex("^[0-9a-fA-F]{8}-[0-9a-fA-F]{4}-[0-9a-fA-F]{4}-[0-9a-fA-F]{4}-[0-9a-fA-F]{12}$");

        public static FireAndForgetMethod FireAndForgetMethod = FireAndForgetMethod.SmartThreadPool;

        /// <summary>
        /// Gets the name of the directory where the current running executable
        /// is located
        /// </summary>
        /// <returns>Filesystem path to the directory containing the current
        /// executable</returns>
        public static string ExecutingDirectory()
        {
            return Path.GetDirectoryName(Assembly.GetExecutingAssembly().Location);
        }

        /// <summary>
        /// Linear interpolates B<->C using percent A
        /// </summary>
        /// <param name="a"></param>
        /// <param name="b"></param>
        /// <param name="c"></param>
        /// <returns></returns>
        public static double lerp(double a, double b, double c)
        {
            return (b*a) + (c*(1 - a));
        }

        /// <summary>
        /// Bilinear Interpolate, see Lerp but for 2D using 'percents' X & Y.
        /// Layout:
        ///     A B
        ///     C D
        /// A<->C = Y
        /// C<->D = X
        /// </summary>
        /// <param name="x"></param>
        /// <param name="y"></param>
        /// <param name="a"></param>
        /// <param name="b"></param>
        /// <param name="c"></param>
        /// <param name="d"></param>
        /// <returns></returns>
        public static double lerp2D(double x, double y, double a, double b, double c, double d)
        {
            return lerp(y, lerp(x, a, b), lerp(x, c, d));
        }


        public static Encoding UTF8 = Encoding.UTF8;

        /// <value>
        /// Well known UUID for the blank texture used in the Linden SL viewer version 1.20 (and hopefully onwards) 
        /// </value>
        public static UUID BLANK_TEXTURE_UUID = new UUID("5748decc-f629-461c-9a36-a35a221fe21f");

        #region Vector Equations

        /// <summary>
        /// Get the distance between two 3d vectors
        /// </summary>
        /// <param name="a">A 3d vector</param>
        /// <param name="b">A 3d vector</param>
        /// <returns>The distance between the two vectors</returns>
        public static double GetDistanceTo(Vector3 a, Vector3 b)
        {
            float dx = a.X - b.X;
            float dy = a.Y - b.Y;
            float dz = a.Z - b.Z;
            return Math.Sqrt(dx * dx + dy * dy + dz * dz);
        }

        /// <summary>
        /// Returns true if the distance beween A and B is less than amount. Significantly faster than GetDistanceTo since it eliminates the Sqrt.
        /// </summary>
        /// <param name="a"></param>
        /// <param name="b"></param>
        /// <param name="amount"></param>
        /// <returns></returns>
        public static bool DistanceLessThan(Vector3 a, Vector3 b, double amount)
        {
            float dx = a.X - b.X;
            float dy = a.Y - b.Y;
            float dz = a.Z - b.Z;
            return (dx*dx + dy*dy + dz*dz) < (amount*amount);
        }

        /// <summary>
        /// Get the magnitude of a 3d vector
        /// </summary>
        /// <param name="a">A 3d vector</param>
        /// <returns>The magnitude of the vector</returns>
        public static double GetMagnitude(Vector3 a)
        {
            return Math.Sqrt((a.X * a.X) + (a.Y * a.Y) + (a.Z * a.Z));
        }

        /// <summary>
        /// Get a normalized form of a 3d vector
        /// </summary>
        /// <param name="a">A 3d vector</param>
        /// <returns>A new vector which is normalized form of the vector</returns>
        /// <remarks>The vector paramater cannot be <0,0,0></remarks>
        public static Vector3 GetNormalizedVector(Vector3 a)
        {
            if (IsZeroVector(a))
                throw new ArgumentException("Vector paramater cannot be a zero vector.");

            float Mag = (float) GetMagnitude(a);
            return new Vector3(a.X / Mag, a.Y / Mag, a.Z / Mag);
        }

        /// <summary>
        /// Returns if a vector is a zero vector (has all zero components)
        /// </summary>
        /// <returns></returns>
        public static bool IsZeroVector(Vector3 v)
        {
            if (v.X == 0 && v.Y == 0 && v.Z == 0)
            {
                return true;
            }

            return false;
        }

        # endregion

        public static Quaternion Axes2Rot(Vector3 fwd, Vector3 left, Vector3 up)
        {
            float s;
            float tr = (float) (fwd.X + left.Y + up.Z + 1.0);

            if (tr >= 1.0)
            {
                s = (float) (0.5 / Math.Sqrt(tr));
                return new Quaternion(
                        (left.Z - up.Y) * s,
                        (up.X - fwd.Z) * s,
                        (fwd.Y - left.X) * s,
                        (float) 0.25 / s);
            }
            else
            {
                float max = (left.Y > up.Z) ? left.Y : up.Z;

                if (max < fwd.X)
                {
                    s = (float) (Math.Sqrt(fwd.X - (left.Y + up.Z) + 1.0));
                    float x = (float) (s * 0.5);
                    s = (float) (0.5 / s);
                    return new Quaternion(
                            x,
                            (fwd.Y + left.X) * s,
                            (up.X + fwd.Z) * s,
                            (left.Z - up.Y) * s);
                }
                else if (max == left.Y)
                {
                    s = (float) (Math.Sqrt(left.Y - (up.Z + fwd.X) + 1.0));
                    float y = (float) (s * 0.5);
                    s = (float) (0.5 / s);
                    return new Quaternion(
                            (fwd.Y + left.X) * s,
                            y,
                            (left.Z + up.Y) * s,
                            (up.X - fwd.Z) * s);
                }
                else
                {
                    s = (float) (Math.Sqrt(up.Z - (fwd.X + left.Y) + 1.0));
                    float z = (float) (s * 0.5);
                    s = (float) (0.5 / s);
                    return new Quaternion(
                            (up.X + fwd.Z) * s,
                            (left.Z + up.Y) * s,
                            z,
                            (fwd.Y - left.X) * s);
                }
            }
        }

        public static Random RandomClass
        {
            get { return randomClass; }
        }

        public static ulong UIntsToLong(uint X, uint Y)
        {
            return Utils.UIntsToLong(X, Y);
        }

        public static T Clamp<T>(T x, T min, T max)
            where T : IComparable<T>
        {
            return x.CompareTo(max) > 0 ? max :
                x.CompareTo(min) < 0 ? min :
                x;
        }

        public static uint GetNextXferID()
        {
            uint id = 0;
            lock (XferLock)
            {
                id = nextXferID;
                nextXferID++;
            }
            return id;
        }

        public static string GetFileName(string file)
        {
            // Return just the filename on UNIX platforms
            // TODO: this should be customisable with a prefix, but that's something to do later.
            if (Environment.OSVersion.Platform == PlatformID.Unix)
            {
                return file;
            }

            // Return %APPDATA%/OpenSim/file for 2K/XP/NT/2K3/VISTA
            // TODO: Switch this to System.Enviroment.SpecialFolders.ApplicationData
            if (Environment.OSVersion.Platform == PlatformID.Win32NT)
            {
                if (!Directory.Exists("%APPDATA%\\OpenSim\\"))
                {
                    Directory.CreateDirectory("%APPDATA%\\OpenSim");
                }

                return "%APPDATA%\\OpenSim\\" + file;
            }

            // Catch all - covers older windows versions
            // (but those probably wont work anyway)
            return file;
        }

        /// <summary>
        /// Debug utility function to convert OSD into formatted XML for debugging purposes.
        /// </summary>
        /// <param name="osd">
        /// A <see cref="OSD"/>
        /// </param>
        /// <returns>
        /// A <see cref="System.String"/>
        /// </returns>
        public static string GetFormattedXml(OSD osd)
        {
            return GetFormattedXml(OSDParser.SerializeLLSDXmlString(osd));
        }

        /// <summary>
        /// Debug utility function to convert unbroken strings of XML into something human readable for occasional debugging purposes.
        /// </summary>
        /// <remarks>
        /// Please don't delete me even if I appear currently unused!
        /// </remarks>
        /// <param name="rawXml"></param>
        /// <returns></returns>
        public static string GetFormattedXml(string rawXml)
        {
            XmlDocument xd = new XmlDocument();
            xd.LoadXml(rawXml);

            StringBuilder sb = new StringBuilder();
            StringWriter sw = new StringWriter(sb);

            XmlTextWriter xtw = new XmlTextWriter(sw);
            xtw.Formatting = Formatting.Indented;

            try
            {
                xd.WriteTo(xtw);
            }
            finally
            {
                xtw.Close();
            }

            return sb.ToString();
        }

        public static bool IsEnvironmentSupported(ref string reason)
        {
            // Must have .NET 2.0 (Generics / libsl)
            if (Environment.Version.Major < 2)
            {
                reason = ".NET 1.0/1.1 lacks components that is used by OpenSim";
                return false;
            }

            // Windows 95/98/ME are unsupported
            if (Environment.OSVersion.Platform == PlatformID.Win32Windows &&
                Environment.OSVersion.Platform != PlatformID.Win32NT)
            {
                reason = "Windows 95/98/ME will not run OpenSim";
                return false;
            }

            // Windows 2000 / Pre-SP2 XP
            if (Environment.OSVersion.Version.Major == 5 &&
                Environment.OSVersion.Version.Minor == 0)
            {
                reason = "Please update to Windows XP Service Pack 2 or Server2003";
                return false;
            }

            return true;
        }

        public static int UnixTimeSinceEpoch()
        {
            return ToUnixTime(DateTime.UtcNow);
        }

        public static int ToUnixTime(DateTime stamp)
        {
            TimeSpan t = stamp.ToUniversalTime() - unixEpoch;
            return (int) t.TotalSeconds;
        }

        public static DateTime ToDateTime(ulong seconds)
        {
            DateTime epoch = unixEpoch;
            return epoch.AddSeconds(seconds);
        }

        public static DateTime ToDateTime(int seconds)
        {
            DateTime epoch = unixEpoch;
            return epoch.AddSeconds(seconds);
        }

        /// <summary>
        /// Return an md5 hash of the given string
        /// </summary>
        /// <param name="data"></param>
        /// <returns></returns>

        public static string Md5Hash(string data)
        {
            return Md5Hash(data, Encoding.Default);
        }

        public static string Md5Hash(string data, Encoding encoding)
        {
            byte[] dataMd5 = ComputeMD5Hash(data, encoding);
            StringBuilder sb = new StringBuilder();
            for (int i = 0; i < dataMd5.Length; i++)
                sb.AppendFormat("{0:x2}", dataMd5[i]);
            return sb.ToString();
        }

        private static byte[] ComputeMD5Hash(string data, Encoding encoding)
        {
            MD5 md5 = MD5.Create();
            return md5.ComputeHash(encoding.GetBytes(data));
        }

        /// <summary>
        /// Return an SHA1 hash
        /// </summary>
        /// <param name="data"></param>
        /// <returns></returns>

        public static string SHA1Hash(string data)
        {
<<<<<<< HEAD
            return SHA1Hash(data, Encoding.Default);
        }

        public static string SHA1Hash(string data, Encoding encoding)
        {
            byte[] hash = ComputeSHA1Hash(data, encoding);
            return BitConverter.ToString(hash).Replace("-", String.Empty);
        }

        private static byte[] ComputeSHA1Hash(string src, Encoding encoding)
        {
            SHA1CryptoServiceProvider SHA1 = new SHA1CryptoServiceProvider();
            return SHA1.ComputeHash(encoding.GetBytes(src));
=======
            return SHA1Hash(Encoding.Default.GetBytes(data));
        }

        /// <summary>
        /// Return an SHA1 hash
        /// </summary>
        /// <param name="data"></param>
        /// <returns></returns>
        public static string SHA1Hash(byte[] data)
        {
            byte[] hash = ComputeSHA1Hash(data);
            return BitConverter.ToString(hash).Replace("-", String.Empty);
        }

        private static byte[] ComputeSHA1Hash(byte[] src)
        {
            SHA1CryptoServiceProvider SHA1 = new SHA1CryptoServiceProvider();
            return SHA1.ComputeHash(src);
>>>>>>> e7abf834
        }

        public static int fast_distance2d(int x, int y)
        {
            x = Math.Abs(x);
            y = Math.Abs(y);

            int min = Math.Min(x, y);

            return (x + y - (min >> 1) - (min >> 2) + (min >> 4));
        }

        /// <summary>
        /// Are the co-ordinates of the new region visible from the old region?
        /// </summary>
        /// <param name="oldx">Old region x-coord</param>
        /// <param name="newx">New region x-coord</param>
        /// <param name="oldy">Old region y-coord</param>
        /// <param name="newy">New region y-coord</param>
        /// <returns></returns>        
        public static bool IsOutsideView(float drawdist, uint oldx, uint newx, uint oldy, uint newy)
        {
            int dd = (int)((drawdist + Constants.RegionSize - 1) / Constants.RegionSize);

            int startX = (int)oldx - dd;
            int startY = (int)oldy - dd;

            int endX = (int)oldx + dd;
            int endY = (int)oldy + dd;

            return (newx < startX || endX < newx || newy < startY || endY < newy);
        }

        public static string FieldToString(byte[] bytes)
        {
            return FieldToString(bytes, String.Empty);
        }

        /// <summary>
        /// Convert a variable length field (byte array) to a string, with a
        /// field name prepended to each line of the output
        /// </summary>
        /// <remarks>If the byte array has unprintable characters in it, a
        /// hex dump will be put in the string instead</remarks>
        /// <param name="bytes">The byte array to convert to a string</param>
        /// <param name="fieldName">A field name to prepend to each line of output</param>
        /// <returns>An ASCII string or a string containing a hex dump, minus
        /// the null terminator</returns>
        public static string FieldToString(byte[] bytes, string fieldName)
        {
            // Check for a common case
            if (bytes.Length == 0) return String.Empty;

            StringBuilder output = new StringBuilder();
            bool printable = true;

            for (int i = 0; i < bytes.Length; ++i)
            {
                // Check if there are any unprintable characters in the array
                if ((bytes[i] < 0x20 || bytes[i] > 0x7E) && bytes[i] != 0x09
                    && bytes[i] != 0x0D && bytes[i] != 0x0A && bytes[i] != 0x00)
                {
                    printable = false;
                    break;
                }
            }

            if (printable)
            {
                if (fieldName.Length > 0)
                {
                    output.Append(fieldName);
                    output.Append(": ");
                }

                output.Append(CleanString(Util.UTF8.GetString(bytes, 0, bytes.Length - 1)));
            }
            else
            {
                for (int i = 0; i < bytes.Length; i += 16)
                {
                    if (i != 0)
                        output.Append(Environment.NewLine);
                    if (fieldName.Length > 0)
                    {
                        output.Append(fieldName);
                        output.Append(": ");
                    }

                    for (int j = 0; j < 16; j++)
                    {
                        if ((i + j) < bytes.Length)
                            output.Append(String.Format("{0:X2} ", bytes[i + j]));
                        else
                            output.Append("   ");
                    }

                    for (int j = 0; j < 16 && (i + j) < bytes.Length; j++)
                    {
                        if (bytes[i + j] >= 0x20 && bytes[i + j] < 0x7E)
                            output.Append((char) bytes[i + j]);
                        else
                            output.Append(".");
                    }
                }
            }

            return output.ToString();
        }

        /// <summary>
        /// Converts a URL to a IPAddress
        /// </summary>
        /// <param name="url">URL Standard Format</param>
        /// <returns>A resolved IP Address</returns>
        public static IPAddress GetHostFromURL(string url)
        {
            return GetHostFromDNS(url.Split(new char[] {'/', ':'})[3]);
        }

        /// <summary>
        /// Returns a IP address from a specified DNS, favouring IPv4 addresses.
        /// </summary>
        /// <param name="dnsAddress">DNS Hostname</param>
        /// <returns>An IP address, or null</returns>
        public static IPAddress GetHostFromDNS(string dnsAddress)
        {
            // Is it already a valid IP? No need to look it up.
            IPAddress ipa;
            if (IPAddress.TryParse(dnsAddress, out ipa))
                return ipa;

            IPAddress[] hosts = null;

            // Not an IP, lookup required
            try
            {
                hosts = Dns.GetHostEntry(dnsAddress).AddressList;
            }
            catch (Exception e)
            {
                m_log.WarnFormat("[UTIL]: An error occurred while resolving host name {0}, {1}", dnsAddress, e);

                // Still going to throw the exception on for now, since this was what was happening in the first place
                throw e;
            }

            foreach (IPAddress host in hosts)
            {
                if (host.AddressFamily == AddressFamily.InterNetwork)
                {
                    return host;
                }
            }

            if (hosts.Length > 0)
                return hosts[0];

            return null;
        }

        public static Uri GetURI(string protocol, string hostname, int port, string path)
        {
            return new UriBuilder(protocol, hostname, port, path).Uri;
        }

        /// <summary>
        /// Gets a list of all local system IP addresses
        /// </summary>
        /// <returns></returns>
        public static IPAddress[] GetLocalHosts()
        {
            return Dns.GetHostAddresses(Dns.GetHostName());
        }

        public static IPAddress GetLocalHost()
        {
            IPAddress[] iplist = GetLocalHosts();

            if (iplist.Length == 0) // No accessible external interfaces
            {
                IPAddress[] loopback = Dns.GetHostAddresses("localhost");
                IPAddress localhost = loopback[0];

                return localhost;
            }

            foreach (IPAddress host in iplist)
            {
                if (!IPAddress.IsLoopback(host) && host.AddressFamily == AddressFamily.InterNetwork)
                {
                    return host;
                }
            }

            if (iplist.Length > 0)
            {
                foreach (IPAddress host in iplist)
                {
                    if (host.AddressFamily == AddressFamily.InterNetwork)
                        return host;
                }
                // Well all else failed...
                return iplist[0];
            }

            return null;
        }

        /// <summary>
        /// Removes all invalid path chars (OS dependent)
        /// </summary>
        /// <param name="path">path</param>
        /// <returns>safe path</returns>
        public static string safePath(string path)
        {
            return Regex.Replace(path, regexInvalidPathChars, String.Empty);
        }

        /// <summary>
        /// Removes all invalid filename chars (OS dependent)
        /// </summary>
        /// <param name="path">filename</param>
        /// <returns>safe filename</returns>
        public static string safeFileName(string filename)
        {
            return Regex.Replace(filename, regexInvalidFileChars, String.Empty);
            ;
        }

        //
        // directory locations
        //

        public static string homeDir()
        {
            string temp;
            //            string personal=(Environment.GetFolderPath(Environment.SpecialFolder.Personal));
            //            temp = Path.Combine(personal,".OpenSim");
            temp = ".";
            return temp;
        }

        public static string assetsDir()
        {
            return Path.Combine(configDir(), "assets");
        }

        public static string inventoryDir()
        {
            return Path.Combine(configDir(), "inventory");
        }

        public static string configDir()
        {
            return ".";
        }

        public static string dataDir()
        {
            return ".";
        }

        public static string logDir()
        {
            return ".";
        }

        // From: http://coercedcode.blogspot.com/2008/03/c-generate-unique-filenames-within.html
        public static string GetUniqueFilename(string FileName)
        {
            int count = 0;
            string Name;

            if (File.Exists(FileName))
            {
                FileInfo f = new FileInfo(FileName);

                if (!String.IsNullOrEmpty(f.Extension))
                {
                    Name = f.FullName.Substring(0, f.FullName.LastIndexOf('.'));
                }
                else
                {
                    Name = f.FullName;
                }

                while (File.Exists(FileName))
                {
                    count++;
                    FileName = Name + count + f.Extension;
                }
            }
            return FileName;
        }

        // Nini (config) related Methods
        public static IConfigSource ConvertDataRowToXMLConfig(DataRow row, string fileName)
        {
            if (!File.Exists(fileName))
            {
                //create new file
            }
            XmlConfigSource config = new XmlConfigSource(fileName);
            AddDataRowToConfig(config, row);
            config.Save();

            return config;
        }

        public static void AddDataRowToConfig(IConfigSource config, DataRow row)
        {
            config.Configs.Add((string) row[0]);
            for (int i = 0; i < row.Table.Columns.Count; i++)
            {
                config.Configs[(string) row[0]].Set(row.Table.Columns[i].ColumnName, row[i]);
            }
        }

        public static float Clip(float x, float min, float max)
        {
            return Math.Min(Math.Max(x, min), max);
        }

        public static int Clip(int x, int min, int max)
        {
            return Math.Min(Math.Max(x, min), max);
        }

        /// <summary>
        /// Convert an UUID to a raw uuid string.  Right now this is a string without hyphens.
        /// </summary>
        /// <param name="UUID"></param>
        /// <returns></returns>
        public static String ToRawUuidString(UUID UUID)
        {
            return UUID.Guid.ToString("n");
        }

        public static string CleanString(string input)
        {
            if (input.Length == 0)
                return input;

            int clip = input.Length;

            // Test for ++ string terminator
            int pos = input.IndexOf("\0");
            if (pos != -1 && pos < clip)
                clip = pos;

            // Test for CR
            pos = input.IndexOf("\r");
            if (pos != -1 && pos < clip)
                clip = pos;

            // Test for LF
            pos = input.IndexOf("\n");
            if (pos != -1 && pos < clip)
                clip = pos;

            // Truncate string before first end-of-line character found
            return input.Substring(0, clip);
        }

        /// <summary>
        /// returns the contents of /etc/issue on Unix Systems
        /// Use this for where it's absolutely necessary to implement platform specific stuff
        /// </summary>
        /// <returns></returns>
        public static string ReadEtcIssue()
        {
            try
            {
                StreamReader sr = new StreamReader("/etc/issue.net");
                string issue = sr.ReadToEnd();
                sr.Close();
                return issue;
            }
            catch (Exception)
            {
                return "";
            }
        }

        public static void SerializeToFile(string filename, Object obj)
        {
            IFormatter formatter = new BinaryFormatter();
            Stream stream = null;

            try
            {
                stream = new FileStream(
                    filename, FileMode.Create,
                    FileAccess.Write, FileShare.None);

                formatter.Serialize(stream, obj);
            }
            catch (Exception e)
            {
                m_log.Error(e.ToString());
            }
            finally
            {
                if (stream != null)
                {
                    stream.Close();
                }
            }
        }

        public static Object DeserializeFromFile(string filename)
        {
            IFormatter formatter = new BinaryFormatter();
            Stream stream = null;
            Object ret = null;

            try
            {
                stream = new FileStream(
                    filename, FileMode.Open,
                    FileAccess.Read, FileShare.None);

                ret = formatter.Deserialize(stream);
            }
            catch (Exception e)
            {
                m_log.Error(e.ToString());
            }
            finally
            {
                if (stream != null)
                {
                    stream.Close();
                }
            }

            return ret;
        }

        public static string Compress(string text)
        {
            byte[] buffer = Util.UTF8.GetBytes(text);
            MemoryStream memory = new MemoryStream();
            using (GZipStream compressor = new GZipStream(memory, CompressionMode.Compress, true))
            {
                compressor.Write(buffer, 0, buffer.Length);
            }

            memory.Position = 0;
           
            byte[] compressed = new byte[memory.Length];
            memory.Read(compressed, 0, compressed.Length);

            byte[] compressedBuffer = new byte[compressed.Length + 4];
            Buffer.BlockCopy(compressed, 0, compressedBuffer, 4, compressed.Length);
            Buffer.BlockCopy(BitConverter.GetBytes(buffer.Length), 0, compressedBuffer, 0, 4);
            return Convert.ToBase64String(compressedBuffer);
        }

        public static string Decompress(string compressedText)
        {
            byte[] compressedBuffer = Convert.FromBase64String(compressedText);
            using (MemoryStream memory = new MemoryStream())
            {
                int msgLength = BitConverter.ToInt32(compressedBuffer, 0);
                memory.Write(compressedBuffer, 4, compressedBuffer.Length - 4);

                byte[] buffer = new byte[msgLength];

                memory.Position = 0;
                using (GZipStream decompressor = new GZipStream(memory, CompressionMode.Decompress))
                {
                    decompressor.Read(buffer, 0, buffer.Length);
                }

                return Util.UTF8.GetString(buffer);
            }
        }

        public static XmlRpcResponse XmlRpcCommand(string url, string methodName, params object[] args)
        {
            return SendXmlRpcCommand(url, methodName, args);
        }

        public static XmlRpcResponse SendXmlRpcCommand(string url, string methodName, object[] args)
        {
            XmlRpcRequest client = new XmlRpcRequest(methodName, args);
            return client.Send(url, 6000);
        }

        /// <summary>
        /// Returns an error message that the user could not be found in the database
        /// </summary>
        /// <returns>XML string consisting of a error element containing individual error(s)</returns>
        public static XmlRpcResponse CreateUnknownUserErrorResponse()
        {
            XmlRpcResponse response = new XmlRpcResponse();
            Hashtable responseData = new Hashtable();
            responseData["error_type"] = "unknown_user";
            responseData["error_desc"] = "The user requested is not in the database";

            response.Value = responseData;
            return response;
        }

        /// <summary>
        /// Converts a byte array in big endian order into an ulong.
        /// </summary>
        /// <param name="bytes">
        /// The array of bytes
        /// </param>
        /// <returns>
        /// The extracted ulong
        /// </returns>
        public static ulong BytesToUInt64Big(byte[] bytes)
        {
            if (bytes.Length < 8) return 0;
            return ((ulong)bytes[0] << 56) | ((ulong)bytes[1] << 48) | ((ulong)bytes[2] << 40) | ((ulong)bytes[3] << 32) |
                ((ulong)bytes[4] << 24) | ((ulong)bytes[5] << 16) | ((ulong)bytes[6] << 8) | (ulong)bytes[7];
        }

        // used for RemoteParcelRequest (for "About Landmark")
        public static UUID BuildFakeParcelID(ulong regionHandle, uint x, uint y)
        {
            byte[] bytes =
            {
                (byte)regionHandle, (byte)(regionHandle >> 8), (byte)(regionHandle >> 16), (byte)(regionHandle >> 24),
                (byte)(regionHandle >> 32), (byte)(regionHandle >> 40), (byte)(regionHandle >> 48), (byte)(regionHandle << 56),
                (byte)x, (byte)(x >> 8), 0, 0,
                (byte)y, (byte)(y >> 8), 0, 0 };
            return new UUID(bytes, 0);
        }

        public static UUID BuildFakeParcelID(ulong regionHandle, uint x, uint y, uint z)
        {
            byte[] bytes =
            {
                (byte)regionHandle, (byte)(regionHandle >> 8), (byte)(regionHandle >> 16), (byte)(regionHandle >> 24),
                (byte)(regionHandle >> 32), (byte)(regionHandle >> 40), (byte)(regionHandle >> 48), (byte)(regionHandle << 56),
                (byte)x, (byte)(x >> 8), (byte)z, (byte)(z >> 8),
                (byte)y, (byte)(y >> 8), 0, 0 };
            return new UUID(bytes, 0);
        }

        public static void ParseFakeParcelID(UUID parcelID, out ulong regionHandle, out uint x, out uint y)
        {
            byte[] bytes = parcelID.GetBytes();
            regionHandle = Utils.BytesToUInt64(bytes);
            x = Utils.BytesToUInt(bytes, 8) & 0xffff;
            y = Utils.BytesToUInt(bytes, 12) & 0xffff;
        }

        public static void ParseFakeParcelID(UUID parcelID, out ulong regionHandle, out uint x, out uint y, out uint z)
        {
            byte[] bytes = parcelID.GetBytes();
            regionHandle = Utils.BytesToUInt64(bytes);
            x = Utils.BytesToUInt(bytes, 8) & 0xffff;
            z = (Utils.BytesToUInt(bytes, 8) & 0xffff0000) >> 16;
            y = Utils.BytesToUInt(bytes, 12) & 0xffff;
        }

        public static void FakeParcelIDToGlobalPosition(UUID parcelID, out uint x, out uint y)
        {
            ulong regionHandle;
            uint rx, ry;

            ParseFakeParcelID(parcelID, out regionHandle, out x, out y);
            Utils.LongToUInts(regionHandle, out rx, out ry);

            x += rx;
            y += ry;
        }
        
        /// <summary>
        /// Get operating system information if available.  Returns only the first 45 characters of information
        /// </summary>
        /// <returns>
        /// Operating system information.  Returns an empty string if none was available.
        /// </returns>
        public static string GetOperatingSystemInformation()
        {
            string os = String.Empty;

//            if (Environment.OSVersion.Platform != PlatformID.Unix)
//            {
//                os = Environment.OSVersion.ToString();
//            }
//            else
//            {
//                os = ReadEtcIssue();
//            }
//                      
//            if (os.Length > 45)
//            {
//                os = os.Substring(0, 45);
//            }
            
            return os;
        }

        public static string GetRuntimeInformation()
        {
            string ru = String.Empty;

            if (Environment.OSVersion.Platform == PlatformID.Unix)
                ru = "Unix/Mono";
            else
                if (Environment.OSVersion.Platform == PlatformID.MacOSX)
                    ru = "OSX/Mono";
                else
                {
                    if (Type.GetType("Mono.Runtime") != null)
                        ru = "Win/Mono";
                    else
                        ru = "Win/.NET";
                }

            return ru;
        }

        /// <summary>
        /// Is the given string a UUID?
        /// </summary>
        /// <param name="s"></param>
        /// <returns></returns>
        public static bool isUUID(string s)
        {
            return UUIDPattern.IsMatch(s);
        }

        public static string GetDisplayConnectionString(string connectionString)
        {
            int passPosition = 0;
            int passEndPosition = 0;
            string displayConnectionString = null;

            // hide the password in the connection string
            passPosition = connectionString.IndexOf("password", StringComparison.OrdinalIgnoreCase);
            passPosition = connectionString.IndexOf("=", passPosition);
            if (passPosition < connectionString.Length)
                passPosition += 1;
            passEndPosition = connectionString.IndexOf(";", passPosition);

            displayConnectionString = connectionString.Substring(0, passPosition);
            displayConnectionString += "***";
            displayConnectionString += connectionString.Substring(passEndPosition, connectionString.Length - passEndPosition);

            return displayConnectionString;
        }

        public static T ReadSettingsFromIniFile<T>(IConfig config, T settingsClass)
        {
            Type settingsType = settingsClass.GetType();

            FieldInfo[] fieldInfos = settingsType.GetFields();
            foreach (FieldInfo fieldInfo in fieldInfos)
            {
                if (!fieldInfo.IsStatic)
                {
                    if (fieldInfo.FieldType == typeof(System.String))
                    {
                        fieldInfo.SetValue(settingsClass, config.Get(fieldInfo.Name, (string)fieldInfo.GetValue(settingsClass)));
                    }
                    else if (fieldInfo.FieldType == typeof(System.Boolean))
                    {
                        fieldInfo.SetValue(settingsClass, config.GetBoolean(fieldInfo.Name, (bool)fieldInfo.GetValue(settingsClass)));
                    }
                    else if (fieldInfo.FieldType == typeof(System.Int32))
                    {
                        fieldInfo.SetValue(settingsClass, config.GetInt(fieldInfo.Name, (int)fieldInfo.GetValue(settingsClass)));
                    }
                    else if (fieldInfo.FieldType == typeof(System.Single))
                    {
                        fieldInfo.SetValue(settingsClass, config.GetFloat(fieldInfo.Name, (float)fieldInfo.GetValue(settingsClass)));
                    }
                    else if (fieldInfo.FieldType == typeof(System.UInt32))
                    {
                        fieldInfo.SetValue(settingsClass, Convert.ToUInt32(config.Get(fieldInfo.Name, ((uint)fieldInfo.GetValue(settingsClass)).ToString())));
                    }
                }
            }

            PropertyInfo[] propertyInfos = settingsType.GetProperties();
            foreach (PropertyInfo propInfo in propertyInfos)
            {
                if ((propInfo.CanRead) && (propInfo.CanWrite))
                {
                    if (propInfo.PropertyType == typeof(System.String))
                    {
                        propInfo.SetValue(settingsClass, config.Get(propInfo.Name, (string)propInfo.GetValue(settingsClass, null)), null);
                    }
                    else if (propInfo.PropertyType == typeof(System.Boolean))
                    {
                        propInfo.SetValue(settingsClass, config.GetBoolean(propInfo.Name, (bool)propInfo.GetValue(settingsClass, null)), null);
                    }
                    else if (propInfo.PropertyType == typeof(System.Int32))
                    {
                        propInfo.SetValue(settingsClass, config.GetInt(propInfo.Name, (int)propInfo.GetValue(settingsClass, null)), null);
                    }
                    else if (propInfo.PropertyType == typeof(System.Single))
                    {
                        propInfo.SetValue(settingsClass, config.GetFloat(propInfo.Name, (float)propInfo.GetValue(settingsClass, null)), null);
                    }
                    if (propInfo.PropertyType == typeof(System.UInt32))
                    {
                        propInfo.SetValue(settingsClass, Convert.ToUInt32(config.Get(propInfo.Name, ((uint)propInfo.GetValue(settingsClass, null)).ToString())), null);
                    }
                }
            }

            return settingsClass;
        }

        public static string Base64ToString(string str)
        {
            UTF8Encoding encoder = new UTF8Encoding();
            Decoder utf8Decode = encoder.GetDecoder();

            byte[] todecode_byte = Convert.FromBase64String(str);
            int charCount = utf8Decode.GetCharCount(todecode_byte, 0, todecode_byte.Length);
            char[] decoded_char = new char[charCount];
            utf8Decode.GetChars(todecode_byte, 0, todecode_byte.Length, decoded_char, 0);
            string result = new String(decoded_char);
            return result;
        }

        public static Guid GetHashGuid(string data, string salt)
        {
            byte[] hash = ComputeMD5Hash(data + salt, Encoding.Default);

            //string s = BitConverter.ToString(hash);

            Guid guid = new Guid(hash);

            return guid;
        }

        public static byte ConvertMaturityToAccessLevel(uint maturity)
        {
            byte retVal = 0;
            switch (maturity)
            {
                case 0: //PG
                    retVal = 13;
                    break;
                case 1: //Mature
                    retVal = 21;
                    break;
                case 2: // Adult
                    retVal = 42;
                    break;
            }

            return retVal;

        }

        public static uint ConvertAccessLevelToMaturity(byte maturity)
        {
            if (maturity <= 13)
                return 0;
            else if (maturity <= 21)
                return 1;
            else
                return 2;
        }

        /// <summary>
        /// Produces an OSDMap from its string representation on a stream
        /// </summary>
        /// <param name="data">The stream</param>
        /// <param name="length">The size of the data on the stream</param>
        /// <returns>The OSDMap or an exception</returns>
        public static OSDMap GetOSDMap(Stream stream, int length)
        {
            byte[] data = new byte[length];
            stream.Read(data, 0, length);
            string strdata = Util.UTF8.GetString(data);
            OSDMap args = null;
            OSD buffer;
            buffer = OSDParser.DeserializeJson(strdata);
            if (buffer.Type == OSDType.Map)
            {
                args = (OSDMap)buffer;
                return args;
            }
            return null;
        }

        public static OSDMap GetOSDMap(string data)
        {
            OSDMap args = null;
            try
            {
                OSD buffer;
                // We should pay attention to the content-type, but let's assume we know it's Json
                buffer = OSDParser.DeserializeJson(data);
                if (buffer.Type == OSDType.Map)
                {
                    args = (OSDMap)buffer;
                    return args;
                }
                else
                {
                    // uh?
                    m_log.Debug(("[UTILS]: Got OSD of unexpected type " + buffer.Type.ToString()));
                    return null;
                }
            }
            catch (Exception ex)
            {
                m_log.Debug("[UTILS]: exception on GetOSDMap " + ex.Message);
                return null;
            }
        }

        public static string[] Glob(string path)
        {
            string vol=String.Empty;

            if (Path.VolumeSeparatorChar != Path.DirectorySeparatorChar)
            {
                string[] vcomps = path.Split(new char[] {Path.VolumeSeparatorChar}, 2, StringSplitOptions.RemoveEmptyEntries);

                if (vcomps.Length > 1)
                {
                    path = vcomps[1];
                    vol = vcomps[0];
                }
            }
            
            string[] comps = path.Split(new char[] {Path.DirectorySeparatorChar, Path.AltDirectorySeparatorChar}, StringSplitOptions.RemoveEmptyEntries);

            // Glob

            path = vol;
            if (vol != String.Empty)
                path += new String(new char[] {Path.VolumeSeparatorChar, Path.DirectorySeparatorChar});
            else
                path = new String(new char[] {Path.DirectorySeparatorChar});

            List<string> paths = new List<string>();
            List<string> found = new List<string>();
            paths.Add(path);

            int compIndex = -1;
            foreach (string c in comps)
            {
                compIndex++;

                List<string> addpaths = new List<string>();
                foreach (string p in paths)
                {
                    string[] dirs = Directory.GetDirectories(p, c);

                    if (dirs.Length != 0)
                    {
                        foreach (string dir in dirs)
                            addpaths.Add(Path.Combine(path, dir));
                    }

                    // Only add files if that is the last path component
                    if (compIndex == comps.Length - 1)
                    {
                        string[] files = Directory.GetFiles(p, c);
                        foreach (string f in files)
                            found.Add(f);
                    }
                }
                paths = addpaths;
            }

            return found.ToArray();
        }

        public static string ServerURI(string uri)
        {
            if (uri == string.Empty)
                return string.Empty;

            // Get rid of eventual slashes at the end
            uri = uri.TrimEnd('/');

            IPAddress ipaddr1 = null;
            string port1 = "";
            try
            {
                ipaddr1 = Util.GetHostFromURL(uri);
            }
            catch { }

            try
            {
                port1 = uri.Split(new char[] { ':' })[2];
            }
            catch { }

            // We tried our best to convert the domain names to IP addresses
            return (ipaddr1 != null) ? "http://" + ipaddr1.ToString() + ":" + port1 : uri;
        }

        public static byte[] StringToBytes256(string str, params object[] args)
        {
            return StringToBytes256(string.Format(str, args));
        }
        
        public static byte[] StringToBytes256(string str)
        {
            if (String.IsNullOrEmpty(str)) { return Utils.EmptyBytes; }
            if (str.Length > 254) str = str.Remove(254);
            if (!str.EndsWith("\0")) { str += "\0"; }
            
            // Because this is UTF-8 encoding and not ASCII, it's possible we
            // might have gotten an oversized array even after the string trim
            byte[] data = UTF8.GetBytes(str);
            if (data.Length > 256)
            {
                Array.Resize<byte>(ref data, 256);
                data[255] = 0;
            }

            return data;
        }

        public static byte[] StringToBytes1024(string str, params object[] args)
        {
            return StringToBytes1024(string.Format(str, args));
        }
        
        public static byte[] StringToBytes1024(string str)
        {
            if (String.IsNullOrEmpty(str)) { return Utils.EmptyBytes; }
            if (str.Length > 1023) str = str.Remove(1023);
            if (!str.EndsWith("\0")) { str += "\0"; }

            // Because this is UTF-8 encoding and not ASCII, it's possible we
            // might have gotten an oversized array even after the string trim
            byte[] data = UTF8.GetBytes(str);
            if (data.Length > 1024)
            {
                Array.Resize<byte>(ref data, 1024);
                data[1023] = 0;
            }

            return data;
        }

        #region FireAndForget Threading Pattern

        /// <summary>
        /// Created to work around a limitation in Mono with nested delegates
        /// </summary>
        private sealed class FireAndForgetWrapper
        {
            private static volatile FireAndForgetWrapper instance;
            private static object syncRoot = new Object();

            public static FireAndForgetWrapper Instance {
                get {

                    if (instance == null)
                    {
                        lock (syncRoot)
                        {
                            if (instance == null)
                            {
                                instance = new FireAndForgetWrapper();
                            }
                        }
                    }

                    return instance;
                }
            }

            public void FireAndForget(System.Threading.WaitCallback callback)
            {
                callback.BeginInvoke(null, EndFireAndForget, callback);
            }

            public void FireAndForget(System.Threading.WaitCallback callback, object obj)
            {
                callback.BeginInvoke(obj, EndFireAndForget, callback);
            }

            private static void EndFireAndForget(IAsyncResult ar)
            {
                System.Threading.WaitCallback callback = (System.Threading.WaitCallback)ar.AsyncState;

                try { callback.EndInvoke(ar); }
                catch (Exception ex) { m_log.Error("[UTIL]: Asynchronous method threw an exception: " + ex.Message, ex); }

                ar.AsyncWaitHandle.Close();
            }
        }

        public static void FireAndForget(System.Threading.WaitCallback callback)
        {
            FireAndForget(callback, null);
        }

        public static void InitThreadPool(int maxThreads)
        {
            if (maxThreads < 2)
                throw new ArgumentOutOfRangeException("maxThreads", "maxThreads must be greater than 2");
            if (m_ThreadPool != null)
                throw new InvalidOperationException("SmartThreadPool is already initialized");

            m_ThreadPool = new SmartThreadPool(2000, maxThreads, 2);
        }

        public static int FireAndForgetCount()
        {
            const int MAX_SYSTEM_THREADS = 200;

            switch (FireAndForgetMethod)
            {
                case FireAndForgetMethod.UnsafeQueueUserWorkItem:
                case FireAndForgetMethod.QueueUserWorkItem:
                case FireAndForgetMethod.BeginInvoke:
                    int workerThreads, iocpThreads;
                    ThreadPool.GetAvailableThreads(out workerThreads, out iocpThreads);
                    return workerThreads;
                case FireAndForgetMethod.SmartThreadPool:
                    return m_ThreadPool.MaxThreads - m_ThreadPool.InUseThreads;
                case FireAndForgetMethod.Thread:
                    return MAX_SYSTEM_THREADS - System.Diagnostics.Process.GetCurrentProcess().Threads.Count;
                default:
                    throw new NotImplementedException();
            }
        }

        public static void FireAndForget(System.Threading.WaitCallback callback, object obj)
        {
            switch (FireAndForgetMethod)
            {
                case FireAndForgetMethod.UnsafeQueueUserWorkItem:
                    ThreadPool.UnsafeQueueUserWorkItem(callback, obj);
                    break;
                case FireAndForgetMethod.QueueUserWorkItem:
                    ThreadPool.QueueUserWorkItem(callback, obj);
                    break;
                case FireAndForgetMethod.BeginInvoke:
                    FireAndForgetWrapper wrapper = FireAndForgetWrapper.Instance;
                    wrapper.FireAndForget(callback, obj);
                    break;
                case FireAndForgetMethod.SmartThreadPool:
                    if (m_ThreadPool == null)
                        m_ThreadPool = new SmartThreadPool(2000, 15, 2);
                    m_ThreadPool.QueueWorkItem(SmartThreadPoolCallback, new object[] { callback, obj });
                    break;
                case FireAndForgetMethod.Thread:
                    Thread thread = new Thread(delegate(object o) { callback(o); });
                    thread.Start(obj);
                    break;
                default:
                    throw new NotImplementedException();
            }
        }

        private static object SmartThreadPoolCallback(object o)
        {
            object[] array = (object[])o;
            WaitCallback callback = (WaitCallback)array[0];
            object obj = array[1];

            callback(obj);
            return null;
        }

        #endregion FireAndForget Threading Pattern

        /// <summary>
        /// Environment.TickCount is an int but it counts all 32 bits so it goes positive
        /// and negative every 24.9 days. This trims down TickCount so it doesn't wrap
        /// for the callers. 
        /// This trims it to a 12 day interval so don't let your frame time get too long.
        /// </summary>
        /// <returns></returns>
        public static Int32 EnvironmentTickCount()
        {
            return Environment.TickCount & EnvironmentTickCountMask;
        }
        const Int32 EnvironmentTickCountMask = 0x3fffffff;

        /// <summary>
        /// Environment.TickCount is an int but it counts all 32 bits so it goes positive
        /// and negative every 24.9 days. Subtracts the passed value (previously fetched by
        /// 'EnvironmentTickCount()') and accounts for any wrapping.
        /// </summary>
        /// <returns>subtraction of passed prevValue from current Environment.TickCount</returns>
        public static Int32 EnvironmentTickCountSubtract(Int32 prevValue)
        {
            Int32 diff = EnvironmentTickCount() - prevValue;
            return (diff >= 0) ? diff : (diff + EnvironmentTickCountMask + 1);
        }

        // Returns value of Tick Count A - TickCount B accounting for wrapping of TickCount
        // Assumes both tcA and tcB came from previous calls to Util.EnvironmentTickCount().
        // A positive return value indicates A occured later than B
        public static Int32 EnvironmentTickCountCompare(Int32 tcA, Int32 tcB)
        {
            // A, B and TC are all between 0 and 0x3fffffff
            int tc = EnvironmentTickCount();

            if (tc - tcA >= 0)
                tcA += EnvironmentTickCountMask + 1;

            if (tc - tcB >= 0)
                tcB += EnvironmentTickCountMask + 1;

            return tcA - tcB;
        }

        /// <summary>
        /// Prints the call stack at any given point. Useful for debugging.
        /// </summary>
        public static void PrintCallStack()
        {
            StackTrace stackTrace = new StackTrace();           // get call stack
            StackFrame[] stackFrames = stackTrace.GetFrames();  // get method calls (frames)

            // write call stack method names
            foreach (StackFrame stackFrame in stackFrames)
            {
                m_log.Debug(stackFrame.GetMethod().DeclaringType + "." + stackFrame.GetMethod().Name); // write method name
            }
        }

        /// <summary>
        /// Gets the client IP address
        /// </summary>
        /// <param name="xff"></param>
        /// <returns></returns>
        public static IPEndPoint GetClientIPFromXFF(string xff)
        {
            if (xff == string.Empty)
                return null;

            string[] parts = xff.Split(new char[] { ',' });
            if (parts.Length > 0)
            {
                try
                {
                    return new IPEndPoint(IPAddress.Parse(parts[0]), 0);
                }
                catch (Exception e)
                {
                    m_log.WarnFormat("[UTIL]: Exception parsing XFF header {0}: {1}", xff, e.Message);
                }
            }

            return null;
        }

        public static string GetCallerIP(Hashtable req)
        {
            if (req.ContainsKey("headers"))
            {
                try
                {
                    Hashtable headers = (Hashtable)req["headers"];
                    if (headers.ContainsKey("remote_addr") && headers["remote_addr"] != null)
                        return headers["remote_addr"].ToString();
                }
                catch (Exception e)
                {
                    m_log.WarnFormat("[UTIL]: exception in GetCallerIP: {0}", e.Message);
                }
            }
            return string.Empty;
        }

        #region Xml Serialization Utilities
        public static bool ReadBoolean(XmlTextReader reader)
        {
            reader.ReadStartElement();
            bool result = Boolean.Parse(reader.ReadContentAsString().ToLower());
            reader.ReadEndElement();

            return result;
        }

        public static UUID ReadUUID(XmlTextReader reader, string name)
        {
            UUID id;
            string idStr;

            reader.ReadStartElement(name);

            if (reader.Name == "Guid")
                idStr = reader.ReadElementString("Guid");
            else if (reader.Name == "UUID")
                idStr = reader.ReadElementString("UUID");
            else // no leading tag
                idStr = reader.ReadContentAsString();
            UUID.TryParse(idStr, out id);
            reader.ReadEndElement();

            return id;
        }

        public static Vector3 ReadVector(XmlTextReader reader, string name)
        {
            Vector3 vec;

            reader.ReadStartElement(name);
            vec.X = reader.ReadElementContentAsFloat(reader.Name, String.Empty); // X or x
            vec.Y = reader.ReadElementContentAsFloat(reader.Name, String.Empty); // Y or y
            vec.Z = reader.ReadElementContentAsFloat(reader.Name, String.Empty); // Z or z
            reader.ReadEndElement();

            return vec;
        }

        public static Quaternion ReadQuaternion(XmlTextReader reader, string name)
        {
            Quaternion quat = new Quaternion();

            reader.ReadStartElement(name);
            while (reader.NodeType != XmlNodeType.EndElement)
            {
                switch (reader.Name.ToLower())
                {
                    case "x":
                        quat.X = reader.ReadElementContentAsFloat(reader.Name, String.Empty);
                        break;
                    case "y":
                        quat.Y = reader.ReadElementContentAsFloat(reader.Name, String.Empty);
                        break;
                    case "z":
                        quat.Z = reader.ReadElementContentAsFloat(reader.Name, String.Empty);
                        break;
                    case "w":
                        quat.W = reader.ReadElementContentAsFloat(reader.Name, String.Empty);
                        break;
                }
            }

            reader.ReadEndElement();

            return quat;
        }

        public static T ReadEnum<T>(XmlTextReader reader, string name)
        {
            string value = reader.ReadElementContentAsString(name, String.Empty);
            // !!!!! to deal with flags without commas
            if (value.Contains(" ") && !value.Contains(","))
                value = value.Replace(" ", ", ");

            return (T)Enum.Parse(typeof(T), value); ;
        }
        #endregion

        #region Universal User Identifiers
       /// <summary>
        /// </summary>
        /// <param name="value">uuid[;endpoint[;name]]</param>
        /// <param name="uuid"></param>
        /// <param name="url"></param>
        /// <param name="firstname"></param>
        /// <param name="lastname"></param>
        public static bool ParseUniversalUserIdentifier(string value, out UUID uuid, out string url, out string firstname, out string lastname, out string secret)
        {
            uuid = UUID.Zero; url = string.Empty; firstname = "Unknown"; lastname = "User"; secret = string.Empty;

            string[] parts = value.Split(';');
            if (parts.Length >= 1)
                if (!UUID.TryParse(parts[0], out uuid))
                    return false;

            if (parts.Length >= 2)
                url = parts[1];

            if (parts.Length >= 3)
            {
                string[] name = parts[2].Split();
                if (name.Length == 2)
                {
                    firstname = name[0];
                    lastname = name[1];
                }
            }
            if (parts.Length >= 4)
                secret = parts[3];

            return true;
        }

        /// <summary>
        /// 
        /// </summary>
        /// <param name="acircuit"></param>
        /// <returns>uuid[;endpoint[;name]]</returns>
        public static string ProduceUserUniversalIdentifier(AgentCircuitData acircuit)
        {
            if (acircuit.ServiceURLs.ContainsKey("HomeURI"))
            {
                string agentsURI = acircuit.ServiceURLs["HomeURI"].ToString();
                if (!agentsURI.EndsWith("/"))
                    agentsURI += "/";

                // This is ugly, but there's no other way, given that the name is changed
                // in the agent circuit data for foreigners
                if (acircuit.lastname.Contains("@"))
                {
                    string[] parts = acircuit.firstname.Split(new char[] { '.' });
                    if (parts.Length == 2)
                        return acircuit.AgentID.ToString() + ";" + agentsURI + ";" + parts[0] + " " + parts[1];
                }
                return acircuit.AgentID.ToString() + ";" + agentsURI + ";" + acircuit.firstname + " " + acircuit.lastname;
            }
            else
                return acircuit.AgentID.ToString();
        }        
        #endregion
    }
}<|MERGE_RESOLUTION|>--- conflicted
+++ resolved
@@ -451,23 +451,13 @@
         /// <param name="data"></param>
         /// <returns></returns>
 
+        public static string SHA1Hash(string data, Encoding enc)
+        {
+            return SHA1Hash(enc.GetBytes(data));
+        }
+
         public static string SHA1Hash(string data)
         {
-<<<<<<< HEAD
-            return SHA1Hash(data, Encoding.Default);
-        }
-
-        public static string SHA1Hash(string data, Encoding encoding)
-        {
-            byte[] hash = ComputeSHA1Hash(data, encoding);
-            return BitConverter.ToString(hash).Replace("-", String.Empty);
-        }
-
-        private static byte[] ComputeSHA1Hash(string src, Encoding encoding)
-        {
-            SHA1CryptoServiceProvider SHA1 = new SHA1CryptoServiceProvider();
-            return SHA1.ComputeHash(encoding.GetBytes(src));
-=======
             return SHA1Hash(Encoding.Default.GetBytes(data));
         }
 
@@ -486,7 +476,6 @@
         {
             SHA1CryptoServiceProvider SHA1 = new SHA1CryptoServiceProvider();
             return SHA1.ComputeHash(src);
->>>>>>> e7abf834
         }
 
         public static int fast_distance2d(int x, int y)
