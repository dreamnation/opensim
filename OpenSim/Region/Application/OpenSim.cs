--- conflicted
+++ resolved
@@ -740,20 +740,6 @@
                     }
                     break;
 
-<<<<<<< HEAD
-=======
-                case "predecode-j2k":
-                    if (cmdparams.Length > 0)
-                    {
-                        m_sceneManager.CacheJ2kDecode(Convert.ToInt32(cmdparams[0]));
-                    }
-                    else
-                    {
-                        m_sceneManager.CacheJ2kDecode(1);
-                    }
-                    break;
-
->>>>>>> a2cdbd78
             }
         }
 
