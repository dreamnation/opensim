--- conflicted
+++ resolved
@@ -390,16 +390,12 @@
             // Prims have to be loaded after module configuration since some modules may be invoked during the load
             scene.LoadPrimsFromStorage(regionInfo.originRegionID);
             
-<<<<<<< HEAD
             if (scene.SnmpService != null)
             {
                 scene.SnmpService.BootInfo("Creating region texture", scene);
             }
 
-            // moved these here as the terrain texture has to be created after the modules are initialized
-=======
             // moved these here as the map texture has to be created after the modules are initialized
->>>>>>> a8c0b131
             // and has to happen before the region is registered with the grid.
             IWorldMapModule mapModule = scene.RequestModuleInterface<IWorldMapModule>();
             if (mapModule != null)
