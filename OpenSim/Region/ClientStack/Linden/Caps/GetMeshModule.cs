/*
 * Copyright (c) Contributors, http://opensimulator.org/
 * See CONTRIBUTORS.TXT for a full list of copyright holders.
 *
 * Redistribution and use in source and binary forms, with or without
 * modification, are permitted provided that the following conditions are met:
 *     * Redistributions of source code must retain the above copyright
 *       notice, this list of conditions and the following disclaimer.
 *     * Redistributions in binary form must reproduce the above copyright
 *       notice, this list of conditions and the following disclaimer in the
 *       documentation and/or other materials provided with the distribution.
 *     * Neither the name of the OpenSimulator Project nor the
 *       names of its contributors may be used to endorse or promote products
 *       derived from this software without specific prior written permission.
 *
 * THIS SOFTWARE IS PROVIDED BY THE DEVELOPERS ``AS IS'' AND ANY
 * EXPRESS OR IMPLIED WARRANTIES, INCLUDING, BUT NOT LIMITED TO, THE IMPLIED
 * WARRANTIES OF MERCHANTABILITY AND FITNESS FOR A PARTICULAR PURPOSE ARE
 * DISCLAIMED. IN NO EVENT SHALL THE CONTRIBUTORS BE LIABLE FOR ANY
 * DIRECT, INDIRECT, INCIDENTAL, SPECIAL, EXEMPLARY, OR CONSEQUENTIAL DAMAGES
 * (INCLUDING, BUT NOT LIMITED TO, PROCUREMENT OF SUBSTITUTE GOODS OR SERVICES;
 * LOSS OF USE, DATA, OR PROFITS; OR BUSINESS INTERRUPTION) HOWEVER CAUSED AND
 * ON ANY THEORY OF LIABILITY, WHETHER IN CONTRACT, STRICT LIABILITY, OR TORT
 * (INCLUDING NEGLIGENCE OR OTHERWISE) ARISING IN ANY WAY OUT OF THE USE OF THIS
 * SOFTWARE, EVEN IF ADVISED OF THE POSSIBILITY OF SUCH DAMAGE.
 */

using System;
using System.Collections;
using System.Collections.Generic;
using System.Collections.Specialized;
using System.Reflection;
using System.IO;
using System.Threading;
using System.Web;
using Mono.Addins;
using OpenSim.Framework.Monitoring;
using log4net;
using Nini.Config;
using OpenMetaverse;
using OpenMetaverse.StructuredData;
using OpenSim.Capabilities.Handlers;
using OpenSim.Framework;
using OpenSim.Framework.Servers;
using OpenSim.Framework.Servers.HttpServer;
using OpenSim.Region.Framework.Interfaces;
using OpenSim.Region.Framework.Scenes;
using OpenSim.Services.Interfaces;
using Caps = OpenSim.Framework.Capabilities.Caps;

namespace OpenSim.Region.ClientStack.Linden
{
    [Extension(Path = "/OpenSim/RegionModules", NodeName = "RegionModule", Id = "GetMeshModule")]
    public class GetMeshModule : INonSharedRegionModule
    {
//        private static readonly ILog m_log =
//            LogManager.GetLogger(MethodBase.GetCurrentMethod().DeclaringType);

        private Scene m_scene;
        private IAssetService m_AssetService;
        private bool m_Enabled = true;
        private string m_URL;

        private string m_URL2;
        private string m_RedirectURL = null;
        private string m_RedirectURL2 = null;

        struct aPollRequest
        {
            public PollServiceMeshEventArgs thepoll;
            public UUID reqID;
            public Hashtable request;
        }

        public class aPollResponse
        {
            public Hashtable response;
            public int bytes;
        }


        private static readonly ILog m_log = LogManager.GetLogger(MethodBase.GetCurrentMethod().DeclaringType);

        private static GetMeshHandler m_getMeshHandler;

        private IAssetService m_assetService = null;

        private Dictionary<UUID, string> m_capsDict = new Dictionary<UUID, string>();
        private static Thread[] m_workerThreads = null;
        private static int m_NumberScenes = 0;
        private static OpenSim.Framework.BlockingQueue<aPollRequest> m_queue =
                new OpenSim.Framework.BlockingQueue<aPollRequest>();

        private Dictionary<UUID, PollServiceMeshEventArgs> m_pollservices = new Dictionary<UUID, PollServiceMeshEventArgs>();


        #region Region Module interfaceBase Members

        public Type ReplaceableInterface
        {
            get { return null; }
        }

        public void Initialise(IConfigSource source)
        {
            IConfig config = source.Configs["ClientStack.LindenCaps"];
            if (config == null)
                return;

            m_URL = config.GetString("Cap_GetMesh", string.Empty);
            // Cap doesn't exist
            if (m_URL != string.Empty)
            {
                m_Enabled = true;
                m_RedirectURL = config.GetString("GetMeshRedirectURL");
            }

            m_URL2 = config.GetString("Cap_GetMesh2", string.Empty);
            // Cap doesn't exist
            if (m_URL2 != string.Empty)
            {
                m_Enabled = true;

                m_RedirectURL2 = config.GetString("GetMesh2RedirectURL");
            }
        }

        public void AddRegion(Scene pScene)
        {
            if (!m_Enabled)
                return;

            m_scene = pScene;

            m_assetService = pScene.AssetService;
        }

        public void RemoveRegion(Scene scene)
        {
            if (!m_Enabled)
                return;

            m_scene.EventManager.OnRegisterCaps -= RegisterCaps;
            m_scene.EventManager.OnDeregisterCaps -= DeregisterCaps;
            m_scene.EventManager.OnThrottleUpdate -= ThrottleUpdate;
            m_NumberScenes--;
            m_scene = null;
        }

        public void RegionLoaded(Scene scene)
        {
            if (!m_Enabled)
                return;

            m_AssetService = m_scene.RequestModuleInterface<IAssetService>();
            m_scene.EventManager.OnRegisterCaps += RegisterCaps;
            // We'll reuse the same handler for all requests.
            m_getMeshHandler = new GetMeshHandler(m_assetService);
            m_scene.EventManager.OnDeregisterCaps += DeregisterCaps;
            m_scene.EventManager.OnThrottleUpdate += ThrottleUpdate;

            m_NumberScenes++;

            if (m_workerThreads == null)
            {
                m_workerThreads = new Thread[2];

                for (uint i = 0; i < 2; i++)
                {
                    m_workerThreads[i] = WorkManager.StartThread(DoMeshRequests,
                            String.Format("GetMeshWorker{0}", i),
                            ThreadPriority.Normal,
                            true,
                            false,
                            null,
                            int.MaxValue);
                }
            }
        }

        public void Close()
        {
            if(m_NumberScenes <= 0 && m_workerThreads != null)
            {
                m_log.DebugFormat("[GetMeshModule] Closing");
                foreach (Thread t in m_workerThreads)
                    Watchdog.AbortThread(t.ManagedThreadId);
                // This will fail on region shutdown. Its harmless.
                // Prevent red ink.
                try
                {
                    m_queue.Clear();
                }
                catch {}
            }
        }

        public string Name { get { return "GetMeshModule"; } }

        #endregion

        private static void DoMeshRequests()
        {
            while(true)
            {
                aPollRequest poolreq = m_queue.Dequeue(4500);
                Watchdog.UpdateThread();
                if(m_NumberScenes <= 0)
                    return;
                if(poolreq.reqID != UUID.Zero)
                    poolreq.thepoll.Process(poolreq);
            }
        }

        // Now we know when the throttle is changed by the client in the case of a root agent or by a neighbor region in the case of a child agent.
        public void ThrottleUpdate(ScenePresence p)
        {
            UUID user = p.UUID;
            int imagethrottle = p.ControllingClient.GetAgentThrottleSilent((int)ThrottleOutPacketType.Asset);
            PollServiceMeshEventArgs args;
            if (m_pollservices.TryGetValue(user, out args))
            {
                args.UpdateThrottle(imagethrottle);
            }
        }

        private class PollServiceMeshEventArgs : PollServiceEventArgs
        {
            private List<Hashtable> requests =
                    new List<Hashtable>();
            private Dictionary<UUID, aPollResponse> responses =
                    new Dictionary<UUID, aPollResponse>();
            private HashSet<UUID> dropedResponses = new HashSet<UUID>();

            private Scene m_scene;
            private MeshCapsDataThrottler m_throttler;
            public PollServiceMeshEventArgs(string uri, UUID pId, Scene scene) :
                base(null, uri, null, null, null, null, pId, int.MaxValue)
            {
                m_scene = scene;
                m_throttler = new MeshCapsDataThrottler(100000);
                // x is request id, y is userid
                HasEvents = (x, y) =>
                {
                    lock (responses)
                    {
                        bool ret = m_throttler.hasEvents(x, responses);
                        return ret;

                    }
                };

                Drop = (x, y) =>
                {
                    lock (responses)
                    {
                        responses.Remove(x);
                        lock(dropedResponses)
                            dropedResponses.Add(x);
                    }
                };

                GetEvents = (x, y) =>
                {
                    lock (responses)
                    {
                        try
                        {
                            return responses[x].response;
                        }
                        finally
                        {
                            responses.Remove(x);
                            m_throttler.PassTime();
                        }
                    }
                };
                // x is request id, y is request data hashtable
                Request = (x, y) =>
                {
                    aPollRequest reqinfo = new aPollRequest();
                    reqinfo.thepoll = this;
                    reqinfo.reqID = x;
                    reqinfo.request = y;

                    m_queue.Enqueue(reqinfo);
                    m_throttler.PassTime();
                };

                // this should never happen except possible on shutdown
                NoEvents = (x, y) =>
                {
                    /*
                                        lock (requests)
                                        {
                                            Hashtable request = requests.Find(id => id["RequestID"].ToString() == x.ToString());
                                            requests.Remove(request);
                                        }
                    */
                    Hashtable response = new Hashtable();

                    response["int_response_code"] = 500;
                    response["str_response_string"] = "Script timeout";
                    response["content_type"] = "text/plain";
                    response["keepalive"] = false;
                    response["reusecontext"] = false;

                    return response;
                };
            }

            public void Process(aPollRequest requestinfo)
            {
                Hashtable response;

                UUID requestID = requestinfo.reqID;

                if(m_scene.ShuttingDown)
                    return;

               lock(responses)
                {
                    lock(dropedResponses)
                    {
                        if(dropedResponses.Contains(requestID))
                        {
                            dropedResponses.Remove(requestID);
                            return;
                        }
                    }
                
                    // If the avatar is gone, don't bother to get the texture
                    if (m_scene.GetScenePresence(Id) == null)
                    {
                        response = new Hashtable();

                        response["int_response_code"] = 500;
                        response["str_response_string"] = "Script timeout";
                        response["content_type"] = "text/plain";
                        response["keepalive"] = false;
                        responses[requestID] = new aPollResponse() { bytes = 0, response = response};

                        return;
                    }
                }

                response = m_getMeshHandler.Handle(requestinfo.request);

                lock (responses)
                {
                    lock(dropedResponses)
                    {
                        if(dropedResponses.Contains(requestID))
                        {
                            dropedResponses.Remove(requestID);
                            return;
                        }
                    }

                    responses[requestID] = new aPollResponse()
                    {
                        bytes = (int)response["int_bytes"],
                        response = response
                    };

                }
                m_throttler.PassTime();
            }

            internal void UpdateThrottle(int pthrottle)
            {
                int tmp = 2 * pthrottle;
                if(tmp < 10000)
                    tmp = 10000;
                m_throttler.ThrottleBytes = tmp;
            }
        }

        public void RegisterCaps(UUID agentID, Caps caps)
        {
//            UUID capID = UUID.Random();
            if (m_URL == "localhost")
            {
                string capUrl = "/CAPS/" + UUID.Random() + "/";

                // Register this as a poll service
                PollServiceMeshEventArgs args = new PollServiceMeshEventArgs(capUrl, agentID, m_scene);

                args.Type = PollServiceEventArgs.EventType.Mesh;
                MainServer.Instance.AddPollServiceHTTPHandler(capUrl, args);

                string hostName = m_scene.RegionInfo.ExternalHostName;
                uint port = (MainServer.Instance == null) ? 0 : MainServer.Instance.Port;
                string protocol = "http";

                if (MainServer.Instance.UseSSL)
                {
                    hostName = MainServer.Instance.SSLCommonName;
                    port = MainServer.Instance.SSLPort;
                    protocol = "https";
                }
                caps.RegisterHandler("GetMesh", String.Format("{0}://{1}:{2}{3}", protocol, hostName, port, capUrl));
                m_pollservices[agentID] = args;
                m_capsDict[agentID] = capUrl;
            }
            else
            {
                caps.RegisterHandler("GetMesh", m_URL);
            }
        }

        private void DeregisterCaps(UUID agentID, Caps caps)
        {
            string capUrl;
            PollServiceMeshEventArgs args;
            if (m_capsDict.TryGetValue(agentID, out capUrl))
            {
                MainServer.Instance.RemoveHTTPHandler("", capUrl);
                m_capsDict.Remove(agentID);
            }
            if (m_pollservices.TryGetValue(agentID, out args))
            {
                m_pollservices.Remove(agentID);
            }
        }

        internal sealed class MeshCapsDataThrottler
        {
            private double lastTimeElapsed = 0;
            private double BytesSent = 0;

<<<<<<< HEAD
            private volatile int currenttime = 0;
            private volatile int lastTimeElapsed = 0;
            private volatile int BytesSent = 0;
            private int CapSetThrottle = 0;
            private readonly Scene m_scene;
            private ThrottleOutPacketType Throttle;
            private readonly UUID User;

            public MeshCapsDataThrottler(int pBytes, int max, int min, Scene pScene, UUID puser)
=======
            public MeshCapsDataThrottler(int pBytes)
>>>>>>> 4293b2cb
            {
                if(pBytes < 10000)
                    pBytes = 10000;
                ThrottleBytes = pBytes;
                lastTimeElapsed = Util.GetTimeStampMS();
            }

            public bool hasEvents(UUID key, Dictionary<UUID, aPollResponse> responses)
            {
                PassTime();
                // Note, this is called IN LOCK
                bool haskey = responses.ContainsKey(key);

                if (!haskey)
                {
                    return false;
                }
                aPollResponse response;
                if (responses.TryGetValue(key, out response))
                {
                    // Normal
                    if (BytesSent <= ThrottleBytes)
                    {
                        BytesSent += response.bytes;
                        return true;
                    }
                    else
                    {
                        return false;
                    }
                }
                return haskey;
            }

            public void PassTime()
            {
                double currenttime = Util.GetTimeStampMS();
                double timeElapsed = currenttime - lastTimeElapsed;
                if(timeElapsed < 50.0)
                    return;
                int add = (int)(ThrottleBytes * timeElapsed * 0.001);
                if (add >= 1000)
                {
                    lastTimeElapsed = currenttime;
                    BytesSent -= add;
                    if (BytesSent < 0) BytesSent = 0;
                }
            }

            public int ThrottleBytes;
        }
    }
}<|MERGE_RESOLUTION|>--- conflicted
+++ resolved
@@ -429,19 +429,7 @@
             private double lastTimeElapsed = 0;
             private double BytesSent = 0;
 
-<<<<<<< HEAD
-            private volatile int currenttime = 0;
-            private volatile int lastTimeElapsed = 0;
-            private volatile int BytesSent = 0;
-            private int CapSetThrottle = 0;
-            private readonly Scene m_scene;
-            private ThrottleOutPacketType Throttle;
-            private readonly UUID User;
-
-            public MeshCapsDataThrottler(int pBytes, int max, int min, Scene pScene, UUID puser)
-=======
             public MeshCapsDataThrottler(int pBytes)
->>>>>>> 4293b2cb
             {
                 if(pBytes < 10000)
                     pBytes = 10000;
@@ -484,7 +472,7 @@
                     return;
                 int add = (int)(ThrottleBytes * timeElapsed * 0.001);
                 if (add >= 1000)
-                {
+            {
                     lastTimeElapsed = currenttime;
                     BytesSent -= add;
                     if (BytesSent < 0) BytesSent = 0;
@@ -492,6 +480,6 @@
             }
 
             public int ThrottleBytes;
-        }
-    }
+            }
+                }
 }