/*
 * Copyright (c) Contributors, http://opensimulator.org/
 * See CONTRIBUTORS.TXT for a full list of copyright holders.
 *
 * Redistribution and use in source and binary forms, with or without
 * modification, are permitted provided that the following conditions are met:
 *     * Redistributions of source code must retain the above copyright
 *       notice, this list of conditions and the following disclaimer.
 *     * Redistributions in binary form must reproduce the above copyright
 *       notice, this list of conditions and the following disclaimer in the
 *       documentation and/or other materials provided with the distribution.
 *     * Neither the name of the OpenSimulator Project nor the
 *       names of its contributors may be used to endorse or promote products
 *       derived from this software without specific prior written permission.
 *
 * THIS SOFTWARE IS PROVIDED BY THE DEVELOPERS ``AS IS'' AND ANY
 * EXPRESS OR IMPLIED WARRANTIES, INCLUDING, BUT NOT LIMITED TO, THE IMPLIED
 * WARRANTIES OF MERCHANTABILITY AND FITNESS FOR A PARTICULAR PURPOSE ARE
 * DISCLAIMED. IN NO EVENT SHALL THE CONTRIBUTORS BE LIABLE FOR ANY
 * DIRECT, INDIRECT, INCIDENTAL, SPECIAL, EXEMPLARY, OR CONSEQUENTIAL DAMAGES
 * (INCLUDING, BUT NOT LIMITED TO, PROCUREMENT OF SUBSTITUTE GOODS OR SERVICES;
 * LOSS OF USE, DATA, OR PROFITS; OR BUSINESS INTERRUPTION) HOWEVER CAUSED AND
 * ON ANY THEORY OF LIABILITY, WHETHER IN CONTRACT, STRICT LIABILITY, OR TORT
 * (INCLUDING NEGLIGENCE OR OTHERWISE) ARISING IN ANY WAY OUT OF THE USE OF THIS
 * SOFTWARE, EVEN IF ADVISED OF THE POSSIBILITY OF SUCH DAMAGE.
 */

using System;
using System.Collections;
using System.Collections.Generic;
using System.Collections.Specialized;
using System.Drawing;
using System.Drawing.Imaging;
using System.Reflection;
using System.IO;
using System.Web;
using log4net;
using Nini.Config;
using Mono.Addins;
using OpenMetaverse;
using OpenMetaverse.StructuredData;
using OpenMetaverse.Imaging;
using OpenSim.Framework;
using OpenSim.Framework.Servers;
using OpenSim.Framework.Servers.HttpServer;
using OpenSim.Region.Framework.Interfaces;
using OpenSim.Region.Framework.Scenes;
using OpenSim.Services.Interfaces;
using Caps = OpenSim.Framework.Capabilities.Caps;
using OpenSim.Capabilities.Handlers;

namespace OpenSim.Region.ClientStack.Linden
{
    [Extension(Path = "/OpenSim/RegionModules", NodeName = "RegionModule", Id = "UploadBakedTextureModule")]
    public class UploadBakedTextureModule : INonSharedRegionModule
    {
       private static readonly ILog m_log =
            LogManager.GetLogger(MethodBase.GetCurrentMethod().DeclaringType);

        /// <summary>
        /// For historical reasons this is fixed, but there
        /// </summary>
        private static readonly string m_uploadBakedTexturePath = "0010/";// This is in the LandManagementModule.

        private Scene m_scene;
        private bool m_persistBakedTextures;
        private string m_URL;

        private IBakedTextureModule m_BakedTextureModule;

        public void Initialise(IConfigSource source)
        {
            IConfig config = source.Configs["ClientStack.LindenCaps"];
            if (config == null)
                return;

            m_URL = config.GetString("Cap_UploadBakedTexture", string.Empty);

            IConfig appearanceConfig = source.Configs["Appearance"];
            if (appearanceConfig != null)
                m_persistBakedTextures = appearanceConfig.GetBoolean("PersistBakedTextures", m_persistBakedTextures);


        }

        public void AddRegion(Scene s)
        {
            m_scene = s;
           
        }

        public void RemoveRegion(Scene s)
        {
            s.EventManager.OnRegisterCaps -= RegisterCaps;
            s.EventManager.OnNewPresence -= RegisterNewPresence;
            s.EventManager.OnRemovePresence -= DeRegisterPresence;
            m_BakedTextureModule = null;
            m_scene = null;
        }

       

        public void RegionLoaded(Scene s)
        {
            m_scene.EventManager.OnRegisterCaps += RegisterCaps;
            m_scene.EventManager.OnNewPresence += RegisterNewPresence;
            m_scene.EventManager.OnRemovePresence += DeRegisterPresence;
            
        }

        private void DeRegisterPresence(UUID agentId)
        {
            ScenePresence presence = null;
            if (m_scene.TryGetScenePresence(agentId, out presence))
            {
                presence.ControllingClient.OnSetAppearance -= CaptureAppearanceSettings;
            }

        }

        private void RegisterNewPresence(ScenePresence presence)
        {
           presence.ControllingClient.OnSetAppearance += CaptureAppearanceSettings;

        }

        private void CaptureAppearanceSettings(IClientAPI remoteClient, Primitive.TextureEntry textureEntry, byte[] visualParams, Vector3 avSize, WearableCacheItem[] cacheItems)
        {
            int maxCacheitemsLoop = cacheItems.Length;
            if (maxCacheitemsLoop > AvatarWearable.MAX_WEARABLES)
            {
                maxCacheitemsLoop = AvatarWearable.MAX_WEARABLES;
                m_log.WarnFormat("[CACHEDBAKES]: Too Many Cache items Provided {0}, the max is {1}.  Truncating!", cacheItems.Length, AvatarWearable.MAX_WEARABLES);
            }

            m_BakedTextureModule = m_scene.RequestModuleInterface<IBakedTextureModule>();
            if (cacheItems.Length > 0)
            {
                m_log.Debug("[Cacheitems]: " + cacheItems.Length);
                for (int iter = 0; iter < maxCacheitemsLoop; iter++)
                {
                    m_log.Debug("[Cacheitems] {" + iter + "/" + cacheItems[iter].TextureIndex + "}: c-" + cacheItems[iter].CacheId + ", t-" +
                                      cacheItems[iter].TextureID);
                }
               
                ScenePresence p = null;
                if (m_scene.TryGetScenePresence(remoteClient.AgentId, out p))
                {

                    WearableCacheItem[] existingitems = p.Appearance.WearableCacheItems;
                    if (existingitems == null)
                    {
                        if (m_BakedTextureModule != null)
                        {
                            WearableCacheItem[] savedcache = null;
                            try
                            {
                                if (p.Appearance.WearableCacheItemsDirty)
                                {
                                    savedcache = m_BakedTextureModule.Get(p.UUID);
                                    p.Appearance.WearableCacheItems = savedcache;
                                    p.Appearance.WearableCacheItemsDirty = false;
                                }

                            }
                            /*
                             * The following Catch types DO NOT WORK with m_BakedTextureModule.Get
                             * it jumps to the General Packet Exception Handler if you don't catch Exception!
                             * 
                            catch (System.Net.Sockets.SocketException)
                            {
                                cacheItems = null;
                            }
                            catch (WebException)
                            {
                                cacheItems = null;
                            }
                            catch (InvalidOperationException)
                            {
                                cacheItems = null;
                            } */
                            catch (Exception)
                            {
                               // The service logs a sufficient error message.
                            }
                            

                            if (savedcache != null)
                                existingitems = savedcache;
                        }
                    }
                    // Existing items null means it's a fully new appearance
                    if (existingitems == null)
                    {

                        for (int i = 0; i < maxCacheitemsLoop; i++)
                        {
                            if (textureEntry.FaceTextures.Length > cacheItems[i].TextureIndex)
                            {
                                Primitive.TextureEntryFace face = textureEntry.FaceTextures[cacheItems[i].TextureIndex];
                                if (face == null)
                                {
                                    textureEntry.CreateFace(cacheItems[i].TextureIndex);
                                    textureEntry.FaceTextures[cacheItems[i].TextureIndex].TextureID =
                                        AppearanceManager.DEFAULT_AVATAR_TEXTURE;
                                    continue;
                                }
                                cacheItems[i].TextureID =face.TextureID;
                                if (m_scene.AssetService != null)
                                    cacheItems[i].TextureAsset =
                                        m_scene.AssetService.GetCached(cacheItems[i].TextureID.ToString());
                            }
                            else
                            {
                                m_log.WarnFormat("[CACHEDBAKES]: Invalid Texture Index Provided, Texture doesn't exist or hasn't been uploaded yet {0}, the max is {1}.  Skipping!", cacheItems[i].TextureIndex, textureEntry.FaceTextures.Length);
                            }


                        }
                    }
                    else


                    {
                        // for each uploaded baked texture
                        for (int i = 0; i < maxCacheitemsLoop; i++)
                        {
                            if (textureEntry.FaceTextures.Length > cacheItems[i].TextureIndex)
                            {
                                Primitive.TextureEntryFace face = textureEntry.FaceTextures[cacheItems[i].TextureIndex];
                                if (face == null)
                                {
                                    textureEntry.CreateFace(cacheItems[i].TextureIndex);
                                    textureEntry.FaceTextures[cacheItems[i].TextureIndex].TextureID =
                                        AppearanceManager.DEFAULT_AVATAR_TEXTURE;
                                    continue;
                                }
                                cacheItems[i].TextureID =
                                    face.TextureID;
                            }
                            else
                            {
                                m_log.WarnFormat("[CACHEDBAKES]: Invalid Texture Index Provided, Texture doesn't exist or hasn't been uploaded yet {0}, the max is {1}.  Skipping!", cacheItems[i].TextureIndex, textureEntry.FaceTextures.Length);
                            }
                        }

                        for (int i = 0; i < maxCacheitemsLoop; i++)
                        {
                            if (cacheItems[i].TextureAsset == null)
                            {
                                cacheItems[i].TextureAsset =
                                    m_scene.AssetService.GetCached(cacheItems[i].TextureID.ToString());
                            }
                        }
                    }



                    p.Appearance.WearableCacheItems = cacheItems;
                    
                   

                    if (m_BakedTextureModule != null)
                    {
                        m_BakedTextureModule.Store(remoteClient.AgentId, cacheItems);
                        p.Appearance.WearableCacheItemsDirty = true;
                        
                    }
                }
            }
        }

        public void PostInitialise()
        {
        }



        public void Close() { }

        public string Name { get { return "UploadBakedTextureModule"; } }

        public Type ReplaceableInterface
        {
            get { return null; }
        }

        public void RegisterCaps(UUID agentID, Caps caps)
        {
<<<<<<< HEAD
            UploadBakedTextureHandler avatarhandler = new UploadBakedTextureHandler(
                caps, m_scene.AssetService, m_persistBakedTextures);

           
            
            caps.RegisterHandler(
                "UploadBakedTexture",
                new RestStreamHandler(
                    "POST",
                    "/CAPS/" + caps.CapsObjectPath + m_uploadBakedTexturePath,
                    avatarhandler.UploadBakedTexture,
                    "UploadBakedTexture",
                    agentID.ToString()));

           
            
=======
            UUID capID = UUID.Random();

            //caps.RegisterHandler("GetTexture", new StreamHandler("GET", "/CAPS/" + capID, ProcessGetTexture));
            if (m_URL == "localhost")
            {
                caps.RegisterHandler(
                    "UploadBakedTexture",
                    new RestStreamHandler(
                        "POST",
                        "/CAPS/" + caps.CapsObjectPath + m_uploadBakedTexturePath,
                        new UploadBakedTextureHandler(
                            caps, m_scene.AssetService, m_persistBakedTextures).UploadBakedTexture,
                        "UploadBakedTexture",
                        agentID.ToString()));
                
            }
            else
            {
                caps.RegisterHandler("UploadBakedTexture", m_URL);
            }
>>>>>>> d48946f9

        }
    }
}<|MERGE_RESOLUTION|>--- conflicted
+++ resolved
@@ -287,24 +287,9 @@
 
         public void RegisterCaps(UUID agentID, Caps caps)
         {
-<<<<<<< HEAD
             UploadBakedTextureHandler avatarhandler = new UploadBakedTextureHandler(
                 caps, m_scene.AssetService, m_persistBakedTextures);
 
-           
-            
-            caps.RegisterHandler(
-                "UploadBakedTexture",
-                new RestStreamHandler(
-                    "POST",
-                    "/CAPS/" + caps.CapsObjectPath + m_uploadBakedTexturePath,
-                    avatarhandler.UploadBakedTexture,
-                    "UploadBakedTexture",
-                    agentID.ToString()));
-
-           
-            
-=======
             UUID capID = UUID.Random();
 
             //caps.RegisterHandler("GetTexture", new StreamHandler("GET", "/CAPS/" + capID, ProcessGetTexture));
@@ -315,8 +300,7 @@
                     new RestStreamHandler(
                         "POST",
                         "/CAPS/" + caps.CapsObjectPath + m_uploadBakedTexturePath,
-                        new UploadBakedTextureHandler(
-                            caps, m_scene.AssetService, m_persistBakedTextures).UploadBakedTexture,
+                        avatarhandler.UploadBakedTexture,
                         "UploadBakedTexture",
                         agentID.ToString()));
                 
@@ -325,7 +309,6 @@
             {
                 caps.RegisterHandler("UploadBakedTexture", m_URL);
             }
->>>>>>> d48946f9
 
         }
     }
