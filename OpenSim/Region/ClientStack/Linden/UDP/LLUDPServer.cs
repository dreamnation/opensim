/*
 * Copyright (c) Contributors, http://opensimulator.org/
 * See CONTRIBUTORS.TXT for a full list of copyright holders.
 *
 * Redistribution and use in source and binary forms, with or without
 * modification, are permitted provided that the following conditions are met:
 *     * Redistributions of source code must retain the above copyright
 *       notice, this list of conditions and the following disclaimer.
 *     * Redistributions in binary form must reproduce the above copyright
 *       notice, this list of conditions and the following disclaimer in the
 *       documentation and/or other materials provided with the distribution.
 *     * Neither the name of the OpenSimulator Project nor the
 *       names of its contributors may be used to endorse or promote products
 *       derived from this software without specific prior written permission.
 *
 * THIS SOFTWARE IS PROVIDED BY THE DEVELOPERS ``AS IS'' AND ANY
 * EXPRESS OR IMPLIED WARRANTIES, INCLUDING, BUT NOT LIMITED TO, THE IMPLIED
 * WARRANTIES OF MERCHANTABILITY AND FITNESS FOR A PARTICULAR PURPOSE ARE
 * DISCLAIMED. IN NO EVENT SHALL THE CONTRIBUTORS BE LIABLE FOR ANY
 * DIRECT, INDIRECT, INCIDENTAL, SPECIAL, EXEMPLARY, OR CONSEQUENTIAL DAMAGES
 * (INCLUDING, BUT NOT LIMITED TO, PROCUREMENT OF SUBSTITUTE GOODS OR SERVICES;
 * LOSS OF USE, DATA, OR PROFITS; OR BUSINESS INTERRUPTION) HOWEVER CAUSED AND
 * ON ANY THEORY OF LIABILITY, WHETHER IN CONTRACT, STRICT LIABILITY, OR TORT
 * (INCLUDING NEGLIGENCE OR OTHERWISE) ARISING IN ANY WAY OUT OF THE USE OF THIS
 * SOFTWARE, EVEN IF ADVISED OF THE POSSIBILITY OF SUCH DAMAGE.
 */

using System;
using System.Collections.Generic;
using System.Diagnostics;
using System.IO;
using System.Net;
using System.Net.Sockets;
using System.Reflection;
using System.Threading;
using log4net;
using NDesk.Options;
using Nini.Config;
using OpenMetaverse.Packets;
using OpenSim.Framework;
using OpenSim.Framework.Console;
using OpenSim.Framework.Monitoring;
using OpenSim.Region.Framework.Scenes;
using OpenMetaverse;

using TokenBucket = OpenSim.Region.ClientStack.LindenUDP.TokenBucket;

namespace OpenSim.Region.ClientStack.LindenUDP
{
    /// <summary>
    /// A shim around LLUDPServer that implements the IClientNetworkServer interface
    /// </summary>
    public sealed class LLUDPServerShim : IClientNetworkServer
    {
        LLUDPServer m_udpServer;

        public LLUDPServerShim()
        {
        }

        public void Initialise(IPAddress listenIP, ref uint port, int proxyPortOffsetParm, bool allow_alternate_port, IConfigSource configSource, AgentCircuitManager circuitManager)
        {
            m_udpServer = new LLUDPServer(listenIP, ref port, proxyPortOffsetParm, allow_alternate_port, configSource, circuitManager);
        }

        public void AddScene(IScene scene)
        {
            m_udpServer.AddScene(scene);

            StatsManager.RegisterStat(
                new Stat(
                    "ClientLogoutsDueToNoReceives",
                    "Number of times a client has been logged out because no packets were received before the timeout.",
                    "",
                    "",
                    "clientstack",
                    scene.Name,
                    StatType.Pull,
                    MeasuresOfInterest.None,
                    stat => stat.Value = m_udpServer.ClientLogoutsDueToNoReceives,
                    StatVerbosity.Debug));

            StatsManager.RegisterStat(
                new Stat(
                    "IncomingUDPReceivesCount",
                    "Number of UDP receives performed",
                    "",
                    "",
                    "clientstack",
                    scene.Name,
                    StatType.Pull,
                    MeasuresOfInterest.AverageChangeOverTime,
                    stat => stat.Value = m_udpServer.UdpReceives,
                    StatVerbosity.Debug));

            StatsManager.RegisterStat(
                new Stat(
                    "IncomingPacketsProcessedCount",
                    "Number of inbound LL protocol packets processed",
                    "",
                    "",
                    "clientstack",
                    scene.Name,
                    StatType.Pull,
                    MeasuresOfInterest.AverageChangeOverTime,
                    stat => stat.Value = m_udpServer.IncomingPacketsProcessed,
                    StatVerbosity.Debug));

            StatsManager.RegisterStat(
                new Stat(
                    "OutgoingUDPSendsCount",
                    "Number of UDP sends performed",
                    "",
                    "",
                    "clientstack",
                    scene.Name,
                    StatType.Pull,
                    MeasuresOfInterest.AverageChangeOverTime,
                    stat => stat.Value = m_udpServer.UdpSends,
                    StatVerbosity.Debug));

            StatsManager.RegisterStat(
                new Stat(
                    "AverageUDPProcessTime",
                    "Average number of milliseconds taken to process each incoming UDP packet in a sample.",
                    "This is for initial receive processing which is separate from the later client LL packet processing stage.",
                    "ms",
                    "clientstack",
                    scene.Name,
                    StatType.Pull,
                    MeasuresOfInterest.None,
                    stat => stat.Value = m_udpServer.AverageReceiveTicksForLastSamplePeriod / TimeSpan.TicksPerMillisecond,
//                    stat => 
//                        stat.Value = Math.Round(m_udpServer.AverageReceiveTicksForLastSamplePeriod / TimeSpan.TicksPerMillisecond, 7),
                    StatVerbosity.Debug));
        }

        public bool HandlesRegion(Location x)
        {
            return m_udpServer.HandlesRegion(x);
        }

        public void Start()
        {
            m_udpServer.Start();
        }

        public void Stop()
        {
            m_udpServer.Stop();
        }
    }

    /// <summary>
    /// The LLUDP server for a region. This handles incoming and outgoing
    /// packets for all UDP connections to the region
    /// </summary>
    public class LLUDPServer : OpenSimUDPBase
    {
        private static readonly ILog m_log = LogManager.GetLogger(MethodBase.GetCurrentMethod().DeclaringType);

        /// <summary>Maximum transmission unit, or UDP packet size, for the LLUDP protocol</summary>
        public const int MTU = 1400;

        /// <summary>Number of forced client logouts due to no receipt of packets before timeout.</summary>
        public int ClientLogoutsDueToNoReceives { get; private set; }

        /// <summary>
        /// Default packet debug level given to new clients
        /// </summary>
        public int DefaultClientPacketDebugLevel { get; set; }

        /// <summary>The measured resolution of Environment.TickCount</summary>
        public readonly float TickCountResolution;

        /// <summary>Number of prim updates to put on the queue each time the 
        /// OnQueueEmpty event is triggered for updates</summary>
        public readonly int PrimUpdatesPerCallback;

        /// <summary>Number of texture packets to put on the queue each time the
        /// OnQueueEmpty event is triggered for textures</summary>
        public readonly int TextureSendLimit;

        /// <summary>Handlers for incoming packets</summary>
        //PacketEventDictionary packetEvents = new PacketEventDictionary();
        /// <summary>Incoming packets that are awaiting handling</summary>
        //private OpenMetaverse.BlockingQueue<IncomingPacket> packetInbox = new OpenMetaverse.BlockingQueue<IncomingPacket>();

        private DoubleQueue<IncomingPacket> packetInbox = new DoubleQueue<IncomingPacket>();

        /// <summary></summary>
        //private UDPClientCollection m_clients = new UDPClientCollection();
        /// <summary>Bandwidth throttle for this UDP server</summary>
        protected TokenBucket m_throttle;
        
        /// <summary>Bandwidth throttle rates for this UDP server</summary>
        public ThrottleRates ThrottleRates { get; private set; }
        
        /// <summary>Manages authentication for agent circuits</summary>
        private AgentCircuitManager m_circuitManager;

        /// <summary>Reference to the scene this UDP server is attached to</summary>
        protected Scene m_scene;

        /// <summary>The X/Y coordinates of the scene this UDP server is attached to</summary>
        private Location m_location;

        /// <summary>The size of the receive buffer for the UDP socket. This value
        /// is passed up to the operating system and used in the system networking
        /// stack. Use zero to leave this value as the default</summary>
        private int m_recvBufferSize;

        /// <summary>Flag to process packets asynchronously or synchronously</summary>
        private bool m_asyncPacketHandling;

        /// <summary>Tracks whether or not a packet was sent each round so we know
        /// whether or not to sleep</summary>
        private bool m_packetSent;

        /// <summary>Environment.TickCount of the last time that packet stats were reported to the scene</summary>
        private int m_elapsedMSSinceLastStatReport = 0;

        /// <summary>Environment.TickCount of the last time the outgoing packet handler executed</summary>
        private int m_tickLastOutgoingPacketHandler;

        /// <summary>Keeps track of the number of elapsed milliseconds since the last time the outgoing packet handler looped</summary>
        private int m_elapsedMSOutgoingPacketHandler;

        /// <summary>Keeps track of the number of 100 millisecond periods elapsed in the outgoing packet handler executed</summary>
        private int m_elapsed100MSOutgoingPacketHandler;

        /// <summary>Keeps track of the number of 500 millisecond periods elapsed in the outgoing packet handler executed</summary>
        private int m_elapsed500MSOutgoingPacketHandler;

        /// <summary>Flag to signal when clients should check for resends</summary>
        protected bool m_resendUnacked;

        /// <summary>Flag to signal when clients should send ACKs</summary>
        protected bool m_sendAcks;

        /// <summary>Flag to signal when clients should send pings</summary>
        protected bool m_sendPing;

        private ExpiringCache<IPEndPoint, Queue<UDPPacketBuffer>> m_pendingCache = new ExpiringCache<IPEndPoint, Queue<UDPPacketBuffer>>();

        /// <summary>
        /// Event used to signal when queued packets are available for sending.
        /// </summary>
        /// <remarks>
        /// This allows the outbound loop to only operate when there is data to send rather than continuously polling.
        /// Some data is sent immediately and not queued.  That data would not trigger this event.
        /// </remarks>
        private AutoResetEvent m_dataPresentEvent = new AutoResetEvent(false);

        private Pool<IncomingPacket> m_incomingPacketPool;

        /// <summary>
        /// Stat for number of packets in the main pool awaiting use.
        /// </summary>
        private Stat m_poolCountStat;

        /// <summary>
        /// Stat for number of packets in the inbound packet pool awaiting use.
        /// </summary>
        private Stat m_incomingPacketPoolStat;

        private int m_defaultRTO = 0;
        private int m_maxRTO = 0;
        private int m_ackTimeout = 0;
        private int m_pausedAckTimeout = 0;
        private bool m_disableFacelights = false;

        public Socket Server { get { return null; } }

        private int m_malformedCount = 0; // Guard against a spamming attack

        /// <summary>
        /// Record current outgoing client for monitoring purposes.
        /// </summary>
        private IClientAPI m_currentOutgoingClient;

        /// <summary>
        /// Recording current incoming client for monitoring purposes.
        /// </summary>
        private IClientAPI m_currentIncomingClient;

        public LLUDPServer(
            IPAddress listenIP, ref uint port, int proxyPortOffsetParm, bool allow_alternate_port,
            IConfigSource configSource, AgentCircuitManager circuitManager)
            : base(listenIP, (int)port)
        {
            #region Environment.TickCount Measurement

            // Measure the resolution of Environment.TickCount
            TickCountResolution = 0f;
            for (int i = 0; i < 5; i++)
            {
                int start = Environment.TickCount;
                int now = start;
                while (now == start)
                    now = Environment.TickCount;
                TickCountResolution += (float)(now - start) * 0.2f;
            }
            m_log.Info("[LLUDPSERVER]: Average Environment.TickCount resolution: " + TickCountResolution + "ms");
            TickCountResolution = (float)Math.Ceiling(TickCountResolution);

            #endregion Environment.TickCount Measurement

            m_circuitManager = circuitManager;
            int sceneThrottleBps = 0;
            bool usePools = false;

            IConfig config = configSource.Configs["ClientStack.LindenUDP"];
            if (config != null)
            {
                m_asyncPacketHandling = config.GetBoolean("async_packet_handling", true);
                m_recvBufferSize = config.GetInt("client_socket_rcvbuf_size", 0);
                sceneThrottleBps = config.GetInt("scene_throttle_max_bps", 0);

                PrimUpdatesPerCallback = config.GetInt("PrimUpdatesPerCallback", 100);
                TextureSendLimit = config.GetInt("TextureSendLimit", 20);

                m_defaultRTO = config.GetInt("DefaultRTO", 0);
                m_maxRTO = config.GetInt("MaxRTO", 0);
                m_disableFacelights = config.GetBoolean("DisableFacelights", false);
                m_ackTimeout = 1000 * config.GetInt("AckTimeout", 60);
                m_pausedAckTimeout = 1000 * config.GetInt("PausedAckTimeout", 300);
            }
            else
            {
                PrimUpdatesPerCallback = 100;
                TextureSendLimit = 20;
                m_ackTimeout = 1000 * 60; // 1 minute
                m_pausedAckTimeout = 1000 * 300; // 5 minutes
            }

            // FIXME: This actually only needs to be done once since the PacketPool is shared across all servers.
            // However, there is no harm in temporarily doing it multiple times.
            IConfig packetConfig = configSource.Configs["PacketPool"];
            if (packetConfig != null)
            {
                PacketPool.Instance.RecyclePackets = packetConfig.GetBoolean("RecyclePackets", true);
                PacketPool.Instance.RecycleDataBlocks = packetConfig.GetBoolean("RecycleDataBlocks", true);
                usePools = packetConfig.GetBoolean("RecycleBaseUDPPackets", usePools);
            }

            #region BinaryStats
            config = configSource.Configs["Statistics.Binary"];
            m_shouldCollectStats = false;
            if (config != null)
            {
                m_shouldCollectStats = config.GetBoolean("Enabled", false);
                binStatsMaxFilesize = TimeSpan.FromSeconds(config.GetInt("packet_headers_period_seconds", 300));
                binStatsDir = config.GetString("stats_dir", ".");
                m_aggregatedBWStats = config.GetBoolean("aggregatedBWStats", false);
            }
            #endregion BinaryStats

            m_throttle = new TokenBucket(null, sceneThrottleBps);
            ThrottleRates = new ThrottleRates(configSource);

            if (usePools)
                EnablePools();
        }

        public void Start()
        {
            StartInbound();
            StartOutbound();

            m_elapsedMSSinceLastStatReport = Environment.TickCount;
        }

        private void StartInbound()
        {
            m_log.InfoFormat(
                "[LLUDPSERVER]: Starting inbound packet processing for the LLUDP server in {0} mode with UsePools = {1}",
                m_asyncPacketHandling ? "asynchronous" : "synchronous", UsePools);

            base.StartInbound(m_recvBufferSize, m_asyncPacketHandling);

            // This thread will process the packets received that are placed on the packetInbox
            Watchdog.StartThread(
                IncomingPacketHandler,
                string.Format("Incoming Packets ({0})", m_scene.RegionInfo.RegionName),
                ThreadPriority.Normal,
                false,
                true,
                GetWatchdogIncomingAlarmData,
                Watchdog.DEFAULT_WATCHDOG_TIMEOUT_MS);
        }

        private new void StartOutbound()
        {
            m_log.Info("[LLUDPSERVER]: Starting outbound packet processing for the LLUDP server");

            base.StartOutbound();

            Watchdog.StartThread(
                OutgoingPacketHandler,
                string.Format("Outgoing Packets ({0})", m_scene.RegionInfo.RegionName),
                ThreadPriority.Normal,
                false,
                true,
                GetWatchdogOutgoingAlarmData,
                Watchdog.DEFAULT_WATCHDOG_TIMEOUT_MS);
        }

        public void Stop()
        {
            m_log.Info("[LLUDPSERVER]: Shutting down the LLUDP server for " + m_scene.RegionInfo.RegionName);
            base.StopOutbound();
            base.StopInbound();
        }

        protected override bool EnablePools()
        {
            if (!UsePools)
            {
                base.EnablePools();

                m_incomingPacketPool = new Pool<IncomingPacket>(() => new IncomingPacket(), 500);

                return true;
            }

            return false;
        }

        protected override bool DisablePools()
        {
            if (UsePools)
            {
                base.DisablePools();

                StatsManager.DeregisterStat(m_incomingPacketPoolStat);

                // We won't null out the pool to avoid a race condition with code that may be in the middle of using it.

                return true;
            }

            return false;
        }

        /// <summary>
        /// This is a seperate method so that it can be called once we have an m_scene to distinguish different scene
        /// stats.
        /// </summary>
        private void EnablePoolStats()
        {
            m_poolCountStat
                = new Stat(
                    "UDPPacketBufferPoolCount",
                    "Objects within the UDPPacketBuffer pool",
                    "The number of objects currently stored within the UDPPacketBuffer pool",
                    "",
                    "clientstack",
                    m_scene.Name,
                    StatType.Pull,
                    stat => stat.Value = Pool.Count,
                    StatVerbosity.Debug);

            StatsManager.RegisterStat(m_poolCountStat);

            m_incomingPacketPoolStat
                = new Stat(
                    "IncomingPacketPoolCount",
                    "Objects within incoming packet pool",
                    "The number of objects currently stored within the incoming packet pool",
                    "",
                    "clientstack",
                    m_scene.Name,
                    StatType.Pull,
                    stat => stat.Value = m_incomingPacketPool.Count,
                    StatVerbosity.Debug);

            StatsManager.RegisterStat(m_incomingPacketPoolStat);
        }

        /// <summary>
        /// Disables pool stats.
        /// </summary>
        private void DisablePoolStats()
        {
            StatsManager.DeregisterStat(m_poolCountStat);
            m_poolCountStat = null;

            StatsManager.DeregisterStat(m_incomingPacketPoolStat);
            m_incomingPacketPoolStat = null;
        }

        /// <summary>
        /// If the outgoing UDP thread times out, then return client that was being processed to help with debugging.
        /// </summary>
        /// <returns></returns>
        private string GetWatchdogIncomingAlarmData()
        {
            return string.Format(
                "Client is {0}",
                m_currentIncomingClient != null ? m_currentIncomingClient.Name : "none");
        }

        /// <summary>
        /// If the outgoing UDP thread times out, then return client that was being processed to help with debugging.
        /// </summary>
        /// <returns></returns>
        private string GetWatchdogOutgoingAlarmData()
        {
            return string.Format(
                "Client is {0}",
                m_currentOutgoingClient != null ? m_currentOutgoingClient.Name : "none");
        }

        public void AddScene(IScene scene)
        {
            if (m_scene != null)
            {
                m_log.Error("[LLUDPSERVER]: AddScene() called on an LLUDPServer that already has a scene");
                return;
            }

            if (!(scene is Scene))
            {
                m_log.Error("[LLUDPSERVER]: AddScene() called with an unrecognized scene type " + scene.GetType());
                return;
            }

            m_scene = (Scene)scene;
            m_location = new Location(m_scene.RegionInfo.RegionHandle);

            StatsManager.RegisterStat(
                new Stat(
                    "InboxPacketsCount",
                    "Number of LL protocol packets waiting for the second stage of processing after initial receive.",
                    "Number of LL protocol packets waiting for the second stage of processing after initial receive.",
                    "",
                    "clientstack",
                    scene.Name,
                    StatType.Pull,
                    MeasuresOfInterest.AverageChangeOverTime,
                    stat => stat.Value = packetInbox.Count,
                    StatVerbosity.Debug));

            // XXX: These stats are also pool stats but we register them separately since they are currently not
            // turned on and off by EnablePools()/DisablePools()
            StatsManager.RegisterStat(
                new PercentageStat(
                    "PacketsReused",
                    "Packets reused",
                    "Number of packets reused out of all requests to the packet pool",
                    "clientstack",
                    m_scene.Name,
                    StatType.Pull,
                    stat => 
                        { PercentageStat pstat = (PercentageStat)stat; 
                          pstat.Consequent = PacketPool.Instance.PacketsRequested; 
                          pstat.Antecedent = PacketPool.Instance.PacketsReused; },
                    StatVerbosity.Debug));

            StatsManager.RegisterStat(
                new PercentageStat(
                    "PacketDataBlocksReused",
                    "Packet data blocks reused",
                    "Number of data blocks reused out of all requests to the packet pool",
                    "clientstack",
                    m_scene.Name,
                    StatType.Pull,
                    stat =>
                        { PercentageStat pstat = (PercentageStat)stat; 
                          pstat.Consequent = PacketPool.Instance.BlocksRequested; 
                          pstat.Antecedent = PacketPool.Instance.BlocksReused; },
                    StatVerbosity.Debug));

            StatsManager.RegisterStat(
                new Stat(
                    "PacketsPoolCount",
                    "Objects within the packet pool",
                    "The number of objects currently stored within the packet pool",
                    "",
                    "clientstack",
                    m_scene.Name,
                    StatType.Pull,
                    stat => stat.Value = PacketPool.Instance.PacketsPooled,
                    StatVerbosity.Debug));

            StatsManager.RegisterStat(
                new Stat(
                    "PacketDataBlocksPoolCount",
                    "Objects within the packet data block pool",
                    "The number of objects currently stored within the packet data block pool",
                    "",
                    "clientstack",
                    m_scene.Name,
                    StatType.Pull,
                    stat => stat.Value = PacketPool.Instance.BlocksPooled,
                    StatVerbosity.Debug));
        
            // We delay enabling pool stats to AddScene() instead of Initialize() so that we can distinguish pool stats by
            // scene name
            if (UsePools)
                EnablePoolStats();

            MainConsole.Instance.Commands.AddCommand(
                "Debug", false, "debug lludp packet",
                 "debug lludp packet [--default] <level> [<avatar-first-name> <avatar-last-name>]",
                 "Turn on packet debugging",
                   "If level >  255 then all incoming and outgoing packets are logged.\n"
                 + "If level <= 255 then incoming AgentUpdate and outgoing SimStats and SimulatorViewerTimeMessage packets are not logged.\n"
                 + "If level <= 200 then incoming RequestImage and outgoing ImagePacket, ImageData, LayerData and CoarseLocationUpdate packets are not logged.\n"
                 + "If level <= 100 then incoming ViewerEffect and AgentAnimation and outgoing ViewerEffect and AvatarAnimation packets are not logged.\n"
                 + "If level <=  50 then outgoing ImprovedTerseObjectUpdate packets are not logged.\n"
                 + "If level <= 0 then no packets are logged.\n"
                 + "If --default is specified then the level becomes the default logging level for all subsequent agents.\n"
                 + "In this case, you cannot also specify an avatar name.\n"
                 + "If an avatar name is given then only packets from that avatar are logged.",
                 HandlePacketCommand);

            MainConsole.Instance.Commands.AddCommand(
                "Debug",
                false,
                "debug lludp start",
                "debug lludp start <in|out|all>",
                "Control LLUDP packet processing.",
                "No effect if packet processing has already started.\n"
                    + "in  - start inbound processing.\n"
                    + "out - start outbound processing.\n"
                    + "all - start in and outbound processing.\n",
                HandleStartCommand);

            MainConsole.Instance.Commands.AddCommand(
                "Debug",
                false,
                "debug lludp stop",
                "debug lludp stop <in|out|all>",
                "Stop LLUDP packet processing.",
                "No effect if packet processing has already stopped.\n"
                    + "in  - stop inbound processing.\n"
                    + "out - stop outbound processing.\n"
                    + "all - stop in and outbound processing.\n",
                HandleStopCommand);

            MainConsole.Instance.Commands.AddCommand(
                "Debug",
                false,
                "debug lludp pool",
                "debug lludp pool <on|off>",
                "Turn object pooling within the lludp component on or off.",
                HandlePoolCommand);

            MainConsole.Instance.Commands.AddCommand(
                "Debug",
                false,
                "debug lludp status",
                "debug lludp status",
                "Return status of LLUDP packet processing.",
                HandleStatusCommand);

            MainConsole.Instance.Commands.AddCommand(
                "Debug",
                false,
                "debug lludp toggle agentupdate",
                "debug lludp toggle agentupdate",
                "Toggle whether agentupdate packets are processed or simply discarded.",
                HandleAgentUpdateCommand);
        }

        private void HandlePacketCommand(string module, string[] args)
        {
            if (SceneManager.Instance.CurrentScene != null && SceneManager.Instance.CurrentScene != m_scene)
                return;

            bool setAsDefaultLevel = false;
            OptionSet optionSet = new OptionSet().Add("default", o => setAsDefaultLevel = o != null);
            List<string> filteredArgs = optionSet.Parse(args);

            string name = null;

            if (filteredArgs.Count == 6)
            {
                if (!setAsDefaultLevel)
                {
                    name = string.Format("{0} {1}", filteredArgs[4], filteredArgs[5]);
                }
                else
                {
                    MainConsole.Instance.OutputFormat("ERROR: Cannot specify a user name when setting default logging level");
                    return;
                }
            }

            if (filteredArgs.Count > 3)
            {
                int newDebug;
                if (int.TryParse(filteredArgs[3], out newDebug))
                {
                    if (setAsDefaultLevel)
                    {
                        DefaultClientPacketDebugLevel = newDebug;
                        MainConsole.Instance.OutputFormat(
                            "Debug packet debug for new clients set to {0} in {1}", DefaultClientPacketDebugLevel, m_scene.Name);
                    }
                    else
                    {
                        m_scene.ForEachScenePresence(sp =>
                        {
                            if (name == null || sp.Name == name)
                            {
                                MainConsole.Instance.OutputFormat(
                                    "Packet debug for {0} ({1}) set to {2} in {3}",
                                    sp.Name, sp.IsChildAgent ? "child" : "root", newDebug, m_scene.Name);

                                sp.ControllingClient.DebugPacketLevel = newDebug;
                            }
                        });
                    }
                }
                else
                {
                    MainConsole.Instance.Output("Usage: debug lludp packet [--default] 0..255 [<first-name> <last-name>]");
                }
            }
        }

        private void HandleStartCommand(string module, string[] args)
        {
            if (SceneManager.Instance.CurrentScene != null && SceneManager.Instance.CurrentScene != m_scene)
                return;

            if (args.Length != 4)
            {
                MainConsole.Instance.Output("Usage: debug lludp start <in|out|all>");
                return;
            }

            string subCommand = args[3];

            if (subCommand == "in" || subCommand == "all")
                StartInbound();

            if (subCommand == "out" || subCommand == "all")
                StartOutbound();
        }

        private void HandleStopCommand(string module, string[] args)
        {
            if (SceneManager.Instance.CurrentScene != null && SceneManager.Instance.CurrentScene != m_scene)
                return;

            if (args.Length != 4)
            {
                MainConsole.Instance.Output("Usage: debug lludp stop <in|out|all>");
                return;
            }

            string subCommand = args[3];

            if (subCommand == "in" || subCommand == "all")
                StopInbound();

            if (subCommand == "out" || subCommand == "all")
                StopOutbound();
        }

        private void HandlePoolCommand(string module, string[] args)
        {
            if (SceneManager.Instance.CurrentScene != null && SceneManager.Instance.CurrentScene != m_scene)
                return;

            if (args.Length != 4)
            {
                MainConsole.Instance.Output("Usage: debug lludp pool <on|off>");
                return;
            }

            string enabled = args[3];

            if (enabled == "on")
            {
                if (EnablePools())
                {
                    EnablePoolStats();
                    MainConsole.Instance.OutputFormat("Packet pools enabled on {0}", m_scene.Name);
                }
            }
            else if (enabled == "off")
            {
                if (DisablePools())
                {
                    DisablePoolStats();
                    MainConsole.Instance.OutputFormat("Packet pools disabled on {0}", m_scene.Name);
                }
            }
            else
            {
                MainConsole.Instance.Output("Usage: debug lludp pool <on|off>");
            }
        }

        bool m_discardAgentUpdates;

        private void HandleAgentUpdateCommand(string module, string[] args)
        {
            if (SceneManager.Instance.CurrentScene != null && SceneManager.Instance.CurrentScene != m_scene)
                return;

            m_discardAgentUpdates = !m_discardAgentUpdates;

            MainConsole.Instance.OutputFormat(
                "Discard AgentUpdates now {0} for {1}", m_discardAgentUpdates, m_scene.Name);
        }

        private void HandleStatusCommand(string module, string[] args)
        {
            if (SceneManager.Instance.CurrentScene != null && SceneManager.Instance.CurrentScene != m_scene)
                return;

            MainConsole.Instance.OutputFormat(
                "IN  LLUDP packet processing for {0} is {1}", m_scene.Name, IsRunningInbound ? "enabled" : "disabled");

            MainConsole.Instance.OutputFormat(
                "OUT LLUDP packet processing for {0} is {1}", m_scene.Name, IsRunningOutbound ? "enabled" : "disabled");

            MainConsole.Instance.OutputFormat("LLUDP pools in {0} are {1}", m_scene.Name, UsePools ? "on" : "off");

            MainConsole.Instance.OutputFormat(
                "Packet debug level for new clients is {0}", DefaultClientPacketDebugLevel);
        }

        public bool HandlesRegion(Location x)
        {
            return x == m_location;
        }

        public void BroadcastPacket(Packet packet, ThrottleOutPacketType category, bool sendToPausedAgents, bool allowSplitting)
        {
            // CoarseLocationUpdate and AvatarGroupsReply packets cannot be split in an automated way
            if ((packet.Type == PacketType.CoarseLocationUpdate || packet.Type == PacketType.AvatarGroupsReply) && allowSplitting)
                allowSplitting = false;

            if (allowSplitting && packet.HasVariableBlocks)
            {
                byte[][] datas = packet.ToBytesMultiple();
                int packetCount = datas.Length;

                if (packetCount < 1)
                    m_log.Error("[LLUDPSERVER]: Failed to split " + packet.Type + " with estimated length " + packet.Length);

                for (int i = 0; i < packetCount; i++)
                {
                    byte[] data = datas[i];
                    m_scene.ForEachClient(
                        delegate(IClientAPI client)
                        {
                            if (client is LLClientView)
                                SendPacketData(((LLClientView)client).UDPClient, data, packet.Type, category, null);
                        }
                    );
                }
            }
            else
            {
                byte[] data = packet.ToBytes();
                m_scene.ForEachClient(
                    delegate(IClientAPI client)
                    {
                        if (client is LLClientView)
                            SendPacketData(((LLClientView)client).UDPClient, data, packet.Type, category, null);
                    }
                );
            }
        }

        /// <summary>
        /// Start the process of sending a packet to the client.
        /// </summary>
        /// <param name="udpClient"></param>
        /// <param name="packet"></param>
        /// <param name="category"></param>
        /// <param name="allowSplitting"></param>
        /// <param name="method">
        /// The method to call if the packet is not acked by the client.  If null, then a standard
        /// resend of the packet is done.
        /// </param>
        public virtual void SendPacket(
            LLUDPClient udpClient, Packet packet, ThrottleOutPacketType category, bool allowSplitting, UnackedPacketMethod method)
        {
            // CoarseLocationUpdate packets cannot be split in an automated way
            if (packet.Type == PacketType.CoarseLocationUpdate && allowSplitting)
                allowSplitting = false;

            if (allowSplitting && packet.HasVariableBlocks)
            {
                byte[][] datas = packet.ToBytesMultiple();
                int packetCount = datas.Length;

                if (packetCount < 1)
                    m_log.Error("[LLUDPSERVER]: Failed to split " + packet.Type + " with estimated length " + packet.Length);

                for (int i = 0; i < packetCount; i++)
                {
                    byte[] data = datas[i];
                    SendPacketData(udpClient, data, packet.Type, category, method);
                }
            }
            else
            {
                byte[] data = packet.ToBytes();
                SendPacketData(udpClient, data, packet.Type, category, method);
            }

            PacketPool.Instance.ReturnPacket(packet);

            m_dataPresentEvent.Set();
        }

        /// <summary>
        /// Start the process of sending a packet to the client.
        /// </summary>
        /// <param name="udpClient"></param>
        /// <param name="data"></param>
        /// <param name="type"></param>
        /// <param name="category"></param>
        /// <param name="method">
        /// The method to call if the packet is not acked by the client.  If null, then a standard
        /// resend of the packet is done.
        /// </param>
        public void SendPacketData(
            LLUDPClient udpClient, byte[] data, PacketType type, ThrottleOutPacketType category, UnackedPacketMethod method)
        {
            int dataLength = data.Length;
            bool doZerocode = (data[0] & Helpers.MSG_ZEROCODED) != 0;
            bool doCopy = true;

            // Frequency analysis of outgoing packet sizes shows a large clump of packets at each end of the spectrum.
            // The vast majority of packets are less than 200 bytes, although due to asset transfers and packet splitting
            // there are a decent number of packets in the 1000-1140 byte range. We allocate one of two sizes of data here
            // to accomodate for both common scenarios and provide ample room for ACK appending in both
            int bufferSize = (dataLength > 180) ? LLUDPServer.MTU : 200;

            UDPPacketBuffer buffer = new UDPPacketBuffer(udpClient.RemoteEndPoint, bufferSize);

            // Zerocode if needed
            if (doZerocode)
            {
                try
                {
                    dataLength = Helpers.ZeroEncode(data, dataLength, buffer.Data);
                    doCopy = false;
                }
                catch (IndexOutOfRangeException)
                {
                    // The packet grew larger than the bufferSize while zerocoding.
                    // Remove the MSG_ZEROCODED flag and send the unencoded data
                    // instead
                    m_log.Debug("[LLUDPSERVER]: Packet exceeded buffer size during zerocoding for " + type + ". DataLength=" + dataLength +
                        " and BufferLength=" + buffer.Data.Length + ". Removing MSG_ZEROCODED flag");
                    data[0] = (byte)(data[0] & ~Helpers.MSG_ZEROCODED);
                }
            }

            // If the packet data wasn't already copied during zerocoding, copy it now
            if (doCopy)
            {
                if (dataLength <= buffer.Data.Length)
                {
                    Buffer.BlockCopy(data, 0, buffer.Data, 0, dataLength);
                }
                else
                {
                    bufferSize = dataLength;
                    buffer = new UDPPacketBuffer(udpClient.RemoteEndPoint, bufferSize);

                    // m_log.Error("[LLUDPSERVER]: Packet exceeded buffer size! This could be an indication of packet assembly not obeying the MTU. Type=" +
                    //     type + ", DataLength=" + dataLength + ", BufferLength=" + buffer.Data.Length + ". Dropping packet");
                    Buffer.BlockCopy(data, 0, buffer.Data, 0, dataLength);
                }
            }

            buffer.DataLength = dataLength;

            #region Queue or Send

            bool highPriority = false;

            if (category != ThrottleOutPacketType.Unknown && (category & ThrottleOutPacketType.HighPriority) != 0)
            {
                category = (ThrottleOutPacketType)((int)category & 127);
                highPriority = true;
            }

            OutgoingPacket outgoingPacket = new OutgoingPacket(udpClient, buffer, category, null);
            // If we were not provided a method for handling unacked, use the UDPServer default method
            outgoingPacket.UnackedMethod = ((method == null) ? delegate(OutgoingPacket oPacket) { ResendUnacked(oPacket); } : method);

            // If a Linden Lab 1.23.5 client receives an update packet after a kill packet for an object, it will 
            // continue to display the deleted object until relog.  Therefore, we need to always queue a kill object
            // packet so that it isn't sent before a queued update packet.
            bool requestQueue = type == PacketType.KillObject;
            if (!outgoingPacket.Client.EnqueueOutgoing(outgoingPacket, requestQueue, highPriority))
                SendPacketFinal(outgoingPacket);

            #endregion Queue or Send
        }

        public void SendAcks(LLUDPClient udpClient)
        {
            uint ack;

            if (udpClient.PendingAcks.Dequeue(out ack))
            {
                List<PacketAckPacket.PacketsBlock> blocks = new List<PacketAckPacket.PacketsBlock>();
                PacketAckPacket.PacketsBlock block = new PacketAckPacket.PacketsBlock();
                block.ID = ack;
                blocks.Add(block);

                while (udpClient.PendingAcks.Dequeue(out ack))
                {
                    block = new PacketAckPacket.PacketsBlock();
                    block.ID = ack;
                    blocks.Add(block);
                }

                PacketAckPacket packet = new PacketAckPacket();
                packet.Header.Reliable = false;
                packet.Packets = blocks.ToArray();

                SendPacket(udpClient, packet, ThrottleOutPacketType.Unknown, true, null);
            }
        }

        public void SendPing(LLUDPClient udpClient)
        {
            StartPingCheckPacket pc = (StartPingCheckPacket)PacketPool.Instance.GetPacket(PacketType.StartPingCheck);
            pc.Header.Reliable = false;

            pc.PingID.PingID = (byte)udpClient.CurrentPingSequence++;
            // We *could* get OldestUnacked, but it would hurt performance and not provide any benefit
            pc.PingID.OldestUnacked = 0;

            SendPacket(udpClient, pc, ThrottleOutPacketType.Unknown, false, null);
        }

        public void CompletePing(LLUDPClient udpClient, byte pingID)
        {
            CompletePingCheckPacket completePing = new CompletePingCheckPacket();
            completePing.PingID.PingID = pingID;
            SendPacket(udpClient, completePing, ThrottleOutPacketType.Unknown, false, null);
        }

        public void HandleUnacked(LLClientView client)
        {
            LLUDPClient udpClient = client.UDPClient;

            if (!udpClient.IsConnected)
                return;

            // Disconnect an agent if no packets are received for some time
            int timeoutTicks = m_ackTimeout;

            // Allow more slack if the client is "paused" eg file upload dialogue is open
            // Some sort of limit is needed in case the client crashes, loses its network connection
            // or some other disaster prevents it from sendung the AgentResume
            if (udpClient.IsPaused)
                timeoutTicks = m_pausedAckTimeout;

            if (client.IsActive &&
                (Environment.TickCount & Int32.MaxValue) - udpClient.TickLastPacketReceived > timeoutTicks)
            {
                // We must set IsActive synchronously so that we can stop the packet loop reinvoking this method, even
                // though it's set later on by LLClientView.Close()
                client.IsActive = false;

                // Fire this out on a different thread so that we don't hold up outgoing packet processing for
                // everybody else if this is being called due to an ack timeout.
                // This is the same as processing as the async process of a logout request.
                Util.FireAndForget(o => DeactivateClientDueToTimeout(client, timeoutTicks));

                return;
            }

            // Get a list of all of the packets that have been sitting unacked longer than udpClient.RTO
            List<OutgoingPacket> expiredPackets = udpClient.NeedAcks.GetExpiredPackets(udpClient.RTO);

            if (expiredPackets != null)
            {
                //m_log.Debug("[LLUDPSERVER]: Handling " + expiredPackets.Count + " packets to " + udpClient.AgentID + ", RTO=" + udpClient.RTO);
                // Exponential backoff of the retransmission timeout
                udpClient.BackoffRTO();
                for (int i = 0; i < expiredPackets.Count; ++i)
                    expiredPackets[i].UnackedMethod(expiredPackets[i]);
            }
        }

        public void ResendUnacked(OutgoingPacket outgoingPacket)
        {
            //m_log.DebugFormat("[LLUDPSERVER]: Resending packet #{0} (attempt {1}), {2}ms have passed",
            //    outgoingPacket.SequenceNumber, outgoingPacket.ResendCount, Environment.TickCount - outgoingPacket.TickCount);

            // Set the resent flag
            outgoingPacket.Buffer.Data[0] = (byte)(outgoingPacket.Buffer.Data[0] | Helpers.MSG_RESENT);
            outgoingPacket.Category = ThrottleOutPacketType.Resend;

            // Bump up the resend count on this packet
            Interlocked.Increment(ref outgoingPacket.ResendCount);

            // Requeue or resend the packet
            if (!outgoingPacket.Client.EnqueueOutgoing(outgoingPacket, false))
                SendPacketFinal(outgoingPacket);
        }

        public void Flush(LLUDPClient udpClient)
        {
            // FIXME: Implement?
        }

        /// <summary>
        /// Actually send a packet to a client.
        /// </summary>
        /// <param name="outgoingPacket"></param>
        internal void SendPacketFinal(OutgoingPacket outgoingPacket)
        {
            UDPPacketBuffer buffer = outgoingPacket.Buffer;
            byte flags = buffer.Data[0];
            bool isResend = (flags & Helpers.MSG_RESENT) != 0;
            bool isReliable = (flags & Helpers.MSG_RELIABLE) != 0;
            bool isZerocoded = (flags & Helpers.MSG_ZEROCODED) != 0;
            LLUDPClient udpClient = outgoingPacket.Client;

            if (!udpClient.IsConnected)
                return;

            #region ACK Appending

            int dataLength = buffer.DataLength;

            // NOTE: I'm seeing problems with some viewers when ACKs are appended to zerocoded packets so I've disabled that here
            if (!isZerocoded)
            {
                // Keep appending ACKs until there is no room left in the buffer or there are
                // no more ACKs to append
                uint ackCount = 0;
                uint ack;
                while (dataLength + 5 < buffer.Data.Length && udpClient.PendingAcks.Dequeue(out ack))
                {
                    Utils.UIntToBytesBig(ack, buffer.Data, dataLength);
                    dataLength += 4;
                    ++ackCount;
                }

                if (ackCount > 0)
                {
                    // Set the last byte of the packet equal to the number of appended ACKs
                    buffer.Data[dataLength++] = (byte)ackCount;
                    // Set the appended ACKs flag on this packet
                    buffer.Data[0] = (byte)(buffer.Data[0] | Helpers.MSG_APPENDED_ACKS);
                }
            }

            buffer.DataLength = dataLength;

            #endregion ACK Appending

            #region Sequence Number Assignment

            if (!isResend)
            {
                // Not a resend, assign a new sequence number
                uint sequenceNumber = (uint)Interlocked.Increment(ref udpClient.CurrentSequence);
                Utils.UIntToBytesBig(sequenceNumber, buffer.Data, 1);
                outgoingPacket.SequenceNumber = sequenceNumber;

                if (isReliable)
                {
                    // Add this packet to the list of ACK responses we are waiting on from the server
                    udpClient.NeedAcks.Add(outgoingPacket);
                }
            }
            else
            {
                Interlocked.Increment(ref udpClient.PacketsResent);
            }

            #endregion Sequence Number Assignment

            // Stats tracking
            Interlocked.Increment(ref udpClient.PacketsSent);

            // Put the UDP payload on the wire
            AsyncBeginSend(buffer);

            // Keep track of when this packet was sent out (right now)
            outgoingPacket.TickCount = Environment.TickCount & Int32.MaxValue;
        }

        public override void PacketReceived(UDPPacketBuffer buffer)
        {
            // Debugging/Profiling
            //try { Thread.CurrentThread.Name = "PacketReceived (" + m_scene.RegionInfo.RegionName + ")"; }
            //catch (Exception) { }
//            m_log.DebugFormat(
//                "[LLUDPSERVER]: Packet received from {0} in {1}", buffer.RemoteEndPoint, m_scene.RegionInfo.RegionName);

            LLUDPClient udpClient = null;
            Packet packet = null;
            int packetEnd = buffer.DataLength - 1;
            IPEndPoint endPoint = (IPEndPoint)buffer.RemoteEndPoint;

            #region Decoding

            if (buffer.DataLength < 7)
            {
//                m_log.WarnFormat(
//                    "[LLUDPSERVER]: Dropping undersized packet with {0} bytes received from {1} in {2}",
//                    buffer.DataLength, buffer.RemoteEndPoint, m_scene.RegionInfo.RegionName);

                return; // Drop undersized packet
            }

            int headerLen = 7;
            if (buffer.Data[6] == 0xFF)
            {
                if (buffer.Data[7] == 0xFF)
                    headerLen = 10;
                else
                    headerLen = 8;
            }

            if (buffer.DataLength < headerLen)
            {
//                m_log.WarnFormat(
//                    "[LLUDPSERVER]: Dropping packet with malformed header received from {0} in {1}",
//                    buffer.RemoteEndPoint, m_scene.RegionInfo.RegionName);

                return; // Malformed header
            }

            try
            {
//                packet = Packet.BuildPacket(buffer.Data, ref packetEnd,
//                    // Only allocate a buffer for zerodecoding if the packet is zerocoded
//                    ((buffer.Data[0] & Helpers.MSG_ZEROCODED) != 0) ? new byte[4096] : null);
                // If OpenSimUDPBase.UsePool == true (which is currently separate from the PacketPool) then we
                // assume that packet construction does not retain a reference to byte[] buffer.Data (instead, all
                // bytes are copied out).
                packet = PacketPool.Instance.GetPacket(buffer.Data, ref packetEnd,
                    // Only allocate a buffer for zerodecoding if the packet is zerocoded
                    ((buffer.Data[0] & Helpers.MSG_ZEROCODED) != 0) ? new byte[4096] : null);
            }
            catch (MalformedDataException)
            {
            }
            catch (IndexOutOfRangeException)
            {
//                m_log.WarnFormat(
//                    "[LLUDPSERVER]: Dropping short packet received from {0} in {1}",
//                    buffer.RemoteEndPoint, m_scene.RegionInfo.RegionName);

                return; // Drop short packet
            }
            catch (Exception e)
            {
                if (m_malformedCount < 100)
                    m_log.DebugFormat("[LLUDPSERVER]: Dropped malformed packet: " + e.ToString());

                m_malformedCount++;

                if ((m_malformedCount % 100000) == 0)
                    m_log.DebugFormat("[LLUDPSERVER]: Received {0} malformed packets so far, probable network attack.", m_malformedCount);
            }

            // Fail-safe check
            if (packet == null)
            {
                m_log.ErrorFormat("[LLUDPSERVER]: Malformed data, cannot parse {0} byte packet from {1}:",
                    buffer.DataLength, buffer.RemoteEndPoint);
                m_log.Error(Utils.BytesToHexString(buffer.Data, buffer.DataLength, null));
                return;
            }

            #endregion Decoding

            #region Packet to Client Mapping

            // If there is already a client for this endpoint, don't process UseCircuitCode
            IClientAPI client = null;
            if (!m_scene.TryGetClient(endPoint, out client) || !(client is LLClientView))
            {
                // UseCircuitCode handling
                if (packet.Type == PacketType.UseCircuitCode)
                {
                    // And if there is a UseCircuitCode pending, also drop it
                    lock (m_pendingCache)
                    {
                        if (m_pendingCache.Contains(endPoint))
                            return;

                        m_pendingCache.AddOrUpdate(endPoint, new Queue<UDPPacketBuffer>(), 60);
                    }

                    // We need to copy the endpoint so that it doesn't get changed when another thread reuses the
                    // buffer.
                    object[] array = new object[] { new IPEndPoint(endPoint.Address, endPoint.Port), packet };

                    Util.FireAndForget(HandleUseCircuitCode, array);

                    return;
                }
            }

            // If this is a pending connection, enqueue, don't process yet
            lock (m_pendingCache)
            {
                Queue<UDPPacketBuffer> queue;
                if (m_pendingCache.TryGetValue(endPoint, out queue))
                {
                    //m_log.DebugFormat("[LLUDPSERVER]: Enqueued a {0} packet into the pending queue", packet.Type);
                    queue.Enqueue(buffer);
                    return;
                }
                else if (packet.Type == PacketType.CompleteAgentMovement)
                {
                    // Send ack straight away to let the viewer know that we got it.
                    SendAckImmediate(endPoint, packet.Header.Sequence);

                    // We need to copy the endpoint so that it doesn't get changed when another thread reuses the
                    // buffer.
                    object[] array = new object[] { new IPEndPoint(endPoint.Address, endPoint.Port), packet };

                    Util.FireAndForget(HandleCompleteMovementIntoRegion, array);

                    return;
                }
            }

            // Determine which agent this packet came from
            if (client == null || !(client is LLClientView))
            {
                //m_log.Debug("[LLUDPSERVER]: Received a " + packet.Type + " packet from an unrecognized source: " + address + " in " + m_scene.RegionInfo.RegionName);
                return;
            }

            udpClient = ((LLClientView)client).UDPClient;

            if (!udpClient.IsConnected)
            {
                m_log.Debug("[LLUDPSERVER]: Received a " + packet.Type + " packet for a unConnected client in " + m_scene.RegionInfo.RegionName);
                return;
            }

            #endregion Packet to Client Mapping

            // Stats tracking
            Interlocked.Increment(ref udpClient.PacketsReceived);

            int now = Environment.TickCount & Int32.MaxValue;
            udpClient.TickLastPacketReceived = now;

            #region ACK Receiving

            // Handle appended ACKs
            if (packet.Header.AppendedAcks && packet.Header.AckList != null)
            {
//                m_log.DebugFormat(
//                    "[LLUDPSERVER]: Handling {0} appended acks from {1} in {2}",
//                    packet.Header.AckList.Length, client.Name, m_scene.Name);

                for (int i = 0; i < packet.Header.AckList.Length; i++)
                    udpClient.NeedAcks.Acknowledge(packet.Header.AckList[i], now, packet.Header.Resent);
            }

            // Handle PacketAck packets
            if (packet.Type == PacketType.PacketAck)
            {
                PacketAckPacket ackPacket = (PacketAckPacket)packet;

//                m_log.DebugFormat(
//                    "[LLUDPSERVER]: Handling {0} packet acks for {1} in {2}",
//                    ackPacket.Packets.Length, client.Name, m_scene.Name);

                for (int i = 0; i < ackPacket.Packets.Length; i++)
                    udpClient.NeedAcks.Acknowledge(ackPacket.Packets[i].ID, now, packet.Header.Resent);

                // We don't need to do anything else with PacketAck packets
                return;
            }

            #endregion ACK Receiving

            #region ACK Sending

            if (packet.Header.Reliable)
            {
//                m_log.DebugFormat(
//                    "[LLUDPSERVER]: Adding ack request for {0} {1} from {2} in {3}",
//                    packet.Type, packet.Header.Sequence, client.Name, m_scene.Name);

                udpClient.PendingAcks.Enqueue(packet.Header.Sequence);

                // This is a somewhat odd sequence of steps to pull the client.BytesSinceLastACK value out,
                // add the current received bytes to it, test if 2*MTU bytes have been sent, if so remove
                // 2*MTU bytes from the value and send ACKs, and finally add the local value back to
                // client.BytesSinceLastACK. Lockless thread safety
                int bytesSinceLastACK = Interlocked.Exchange(ref udpClient.BytesSinceLastACK, 0);
                bytesSinceLastACK += buffer.DataLength;
                if (bytesSinceLastACK > LLUDPServer.MTU * 2)
                {
                    bytesSinceLastACK -= LLUDPServer.MTU * 2;
                    SendAcks(udpClient);
                }
                Interlocked.Add(ref udpClient.BytesSinceLastACK, bytesSinceLastACK);
            }

            #endregion ACK Sending

            #region Incoming Packet Accounting

            // Check the archive of received reliable packet IDs to see whether we already received this packet
            if (packet.Header.Reliable && !udpClient.PacketArchive.TryEnqueue(packet.Header.Sequence))
            {
                if (packet.Header.Resent)
                    m_log.DebugFormat(
                        "[LLUDPSERVER]: Received a resend of already processed packet #{0}, type {1} from {2}", 
                        packet.Header.Sequence, packet.Type, client.Name);
                 else
                    m_log.WarnFormat(
                        "[LLUDPSERVER]: Received a duplicate (not marked as resend) of packet #{0}, type {1} from {2}",
                        packet.Header.Sequence, packet.Type, client.Name);

                // Avoid firing a callback twice for the same packet
                return;
            }

            #endregion Incoming Packet Accounting

            #region BinaryStats
            LogPacketHeader(true, udpClient.CircuitCode, 0, packet.Type, (ushort)packet.Length);
            #endregion BinaryStats

            if (packet.Type == PacketType.AgentUpdate)
            {
                if (m_discardAgentUpdates)
                    return;

                ((LLClientView)client).TotalAgentUpdates++;

                AgentUpdatePacket agentUpdate = (AgentUpdatePacket)packet;

                LLClientView llClient = client as LLClientView;
                if (agentUpdate.AgentData.SessionID != client.SessionId 
                    || agentUpdate.AgentData.AgentID != client.AgentId
                    || !(llClient == null || llClient.CheckAgentUpdateSignificance(agentUpdate.AgentData)) )
                {
                    PacketPool.Instance.ReturnPacket(packet);
                    return;
                }
            }

            #region Ping Check Handling

            if (packet.Type == PacketType.StartPingCheck)
            {
//                m_log.DebugFormat("[LLUDPSERVER]: Handling ping from {0} in {1}", client.Name, m_scene.Name);

                // We don't need to do anything else with ping checks
                StartPingCheckPacket startPing = (StartPingCheckPacket)packet;
                CompletePing(udpClient, startPing.PingID.PingID);

                if ((Environment.TickCount - m_elapsedMSSinceLastStatReport) >= 3000)
                {
                    udpClient.SendPacketStats();
                    m_elapsedMSSinceLastStatReport = Environment.TickCount;
                }
                return;
            }
            else if (packet.Type == PacketType.CompletePingCheck)
            {
                // We don't currently track client ping times
                return;
            }

            #endregion Ping Check Handling

            IncomingPacket incomingPacket;

            // Inbox insertion
            if (UsePools)
            {
                incomingPacket = m_incomingPacketPool.GetObject();
                incomingPacket.Client = (LLClientView)client;
                incomingPacket.Packet = packet;
            }
            else
            {
                incomingPacket = new IncomingPacket((LLClientView)client, packet);
            }

            if (incomingPacket.Packet.Type == PacketType.AgentUpdate ||
                incomingPacket.Packet.Type == PacketType.ChatFromViewer)
                packetInbox.EnqueueHigh(incomingPacket);
            else
                packetInbox.EnqueueLow(incomingPacket);
        }

        #region BinaryStats

        public class PacketLogger
        {
            public DateTime StartTime;
            public string Path = null;
            public System.IO.BinaryWriter Log = null;
        }

        public static PacketLogger PacketLog;

        protected static bool m_shouldCollectStats = false;
        // Number of seconds to log for
        static TimeSpan binStatsMaxFilesize = TimeSpan.FromSeconds(300);
        static object binStatsLogLock = new object();
        static string binStatsDir = "";

        //for Aggregated In/Out BW logging
        static bool m_aggregatedBWStats = false;
        static long m_aggregatedBytesIn = 0;
        static long m_aggregatedByestOut = 0;
        static object aggBWStatsLock = new object();

        public static long AggregatedLLUDPBytesIn
        {
            get { return m_aggregatedBytesIn; }
        }
        public static long AggregatedLLUDPBytesOut
        {
            get {return m_aggregatedByestOut;}
        }

        public static void LogPacketHeader(bool incoming, uint circuit, byte flags, PacketType packetType, ushort size)
        {
            if (m_aggregatedBWStats)
            {
                lock (aggBWStatsLock)
                {
                    if (incoming)
                        m_aggregatedBytesIn += size;
                    else
                        m_aggregatedByestOut += size;
                }
            }

            if (!m_shouldCollectStats) return;

            // Binary logging format is TTTTTTTTCCCCFPPPSS, T=Time, C=Circuit, F=Flags, P=PacketType, S=size

            // Put the incoming bit into the least significant bit of the flags byte
            if (incoming)
                flags |= 0x01;
            else
                flags &= 0xFE;

            // Put the flags byte into the most significant bits of the type integer
            uint type = (uint)packetType;
            type |= (uint)flags << 24;

            // m_log.Debug("1 LogPacketHeader(): Outside lock");
            lock (binStatsLogLock)
            {
                DateTime now = DateTime.Now;

                // m_log.Debug("2 LogPacketHeader(): Inside lock. now is " + now.Ticks);
                try
                {
                    if (PacketLog == null || (now > PacketLog.StartTime + binStatsMaxFilesize))
                    {
                        if (PacketLog != null && PacketLog.Log != null)
                        {
                            PacketLog.Log.Close();
                        }

                        // First log file or time has expired, start writing to a new log file
                        PacketLog = new PacketLogger();
                        PacketLog.StartTime = now;
                        PacketLog.Path = (binStatsDir.Length > 0 ? binStatsDir + System.IO.Path.DirectorySeparatorChar.ToString() : "")
                                + String.Format("packets-{0}.log", now.ToString("yyyyMMddHHmmss"));
                        PacketLog.Log = new BinaryWriter(File.Open(PacketLog.Path, FileMode.Append, FileAccess.Write));
                    }

                    // Serialize the data
                    byte[] output = new byte[18];
                    Buffer.BlockCopy(BitConverter.GetBytes(now.Ticks), 0, output, 0, 8);
                    Buffer.BlockCopy(BitConverter.GetBytes(circuit), 0, output, 8, 4);
                    Buffer.BlockCopy(BitConverter.GetBytes(type), 0, output, 12, 4);
                    Buffer.BlockCopy(BitConverter.GetBytes(size), 0, output, 16, 2);

                    // Write the serialized data to disk
                    if (PacketLog != null && PacketLog.Log != null)
                        PacketLog.Log.Write(output);
                }
                catch (Exception ex)
                {
                    m_log.Error("Packet statistics gathering failed: " + ex.Message, ex);
                    if (PacketLog.Log != null)
                    {
                        PacketLog.Log.Close();
                    }
                    PacketLog = null;
                }
            }
        }

        #endregion BinaryStats

        private void HandleUseCircuitCode(object o)
        {
            IPEndPoint endPoint = null;
            IClientAPI client = null;

            try
            {
    //            DateTime startTime = DateTime.Now;
                object[] array = (object[])o;
                endPoint = (IPEndPoint)array[0];
                UseCircuitCodePacket uccp = (UseCircuitCodePacket)array[1];

                m_log.DebugFormat(
                    "[LLUDPSERVER]: Handling UseCircuitCode request for circuit {0} to {1} from IP {2}",
                    uccp.CircuitCode.Code, m_scene.RegionInfo.RegionName, endPoint);
    
                AuthenticateResponse sessionInfo;
                if (IsClientAuthorized(uccp, out sessionInfo))
                {
                    // Begin the process of adding the client to the simulator
                    client
                        = AddClient(
                            uccp.CircuitCode.Code,
                            uccp.CircuitCode.ID,
                            uccp.CircuitCode.SessionID,
                            endPoint,
                            sessionInfo);
            
                    // Send ack straight away to let the viewer know that the connection is active.
                    // The client will be null if it already exists (e.g. if on a region crossing the client sends a use
                    // circuit code to the existing child agent.  This is not particularly obvious.
                    SendAckImmediate(endPoint, uccp.Header.Sequence);
            
                    // We only want to send initial data to new clients, not ones which are being converted from child to root.
                    if (client != null)
                    {
                        AgentCircuitData aCircuit = m_scene.AuthenticateHandler.GetAgentCircuitData(uccp.CircuitCode.Code);
                        bool tp = (aCircuit.teleportFlags > 0);
                        // Let's delay this for TP agents, otherwise the viewer doesn't know where to get resources from
                        if (!tp)
                            client.SceneAgent.SendInitialDataToMe();
                    }

                    // Now we know we can handle more data
                    Thread.Sleep(200);

                    // Obtain the queue and remove it from the cache
                    Queue<UDPPacketBuffer> queue = null;

                    lock (m_pendingCache)
                    {
                        if (!m_pendingCache.TryGetValue(endPoint, out queue))
                        {
                            m_log.DebugFormat("[LLUDPSERVER]: Client created but no pending queue present");
                            return;
                        }
                        m_pendingCache.Remove(endPoint);
                    }

                    m_log.DebugFormat("[LLUDPSERVER]: Client created, processing pending queue, {0} entries", queue.Count);

                    // Reinject queued packets
                    while(queue.Count > 0)
                    {
                        UDPPacketBuffer buf = queue.Dequeue();
                        PacketReceived(buf);
                    }
                    queue = null;
                }
                else
                {
                    // Don't create clients for unauthorized requesters.
                    m_log.WarnFormat(
                        "[LLUDPSERVER]: Ignoring connection request for {0} to {1} with unknown circuit code {2} from IP {3}",
                        uccp.CircuitCode.ID, m_scene.RegionInfo.RegionName, uccp.CircuitCode.Code, endPoint);
                    lock (m_pendingCache)
                        m_pendingCache.Remove(endPoint);
                }
    
                //            m_log.DebugFormat(
    //                "[LLUDPSERVER]: Handling UseCircuitCode request from {0} took {1}ms", 
    //                buffer.RemoteEndPoint, (DateTime.Now - startTime).Milliseconds);

            }
            catch (Exception e)
            {
                m_log.ErrorFormat(
                    "[LLUDPSERVER]: UseCircuitCode handling from endpoint {0}, client {1} {2} failed.  Exception {3}{4}",
                    endPoint != null ? endPoint.ToString() : "n/a",
                    client != null ? client.Name : "unknown",
                    client != null ? client.AgentId.ToString() : "unknown",
                    e.Message,
                    e.StackTrace);
            }
        }

        private void HandleCompleteMovementIntoRegion(object o)
        {
            IPEndPoint endPoint = null;
            IClientAPI client = null;

            try
            {
                object[] array = (object[])o;
                endPoint = (IPEndPoint)array[0];
                CompleteAgentMovementPacket packet = (CompleteAgentMovementPacket)array[1];

                // Determine which agent this packet came from
                int count = 20;
                bool ready = false;
                while (!ready && count-- > 0)
                {
                    if (m_scene.TryGetClient(endPoint, out client) && client.IsActive && client.SceneAgent != null)
                    {
                        LLClientView llClientView = (LLClientView)client;
                        LLUDPClient udpClient = llClientView.UDPClient;
                        if (udpClient != null && udpClient.IsConnected)
                            ready = true;
                        else
                        {
                            m_log.Debug("[LLUDPSERVER]: Received a CompleteMovementIntoRegion in " + m_scene.RegionInfo.RegionName + " (not ready yet)");
                            Thread.Sleep(200);
                        }
                    }
                    else
                    {
                        m_log.Debug("[LLUDPSERVER]: Received a CompleteMovementIntoRegion in " + m_scene.RegionInfo.RegionName + " (not ready yet)");
                        Thread.Sleep(200);
                    }
                }

                if (client == null)
                    return;

                IncomingPacket incomingPacket1;

                // Inbox insertion
                if (UsePools)
                {
                    incomingPacket1 = m_incomingPacketPool.GetObject();
                    incomingPacket1.Client = (LLClientView)client;
                    incomingPacket1.Packet = packet;
                }
                else
                {
                    incomingPacket1 = new IncomingPacket((LLClientView)client, packet);
                }

                packetInbox.Enqueue(incomingPacket1);
            }
            catch (Exception e)
            {
                m_log.ErrorFormat(
                    "[LLUDPSERVER]: CompleteMovementIntoRegion handling from endpoint {0}, client {1} {2} failed.  Exception {3}{4}",
                    endPoint != null ? endPoint.ToString() : "n/a",
                    client != null ? client.Name : "unknown",
                    client != null ? client.AgentId.ToString() : "unknown",
                    e.Message,
                    e.StackTrace);
            }
        }

        /// <summary>
        /// Send an ack immediately to the given endpoint.
        /// </summary>
        /// <remarks>
        /// FIXME: Might be possible to use SendPacketData() like everything else, but this will require refactoring so
        /// that we can obtain the UDPClient easily at this point.
        /// </remarks>
        /// <param name="remoteEndpoint"></param>
        /// <param name="sequenceNumber"></param>
        private void SendAckImmediate(IPEndPoint remoteEndpoint, uint sequenceNumber)
        {
            PacketAckPacket ack = new PacketAckPacket();
            ack.Header.Reliable = false;
            ack.Packets = new PacketAckPacket.PacketsBlock[1];
            ack.Packets[0] = new PacketAckPacket.PacketsBlock();
            ack.Packets[0].ID = sequenceNumber;

            SendAckImmediate(remoteEndpoint, ack);
        }

        public virtual void SendAckImmediate(IPEndPoint remoteEndpoint, PacketAckPacket ack)
        {
            byte[] packetData = ack.ToBytes();
            int length = packetData.Length;

            UDPPacketBuffer buffer = new UDPPacketBuffer(remoteEndpoint, length);
            buffer.DataLength = length;

            Buffer.BlockCopy(packetData, 0, buffer.Data, 0, length);

            AsyncBeginSend(buffer);
        }

        private bool IsClientAuthorized(UseCircuitCodePacket useCircuitCode, out AuthenticateResponse sessionInfo)
        {
            UUID agentID = useCircuitCode.CircuitCode.ID;
            UUID sessionID = useCircuitCode.CircuitCode.SessionID;
            uint circuitCode = useCircuitCode.CircuitCode.Code;

            sessionInfo = m_circuitManager.AuthenticateSession(sessionID, agentID, circuitCode);
            return sessionInfo.Authorised;
        }

        /// <summary>
        /// Add a client.
        /// </summary>
        /// <param name="circuitCode"></param>
        /// <param name="agentID"></param>
        /// <param name="sessionID"></param>
        /// <param name="remoteEndPoint"></param>
        /// <param name="sessionInfo"></param>
        /// <returns>The client if it was added.  Null if the client already existed.</returns>
        protected virtual IClientAPI AddClient(
            uint circuitCode, UUID agentID, UUID sessionID, IPEndPoint remoteEndPoint, AuthenticateResponse sessionInfo)
        {
            IClientAPI client = null;

            // We currently synchronize this code across the whole scene to avoid issues such as
            // http://opensimulator.org/mantis/view.php?id=5365  However, once locking per agent circuit can be done
            // consistently, this lock could probably be removed.
            lock (this)
            {
                if (!m_scene.TryGetClient(agentID, out client))
                {
                    LLUDPClient udpClient = new LLUDPClient(this, ThrottleRates, m_throttle, circuitCode, agentID, remoteEndPoint, m_defaultRTO, m_maxRTO);
    
                    client = new LLClientView(m_scene, this, udpClient, sessionInfo, agentID, sessionID, circuitCode);
                    client.OnLogout += LogoutHandler;
                    client.DebugPacketLevel = DefaultClientPacketDebugLevel;
    
                    ((LLClientView)client).DisableFacelights = m_disableFacelights;
    
                    client.Start();
                }
            }

            return client;
        }

        /// <summary>
        /// Deactivates the client if we don't receive any packets within a certain amount of time (default 60 seconds).
        /// </summary>
        /// <remarks>
        /// If a connection is active then we will always receive packets even if nothing else is happening, due to
        /// regular client pings.
        /// </remarks>
        /// <param name='client'></param>
        /// <param name='timeoutTicks'></param>
        private void DeactivateClientDueToTimeout(LLClientView client, int timeoutTicks)
        {
            lock (client.CloseSyncLock)
            {    
                ClientLogoutsDueToNoReceives++;

                m_log.WarnFormat(
                    "[LLUDPSERVER]: No packets received from {0} agent of {1} for {2}ms in {3}.  Disconnecting.",
                    client.SceneAgent.IsChildAgent ? "child" : "root", client.Name, timeoutTicks, m_scene.Name);
    
                if (!client.SceneAgent.IsChildAgent)
                     client.Kick("Simulator logged you out due to connection timeout.");
<<<<<<< HEAD
    
                client.CloseWithoutChecks(true);
=======
>>>>>>> 216f5afe
            }

            m_scene.IncomingCloseAgent(client.AgentId, true);
        }

        private void IncomingPacketHandler()
        {
            // Set this culture for the thread that incoming packets are received
            // on to en-US to avoid number parsing issues
            Culture.SetCurrentCulture();

            while (IsRunningInbound)
            {
                m_scene.ThreadAlive(1);
                try
                {
                    IncomingPacket incomingPacket = null;

                    /*
                    // HACK: This is a test to try and rate limit packet handling on Mono.
                    // If it works, a more elegant solution can be devised
                    if (Util.FireAndForgetCount() < 2)
                    {
                        //m_log.Debug("[LLUDPSERVER]: Incoming packet handler is sleeping");
                        Thread.Sleep(30);
                    }
                     */

                    if (packetInbox.Dequeue(100, ref incomingPacket))
                    {
                        ProcessInPacket(incomingPacket);//, incomingPacket); Util.FireAndForget(ProcessInPacket, incomingPacket);

                        if (UsePools)
                            m_incomingPacketPool.ReturnObject(incomingPacket);
                    }
                }
                catch (Exception ex)
                {
                    m_log.Error("[LLUDPSERVER]: Error in the incoming packet handler loop: " + ex.Message, ex);
                }

                Watchdog.UpdateThread();
            }

            if (packetInbox.Count > 0)
                m_log.Warn("[LLUDPSERVER]: IncomingPacketHandler is shutting down, dropping " + packetInbox.Count + " packets");
            packetInbox.Clear();

            Watchdog.RemoveThread();
        }

        private void OutgoingPacketHandler()
        {
            // Set this culture for the thread that outgoing packets are sent
            // on to en-US to avoid number parsing issues
            Culture.SetCurrentCulture();

            // Typecast the function to an Action<IClientAPI> once here to avoid allocating a new
            // Action generic every round
            Action<IClientAPI> clientPacketHandler = ClientOutgoingPacketHandler;

            while (base.IsRunningOutbound)
            {
                m_scene.ThreadAlive(2);
                try
                {
                    m_packetSent = false;

                    #region Update Timers

                    m_resendUnacked = false;
                    m_sendAcks = false;
                    m_sendPing = false;

                    // Update elapsed time
                    int thisTick = Environment.TickCount & Int32.MaxValue;
                    if (m_tickLastOutgoingPacketHandler > thisTick)
                        m_elapsedMSOutgoingPacketHandler += ((Int32.MaxValue - m_tickLastOutgoingPacketHandler) + thisTick);
                    else
                        m_elapsedMSOutgoingPacketHandler += (thisTick - m_tickLastOutgoingPacketHandler);

                    m_tickLastOutgoingPacketHandler = thisTick;

                    // Check for pending outgoing resends every 100ms
                    if (m_elapsedMSOutgoingPacketHandler >= 100)
                    {
                        m_resendUnacked = true;
                        m_elapsedMSOutgoingPacketHandler = 0;
                        m_elapsed100MSOutgoingPacketHandler += 1;
                    }

                    // Check for pending outgoing ACKs every 500ms
                    if (m_elapsed100MSOutgoingPacketHandler >= 5)
                    {
                        m_sendAcks = true;
                        m_elapsed100MSOutgoingPacketHandler = 0;
                        m_elapsed500MSOutgoingPacketHandler += 1;
                    }

                    // Send pings to clients every 5000ms
                    if (m_elapsed500MSOutgoingPacketHandler >= 10)
                    {
                        m_sendPing = true;
                        m_elapsed500MSOutgoingPacketHandler = 0;
                    }

                    #endregion Update Timers

                    // Use this for emergency monitoring -- bug hunting
                    //if (m_scene.EmergencyMonitoring)
                    //    clientPacketHandler = MonitoredClientOutgoingPacketHandler;
                    //else
                    //    clientPacketHandler = ClientOutgoingPacketHandler;

                    // Handle outgoing packets, resends, acknowledgements, and pings for each
                    // client. m_packetSent will be set to true if a packet is sent
                    m_scene.ForEachClient(clientPacketHandler);

                    m_currentOutgoingClient = null;

                    // If nothing was sent, sleep for the minimum amount of time before a
                    // token bucket could get more tokens
                    //if (!m_packetSent)
                    //    Thread.Sleep((int)TickCountResolution);
                    //
                    // Instead, now wait for data present to be explicitly signalled.  Evidence so far is that with
                    // modern mono it reduces CPU base load since there is no more continuous polling.
                    if (!m_packetSent)
                        m_dataPresentEvent.WaitOne(100);

                    Watchdog.UpdateThread();
                }
                catch (Exception ex)
                {
                    m_log.Error("[LLUDPSERVER]: OutgoingPacketHandler loop threw an exception: " + ex.Message, ex);
                }
            }

            Watchdog.RemoveThread();
        }

        protected void ClientOutgoingPacketHandler(IClientAPI client)
        {
            m_currentOutgoingClient = client;

            try
            {
                if (client is LLClientView)
                {
                    LLClientView llClient = (LLClientView)client;
                    LLUDPClient udpClient = llClient.UDPClient;

                    if (udpClient.IsConnected)
                    {
                        if (m_resendUnacked)
                            HandleUnacked(llClient);

                        if (m_sendAcks)
                            SendAcks(udpClient);

                        if (m_sendPing)
                            SendPing(udpClient);

                        // Dequeue any outgoing packets that are within the throttle limits
                        if (udpClient.DequeueOutgoing())
                            m_packetSent = true;
                    }
                }
            }
            catch (Exception ex)
            {
                m_log.Error(
                    string.Format("[LLUDPSERVER]: OutgoingPacketHandler iteration for {0} threw ", client.Name), ex);
            }
        }

        #region Emergency Monitoring
        // Alternative packet handler fuull of instrumentation
        // Handy for hunting bugs
        private Stopwatch watch1 = new Stopwatch();
        private Stopwatch watch2 = new Stopwatch();

        private float avgProcessingTicks = 0;
        private float avgResendUnackedTicks = 0;
        private float avgSendAcksTicks = 0;
        private float avgSendPingTicks = 0;
        private float avgDequeueTicks = 0;
        private long nticks = 0;
        private long nticksUnack = 0;
        private long nticksAck = 0;
        private long nticksPing = 0;
        private int npacksSent = 0;
        private int npackNotSent = 0;

        /// <summary>
        /// Number of inbound packets processed since startup.
        /// </summary>
        public long IncomingPacketsProcessed { get; private set; }

        private void MonitoredClientOutgoingPacketHandler(IClientAPI client)
        {
            nticks++;
            watch1.Start();
            m_currentOutgoingClient = client;

            try
            {
                if (client is LLClientView)
                {
                    LLClientView llClient = (LLClientView)client;
                    LLUDPClient udpClient = llClient.UDPClient;

                    if (udpClient.IsConnected)
                    {
                        if (m_resendUnacked)
                        {
                            nticksUnack++;
                            watch2.Start();

                            HandleUnacked(llClient);

                            watch2.Stop();
                            avgResendUnackedTicks = (nticksUnack - 1)/(float)nticksUnack * avgResendUnackedTicks + (watch2.ElapsedTicks / (float)nticksUnack);
                            watch2.Reset();
                        }

                        if (m_sendAcks)
                        {
                            nticksAck++;
                            watch2.Start();
                            
                            SendAcks(udpClient);

                            watch2.Stop();
                            avgSendAcksTicks = (nticksAck - 1) / (float)nticksAck * avgSendAcksTicks + (watch2.ElapsedTicks / (float)nticksAck);
                            watch2.Reset();
                        }

                        if (m_sendPing)
                        {
                            nticksPing++;
                            watch2.Start();
                            
                            SendPing(udpClient);

                            watch2.Stop();
                            avgSendPingTicks = (nticksPing - 1) / (float)nticksPing * avgSendPingTicks + (watch2.ElapsedTicks / (float)nticksPing);
                            watch2.Reset();
                        }

                        watch2.Start();
                        // Dequeue any outgoing packets that are within the throttle limits
                        if (udpClient.DequeueOutgoing())
                        {
                            m_packetSent = true;
                            npacksSent++;
                        }
                        else
                        {
                            npackNotSent++;
                        }

                        watch2.Stop();
                        avgDequeueTicks = (nticks - 1) / (float)nticks * avgDequeueTicks + (watch2.ElapsedTicks / (float)nticks);
                        watch2.Reset();

                    }
                    else
                    {
                        m_log.WarnFormat("[LLUDPSERVER]: Client is not connected");
                    }
                }
            }
            catch (Exception ex)
            {
                m_log.Error("[LLUDPSERVER]: OutgoingPacketHandler iteration for " + client.Name +
                    " threw an exception: " + ex.Message, ex);
            }
            watch1.Stop();
            avgProcessingTicks = (nticks - 1) / (float)nticks * avgProcessingTicks + (watch1.ElapsedTicks / (float)nticks);
            watch1.Reset();

            // reuse this -- it's every ~100ms
            if (m_scene.EmergencyMonitoring && nticks % 100 == 0)
            {
                m_log.InfoFormat("[LLUDPSERVER]: avg processing ticks: {0} avg unacked: {1} avg acks: {2} avg ping: {3} avg dequeue: {4} (TickCountRes: {5} sent: {6} notsent: {7})", 
                    avgProcessingTicks, avgResendUnackedTicks, avgSendAcksTicks, avgSendPingTicks, avgDequeueTicks, TickCountResolution, npacksSent, npackNotSent);
                npackNotSent = npacksSent = 0;
            }

        }

        #endregion 

        private void ProcessInPacket(IncomingPacket incomingPacket)
        {
            Packet packet = incomingPacket.Packet;
            LLClientView client = incomingPacket.Client;

//            if (client.IsActive)
//            {
                m_currentIncomingClient = client;

                try
                {
                    // Process this packet
                    client.ProcessInPacket(packet);
                }
                catch (ThreadAbortException)
                {
                    // If something is trying to abort the packet processing thread, take that as a hint that it's time to shut down
                    m_log.Info("[LLUDPSERVER]: Caught a thread abort, shutting down the LLUDP server");
                    Stop();
                }
                catch (Exception e)
                {
                    // Don't let a failure in an individual client thread crash the whole sim.
                    m_log.Error(
                        string.Format(
                            "[LLUDPSERVER]: Client packet handler for {0} for packet {1} threw ",
                            client.Name, packet.Type),
                        e);
                }
                finally
                {
                    m_currentIncomingClient = null;
                }
//            }
//            else
//            {
//                m_log.DebugFormat(
//                    "[LLUDPSERVER]: Dropped incoming {0} for dead client {1} in {2}",
//                    packet.Type, client.Name, m_scene.RegionInfo.RegionName);
//            }

            IncomingPacketsProcessed++;
        }

        protected void LogoutHandler(IClientAPI client)
        {
            client.SendLogoutPacket();

            if (!client.IsLoggingOut)
            {
                client.IsLoggingOut = true;
<<<<<<< HEAD
                client.Close(false, false);
=======
                m_scene.IncomingCloseAgent(client.AgentId, false);
>>>>>>> 216f5afe
            }
        }
    }
}<|MERGE_RESOLUTION|>--- conflicted
+++ resolved
@@ -1871,11 +1871,6 @@
     
                 if (!client.SceneAgent.IsChildAgent)
                      client.Kick("Simulator logged you out due to connection timeout.");
-<<<<<<< HEAD
-    
-                client.CloseWithoutChecks(true);
-=======
->>>>>>> 216f5afe
             }
 
             m_scene.IncomingCloseAgent(client.AgentId, true);
@@ -2221,11 +2216,7 @@
             if (!client.IsLoggingOut)
             {
                 client.IsLoggingOut = true;
-<<<<<<< HEAD
-                client.Close(false, false);
-=======
                 m_scene.IncomingCloseAgent(client.AgentId, false);
->>>>>>> 216f5afe
             }
         }
     }
