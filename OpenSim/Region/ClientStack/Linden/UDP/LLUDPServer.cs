/*
 * Copyright (c) Contributors, http://opensimulator.org/
 * See CONTRIBUTORS.TXT for a full list of copyright holders.
 *
 * Redistribution and use in source and binary forms, with or without
 * modification, are permitted provided that the following conditions are met:
 *     * Redistributions of source code must retain the above copyright
 *       notice, this list of conditions and the following disclaimer.
 *     * Redistributions in binary form must reproduce the above copyright
 *       notice, this list of conditions and the following disclaimer in the
 *       documentation and/or other materials provided with the distribution.
 *     * Neither the name of the OpenSimulator Project nor the
 *       names of its contributors may be used to endorse or promote products
 *       derived from this software without specific prior written permission.
 *
 * THIS SOFTWARE IS PROVIDED BY THE DEVELOPERS ``AS IS'' AND ANY
 * EXPRESS OR IMPLIED WARRANTIES, INCLUDING, BUT NOT LIMITED TO, THE IMPLIED
 * WARRANTIES OF MERCHANTABILITY AND FITNESS FOR A PARTICULAR PURPOSE ARE
 * DISCLAIMED. IN NO EVENT SHALL THE CONTRIBUTORS BE LIABLE FOR ANY
 * DIRECT, INDIRECT, INCIDENTAL, SPECIAL, EXEMPLARY, OR CONSEQUENTIAL DAMAGES
 * (INCLUDING, BUT NOT LIMITED TO, PROCUREMENT OF SUBSTITUTE GOODS OR SERVICES;
 * LOSS OF USE, DATA, OR PROFITS; OR BUSINESS INTERRUPTION) HOWEVER CAUSED AND
 * ON ANY THEORY OF LIABILITY, WHETHER IN CONTRACT, STRICT LIABILITY, OR TORT
 * (INCLUDING NEGLIGENCE OR OTHERWISE) ARISING IN ANY WAY OUT OF THE USE OF THIS
 * SOFTWARE, EVEN IF ADVISED OF THE POSSIBILITY OF SUCH DAMAGE.
 */

using System;
using System.Collections.Generic;
using System.Diagnostics;
using System.IO;
using System.Net;
using System.Net.Sockets;
using System.Reflection;
using System.Threading;
using log4net;
using Nini.Config;
using OpenMetaverse.Packets;
using OpenSim.Framework;
using OpenSim.Framework.Console;
using OpenSim.Framework.Monitoring;
using OpenSim.Region.Framework.Scenes;
using OpenMetaverse;

using TokenBucket = OpenSim.Region.ClientStack.LindenUDP.TokenBucket;

namespace OpenSim.Region.ClientStack.LindenUDP
{
    /// <summary>
    /// A shim around LLUDPServer that implements the IClientNetworkServer interface
    /// </summary>
    public sealed class LLUDPServerShim : IClientNetworkServer
    {
        LLUDPServer m_udpServer;

        public LLUDPServerShim()
        {
        }

        public void Initialise(IPAddress listenIP, ref uint port, int proxyPortOffsetParm, bool allow_alternate_port, IConfigSource configSource, AgentCircuitManager circuitManager)
        {
            m_udpServer = new LLUDPServer(listenIP, ref port, proxyPortOffsetParm, allow_alternate_port, configSource, circuitManager);
        }

        public void NetworkStop()
        {
            m_udpServer.Stop();
        }

        public void AddScene(IScene scene)
        {
            m_udpServer.AddScene(scene);
        }

        public bool HandlesRegion(Location x)
        {
            return m_udpServer.HandlesRegion(x);
        }

        public void Start()
        {
            m_udpServer.Start();
        }

        public void Stop()
        {
            m_udpServer.Stop();
        }
    }

    /// <summary>
    /// The LLUDP server for a region. This handles incoming and outgoing
    /// packets for all UDP connections to the region
    /// </summary>
    public class LLUDPServer : OpenSimUDPBase
    {
        /// <summary>Maximum transmission unit, or UDP packet size, for the LLUDP protocol</summary>
        public const int MTU = 1400;

        private static readonly ILog m_log = LogManager.GetLogger(MethodBase.GetCurrentMethod().DeclaringType);

        /// <summary>The measured resolution of Environment.TickCount</summary>
        public readonly float TickCountResolution;

        /// <summary>Number of prim updates to put on the queue each time the 
        /// OnQueueEmpty event is triggered for updates</summary>
        public readonly int PrimUpdatesPerCallback;

        /// <summary>Number of texture packets to put on the queue each time the
        /// OnQueueEmpty event is triggered for textures</summary>
        public readonly int TextureSendLimit;

        /// <summary>Handlers for incoming packets</summary>
        //PacketEventDictionary packetEvents = new PacketEventDictionary();
        /// <summary>Incoming packets that are awaiting handling</summary>
        //private OpenMetaverse.BlockingQueue<IncomingPacket> packetInbox = new OpenMetaverse.BlockingQueue<IncomingPacket>();

        private DoubleQueue<IncomingPacket> packetInbox = new DoubleQueue<IncomingPacket>();

        /// <summary></summary>
        //private UDPClientCollection m_clients = new UDPClientCollection();
        /// <summary>Bandwidth throttle for this UDP server</summary>
        protected TokenBucket m_throttle;
        
        /// <summary>Bandwidth throttle rates for this UDP server</summary>
        public ThrottleRates ThrottleRates { get; private set; }
        
        /// <summary>Manages authentication for agent circuits</summary>
        private AgentCircuitManager m_circuitManager;

        /// <summary>Reference to the scene this UDP server is attached to</summary>
        protected Scene m_scene;

        /// <summary>The X/Y coordinates of the scene this UDP server is attached to</summary>
        private Location m_location;

        /// <summary>The size of the receive buffer for the UDP socket. This value
        /// is passed up to the operating system and used in the system networking
        /// stack. Use zero to leave this value as the default</summary>
        private int m_recvBufferSize;

        /// <summary>Flag to process packets asynchronously or synchronously</summary>
        private bool m_asyncPacketHandling;

        /// <summary>Tracks whether or not a packet was sent each round so we know
        /// whether or not to sleep</summary>
        private bool m_packetSent;

        /// <summary>Environment.TickCount of the last time that packet stats were reported to the scene</summary>
        private int m_elapsedMSSinceLastStatReport = 0;

        /// <summary>Environment.TickCount of the last time the outgoing packet handler executed</summary>
        private int m_tickLastOutgoingPacketHandler;

        /// <summary>Keeps track of the number of elapsed milliseconds since the last time the outgoing packet handler looped</summary>
        private int m_elapsedMSOutgoingPacketHandler;

        /// <summary>Keeps track of the number of 100 millisecond periods elapsed in the outgoing packet handler executed</summary>
        private int m_elapsed100MSOutgoingPacketHandler;

        /// <summary>Keeps track of the number of 500 millisecond periods elapsed in the outgoing packet handler executed</summary>
        private int m_elapsed500MSOutgoingPacketHandler;

        /// <summary>Flag to signal when clients should check for resends</summary>
        protected bool m_resendUnacked;

        /// <summary>Flag to signal when clients should send ACKs</summary>
        protected bool m_sendAcks;

        /// <summary>Flag to signal when clients should send pings</summary>
        protected bool m_sendPing;

        private ExpiringCache<IPEndPoint, Queue<UDPPacketBuffer>> m_pendingCache = new ExpiringCache<IPEndPoint, Queue<UDPPacketBuffer>>();

        private int m_defaultRTO = 0;
        private int m_maxRTO = 0;
        private int m_ackTimeout = 0;
        private int m_pausedAckTimeout = 0;
        private bool m_disableFacelights = false;

        public Socket Server { get { return null; } }

        private int m_malformedCount = 0; // Guard against a spamming attack

        /// <summary>
        /// Record current outgoing client for monitoring purposes.
        /// </summary>
        private IClientAPI m_currentOutgoingClient;

        /// <summary>
        /// Recording current incoming client for monitoring purposes.
        /// </summary>
        private IClientAPI m_currentIncomingClient;

        public LLUDPServer(
            IPAddress listenIP, ref uint port, int proxyPortOffsetParm, bool allow_alternate_port,
            IConfigSource configSource, AgentCircuitManager circuitManager)
            : base(listenIP, (int)port)
        {
            #region Environment.TickCount Measurement

            // Measure the resolution of Environment.TickCount
            TickCountResolution = 0f;
            for (int i = 0; i < 5; i++)
            {
                int start = Environment.TickCount;
                int now = start;
                while (now == start)
                    now = Environment.TickCount;
                TickCountResolution += (float)(now - start) * 0.2f;
            }
            m_log.Info("[LLUDPSERVER]: Average Environment.TickCount resolution: " + TickCountResolution + "ms");
            TickCountResolution = (float)Math.Ceiling(TickCountResolution);

            #endregion Environment.TickCount Measurement

            m_circuitManager = circuitManager;
            int sceneThrottleBps = 0;

            IConfig config = configSource.Configs["ClientStack.LindenUDP"];
            if (config != null)
            {
                m_asyncPacketHandling = config.GetBoolean("async_packet_handling", true);
                m_recvBufferSize = config.GetInt("client_socket_rcvbuf_size", 0);
                sceneThrottleBps = config.GetInt("scene_throttle_max_bps", 0);

                PrimUpdatesPerCallback = config.GetInt("PrimUpdatesPerCallback", 100);
                TextureSendLimit = config.GetInt("TextureSendLimit", 20);

                m_defaultRTO = config.GetInt("DefaultRTO", 0);
                m_maxRTO = config.GetInt("MaxRTO", 0);
                m_disableFacelights = config.GetBoolean("DisableFacelights", false);
                m_ackTimeout = 1000 * config.GetInt("AckTimeout", 60);
                m_pausedAckTimeout = 1000 * config.GetInt("PausedAckTimeout", 300);
            }
            else
            {
                PrimUpdatesPerCallback = 100;
                TextureSendLimit = 20;
                m_ackTimeout = 1000 * 60; // 1 minute
                m_pausedAckTimeout = 1000 * 300; // 5 minutes
            }

            // FIXME: This actually only needs to be done once since the PacketPool is shared across all servers.
            // However, there is no harm in temporarily doing it multiple times.
            IConfig packetConfig = configSource.Configs["PacketPool"];
            if (packetConfig != null)
            {
                PacketPool.Instance.RecyclePackets = packetConfig.GetBoolean("RecyclePackets", true);
                PacketPool.Instance.RecycleDataBlocks = packetConfig.GetBoolean("RecycleDataBlocks", true);
                UsePools = packetConfig.GetBoolean("RecycleBaseUDPPackets", false);
            }

            #region BinaryStats
            config = configSource.Configs["Statistics.Binary"];
            m_shouldCollectStats = false;
            if (config != null)
            {
               if (config.Contains("enabled") && config.GetBoolean("enabled"))
               {
                   if (config.Contains("collect_packet_headers"))
                       m_shouldCollectStats = config.GetBoolean("collect_packet_headers");
                   if (config.Contains("packet_headers_period_seconds"))
                   {
                       binStatsMaxFilesize = TimeSpan.FromSeconds(config.GetInt("region_stats_period_seconds"));
                   }
                   if (config.Contains("stats_dir"))
                   {
                       binStatsDir = config.GetString("stats_dir");
                   }
               }
               else
               {
                   m_shouldCollectStats = false;
               }
           }
           #endregion BinaryStats

            m_throttle = new TokenBucket(null, sceneThrottleBps);
            ThrottleRates = new ThrottleRates(configSource);
        }

        public void Start()
        {
            StartInbound();
            StartOutbound();

            m_elapsedMSSinceLastStatReport = Environment.TickCount;
        }

        private void StartInbound()
        {
            m_log.InfoFormat(
                "[LLUDPSERVER]: Starting inbound packet processing for the LLUDP server in {0} mode with UsePools = {1}",
                m_asyncPacketHandling ? "asynchronous" : "synchronous", UsePools);

            base.StartInbound(m_recvBufferSize, m_asyncPacketHandling);

            // This thread will process the packets received that are placed on the packetInbox
            Watchdog.StartThread(
                IncomingPacketHandler,
                string.Format("Incoming Packets ({0})", m_scene.RegionInfo.RegionName),
                ThreadPriority.Normal,
                false,
                true,
                GetWatchdogIncomingAlarmData,
                Watchdog.DEFAULT_WATCHDOG_TIMEOUT_MS);
        }

        private new void StartOutbound()
        {
            m_log.Info("[LLUDPSERVER]: Starting outbound packet processing for the LLUDP server");

            base.StartOutbound();

            // This thread will process the packets received that are placed on the packetInbox
            Watchdog.StartThread(
                OutgoingPacketHandler,
                string.Format("Outgoing Packets ({0})", m_scene.RegionInfo.RegionName),
                ThreadPriority.Normal,
                false,
                true,
                GetWatchdogOutgoingAlarmData,
                Watchdog.DEFAULT_WATCHDOG_TIMEOUT_MS);
        }

        public void Stop()
        {
            m_log.Info("[LLUDPSERVER]: Shutting down the LLUDP server for " + m_scene.RegionInfo.RegionName);
            base.StopOutbound();
            base.StopInbound();
        }

        /// <summary>
        /// If the outgoing UDP thread times out, then return client that was being processed to help with debugging.
        /// </summary>
        /// <returns></returns>
        private string GetWatchdogIncomingAlarmData()
        {
            return string.Format(
                "Client is {0}",
                m_currentIncomingClient != null ? m_currentIncomingClient.Name : "none");
        }

        /// <summary>
        /// If the outgoing UDP thread times out, then return client that was being processed to help with debugging.
        /// </summary>
        /// <returns></returns>
        private string GetWatchdogOutgoingAlarmData()
        {
            return string.Format(
                "Client is {0}",
                m_currentOutgoingClient != null ? m_currentOutgoingClient.Name : "none");
        }

        public void AddScene(IScene scene)
        {
            if (m_scene != null)
            {
                m_log.Error("[LLUDPSERVER]: AddScene() called on an LLUDPServer that already has a scene");
                return;
            }

            if (!(scene is Scene))
            {
                m_log.Error("[LLUDPSERVER]: AddScene() called with an unrecognized scene type " + scene.GetType());
                return;
            }

            m_scene = (Scene)scene;
            m_location = new Location(m_scene.RegionInfo.RegionHandle);

            MainConsole.Instance.Commands.AddCommand(
                "Debug",
                false,
                "debug lludp start",
                "debug lludp start <in|out|all>",
                "Control LLUDP packet processing.",
                "No effect if packet processing has already started.\n"
                    + "in  - start inbound processing.\n"
                    + "out - start outbound processing.\n"
                    + "all - start in and outbound processing.\n",
                HandleStartCommand);

            MainConsole.Instance.Commands.AddCommand(
                "Debug",
                false,
                "debug lludp stop",
                "debug lludp stop <in|out|all>",
                "Stop LLUDP packet processing.",
                "No effect if packet processing has already stopped.\n"
                    + "in  - stop inbound processing.\n"
                    + "out - stop outbound processing.\n"
                    + "all - stop in and outbound processing.\n",
                HandleStopCommand);

            MainConsole.Instance.Commands.AddCommand(
                "Debug",
                false,
                "debug lludp status",
                "debug lludp status",
                "Return status of LLUDP packet processing.",
                HandleStatusCommand);
        }

        private void HandleStartCommand(string module, string[] args)
        {
            if (args.Length != 4)
            {
                MainConsole.Instance.Output("Usage: debug lludp start <in|out|all>");
                return;
            }

            string subCommand = args[3];

            if (subCommand == "in" || subCommand == "all")
                StartInbound();

            if (subCommand == "out" || subCommand == "all")
                StartOutbound();
        }

        private void HandleStopCommand(string module, string[] args)
        {
            if (args.Length != 4)
            {
                MainConsole.Instance.Output("Usage: debug lludp stop <in|out|all>");
                return;
            }

            string subCommand = args[3];

            if (subCommand == "in" || subCommand == "all")
                StopInbound();

            if (subCommand == "out" || subCommand == "all")
                StopOutbound();
        }

        private void HandleStatusCommand(string module, string[] args)
        {
            MainConsole.Instance.OutputFormat(
                "IN  LLUDP packet processing for {0} is {1}", m_scene.Name, IsRunningInbound ? "enabled" : "disabled");

            MainConsole.Instance.OutputFormat(
                "OUT LLUDP packet processing for {0} is {1}", m_scene.Name, IsRunningOutbound ? "enabled" : "disabled");
        }

        public bool HandlesRegion(Location x)
        {
            return x == m_location;
        }

        public void BroadcastPacket(Packet packet, ThrottleOutPacketType category, bool sendToPausedAgents, bool allowSplitting)
        {
            // CoarseLocationUpdate and AvatarGroupsReply packets cannot be split in an automated way
            if ((packet.Type == PacketType.CoarseLocationUpdate || packet.Type == PacketType.AvatarGroupsReply) && allowSplitting)
                allowSplitting = false;

            if (allowSplitting && packet.HasVariableBlocks)
            {
                byte[][] datas = packet.ToBytesMultiple();
                int packetCount = datas.Length;

                if (packetCount < 1)
                    m_log.Error("[LLUDPSERVER]: Failed to split " + packet.Type + " with estimated length " + packet.Length);

                for (int i = 0; i < packetCount; i++)
                {
                    byte[] data = datas[i];
                    m_scene.ForEachClient(
                        delegate(IClientAPI client)
                        {
                            if (client is LLClientView)
                                SendPacketData(((LLClientView)client).UDPClient, data, packet.Type, category, null);
                        }
                    );
                }
            }
            else
            {
                byte[] data = packet.ToBytes();
                m_scene.ForEachClient(
                    delegate(IClientAPI client)
                    {
                        if (client is LLClientView)
                            SendPacketData(((LLClientView)client).UDPClient, data, packet.Type, category, null);
                    }
                );
            }
        }

        /// <summary>
        /// Start the process of sending a packet to the client.
        /// </summary>
        /// <param name="udpClient"></param>
        /// <param name="packet"></param>
        /// <param name="category"></param>
        /// <param name="allowSplitting"></param>
        /// <param name="method">
        /// The method to call if the packet is not acked by the client.  If null, then a standard
        /// resend of the packet is done.
        /// </param>
        public virtual void SendPacket(
            LLUDPClient udpClient, Packet packet, ThrottleOutPacketType category, bool allowSplitting, UnackedPacketMethod method)
        {
            // CoarseLocationUpdate packets cannot be split in an automated way
            if (packet.Type == PacketType.CoarseLocationUpdate && allowSplitting)
                allowSplitting = false;

            if (allowSplitting && packet.HasVariableBlocks)
            {
                byte[][] datas = packet.ToBytesMultiple();
                int packetCount = datas.Length;

                if (packetCount < 1)
                    m_log.Error("[LLUDPSERVER]: Failed to split " + packet.Type + " with estimated length " + packet.Length);

                for (int i = 0; i < packetCount; i++)
                {
                    byte[] data = datas[i];
                    SendPacketData(udpClient, data, packet.Type, category, method);
                }
            }
            else
            {
                byte[] data = packet.ToBytes();
                SendPacketData(udpClient, data, packet.Type, category, method);
            }

            PacketPool.Instance.ReturnPacket(packet);
        }

        /// <summary>
        /// Start the process of sending a packet to the client.
        /// </summary>
        /// <param name="udpClient"></param>
        /// <param name="data"></param>
        /// <param name="type"></param>
        /// <param name="category"></param>
        /// <param name="method">
        /// The method to call if the packet is not acked by the client.  If null, then a standard
        /// resend of the packet is done.
        /// </param>
        public void SendPacketData(
            LLUDPClient udpClient, byte[] data, PacketType type, ThrottleOutPacketType category, UnackedPacketMethod method)
        {
            int dataLength = data.Length;
            bool doZerocode = (data[0] & Helpers.MSG_ZEROCODED) != 0;
            bool doCopy = true;

            // Frequency analysis of outgoing packet sizes shows a large clump of packets at each end of the spectrum.
            // The vast majority of packets are less than 200 bytes, although due to asset transfers and packet splitting
            // there are a decent number of packets in the 1000-1140 byte range. We allocate one of two sizes of data here
            // to accomodate for both common scenarios and provide ample room for ACK appending in both
            int bufferSize = (dataLength > 180) ? LLUDPServer.MTU : 200;

            UDPPacketBuffer buffer = new UDPPacketBuffer(udpClient.RemoteEndPoint, bufferSize);

            // Zerocode if needed
            if (doZerocode)
            {
                try
                {
                    dataLength = Helpers.ZeroEncode(data, dataLength, buffer.Data);
                    doCopy = false;
                }
                catch (IndexOutOfRangeException)
                {
                    // The packet grew larger than the bufferSize while zerocoding.
                    // Remove the MSG_ZEROCODED flag and send the unencoded data
                    // instead
                    m_log.Debug("[LLUDPSERVER]: Packet exceeded buffer size during zerocoding for " + type + ". DataLength=" + dataLength +
                        " and BufferLength=" + buffer.Data.Length + ". Removing MSG_ZEROCODED flag");
                    data[0] = (byte)(data[0] & ~Helpers.MSG_ZEROCODED);
                }
            }

            // If the packet data wasn't already copied during zerocoding, copy it now
            if (doCopy)
            {
                if (dataLength <= buffer.Data.Length)
                {
                    Buffer.BlockCopy(data, 0, buffer.Data, 0, dataLength);
                }
                else
                {
                    bufferSize = dataLength;
                    buffer = new UDPPacketBuffer(udpClient.RemoteEndPoint, bufferSize);

                    // m_log.Error("[LLUDPSERVER]: Packet exceeded buffer size! This could be an indication of packet assembly not obeying the MTU. Type=" +
                    //     type + ", DataLength=" + dataLength + ", BufferLength=" + buffer.Data.Length + ". Dropping packet");
                    Buffer.BlockCopy(data, 0, buffer.Data, 0, dataLength);
                }
            }

            buffer.DataLength = dataLength;

            #region Queue or Send

            OutgoingPacket outgoingPacket = new OutgoingPacket(udpClient, buffer, category, null);
            // If we were not provided a method for handling unacked, use the UDPServer default method
            outgoingPacket.UnackedMethod = ((method == null) ? delegate(OutgoingPacket oPacket) { ResendUnacked(oPacket); } : method);

            // If a Linden Lab 1.23.5 client receives an update packet after a kill packet for an object, it will 
            // continue to display the deleted object until relog.  Therefore, we need to always queue a kill object
            // packet so that it isn't sent before a queued update packet.
            bool requestQueue = type == PacketType.KillObject;
            if (!outgoingPacket.Client.EnqueueOutgoing(outgoingPacket, requestQueue))
                SendPacketFinal(outgoingPacket);

            #endregion Queue or Send
        }

        public void SendAcks(LLUDPClient udpClient)
        {
            uint ack;

            if (udpClient.PendingAcks.Dequeue(out ack))
            {
                List<PacketAckPacket.PacketsBlock> blocks = new List<PacketAckPacket.PacketsBlock>();
                PacketAckPacket.PacketsBlock block = new PacketAckPacket.PacketsBlock();
                block.ID = ack;
                blocks.Add(block);

                while (udpClient.PendingAcks.Dequeue(out ack))
                {
                    block = new PacketAckPacket.PacketsBlock();
                    block.ID = ack;
                    blocks.Add(block);
                }

                PacketAckPacket packet = new PacketAckPacket();
                packet.Header.Reliable = false;
                packet.Packets = blocks.ToArray();

                SendPacket(udpClient, packet, ThrottleOutPacketType.Unknown, true, null);
            }
        }

        public void SendPing(LLUDPClient udpClient)
        {
            StartPingCheckPacket pc = (StartPingCheckPacket)PacketPool.Instance.GetPacket(PacketType.StartPingCheck);
            pc.Header.Reliable = false;

            pc.PingID.PingID = (byte)udpClient.CurrentPingSequence++;
            // We *could* get OldestUnacked, but it would hurt performance and not provide any benefit
            pc.PingID.OldestUnacked = 0;

            SendPacket(udpClient, pc, ThrottleOutPacketType.Unknown, false, null);
        }

        public void CompletePing(LLUDPClient udpClient, byte pingID)
        {
            CompletePingCheckPacket completePing = new CompletePingCheckPacket();
            completePing.PingID.PingID = pingID;
            SendPacket(udpClient, completePing, ThrottleOutPacketType.Unknown, false, null);
        }

        public void HandleUnacked(LLClientView client)
        {
            LLUDPClient udpClient = client.UDPClient;

            if (!udpClient.IsConnected)
                return;

            // Disconnect an agent if no packets are received for some time
            int timeoutTicks = m_ackTimeout;

            // Allow more slack if the client is "paused" eg file upload dialogue is open
            // Some sort of limit is needed in case the client crashes, loses its network connection
            // or some other disaster prevents it from sendung the AgentResume
            if (udpClient.IsPaused)
                timeoutTicks = m_pausedAckTimeout;

            if (client.IsActive &&
                (Environment.TickCount & Int32.MaxValue) - udpClient.TickLastPacketReceived > timeoutTicks)
            {
                // We must set IsActive synchronously so that we can stop the packet loop reinvoking this method, even
                // though it's set later on by LLClientView.Close()
                client.IsActive = false;

                // Fire this out on a different thread so that we don't hold up outgoing packet processing for
                // everybody else if this is being called due to an ack timeout.
                // This is the same as processing as the async process of a logout request.
                Util.FireAndForget(o => DeactivateClientDueToTimeout(client));

                return;
            }

            // Get a list of all of the packets that have been sitting unacked longer than udpClient.RTO
            List<OutgoingPacket> expiredPackets = udpClient.NeedAcks.GetExpiredPackets(udpClient.RTO);

            if (expiredPackets != null)
            {
                //m_log.Debug("[LLUDPSERVER]: Handling " + expiredPackets.Count + " packets to " + udpClient.AgentID + ", RTO=" + udpClient.RTO);
                // Exponential backoff of the retransmission timeout
                udpClient.BackoffRTO();
                for (int i = 0; i < expiredPackets.Count; ++i)
                    expiredPackets[i].UnackedMethod(expiredPackets[i]);
            }
        }

        public void ResendUnacked(OutgoingPacket outgoingPacket)
        {
            //m_log.DebugFormat("[LLUDPSERVER]: Resending packet #{0} (attempt {1}), {2}ms have passed",
            //    outgoingPacket.SequenceNumber, outgoingPacket.ResendCount, Environment.TickCount - outgoingPacket.TickCount);

            // Set the resent flag
            outgoingPacket.Buffer.Data[0] = (byte)(outgoingPacket.Buffer.Data[0] | Helpers.MSG_RESENT);
            outgoingPacket.Category = ThrottleOutPacketType.Resend;

            // Bump up the resend count on this packet
            Interlocked.Increment(ref outgoingPacket.ResendCount);

            // Requeue or resend the packet
            if (!outgoingPacket.Client.EnqueueOutgoing(outgoingPacket, false))
                SendPacketFinal(outgoingPacket);
        }

        public void Flush(LLUDPClient udpClient)
        {
            // FIXME: Implement?
        }

        /// <summary>
        /// Actually send a packet to a client.
        /// </summary>
        /// <param name="outgoingPacket"></param>
        internal void SendPacketFinal(OutgoingPacket outgoingPacket)
        {
            UDPPacketBuffer buffer = outgoingPacket.Buffer;
            byte flags = buffer.Data[0];
            bool isResend = (flags & Helpers.MSG_RESENT) != 0;
            bool isReliable = (flags & Helpers.MSG_RELIABLE) != 0;
            bool isZerocoded = (flags & Helpers.MSG_ZEROCODED) != 0;
            LLUDPClient udpClient = outgoingPacket.Client;

            if (!udpClient.IsConnected)
                return;

            #region ACK Appending

            int dataLength = buffer.DataLength;

            // NOTE: I'm seeing problems with some viewers when ACKs are appended to zerocoded packets so I've disabled that here
            if (!isZerocoded)
            {
                // Keep appending ACKs until there is no room left in the buffer or there are
                // no more ACKs to append
                uint ackCount = 0;
                uint ack;
                while (dataLength + 5 < buffer.Data.Length && udpClient.PendingAcks.Dequeue(out ack))
                {
                    Utils.UIntToBytesBig(ack, buffer.Data, dataLength);
                    dataLength += 4;
                    ++ackCount;
                }

                if (ackCount > 0)
                {
                    // Set the last byte of the packet equal to the number of appended ACKs
                    buffer.Data[dataLength++] = (byte)ackCount;
                    // Set the appended ACKs flag on this packet
                    buffer.Data[0] = (byte)(buffer.Data[0] | Helpers.MSG_APPENDED_ACKS);
                }
            }

            buffer.DataLength = dataLength;

            #endregion ACK Appending

            #region Sequence Number Assignment

            if (!isResend)
            {
                // Not a resend, assign a new sequence number
                uint sequenceNumber = (uint)Interlocked.Increment(ref udpClient.CurrentSequence);
                Utils.UIntToBytesBig(sequenceNumber, buffer.Data, 1);
                outgoingPacket.SequenceNumber = sequenceNumber;

                if (isReliable)
                {
                    // Add this packet to the list of ACK responses we are waiting on from the server
                    udpClient.NeedAcks.Add(outgoingPacket);
                }
            }
            else
            {
                Interlocked.Increment(ref udpClient.PacketsResent);
            }

            #endregion Sequence Number Assignment

            // Stats tracking
            Interlocked.Increment(ref udpClient.PacketsSent);

            // Put the UDP payload on the wire
            AsyncBeginSend(buffer);

            // Keep track of when this packet was sent out (right now)
            outgoingPacket.TickCount = Environment.TickCount & Int32.MaxValue;
        }

        public override void PacketReceived(UDPPacketBuffer buffer)
        {
            // Debugging/Profiling
            //try { Thread.CurrentThread.Name = "PacketReceived (" + m_scene.RegionInfo.RegionName + ")"; }
            //catch (Exception) { }
//            m_log.DebugFormat(
//                "[LLUDPSERVER]: Packet received from {0} in {1}", buffer.RemoteEndPoint, m_scene.RegionInfo.RegionName);

            LLUDPClient udpClient = null;
            Packet packet = null;
            int packetEnd = buffer.DataLength - 1;
            IPEndPoint endPoint = (IPEndPoint)buffer.RemoteEndPoint;

            #region Decoding

            if (buffer.DataLength < 7)
            {
//                m_log.WarnFormat(
//                    "[LLUDPSERVER]: Dropping undersized packet with {0} bytes received from {1} in {2}",
//                    buffer.DataLength, buffer.RemoteEndPoint, m_scene.RegionInfo.RegionName);

                return; // Drop undersized packet
            }

            int headerLen = 7;
            if (buffer.Data[6] == 0xFF)
            {
                if (buffer.Data[7] == 0xFF)
                    headerLen = 10;
                else
                    headerLen = 8;
            }

            if (buffer.DataLength < headerLen)
            {
//                m_log.WarnFormat(
//                    "[LLUDPSERVER]: Dropping packet with malformed header received from {0} in {1}",
//                    buffer.RemoteEndPoint, m_scene.RegionInfo.RegionName);

                return; // Malformed header
            }

            try
            {
//                packet = Packet.BuildPacket(buffer.Data, ref packetEnd,
//                    // Only allocate a buffer for zerodecoding if the packet is zerocoded
//                    ((buffer.Data[0] & Helpers.MSG_ZEROCODED) != 0) ? new byte[4096] : null);
                // If OpenSimUDPBase.UsePool == true (which is currently separate from the PacketPool) then we
                // assume that packet construction does not retain a reference to byte[] buffer.Data (instead, all
                // bytes are copied out).
                packet = PacketPool.Instance.GetPacket(buffer.Data, ref packetEnd,
                    // Only allocate a buffer for zerodecoding if the packet is zerocoded
                    ((buffer.Data[0] & Helpers.MSG_ZEROCODED) != 0) ? new byte[4096] : null);
            }
            catch (MalformedDataException)
            {
            }
            catch (IndexOutOfRangeException)
            {
//                m_log.WarnFormat(
//                    "[LLUDPSERVER]: Dropping short packet received from {0} in {1}",
//                    buffer.RemoteEndPoint, m_scene.RegionInfo.RegionName);

                return; // Drop short packet
            }
            catch (Exception e)
            {
                if (m_malformedCount < 100)
                    m_log.DebugFormat("[LLUDPSERVER]: Dropped malformed packet: " + e.ToString());

                m_malformedCount++;

                if ((m_malformedCount % 100000) == 0)
                    m_log.DebugFormat("[LLUDPSERVER]: Received {0} malformed packets so far, probable network attack.", m_malformedCount);
            }

            // Fail-safe check
            if (packet == null)
            {
                m_log.ErrorFormat("[LLUDPSERVER]: Malformed data, cannot parse {0} byte packet from {1}:",
                    buffer.DataLength, buffer.RemoteEndPoint);
                m_log.Error(Utils.BytesToHexString(buffer.Data, buffer.DataLength, null));
                return;
            }

            #endregion Decoding

            #region Packet to Client Mapping

            // If there is already a client for this endpoint, don't process UseCircuitCode
            IClientAPI client = null;
            if (!m_scene.TryGetClient(address, out client))
            {
<<<<<<< HEAD
                // UseCircuitCode handling
                if (packet.Type == PacketType.UseCircuitCode)
                {
                    // And if there is a UseCircuitCode pending, also drop it
                    lock (m_pendingCache)
                    {
                        if (m_pendingCache.Contains(address))
                            return;

                        m_pendingCache.AddOrUpdate(address, new Queue<UDPPacketBuffer>(), 60);
                    }
=======
                // We need to copy the endpoint so that it doesn't get changed when another thread reuses the
                // buffer.
                object[] array = new object[] { new IPEndPoint(endPoint.Address, endPoint.Port), packet };
>>>>>>> fc861c79

                    object[] array = new object[] { buffer, packet };

                    Util.FireAndForget(HandleUseCircuitCode, array);

                    return;
                }
            }

            // If this is a pending connection, enqueue, don't process yet
            lock (m_pendingCache)
            {
                Queue<UDPPacketBuffer> queue;
                if (m_pendingCache.TryGetValue(address, out queue))
                {
                    //m_log.DebugFormat("[LLUDPSERVER]: Enqueued a {0} packet into the pending queue", packet.Type);
                    queue.Enqueue(buffer);
                    return;
                }
            }

            // Determine which agent this packet came from
<<<<<<< HEAD
            if (client == null || !(client is LLClientView))
=======
            IClientAPI client;
            if (!m_scene.TryGetClient(endPoint, out client) || !(client is LLClientView))
>>>>>>> fc861c79
            {
                //m_log.Debug("[LLUDPSERVER]: Received a " + packet.Type + " packet from an unrecognized source: " + address + " in " + m_scene.RegionInfo.RegionName);
                return;
            }

            udpClient = ((LLClientView)client).UDPClient;

            if (!udpClient.IsConnected)
            {
//                m_log.Debug("[LLUDPSERVER]: Received a " + packet.Type + " packet for a unConnected client in " + m_scene.RegionInfo.RegionName);
                return;
            }

            #endregion Packet to Client Mapping

            // Stats tracking
            Interlocked.Increment(ref udpClient.PacketsReceived);

            int now = Environment.TickCount & Int32.MaxValue;
            udpClient.TickLastPacketReceived = now;

            #region ACK Receiving

            // Handle appended ACKs
            if (packet.Header.AppendedAcks && packet.Header.AckList != null)
            {
                for (int i = 0; i < packet.Header.AckList.Length; i++)
                    udpClient.NeedAcks.Acknowledge(packet.Header.AckList[i], now, packet.Header.Resent);
            }

            // Handle PacketAck packets
            if (packet.Type == PacketType.PacketAck)
            {
                PacketAckPacket ackPacket = (PacketAckPacket)packet;

                for (int i = 0; i < ackPacket.Packets.Length; i++)
                    udpClient.NeedAcks.Acknowledge(ackPacket.Packets[i].ID, now, packet.Header.Resent);

                // We don't need to do anything else with PacketAck packets
                return;
            }

            #endregion ACK Receiving

            #region ACK Sending

            if (packet.Header.Reliable)
            {
                udpClient.PendingAcks.Enqueue(packet.Header.Sequence);

                // This is a somewhat odd sequence of steps to pull the client.BytesSinceLastACK value out,
                // add the current received bytes to it, test if 2*MTU bytes have been sent, if so remove
                // 2*MTU bytes from the value and send ACKs, and finally add the local value back to
                // client.BytesSinceLastACK. Lockless thread safety
                int bytesSinceLastACK = Interlocked.Exchange(ref udpClient.BytesSinceLastACK, 0);
                bytesSinceLastACK += buffer.DataLength;
                if (bytesSinceLastACK > LLUDPServer.MTU * 2)
                {
                    bytesSinceLastACK -= LLUDPServer.MTU * 2;
                    SendAcks(udpClient);
                }
                Interlocked.Add(ref udpClient.BytesSinceLastACK, bytesSinceLastACK);
            }

            #endregion ACK Sending

            #region Incoming Packet Accounting

            // Check the archive of received reliable packet IDs to see whether we already received this packet
            if (packet.Header.Reliable && !udpClient.PacketArchive.TryEnqueue(packet.Header.Sequence))
            {
                if (packet.Header.Resent)
                    m_log.DebugFormat(
                        "[LLUDPSERVER]: Received a resend of already processed packet #{0}, type {1} from {2}", 
                        packet.Header.Sequence, packet.Type, client.Name);
                 else
                    m_log.WarnFormat(
                        "[LLUDPSERVER]: Received a duplicate (not marked as resend) of packet #{0}, type {1} from {2}",
                        packet.Header.Sequence, packet.Type, client.Name);

                // Avoid firing a callback twice for the same packet
                return;
            }

            #endregion Incoming Packet Accounting

            #region BinaryStats
            LogPacketHeader(true, udpClient.CircuitCode, 0, packet.Type, (ushort)packet.Length);
            #endregion BinaryStats

            #region Ping Check Handling

            if (packet.Type == PacketType.StartPingCheck)
            {
                // We don't need to do anything else with ping checks
                StartPingCheckPacket startPing = (StartPingCheckPacket)packet;
                CompletePing(udpClient, startPing.PingID.PingID);

                if ((Environment.TickCount - m_elapsedMSSinceLastStatReport) >= 3000)
                {
                    udpClient.SendPacketStats();
                    m_elapsedMSSinceLastStatReport = Environment.TickCount;
                }
                return;
            }
            else if (packet.Type == PacketType.CompletePingCheck)
            {
                // We don't currently track client ping times
                return;
            }

            #endregion Ping Check Handling

            // Inbox insertion
            if (packet.Type == PacketType.AgentUpdate ||
                packet.Type == PacketType.ChatFromViewer)
                packetInbox.EnqueueHigh(new IncomingPacket((LLClientView)client, packet));
            else
                packetInbox.EnqueueLow(new IncomingPacket((LLClientView)client, packet));
//            packetInbox.Enqueue(new IncomingPacket((LLClientView)client, packet));
        }

        #region BinaryStats

        public class PacketLogger
        {
            public DateTime StartTime;
            public string Path = null;
            public System.IO.BinaryWriter Log = null;
        }

        public static PacketLogger PacketLog;

        protected static bool m_shouldCollectStats = false;
        // Number of seconds to log for
        static TimeSpan binStatsMaxFilesize = TimeSpan.FromSeconds(300);
        static object binStatsLogLock = new object();
        static string binStatsDir = "";

        public static void LogPacketHeader(bool incoming, uint circuit, byte flags, PacketType packetType, ushort size)
        {
            if (!m_shouldCollectStats) return;

            // Binary logging format is TTTTTTTTCCCCFPPPSS, T=Time, C=Circuit, F=Flags, P=PacketType, S=size

            // Put the incoming bit into the least significant bit of the flags byte
            if (incoming)
                flags |= 0x01;
            else
                flags &= 0xFE;

            // Put the flags byte into the most significant bits of the type integer
            uint type = (uint)packetType;
            type |= (uint)flags << 24;

            // m_log.Debug("1 LogPacketHeader(): Outside lock");
            lock (binStatsLogLock)
            {
                DateTime now = DateTime.Now;

                // m_log.Debug("2 LogPacketHeader(): Inside lock. now is " + now.Ticks);
                try
                {
                    if (PacketLog == null || (now > PacketLog.StartTime + binStatsMaxFilesize))
                    {
                        if (PacketLog != null && PacketLog.Log != null)
                        {
                            PacketLog.Log.Close();
                        }

                        // First log file or time has expired, start writing to a new log file
                        PacketLog = new PacketLogger();
                        PacketLog.StartTime = now;
                        PacketLog.Path = (binStatsDir.Length > 0 ? binStatsDir + System.IO.Path.DirectorySeparatorChar.ToString() : "")
                                + String.Format("packets-{0}.log", now.ToString("yyyyMMddHHmmss"));
                        PacketLog.Log = new BinaryWriter(File.Open(PacketLog.Path, FileMode.Append, FileAccess.Write));
                    }

                    // Serialize the data
                    byte[] output = new byte[18];
                    Buffer.BlockCopy(BitConverter.GetBytes(now.Ticks), 0, output, 0, 8);
                    Buffer.BlockCopy(BitConverter.GetBytes(circuit), 0, output, 8, 4);
                    Buffer.BlockCopy(BitConverter.GetBytes(type), 0, output, 12, 4);
                    Buffer.BlockCopy(BitConverter.GetBytes(size), 0, output, 16, 2);

                    // Write the serialized data to disk
                    if (PacketLog != null && PacketLog.Log != null)
                        PacketLog.Log.Write(output);
                }
                catch (Exception ex)
                {
                    m_log.Error("Packet statistics gathering failed: " + ex.Message, ex);
                    if (PacketLog.Log != null)
                    {
                        PacketLog.Log.Close();
                    }
                    PacketLog = null;
                }
            }
        }

        #endregion BinaryStats

        private void HandleUseCircuitCode(object o)
        {
            IPEndPoint endPoint = null;
            IClientAPI client = null;

            try
            {
    //            DateTime startTime = DateTime.Now;
                object[] array = (object[])o;
                endPoint = (IPEndPoint)array[0];
                UseCircuitCodePacket uccp = (UseCircuitCodePacket)array[1];

                m_log.DebugFormat(
                    "[LLUDPSERVER]: Handling UseCircuitCode request for circuit {0} to {1} from IP {2}",
                    uccp.CircuitCode.Code, m_scene.RegionInfo.RegionName, endPoint);
    
                AuthenticateResponse sessionInfo;
                if (IsClientAuthorized(uccp, out sessionInfo))
                {
                    // Begin the process of adding the client to the simulator
                    client
                        = AddClient(
                            uccp.CircuitCode.Code,
                            uccp.CircuitCode.ID,
                            uccp.CircuitCode.SessionID,
                            endPoint,
                            sessionInfo);
            
                    // Send ack straight away to let the viewer know that the connection is active.
                    // The client will be null if it already exists (e.g. if on a region crossing the client sends a use
                    // circuit code to the existing child agent.  This is not particularly obvious.
                    SendAckImmediate(endPoint, uccp.Header.Sequence);
            
                    // We only want to send initial data to new clients, not ones which are being converted from child to root.
                    if (client != null)
                        client.SceneAgent.SendInitialDataToMe();

                    // Now we know we can handle more data
                    Thread.Sleep(200);

                    // Obtain the queue and remove it from the cache
                    Queue<UDPPacketBuffer> queue = null;

                    lock (m_pendingCache)
                    {
                        if (!m_pendingCache.TryGetValue(remoteEndPoint, out queue))
                        {
                            m_log.DebugFormat("[LLUDPSERVER]: Client created but no pending queue present");
                            return;
                        }
                        m_pendingCache.Remove(remoteEndPoint);
                    }

                    m_log.DebugFormat("[LLUDPSERVER]: Client created, processing pending queue, {0} entries", queue.Count);

                    // Reinject queued packets
                    while(queue.Count > 0)
                    {
                        UDPPacketBuffer buf = queue.Dequeue();
                        PacketReceived(buf);
                    }
                    queue = null;
                }
                else
                {
                    // Don't create clients for unauthorized requesters.
                    m_log.WarnFormat(
                        "[LLUDPSERVER]: Ignoring connection request for {0} to {1} with unknown circuit code {2} from IP {3}",
<<<<<<< HEAD
                        uccp.CircuitCode.ID, m_scene.RegionInfo.RegionName, uccp.CircuitCode.Code, remoteEndPoint);
                    lock (m_pendingCache)
                        m_pendingCache.Remove(remoteEndPoint);
=======
                        uccp.CircuitCode.ID, m_scene.RegionInfo.RegionName, uccp.CircuitCode.Code, endPoint);
>>>>>>> fc861c79
                }
    
                //            m_log.DebugFormat(
    //                "[LLUDPSERVER]: Handling UseCircuitCode request from {0} took {1}ms", 
    //                buffer.RemoteEndPoint, (DateTime.Now - startTime).Milliseconds);

            }
            catch (Exception e)
            {
                m_log.ErrorFormat(
                    "[LLUDPSERVER]: UseCircuitCode handling from endpoint {0}, client {1} {2} failed.  Exception {3}{4}",
                    endPoint != null ? endPoint.ToString() : "n/a",
                    client != null ? client.Name : "unknown",
                    client != null ? client.AgentId.ToString() : "unknown",
                    e.Message,
                    e.StackTrace);
            }
        }

        /// <summary>
        /// Send an ack immediately to the given endpoint.
        /// </summary>
        /// <remarks>
        /// FIXME: Might be possible to use SendPacketData() like everything else, but this will require refactoring so
        /// that we can obtain the UDPClient easily at this point.
        /// </remarks>
        /// <param name="remoteEndpoint"></param>
        /// <param name="sequenceNumber"></param>
        private void SendAckImmediate(IPEndPoint remoteEndpoint, uint sequenceNumber)
        {
            PacketAckPacket ack = new PacketAckPacket();
            ack.Header.Reliable = false;
            ack.Packets = new PacketAckPacket.PacketsBlock[1];
            ack.Packets[0] = new PacketAckPacket.PacketsBlock();
            ack.Packets[0].ID = sequenceNumber;

            SendAckImmediate(remoteEndpoint, ack);
        }

        public virtual void SendAckImmediate(IPEndPoint remoteEndpoint, PacketAckPacket ack)
        {
            byte[] packetData = ack.ToBytes();
            int length = packetData.Length;

            UDPPacketBuffer buffer = new UDPPacketBuffer(remoteEndpoint, length);
            buffer.DataLength = length;

            Buffer.BlockCopy(packetData, 0, buffer.Data, 0, length);

            AsyncBeginSend(buffer);
        }

        private bool IsClientAuthorized(UseCircuitCodePacket useCircuitCode, out AuthenticateResponse sessionInfo)
        {
            UUID agentID = useCircuitCode.CircuitCode.ID;
            UUID sessionID = useCircuitCode.CircuitCode.SessionID;
            uint circuitCode = useCircuitCode.CircuitCode.Code;

            sessionInfo = m_circuitManager.AuthenticateSession(sessionID, agentID, circuitCode);
            return sessionInfo.Authorised;
        }

        /// <summary>
        /// Add a client.
        /// </summary>
        /// <param name="circuitCode"></param>
        /// <param name="agentID"></param>
        /// <param name="sessionID"></param>
        /// <param name="remoteEndPoint"></param>
        /// <param name="sessionInfo"></param>
        /// <returns>The client if it was added.  Null if the client already existed.</returns>
        protected virtual IClientAPI AddClient(
            uint circuitCode, UUID agentID, UUID sessionID, IPEndPoint remoteEndPoint, AuthenticateResponse sessionInfo)
        {
            IClientAPI client = null;

            // We currently synchronize this code across the whole scene to avoid issues such as
            // http://opensimulator.org/mantis/view.php?id=5365  However, once locking per agent circuit can be done
            // consistently, this lock could probably be removed.
            lock (this)
            {
                if (!m_scene.TryGetClient(agentID, out client))
                {
                    LLUDPClient udpClient = new LLUDPClient(this, ThrottleRates, m_throttle, circuitCode, agentID, remoteEndPoint, m_defaultRTO, m_maxRTO);
    
                    client = new LLClientView(m_scene, this, udpClient, sessionInfo, agentID, sessionID, circuitCode);
                    client.OnLogout += LogoutHandler;
    
                    ((LLClientView)client).DisableFacelights = m_disableFacelights;
    
                    client.Start();
                }
            }

            return client;
        }

        /// <summary>
        /// Deactivates the client if we don't receive any packets within a certain amount of time (default 60 seconds).
        /// </summary>
        /// <remarks>
        /// If a connection is active then we will always receive packets even if nothing else is happening, due to
        /// regular client pings.
        /// </remarks>
        /// <param name='client'></param>
        private void DeactivateClientDueToTimeout(LLClientView client)
        {
            lock (client.CloseSyncLock)
            {
                m_log.WarnFormat(
                    "[LLUDPSERVER]: Ack timeout, disconnecting {0} agent for {1} in {2}",
                    client.SceneAgent.IsChildAgent ? "child" : "root", client.Name, m_scene.RegionInfo.RegionName);
    
                StatsManager.SimExtraStats.AddAbnormalClientThreadTermination();
    
                if (!client.SceneAgent.IsChildAgent)
                     client.Kick("Simulator logged you out due to connection timeout");
    
                client.CloseWithoutChecks(true);
            }
        }

        private void IncomingPacketHandler()
        {
            // Set this culture for the thread that incoming packets are received
            // on to en-US to avoid number parsing issues
            Culture.SetCurrentCulture();

            while (base.IsRunningInbound)
            {
                m_scene.ThreadAlive(1);
                try
                {
                    IncomingPacket incomingPacket = null;

                    // HACK: This is a test to try and rate limit packet handling on Mono.
                    // If it works, a more elegant solution can be devised
                    if (Util.FireAndForgetCount() < 2)
                    {
                        //m_log.Debug("[LLUDPSERVER]: Incoming packet handler is sleeping");
                        Thread.Sleep(30);
                    }

                    if (packetInbox.Dequeue(100, ref incomingPacket))
                        ProcessInPacket(incomingPacket);//, incomingPacket); Util.FireAndForget(ProcessInPacket, incomingPacket);
                }
                catch (Exception ex)
                {
                    m_log.Error("[LLUDPSERVER]: Error in the incoming packet handler loop: " + ex.Message, ex);
                }

                Watchdog.UpdateThread();
            }

            if (packetInbox.Count > 0)
                m_log.Warn("[LLUDPSERVER]: IncomingPacketHandler is shutting down, dropping " + packetInbox.Count + " packets");
            packetInbox.Clear();

            Watchdog.RemoveThread();
        }

        private void OutgoingPacketHandler()
        {
            // Set this culture for the thread that outgoing packets are sent
            // on to en-US to avoid number parsing issues
            Culture.SetCurrentCulture();

            // Typecast the function to an Action<IClientAPI> once here to avoid allocating a new
            // Action generic every round
            Action<IClientAPI> clientPacketHandler = ClientOutgoingPacketHandler;

            while (base.IsRunningOutbound)
            {
                m_scene.ThreadAlive(2);
                try
                {
                    m_packetSent = false;

                    #region Update Timers

                    m_resendUnacked = false;
                    m_sendAcks = false;
                    m_sendPing = false;

                    // Update elapsed time
                    int thisTick = Environment.TickCount & Int32.MaxValue;
                    if (m_tickLastOutgoingPacketHandler > thisTick)
                        m_elapsedMSOutgoingPacketHandler += ((Int32.MaxValue - m_tickLastOutgoingPacketHandler) + thisTick);
                    else
                        m_elapsedMSOutgoingPacketHandler += (thisTick - m_tickLastOutgoingPacketHandler);

                    m_tickLastOutgoingPacketHandler = thisTick;

                    // Check for pending outgoing resends every 100ms
                    if (m_elapsedMSOutgoingPacketHandler >= 100)
                    {
                        m_resendUnacked = true;
                        m_elapsedMSOutgoingPacketHandler = 0;
                        m_elapsed100MSOutgoingPacketHandler += 1;
                    }

                    // Check for pending outgoing ACKs every 500ms
                    if (m_elapsed100MSOutgoingPacketHandler >= 5)
                    {
                        m_sendAcks = true;
                        m_elapsed100MSOutgoingPacketHandler = 0;
                        m_elapsed500MSOutgoingPacketHandler += 1;
                    }

                    // Send pings to clients every 5000ms
                    if (m_elapsed500MSOutgoingPacketHandler >= 10)
                    {
                        m_sendPing = true;
                        m_elapsed500MSOutgoingPacketHandler = 0;
                    }

                    #endregion Update Timers

                    // Use this for emergency monitoring -- bug hunting
                    //if (m_scene.EmergencyMonitoring)
                    //    clientPacketHandler = MonitoredClientOutgoingPacketHandler;
                    //else
                    //    clientPacketHandler = ClientOutgoingPacketHandler;

                    // Handle outgoing packets, resends, acknowledgements, and pings for each
                    // client. m_packetSent will be set to true if a packet is sent
                    m_scene.ForEachClient(clientPacketHandler);

                    m_currentOutgoingClient = null;

                    // If nothing was sent, sleep for the minimum amount of time before a
                    // token bucket could get more tokens
                    if (!m_packetSent)
                        Thread.Sleep((int)TickCountResolution);

                    Watchdog.UpdateThread();
                }
                catch (Exception ex)
                {
                    m_log.Error("[LLUDPSERVER]: OutgoingPacketHandler loop threw an exception: " + ex.Message, ex);
                }
            }

            Watchdog.RemoveThread();
        }

        protected void ClientOutgoingPacketHandler(IClientAPI client)
        {
            m_currentOutgoingClient = client;

            try
            {
                if (client is LLClientView)
                {
                    LLClientView llClient = (LLClientView)client;
                    LLUDPClient udpClient = llClient.UDPClient;

                    if (udpClient.IsConnected)
                    {
                        if (m_resendUnacked)
                            HandleUnacked(llClient);

                        if (m_sendAcks)
                            SendAcks(udpClient);

                        if (m_sendPing)
                            SendPing(udpClient);

                        // Dequeue any outgoing packets that are within the throttle limits
                        if (udpClient.DequeueOutgoing())
                            m_packetSent = true;
                    }
                }
            }
            catch (Exception ex)
            {
                m_log.Error(
                    string.Format("[LLUDPSERVER]: OutgoingPacketHandler iteration for {0} threw ", client.Name), ex);
            }
        }

        #region Emergency Monitoring
        // Alternative packet handler fuull of instrumentation
        // Handy for hunting bugs
        private Stopwatch watch1 = new Stopwatch();
        private Stopwatch watch2 = new Stopwatch();

        private float avgProcessingTicks = 0;
        private float avgResendUnackedTicks = 0;
        private float avgSendAcksTicks = 0;
        private float avgSendPingTicks = 0;
        private float avgDequeueTicks = 0;
        private long nticks = 0;
        private long nticksUnack = 0;
        private long nticksAck = 0;
        private long nticksPing = 0;
        private int npacksSent = 0;
        private int npackNotSent = 0;

        private void MonitoredClientOutgoingPacketHandler(IClientAPI client)
        {
            nticks++;
            watch1.Start();
            m_currentOutgoingClient = client;

            try
            {
                if (client is LLClientView)
                {
                    LLClientView llClient = (LLClientView)client;
                    LLUDPClient udpClient = llClient.UDPClient;

                    if (udpClient.IsConnected)
                    {
                        if (m_resendUnacked)
                        {
                            nticksUnack++;
                            watch2.Start();

                            HandleUnacked(llClient);

                            watch2.Stop();
                            avgResendUnackedTicks = (nticksUnack - 1)/(float)nticksUnack * avgResendUnackedTicks + (watch2.ElapsedTicks / (float)nticksUnack);
                            watch2.Reset();
                        }

                        if (m_sendAcks)
                        {
                            nticksAck++;
                            watch2.Start();
                            
                            SendAcks(udpClient);

                            watch2.Stop();
                            avgSendAcksTicks = (nticksAck - 1) / (float)nticksAck * avgSendAcksTicks + (watch2.ElapsedTicks / (float)nticksAck);
                            watch2.Reset();
                        }

                        if (m_sendPing)
                        {
                            nticksPing++;
                            watch2.Start();
                            
                            SendPing(udpClient);

                            watch2.Stop();
                            avgSendPingTicks = (nticksPing - 1) / (float)nticksPing * avgSendPingTicks + (watch2.ElapsedTicks / (float)nticksPing);
                            watch2.Reset();
                        }

                        watch2.Start();
                        // Dequeue any outgoing packets that are within the throttle limits
                        if (udpClient.DequeueOutgoing())
                        {
                            m_packetSent = true;
                            npacksSent++;
                        }
                        else
                            npackNotSent++;

                        watch2.Stop();
                        avgDequeueTicks = (nticks - 1) / (float)nticks * avgDequeueTicks + (watch2.ElapsedTicks / (float)nticks);
                        watch2.Reset();

                    }
                    else
                        m_log.WarnFormat("[LLUDPSERVER]: Client is not connected");
                }
            }
            catch (Exception ex)
            {
                m_log.Error("[LLUDPSERVER]: OutgoingPacketHandler iteration for " + client.Name +
                    " threw an exception: " + ex.Message, ex);
            }
            watch1.Stop();
            avgProcessingTicks = (nticks - 1) / (float)nticks * avgProcessingTicks + (watch1.ElapsedTicks / (float)nticks);
            watch1.Reset();

            // reuse this -- it's every ~100ms
            if (m_scene.EmergencyMonitoring && nticks % 100 == 0)
            {
                m_log.InfoFormat("[LLUDPSERVER]: avg processing ticks: {0} avg unacked: {1} avg acks: {2} avg ping: {3} avg dequeue: {4} (TickCountRes: {5} sent: {6} notsent: {7})", 
                    avgProcessingTicks, avgResendUnackedTicks, avgSendAcksTicks, avgSendPingTicks, avgDequeueTicks, TickCountResolution, npacksSent, npackNotSent);
                npackNotSent = npacksSent = 0;
            }

        }

        #endregion 

        private void ProcessInPacket(IncomingPacket incomingPacket)
        {
            Packet packet = incomingPacket.Packet;
            LLClientView client = incomingPacket.Client;

//            if (client.IsActive)
//            {
                m_currentIncomingClient = client;

                try
                {
                    // Process this packet
                    client.ProcessInPacket(packet);
                }
                catch (ThreadAbortException)
                {
                    // If something is trying to abort the packet processing thread, take that as a hint that it's time to shut down
                    m_log.Info("[LLUDPSERVER]: Caught a thread abort, shutting down the LLUDP server");
                    Stop();
                }
                catch (Exception e)
                {
                    // Don't let a failure in an individual client thread crash the whole sim.
                    m_log.Error(
                        string.Format(
                            "[LLUDPSERVER]: Client packet handler for {0} for packet {1} threw ",
                            client.Name, packet.Type),
                        e);
                }
                finally
                {
                    m_currentIncomingClient = null;
                }
//            }
//            else
//            {
//                m_log.DebugFormat(
//                    "[LLUDPSERVER]: Dropped incoming {0} for dead client {1} in {2}",
//                    packet.Type, client.Name, m_scene.RegionInfo.RegionName);
//            }
        }

        protected void LogoutHandler(IClientAPI client)
        {
            client.SendLogoutPacket();

            if (!client.IsLoggingOut)
            {
                client.IsLoggingOut = true;
                client.Close(false, false);
            }
        }
    }

    internal class DoubleQueue<T> where T:class
    {
        private Queue<T> m_lowQueue = new Queue<T>();
        private Queue<T> m_highQueue = new Queue<T>();

        private object m_syncRoot = new object();
        private Semaphore m_s = new Semaphore(0, 1);

        public DoubleQueue()
        {
        }

        public virtual int Count
        {
            get { return m_highQueue.Count + m_lowQueue.Count; }
        }

        public virtual void Enqueue(T data)
        {
            Enqueue(m_lowQueue, data);
        }

        public virtual void EnqueueLow(T data)
        {
            Enqueue(m_lowQueue, data);
        }

        public virtual void EnqueueHigh(T data)
        {
            Enqueue(m_highQueue, data);
        }

        private void Enqueue(Queue<T> q, T data)
        {
            lock (m_syncRoot)
            {
                m_lowQueue.Enqueue(data);
                m_s.WaitOne(0);
                m_s.Release();
            }
        }

        public virtual T Dequeue()
        {
            return Dequeue(Timeout.Infinite);
        }

        public virtual T Dequeue(int tmo)
        {
            return Dequeue(TimeSpan.FromMilliseconds(tmo));
        }

        public virtual T Dequeue(TimeSpan wait)
        {
            T res = null;

            if (!Dequeue(wait, ref res))
                return null;

            return res;
        }

        public bool Dequeue(int timeout, ref T res)
        {
            return Dequeue(TimeSpan.FromMilliseconds(timeout), ref res);
        }

        public bool Dequeue(TimeSpan wait, ref T res)
        {
            if (!m_s.WaitOne(wait))
                return false;
            
            lock (m_syncRoot)
            {
                if (m_highQueue.Count > 0)
                    res = m_highQueue.Dequeue();
                else
                    res = m_lowQueue.Dequeue();

                if (m_highQueue.Count == 0 && m_lowQueue.Count == 0)
                    return true;

                try
                {
                    m_s.Release();
                }
                catch
                {
                }

                return true;
            }
        }

        public virtual void Clear()
        {

            lock (m_syncRoot)
            {
                // Make sure sem count is 0
                m_s.WaitOne(0);

                m_lowQueue.Clear();
                m_highQueue.Clear();
            }
        }
    }
}<|MERGE_RESOLUTION|>--- conflicted
+++ resolved
@@ -893,27 +893,23 @@
 
             // If there is already a client for this endpoint, don't process UseCircuitCode
             IClientAPI client = null;
-            if (!m_scene.TryGetClient(address, out client))
-            {
-<<<<<<< HEAD
+            if (!m_scene.TryGetClient(endPoint, out client) || !(client is LLClientView))
+            {
                 // UseCircuitCode handling
                 if (packet.Type == PacketType.UseCircuitCode)
                 {
                     // And if there is a UseCircuitCode pending, also drop it
                     lock (m_pendingCache)
                     {
-                        if (m_pendingCache.Contains(address))
+                        if (m_pendingCache.Contains(endPoint))
                             return;
 
-                        m_pendingCache.AddOrUpdate(address, new Queue<UDPPacketBuffer>(), 60);
+                        m_pendingCache.AddOrUpdate(endPoint, new Queue<UDPPacketBuffer>(), 60);
                     }
-=======
-                // We need to copy the endpoint so that it doesn't get changed when another thread reuses the
-                // buffer.
-                object[] array = new object[] { new IPEndPoint(endPoint.Address, endPoint.Port), packet };
->>>>>>> fc861c79
-
-                    object[] array = new object[] { buffer, packet };
+
+                    // We need to copy the endpoint so that it doesn't get changed when another thread reuses the
+                    // buffer.
+                    object[] array = new object[] { new IPEndPoint(endPoint.Address, endPoint.Port), packet };
 
                     Util.FireAndForget(HandleUseCircuitCode, array);
 
@@ -925,7 +921,7 @@
             lock (m_pendingCache)
             {
                 Queue<UDPPacketBuffer> queue;
-                if (m_pendingCache.TryGetValue(address, out queue))
+                if (m_pendingCache.TryGetValue(endPoint, out queue))
                 {
                     //m_log.DebugFormat("[LLUDPSERVER]: Enqueued a {0} packet into the pending queue", packet.Type);
                     queue.Enqueue(buffer);
@@ -934,12 +930,7 @@
             }
 
             // Determine which agent this packet came from
-<<<<<<< HEAD
             if (client == null || !(client is LLClientView))
-=======
-            IClientAPI client;
-            if (!m_scene.TryGetClient(endPoint, out client) || !(client is LLClientView))
->>>>>>> fc861c79
             {
                 //m_log.Debug("[LLUDPSERVER]: Received a " + packet.Type + " packet from an unrecognized source: " + address + " in " + m_scene.RegionInfo.RegionName);
                 return;
@@ -1188,12 +1179,12 @@
 
                     lock (m_pendingCache)
                     {
-                        if (!m_pendingCache.TryGetValue(remoteEndPoint, out queue))
+                        if (!m_pendingCache.TryGetValue(endPoint, out queue))
                         {
                             m_log.DebugFormat("[LLUDPSERVER]: Client created but no pending queue present");
                             return;
                         }
-                        m_pendingCache.Remove(remoteEndPoint);
+                        m_pendingCache.Remove(endPoint);
                     }
 
                     m_log.DebugFormat("[LLUDPSERVER]: Client created, processing pending queue, {0} entries", queue.Count);
@@ -1211,13 +1202,9 @@
                     // Don't create clients for unauthorized requesters.
                     m_log.WarnFormat(
                         "[LLUDPSERVER]: Ignoring connection request for {0} to {1} with unknown circuit code {2} from IP {3}",
-<<<<<<< HEAD
-                        uccp.CircuitCode.ID, m_scene.RegionInfo.RegionName, uccp.CircuitCode.Code, remoteEndPoint);
+                        uccp.CircuitCode.ID, m_scene.RegionInfo.RegionName, uccp.CircuitCode.Code, endPoint);
                     lock (m_pendingCache)
-                        m_pendingCache.Remove(remoteEndPoint);
-=======
-                        uccp.CircuitCode.ID, m_scene.RegionInfo.RegionName, uccp.CircuitCode.Code, endPoint);
->>>>>>> fc861c79
+                        m_pendingCache.Remove(endPoint);
                 }
     
                 //            m_log.DebugFormat(
