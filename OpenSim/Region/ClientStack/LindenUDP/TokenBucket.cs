--- conflicted
+++ resolved
@@ -171,12 +171,6 @@
         /// second. If zero, the bucket always remains full</param>
         public TokenBucket(TokenBucket parent, Int64 dripRate) 
         {
-<<<<<<< HEAD
-            this.parent = parent;
-            MaxBurst = maxBurst;
-            DripRate = dripRate;
-            lastDrip = Environment.TickCount;
-=======
             m_identifier = m_counter++;
 
             Parent = parent;
@@ -184,7 +178,6 @@
             // TotalDripRequest = dripRate; // this will be overwritten when a child node registers
             // MaxBurst = (Int64)((double)dripRate * m_quantumsPerBurst);
             m_lastDrip = Environment.TickCount & Int32.MaxValue;
->>>>>>> 452ae375
         }
 
 #endregion Constructor
@@ -198,32 +191,6 @@
         /// </summary>
         private double DripRateModifier()
         {
-<<<<<<< HEAD
-            if (maxBurst == 0)
-            {
-                return true;
-            }
-
-            if (amount > maxBurst)
-            {
-                throw new Exception("amount " + amount + " exceeds maxBurst " + maxBurst);
-            }
-
-            Drip();
-
-            if (content < amount)
-            {
-                return false;
-            }
-
-            if (parent != null && !parent.RemoveTokens(amount))
-            {
-                return false;
-            }
-
-            content -= amount;
-            return true;
-=======
             Int64 driprate = DripRate;
             return driprate >= TotalDripRequest ? 1.0 : (double)driprate / (double)TotalDripRequest;
         }
@@ -310,7 +277,6 @@
             Int64 burstrate = BurstRate;
             if (m_tokenCount > burstrate)
                 m_tokenCount = burstrate;
->>>>>>> 452ae375
         }
 
         /// <summary>
@@ -328,25 +294,6 @@
                 m_log.WarnFormat("[TOKENBUCKET] something odd is happening and drip rate is 0");
                 return;
             }
-<<<<<<< HEAD
-
-            int now = Environment.TickCount;
-            int deltaMS = now - lastDrip;
-            lastDrip = now;
-
-            if (deltaMS <= 0)
-            {
-                return false;
-            }
-
-            long dripAmount = (long)deltaMS * (long)tokensPerMS + (long)content;
-            if (dripAmount > maxBurst)
-            {
-                dripAmount = maxBurst;
-            }
-            content = (int)dripAmount;
-            return true;
-=======
             
             // Determine the interval over which we are adding tokens, never add
             // more than a single quantum of tokens
@@ -361,7 +308,6 @@
                 return;
 
             Deposit(deltaMS * DripRate / m_ticksPerQuantum);
->>>>>>> 452ae375
         }
     }
 }