--- conflicted
+++ resolved
@@ -183,78 +183,6 @@
             sp.ClearAttachments();
         }
         
-<<<<<<< HEAD
-        /// <summary>
-        /// Called by client
-        /// </summary>
-        /// <param name="remoteClient"></param>
-        /// <param name="objectLocalID"></param>
-        /// <param name="AttachmentPt"></param>
-        /// <param name="silent"></param>
-        private void AttachObject(IClientAPI remoteClient, uint objectLocalID, uint AttachmentPt, bool silent)
-        {
-//            m_log.DebugFormat(
-//                "[ATTACHMENTS MODULE]: Attaching object local id {0} to {1} point {2} from ground (silent = {3})",
-//                objectLocalID, remoteClient.Name, AttachmentPt, silent);
-
-            if (!Enabled)
-                return;
-
-            try
-            {
-                ScenePresence sp = m_scene.GetScenePresence(remoteClient.AgentId);
-
-                if (sp == null)
-                {
-                    m_log.ErrorFormat(
-                        "[ATTACHMENTS MODULE]: Could not find presence for client {0} {1}", remoteClient.Name, remoteClient.AgentId);
-                    return;
-                }
-
-                // If we can't take it, we can't attach it!
-                SceneObjectPart part = m_scene.GetSceneObjectPart(objectLocalID);
-                if (part == null)
-                    return;
-
-                if (!m_scene.Permissions.CanTakeObject(part.UUID, remoteClient.AgentId))
-                {
-                    remoteClient.SendAgentAlertMessage(
-                        "You don't have sufficient permissions to attach this object", false);
-                    
-                    return;
-                }
-
-                if (part.OwnerID != remoteClient.AgentId) // Not ours
-                {
-                    remoteClient.SendAgentAlertMessage(
-                        "You don't have sufficient permissions to attach this object", false);
-                    return;
-                }
-
-                // TODO: this short circuits multiple attachments functionality  in  LL viewer 2.1+ and should
-                // be removed when that functionality is implemented in opensim
-                AttachmentPt &= 0x7f;
-
-                // Calls attach with a Zero position
-                if (AttachObject(sp, part.ParentGroup, AttachmentPt, false))
-                {
-                    m_scene.EventManager.TriggerOnAttach(objectLocalID, part.ParentGroup.GetFromItemID(), remoteClient.AgentId);
-
-                    // Save avatar attachment information
-                    m_log.Debug(
-                        "[ATTACHMENTS MODULE]: Saving avatar attachment. AgentID: " + remoteClient.AgentId
-                        + ", AttachmentPoint: " + AttachmentPt);
-
-                }
-            }
-            catch (Exception e)
-            {
-                m_log.ErrorFormat("[ATTACHMENTS MODULE]: exception upon Attach Object {0}{1}", e.Message, e.StackTrace);
-            }
-        }
-        
-=======
->>>>>>> 92c88121
         public bool AttachObject(IScenePresence sp, SceneObjectGroup group, uint attachmentPt, bool silent)
         {
             lock (sp.AttachmentsSyncLock)
@@ -335,66 +263,14 @@
             }
 
             return true;
-<<<<<<< HEAD
-        }
-
-        private void RezMultipleAttachmentsFromInventory(IClientAPI remoteClient, List<KeyValuePair<UUID, uint>> rezlist)
-        {
-            if (!Enabled)
-                return;
-
-            ScenePresence sp;
-            if (m_scene.TryGetScenePresence(remoteClient.AgentId, out sp))
-                RezMultipleAttachmentsFromInventory(sp, rezlist);
-            else
-                m_log.ErrorFormat(
-                    "[ATTACHMENTS MODULE]: Could not find presence for client {0} {1} in RezMultipleAttachmentsFromInventory()",
-                    remoteClient.Name, remoteClient.AgentId);
-            return;
-        }
-
-        public void RezMultipleAttachmentsFromInventory(IScenePresence sp, List<KeyValuePair<UUID, uint>> rezlist)
-        {
-            if (!Enabled)
-                return;
-
-//                m_log.DebugFormat("[ATTACHMENTS MODULE]: Rezzing multiple attachments from inventory for {0}", sp.Name);
-            lock (sp.AttachmentsSyncLock)
-            {
-                foreach (KeyValuePair<UUID, uint> rez in rezlist)
-                {
-                    RezSingleAttachmentFromInventory(sp, rez.Key, rez.Value);
-                }
-            }
-        }
-        
-        private ISceneEntity RezSingleAttachmentFromInventory(IClientAPI remoteClient, UUID itemID, uint AttachmentPt)
-        {
-            return RezSingleAttachmentFromInventory(remoteClient, itemID, AttachmentPt, true, null);
-        }
-
-        public ISceneEntity RezSingleAttachmentFromInventory(
-            IClientAPI remoteClient, UUID itemID, uint AttachmentPt, bool updateInventoryStatus, XmlDocument doc)
-        {
-            if (!Enabled)
-                return null;
-
-            ScenePresence sp = m_scene.GetScenePresence(remoteClient.AgentId);
-
-            if (sp == null)
-            {
-                m_log.ErrorFormat(
-                    "[ATTACHMENTS MODULE]: Could not find presence for client {0} {1} in RezSingleAttachmentFromInventory()",
-                    remoteClient.Name, remoteClient.AgentId);
-                return null;
-            }
-
-            return RezSingleAttachmentFromInventory(sp, itemID, AttachmentPt);
-=======
->>>>>>> 92c88121
         }
 
         public ISceneEntity RezSingleAttachmentFromInventory(IScenePresence sp, UUID itemID, uint AttachmentPt)
+		{
+			return RezSingleAttachmentFromInventory(sp, itemID, AttachmentPt, true, null);
+		}
+
+		public ISceneEntity RezSingleAttachmentFromInventory(IScenePresence sp, UUID itemID, uint AttachmentPt, bool updateInventoryStatus, XmlDocument doc)
         {
             if (!Enabled)
                 return null;
@@ -433,7 +309,7 @@
                 return null;
             }
 
-            SceneObjectGroup att = RezSingleAttachmentFromInventoryInternal(sp, itemID, UUID.Zero, AttachmentPt, null);
+            SceneObjectGroup att = RezSingleAttachmentFromInventoryInternal(sp, itemID, UUID.Zero, AttachmentPt, doc);
 
             if (att == null)
                 DetachSingleAttachmentToInv(sp, itemID);
@@ -441,154 +317,7 @@
             return att;
         }
 
-<<<<<<< HEAD
-        protected SceneObjectGroup RezSingleAttachmentFromInventoryInternal(
-            IScenePresence sp, UUID itemID, UUID assetID, uint attachmentPt, XmlDocument doc)
-        {
-            IInventoryAccessModule invAccess = m_scene.RequestModuleInterface<IInventoryAccessModule>();
-            if (invAccess != null)
-            {
-                lock (sp.AttachmentsSyncLock)
-                {
-                    SceneObjectGroup objatt;
-    
-                    if (itemID != UUID.Zero)
-                        objatt = invAccess.RezObject(sp.ControllingClient,
-                            itemID, Vector3.Zero, Vector3.Zero, UUID.Zero, (byte)1, true,
-                            false, false, sp.UUID, true);
-                    else
-                        objatt = invAccess.RezObject(sp.ControllingClient,
-                            null, assetID, Vector3.Zero, Vector3.Zero, UUID.Zero, (byte)1, true,
-                            false, false, sp.UUID, true);
-    
-    //                m_log.DebugFormat(
-    //                    "[ATTACHMENTS MODULE]: Retrieved single object {0} for attachment to {1} on point {2}",
-    //                    objatt.Name, remoteClient.Name, AttachmentPt);
-                    
-                    if (objatt != null)
-                    {
-                        // HasGroupChanged is being set from within RezObject.  Ideally it would be set by the caller.
-                        objatt.HasGroupChanged = false;
-                        bool tainted = false;
-                        if (attachmentPt != 0 && attachmentPt != objatt.AttachmentPoint)
-                            tainted = true;
-    
-                        // This will throw if the attachment fails
-                        try
-                        {
-                            AttachObject(sp, objatt, attachmentPt, false);
-                        }
-                        catch (Exception e)
-                        {
-                            m_log.ErrorFormat(
-                                "[ATTACHMENTS MODULE]: Failed to attach {0} {1} for {2}, exception {3}{4}",
-                                objatt.Name, objatt.UUID, sp.Name, e.Message, e.StackTrace);
-    
-                            // Make sure the object doesn't stick around and bail
-                            sp.RemoveAttachment(objatt);
-                            m_scene.DeleteSceneObject(objatt, false);
-                            return null;
-                        }
-                        
-                        if (tainted)
-                            objatt.HasGroupChanged = true;
-    
-                        // Fire after attach, so we don't get messy perms dialogs
-                        // 4 == AttachedRez
-                        objatt.CreateScriptInstances(0, true, m_scene.DefaultScriptEngine, 4);
-                        objatt.ResumeScripts();
-    
-                        // Do this last so that event listeners have access to all the effects of the attachment
-                        m_scene.EventManager.TriggerOnAttach(objatt.LocalId, itemID, sp.UUID);
-
-                        return objatt;
-                    }
-                    else
-                    {
-                        m_log.WarnFormat(
-                            "[ATTACHMENTS MODULE]: Could not retrieve item {0} for attaching to avatar {1} at point {2}",
-                            itemID, sp.Name, attachmentPt);
-                    }
-
-                    if (doc != null)
-                    {
-                        objatt.LoadScriptState(doc);
-                        objatt.ResetOwnerChangeFlag();
-                    }
-
-                    // Fire after attach, so we don't get messy perms dialogs
-                    // 4 == AttachedRez
-                    objatt.CreateScriptInstances(0, true, m_scene.DefaultScriptEngine, 4);
-                    objatt.ResumeScripts();
-
-                    // Do this last so that event listeners have access to all the effects of the attachment
-                    m_scene.EventManager.TriggerOnAttach(objatt.LocalId, itemID, sp.UUID);
-                }
-            }
-            
-            return null;
-        }
-
-        /// <summary>
-        /// Update the user inventory to reflect an attachment
-        /// </summary>
-        /// <param name="sp"></param>
-        /// <param name="AttachmentPt"></param>
-        /// <param name="itemID"></param>
-        /// <param name="att"></param>
-        private void ShowAttachInUserInventory(
-            IScenePresence sp, uint AttachmentPt, UUID itemID, SceneObjectGroup att)
-        {
-//            m_log.DebugFormat(
-//                "[USER INVENTORY]: Updating attachment {0} for {1} at {2} using item ID {3}",
-//                att.Name, sp.Name, AttachmentPt, itemID);
-            
-            if (UUID.Zero == itemID)
-            {
-                m_log.Error("[ATTACHMENTS MODULE]: Unable to save attachment. Error inventory item ID.");
-                return;
-            }
-
-            if (0 == AttachmentPt)
-            {
-                m_log.Error("[ATTACHMENTS MODULE]: Unable to save attachment. Error attachment point.");
-                return;
-            }
-
-            if (null == att.RootPart)
-            {
-                m_log.Error("[ATTACHMENTS MODULE]: Unable to save attachment for a prim without the rootpart!");
-                return;
-            }
-            InventoryItemBase item = new InventoryItemBase(itemID, sp.UUID);
-
-
-
-
-
-
-            item = m_scene.InventoryService.GetItem(item);
-            bool changed = sp.Appearance.SetAttachment((int)AttachmentPt, itemID, item.AssetID);
-            if (changed && m_scene.AvatarFactory != null)
-                m_scene.AvatarFactory.QueueAppearanceSave(sp.UUID);
-        }
-
-        public void DetachObject(uint objectLocalID, IClientAPI remoteClient)
-        {
-//            m_log.DebugFormat(
-//                "[ATTACHMENTS MODULE]: DetachObject() for object {0} on {1}", objectLocalID, remoteClient.Name);
-
-            SceneObjectGroup group = m_scene.GetGroupByPrim(objectLocalID);
-            if (group != null)
-            {
-                DetachSingleAttachmentToInv(group.GetFromItemID(), remoteClient);
-            }
-        }
-        
-        public void DetachSingleAttachmentToInv(UUID itemID, IClientAPI remoteClient)
-=======
         public void RezMultipleAttachmentsFromInventory(IScenePresence sp, List<KeyValuePair<UUID, uint>> rezlist)
->>>>>>> 92c88121
         {
             if (!Enabled)
                 return;
@@ -666,26 +395,8 @@
         {
             lock (sp.AttachmentsSyncLock)
             {
-<<<<<<< HEAD
-                foreach (EntityBase entity in detachEntities)
-                {
-                    if (entity is SceneObjectGroup)
-                    {
- 						group = (SceneObjectGroup)entity;                        if (group.GetFromItemID() == itemID)                        {                        m_scene.EventManager.TriggerOnAttach(group.LocalId, itemID, UUID.Zero);
-                        // CM / XMREngine!!!! Needed to conclude attach event
-                        //SceneObjectSerializer.ToOriginalXmlFormat(group);
-                        group.DetachToInventoryPrep();
-                        m_log.Debug("[ATTACHMENTS MODULE]: Saving attachpoint: " + ((uint)group.GetAttachmentPoint()).ToString());
-
-                            // Prepare sog for storage
-                            group.AttachedAvatar = UUID.Zero;
-                            group.RootPart.SetParentLocalId(0);
-                            group.IsAttachment = false;
-                            group.AbsolutePosition = group.RootPart.AttachedPos;
-=======
                 // Save avatar attachment information
                 m_log.Debug("[ATTACHMENTS MODULE]: Detaching from UserID: " + sp.UUID + ", ItemID: " + itemID);
->>>>>>> 92c88121
 
                 bool changed = sp.Appearance.DetachAttachment(itemID);
                 if (changed && m_scene.AvatarFactory != null)
@@ -857,24 +568,17 @@
         /// <returns>The user inventory item created that holds the attachment.</returns>
         private InventoryItemBase AddSceneObjectAsNewAttachmentInInv(IScenePresence sp, SceneObjectGroup grp)
         {
-<<<<<<< HEAD
-//            m_log.DebugFormat(
-//                "[ATTACHMENTS MODULE]: Called AddSceneObjectAsAttachment for object {0} {1} for {2}",
-//                grp.Name, grp.LocalId, remoteClient.Name);
-            uint regionSize = Constants.RegionSize; //Avoid VS error "The operation overflows at compile time in checked mode"
-=======
             //            m_log.DebugFormat(
             //                "[ATTACHMENTS MODULE]: Called AddSceneObjectAsAttachment for object {0} {1} for {2}",
             //                grp.Name, grp.LocalId, remoteClient.Name);
 
->>>>>>> 92c88121
             Vector3 inventoryStoredPosition = new Vector3
                    (((grp.AbsolutePosition.X > (int)Constants.RegionSize)
-                         ? regionSize - 6
+                         ? (float)Constants.RegionSize - 6
                          : grp.AbsolutePosition.X)
                     ,
                     (grp.AbsolutePosition.Y > (int)Constants.RegionSize)
-                        ? regionSize - 6
+                        ? (float)Constants.RegionSize - 6
                         : grp.AbsolutePosition.Y,
                     grp.AbsolutePosition.Z);
 
@@ -992,8 +696,8 @@
             }
         }
 
-        private SceneObjectGroup RezSingleAttachmentFromInventoryInternal(
-            IScenePresence sp, UUID itemID, UUID assetID, uint attachmentPt)
+        protected SceneObjectGroup RezSingleAttachmentFromInventoryInternal(
+            IScenePresence sp, UUID itemID, UUID assetID, uint attachmentPt, XmlDocument doc)
         {
             IInventoryAccessModule invAccess = m_scene.RequestModuleInterface<IInventoryAccessModule>();
             if (invAccess != null)
@@ -1001,7 +705,7 @@
                 lock (sp.AttachmentsSyncLock)
                 {
                     SceneObjectGroup objatt;
-
+    
                     if (itemID != UUID.Zero)
                         objatt = invAccess.RezObject(sp.ControllingClient,
                             itemID, Vector3.Zero, Vector3.Zero, UUID.Zero, (byte)1, true,
@@ -1010,11 +714,11 @@
                         objatt = invAccess.RezObject(sp.ControllingClient,
                             null, assetID, Vector3.Zero, Vector3.Zero, UUID.Zero, (byte)1, true,
                             false, false, sp.UUID, true);
-
-                    //                m_log.DebugFormat(
-                    //                    "[ATTACHMENTS MODULE]: Retrieved single object {0} for attachment to {1} on point {2}",
-                    //                    objatt.Name, remoteClient.Name, AttachmentPt);
-
+    
+    //                m_log.DebugFormat(
+    //                    "[ATTACHMENTS MODULE]: Retrieved single object {0} for attachment to {1} on point {2}",
+    //                    objatt.Name, remoteClient.Name, AttachmentPt);
+                    
                     if (objatt != null)
                     {
                         // HasGroupChanged is being set from within RezObject.  Ideally it would be set by the caller.
@@ -1022,7 +726,7 @@
                         bool tainted = false;
                         if (attachmentPt != 0 && attachmentPt != objatt.AttachmentPoint)
                             tainted = true;
-
+    
                         // This will throw if the attachment fails
                         try
                         {
@@ -1033,21 +737,21 @@
                             m_log.ErrorFormat(
                                 "[ATTACHMENTS MODULE]: Failed to attach {0} {1} for {2}, exception {3}{4}",
                                 objatt.Name, objatt.UUID, sp.Name, e.Message, e.StackTrace);
-
+    
                             // Make sure the object doesn't stick around and bail
                             sp.RemoveAttachment(objatt);
                             m_scene.DeleteSceneObject(objatt, false);
                             return null;
                         }
-
+                        
                         if (tainted)
                             objatt.HasGroupChanged = true;
-
+    
                         // Fire after attach, so we don't get messy perms dialogs
                         // 4 == AttachedRez
                         objatt.CreateScriptInstances(0, true, m_scene.DefaultScriptEngine, 4);
                         objatt.ResumeScripts();
-
+    
                         // Do this last so that event listeners have access to all the effects of the attachment
                         m_scene.EventManager.TriggerOnAttach(objatt.LocalId, itemID, sp.UUID);
 
@@ -1059,9 +763,23 @@
                             "[ATTACHMENTS MODULE]: Could not retrieve item {0} for attaching to avatar {1} at point {2}",
                             itemID, sp.Name, attachmentPt);
                     }
-                }
-            }
-
+
+                    if (doc != null)
+                    {
+                        objatt.LoadScriptState(doc);
+                        objatt.ResetOwnerChangeFlag();
+                    }
+
+                    // Fire after attach, so we don't get messy perms dialogs
+                    // 4 == AttachedRez
+                    objatt.CreateScriptInstances(0, true, m_scene.DefaultScriptEngine, 4);
+                    objatt.ResumeScripts();
+
+                    // Do this last so that event listeners have access to all the effects of the attachment
+                    m_scene.EventManager.TriggerOnAttach(objatt.LocalId, itemID, sp.UUID);
+                }
+            }
+            
             return null;
         }
 
