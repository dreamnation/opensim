--- conflicted
+++ resolved
@@ -548,8 +548,6 @@
 
             if (!silent)
             {
-<<<<<<< HEAD
-=======
                 // Killing it here will cause the client to deselect it
                 // It then reappears on the avatar, deselected
                 // through the full update below
@@ -559,7 +557,6 @@
                     m_scene.SendKillObject(new List<uint> { so.RootPart.LocalId });
                 }
 
->>>>>>> 559e6e52
                 so.IsSelected = false; // fudge....
                 so.ScheduleGroupForFullUpdate();
             }
