/*
 * Copyright (c) Contributors, http://opensimulator.org/
 * See CONTRIBUTORS.TXT for a full list of copyright holders.
 *
 * Redistribution and use in source and binary forms, with or without
 * modification, are permitted provided that the following conditions are met:
 *     * Redistributions of source code must retain the above copyright
 *       notice, this list of conditions and the following disclaimer.
 *     * Redistributions in binary form must reproduce the above copyright
 *       notice, this list of conditions and the following disclaimer in the
 *       documentation and/or other materials provided with the distribution.
 *     * Neither the name of the OpenSimulator Project nor the
 *       names of its contributors may be used to endorse or promote products
 *       derived from this software without specific prior written permission.
 *
 * THIS SOFTWARE IS PROVIDED BY THE DEVELOPERS ``AS IS'' AND ANY
 * EXPRESS OR IMPLIED WARRANTIES, INCLUDING, BUT NOT LIMITED TO, THE IMPLIED
 * WARRANTIES OF MERCHANTABILITY AND FITNESS FOR A PARTICULAR PURPOSE ARE
 * DISCLAIMED. IN NO EVENT SHALL THE CONTRIBUTORS BE LIABLE FOR ANY
 * DIRECT, INDIRECT, INCIDENTAL, SPECIAL, EXEMPLARY, OR CONSEQUENTIAL DAMAGES
 * (INCLUDING, BUT NOT LIMITED TO, PROCUREMENT OF SUBSTITUTE GOODS OR SERVICES;
 * LOSS OF USE, DATA, OR PROFITS; OR BUSINESS INTERRUPTION) HOWEVER CAUSED AND
 * ON ANY THEORY OF LIABILITY, WHETHER IN CONTRACT, STRICT LIABILITY, OR TORT
 * (INCLUDING NEGLIGENCE OR OTHERWISE) ARISING IN ANY WAY OUT OF THE USE OF THIS
 * SOFTWARE, EVEN IF ADVISED OF THE POSSIBILITY OF SUCH DAMAGE.
 */

using System;
using System.Collections.Generic;
using System.Reflection;
using System.Xml;
using log4net;
using Mono.Addins;
using Nini.Config;
using OpenMetaverse;
using OpenMetaverse.Packets;
using OpenSim.Framework;
using OpenSim.Region.Framework;
using OpenSim.Region.Framework.Interfaces;
using OpenSim.Region.Framework.Scenes;
using OpenSim.Region.Framework.Scenes.Serialization;

namespace OpenSim.Region.CoreModules.Avatar.Attachments
{
    [Extension(Path = "/OpenSim/RegionModules", NodeName = "RegionModule", Id = "AttachmentsModule")]
    public class AttachmentsModule : IAttachmentsModule, INonSharedRegionModule
    {
        private static readonly ILog m_log = LogManager.GetLogger(MethodBase.GetCurrentMethod().DeclaringType);
        
        private Scene m_scene;
        private IDialogModule m_dialogModule;

        /// <summary>
        /// Are attachments enabled?
        /// </summary>
        public bool Enabled { get; private set; }
        
        public string Name { get { return "Attachments Module"; } }
        public Type ReplaceableInterface { get { return null; } }

        public void Initialise(IConfigSource source)
        {
            IConfig config = source.Configs["Attachments"];
            if (config != null)
                Enabled = config.GetBoolean("Enabled", true);
            else
                Enabled = true;
        }
        
        public void AddRegion(Scene scene)
        {
            m_scene = scene;
            m_dialogModule = m_scene.RequestModuleInterface<IDialogModule>();
            m_scene.RegisterModuleInterface<IAttachmentsModule>(this);

            if (Enabled)
                m_scene.EventManager.OnNewClient += SubscribeToClientEvents;

            // TODO: Should probably be subscribing to CloseClient too, but this doesn't yet give us IClientAPI
        }
        
        public void RemoveRegion(Scene scene) 
        {
            m_scene.UnregisterModuleInterface<IAttachmentsModule>(this);

            if (Enabled)
                m_scene.EventManager.OnNewClient -= SubscribeToClientEvents;
        }
        
        public void RegionLoaded(Scene scene) {}
        
        public void Close() 
        {
            RemoveRegion(m_scene);
        }
        
        public void SubscribeToClientEvents(IClientAPI client)
        {
            client.OnRezSingleAttachmentFromInv += RezSingleAttachmentFromInventory;
            client.OnRezMultipleAttachmentsFromInv += RezMultipleAttachmentsFromInventory;
            client.OnObjectAttach += AttachObject;
            client.OnObjectDetach += DetachObject;
            client.OnDetachAttachmentIntoInv += DetachSingleAttachmentToInv;
            client.OnObjectDrop += DetachSingleAttachmentToGround;
        }
        
        public void UnsubscribeFromClientEvents(IClientAPI client)
        {
            client.OnRezSingleAttachmentFromInv -= RezSingleAttachmentFromInventory;
            client.OnRezMultipleAttachmentsFromInv -= RezMultipleAttachmentsFromInventory;
            client.OnObjectAttach -= AttachObject;
            client.OnObjectDetach -= DetachObject;
            client.OnDetachAttachmentIntoInv -= DetachSingleAttachmentToInv;
            client.OnObjectDrop -= DetachSingleAttachmentToGround;
        }

        /// <summary>
        /// RezAttachments. This should only be called upon login on the first region.
        /// Attachment rezzings on crossings and TPs are done in a different way.
        /// </summary>
        public void RezAttachments(IScenePresence sp)
        {
            if (!Enabled)
                return;

            if (null == sp.Appearance)
            {
                m_log.WarnFormat("[ATTACHMENTS MODULE]: Appearance has not been initialized for agent {0}", sp.UUID);
                return;
            }

            List<AvatarAttachment> attachments = sp.Appearance.GetAttachments();
            foreach (AvatarAttachment attach in attachments)
            {
                uint p = (uint)attach.AttachPoint;

//                m_log.DebugFormat(
//                    "[ATTACHMENTS MODULE]: Doing initial rez of attachment with itemID {0}, assetID {1}, point {2} for {3} in {4}",
//                    attach.ItemID, attach.AssetID, p, sp.Name, m_scene.RegionInfo.RegionName);

                // For some reason assetIDs are being written as Zero's in the DB -- need to track tat down
                // But they're not used anyway, the item is being looked up for now, so let's proceed.
                //if (UUID.Zero == assetID) 
                //{
                //    m_log.DebugFormat("[ATTACHMENT]: Cannot rez attachment in point {0} with itemID {1}", p, itemID);
                //    continue;
                //}

                try
                {
                    // If we're an NPC then skip all the item checks and manipulations since we don't have an
                    // inventory right now.
                    if (sp.PresenceType == PresenceType.Npc)
                        RezSingleAttachmentFromInventoryInternal(sp, UUID.Zero, attach.AssetID, p, null);
                    else
                        RezSingleAttachmentFromInventory(sp.ControllingClient, attach.ItemID, p);
                }
                catch (Exception e)
                {
                    m_log.ErrorFormat("[ATTACHMENTS MODULE]: Unable to rez attachment: {0}{1}", e.Message, e.StackTrace);
                }
            }
        }

        public void SaveChangedAttachments(IScenePresence sp)
        {
//            m_log.DebugFormat("[ATTACHMENTS MODULE]: Saving changed attachments for {0}", sp.Name);

            if (!Enabled)
                return;

            foreach (SceneObjectGroup grp in sp.GetAttachments())
            {
//                if (grp.HasGroupChanged) // Resizer scripts?
//                {
                    grp.IsAttachment = false;
                    grp.AbsolutePosition = grp.RootPart.AttachedPos;
                    UpdateKnownItem(sp.ControllingClient, grp);
                    grp.IsAttachment = true;
//                }
            }
        }

        public void DeleteAttachmentsFromScene(IScenePresence sp, bool silent)
        {
//            m_log.DebugFormat(
//                "[ATTACHMENTS MODULE]: Deleting attachments from scene {0} for {1}, silent = {2}",
//                m_scene.RegionInfo.RegionName, sp.Name, silent);

            if (!Enabled)
                return;

            foreach (SceneObjectGroup sop in sp.GetAttachments())
            {
                sop.Scene.DeleteSceneObject(sop, silent);
            }

            sp.ClearAttachments();
        }
        
        /// <summary>
        /// Called by client
        /// </summary>
        /// <param name="remoteClient"></param>
        /// <param name="objectLocalID"></param>
        /// <param name="AttachmentPt"></param>
        /// <param name="silent"></param>
        public void AttachObject(IClientAPI remoteClient, uint objectLocalID, uint AttachmentPt, bool silent)
        {
//            m_log.DebugFormat(
//                "[ATTACHMENTS MODULE]: Attaching object local id {0} to {1} point {2} from ground (silent = {3})",
//                objectLocalID, remoteClient.Name, AttachmentPt, silent);

            if (!Enabled)
                return;

            try
            {
                ScenePresence sp = m_scene.GetScenePresence(remoteClient.AgentId);

                if (sp == null)
                {
                    m_log.ErrorFormat(
                        "[ATTACHMENTS MODULE]: Could not find presence for client {0} {1}", remoteClient.Name, remoteClient.AgentId);
                    return;
                }

                // If we can't take it, we can't attach it!
                SceneObjectPart part = m_scene.GetSceneObjectPart(objectLocalID);
                if (part == null)
                    return;

                if (!m_scene.Permissions.CanTakeObject(part.UUID, remoteClient.AgentId))
                {
                    remoteClient.SendAgentAlertMessage(
                        "You don't have sufficient permissions to attach this object", false);
                    
                    return;
                }

                if (part.OwnerID != remoteClient.AgentId) // Not ours
                {
                    remoteClient.SendAgentAlertMessage(
                        "You don't have sufficient permissions to attach this object", false);
                    return;
                }

                // TODO: this short circuits multiple attachments functionality  in  LL viewer 2.1+ and should
                // be removed when that functionality is implemented in opensim
                AttachmentPt &= 0x7f;

                // Calls attach with a Zero position
                if (AttachObject(sp, part.ParentGroup, AttachmentPt, false))
                {
                    m_scene.EventManager.TriggerOnAttach(objectLocalID, part.ParentGroup.GetFromItemID(), remoteClient.AgentId);

                    // Save avatar attachment information
                    m_log.Debug(
                        "[ATTACHMENTS MODULE]: Saving avatar attachment. AgentID: " + remoteClient.AgentId
                        + ", AttachmentPoint: " + AttachmentPt);

                }
            }
            catch (Exception e)
            {
                m_log.ErrorFormat("[ATTACHMENTS MODULE]: exception upon Attach Object {0}{1}", e.Message, e.StackTrace);
            }
        }

        public bool AttachObject(IClientAPI remoteClient, SceneObjectGroup group, uint AttachmentPt, bool silent)
        {
            if (!Enabled)
                return false;

            ScenePresence sp = m_scene.GetScenePresence(remoteClient.AgentId);

            if (sp == null)
            {
                m_log.ErrorFormat(
                    "[ATTACHMENTS MODULE]: Could not find presence for client {0} {1}", remoteClient.Name, remoteClient.AgentId);
                return false;
            }

            return AttachObject(sp, group, AttachmentPt, silent);
        }
        
        private bool AttachObject(IScenePresence sp, SceneObjectGroup group, uint attachmentPt, bool silent)
        {
            lock (sp.AttachmentsSyncLock)
            {
//                m_log.DebugFormat(
//                    "[ATTACHMENTS MODULE]: Attaching object {0} {1} to {2} point {3} from ground (silent = {4})",
//                    group.Name, group.LocalId, sp.Name, attachmentPt, silent);
    
                if (sp.GetAttachments(attachmentPt).Contains(group))
                {
    //                m_log.WarnFormat(
    //                    "[ATTACHMENTS MODULE]: Ignoring request to attach {0} {1} to {2} on {3} since it's already attached",
    //                    group.Name, group.LocalId, sp.Name, AttachmentPt);
    
                    return false;
                }
    
                Vector3 attachPos = group.AbsolutePosition;
    
                // TODO: this short circuits multiple attachments functionality  in  LL viewer 2.1+ and should
                // be removed when that functionality is implemented in opensim
                attachmentPt &= 0x7f;
                
                // If the attachment point isn't the same as the one previously used
                // set it's offset position = 0 so that it appears on the attachment point
                // and not in a weird location somewhere unknown.
                if (attachmentPt != 0 && attachmentPt != group.AttachmentPoint)
                {
                    attachPos = Vector3.Zero;
                }
    
                // AttachmentPt 0 means the client chose to 'wear' the attachment.
                if (attachmentPt == 0)
                {
                    // Check object for stored attachment point
                    attachmentPt = group.AttachmentPoint;
                }
    
                // if we still didn't find a suitable attachment point.......
                if (attachmentPt == 0)
                {
                    // Stick it on left hand with Zero Offset from the attachment point.
                    attachmentPt = (uint)AttachmentPoint.LeftHand;
                    attachPos = Vector3.Zero;
                }
    
                group.AttachmentPoint = attachmentPt;
                group.AbsolutePosition = attachPos;
    
                // We also don't want to do any of the inventory operations for an NPC.
                if (sp.PresenceType != PresenceType.Npc)
                {
                    // Remove any previous attachments
                    List<SceneObjectGroup> attachments = sp.GetAttachments(attachmentPt);
    
                    // At the moment we can only deal with a single attachment
                    if (attachments.Count != 0)
                    {
                        UUID oldAttachmentItemID = attachments[0].GetFromItemID();
        
                        if (oldAttachmentItemID != UUID.Zero)
                            DetachSingleAttachmentToInv(oldAttachmentItemID, sp);
                        else
                            m_log.WarnFormat(
                                "[ATTACHMENTS MODULE]: When detaching existing attachment {0} {1} at point {2} to make way for {3} {4} for {5}, couldn't find the associated item ID to adjust inventory attachment record!",
                                attachments[0].Name, attachments[0].LocalId, attachmentPt, group.Name, group.LocalId, sp.Name);
                    }
    
                    // Add the new attachment to inventory if we don't already have it.
                    UUID newAttachmentItemID = group.GetFromItemID();
                    if (newAttachmentItemID == UUID.Zero)
                        newAttachmentItemID = AddSceneObjectAsNewAttachmentInInv(sp.ControllingClient, group).ID;
        
                    ShowAttachInUserInventory(sp, attachmentPt, newAttachmentItemID, group);
                }
    
                AttachToAgent(sp, group, attachmentPt, attachPos, silent);
            }

            return true;
        }

        public void RezMultipleAttachmentsFromInventory(
            IClientAPI remoteClient, 
            RezMultipleAttachmentsFromInvPacket.HeaderDataBlock header,
            RezMultipleAttachmentsFromInvPacket.ObjectDataBlock[] objects)
        {
            if (!Enabled)
                return;

            ScenePresence sp = m_scene.GetScenePresence(remoteClient.AgentId);

            if (sp == null)
            {
                m_log.ErrorFormat(
                    "[ATTACHMENTS MODULE]: Could not find presence for client {0} {1} in RezMultipleAttachmentsFromInventory()",
                    remoteClient.Name, remoteClient.AgentId);
                return;
            }

            lock (sp.AttachmentsSyncLock)
            {
//                m_log.DebugFormat("[ATTACHMENTS MODULE]: Rezzing multiple attachments from inventory for {0}", sp.Name);

                foreach (RezMultipleAttachmentsFromInvPacket.ObjectDataBlock obj in objects)
                {
                    RezSingleAttachmentFromInventory(sp, obj.ItemID, obj.AttachmentPt);
                }
            }
        }
        
        public ISceneEntity RezSingleAttachmentFromInventory(IClientAPI remoteClient, UUID itemID, uint AttachmentPt)
        {
<<<<<<< HEAD
            return RezSingleAttachmentFromInventory(remoteClient, itemID, AttachmentPt, true, null);
        }
=======
            if (!Enabled)
                return null;

//            m_log.DebugFormat(
//                "[ATTACHMENTS MODULE]: Rezzing attachment to point {0} from item {1} for {2}",
//                (AttachmentPoint)AttachmentPt, itemID, remoteClient.Name);
>>>>>>> e742cffe

        public ISceneEntity RezSingleAttachmentFromInventory(
            IClientAPI remoteClient, UUID itemID, uint AttachmentPt, bool updateInventoryStatus, XmlDocument doc)
        {
            ScenePresence sp = m_scene.GetScenePresence(remoteClient.AgentId);

            if (sp == null)
            {
                m_log.ErrorFormat(
                    "[ATTACHMENTS MODULE]: Could not find presence for client {0} {1} in RezSingleAttachmentFromInventory()",
                    remoteClient.Name, remoteClient.AgentId);
                return null;
            }

            return RezSingleAttachmentFromInventory(sp, itemID, AttachmentPt);
        }

        public ISceneEntity RezSingleAttachmentFromInventory(ScenePresence sp, UUID itemID, uint AttachmentPt)
        {
            if (!Enabled)
                return null;

//            m_log.DebugFormat(
//                "[ATTACHMENTS MODULE]: RezSingleAttachmentFromInventory to point {0} from item {1} for {2}",
//                (AttachmentPoint)AttachmentPt, itemID, sp.Name);

            // TODO: this short circuits multiple attachments functionality  in  LL viewer 2.1+ and should
            // be removed when that functionality is implemented in opensim
            AttachmentPt &= 0x7f;

            // Viewer 2/3 sometimes asks to re-wear items that are already worn (and show up in it's inventory as such).
            // This often happens during login - not sure the exact reason.
            // For now, we will ignore the request.  Unfortunately, this means that we need to dig through all the
            // ScenePresence attachments.  We can't use the data in AvatarAppearance because that's present at login
            // before anything has actually been attached.
            bool alreadyOn = false;
            List<SceneObjectGroup> existingAttachments = sp.GetAttachments();
            foreach (SceneObjectGroup so in existingAttachments)
            {
                if (so.GetFromItemID() == itemID)
                {
                    alreadyOn = true;
                    break;
                }
            }

//            if (sp.Appearance.GetAttachmentForItem(itemID) != null)
            if (alreadyOn)
            {
//                m_log.WarnFormat(
//                    "[ATTACHMENTS MODULE]: Ignoring request by {0} to wear item {1} at {2} since it is already worn",
//                    sp.Name, itemID, AttachmentPt);

                return null;
            }

            SceneObjectGroup att = RezSingleAttachmentFromInventoryInternal(sp, itemID, UUID.Zero, AttachmentPt, null);

            if (att == null)
                DetachSingleAttachmentToInv(itemID, sp.ControllingClient);

            return att;
        }

        protected SceneObjectGroup RezSingleAttachmentFromInventoryInternal(
            IScenePresence sp, UUID itemID, UUID assetID, uint attachmentPt, XmlDocument doc)
        {
            IInventoryAccessModule invAccess = m_scene.RequestModuleInterface<IInventoryAccessModule>();
            if (invAccess != null)
            {
                lock (sp.AttachmentsSyncLock)
                {
                    SceneObjectGroup objatt;
    
                    if (itemID != UUID.Zero)
                        objatt = invAccess.RezObject(sp.ControllingClient,
                            itemID, Vector3.Zero, Vector3.Zero, UUID.Zero, (byte)1, true,
                            false, false, sp.UUID, true);
                    else
                        objatt = invAccess.RezObject(sp.ControllingClient,
                            null, assetID, Vector3.Zero, Vector3.Zero, UUID.Zero, (byte)1, true,
                            false, false, sp.UUID, true);
    
    //                m_log.DebugFormat(
    //                    "[ATTACHMENTS MODULE]: Retrieved single object {0} for attachment to {1} on point {2}",
    //                    objatt.Name, remoteClient.Name, AttachmentPt);
                    
                    if (objatt != null)
                    {
                        // HasGroupChanged is being set from within RezObject.  Ideally it would be set by the caller.
                        objatt.HasGroupChanged = false;
                        bool tainted = false;
                        if (attachmentPt != 0 && attachmentPt != objatt.AttachmentPoint)
                            tainted = true;
    
                        // This will throw if the attachment fails
                        try
                        {
                            AttachObject(sp, objatt, attachmentPt, false);
                        }
                        catch (Exception e)
                        {
                            m_log.ErrorFormat(
                                "[ATTACHMENTS MODULE]: Failed to attach {0} {1} for {2}, exception {3}{4}",
                                objatt.Name, objatt.UUID, sp.Name, e.Message, e.StackTrace);
    
                            // Make sure the object doesn't stick around and bail
                            sp.RemoveAttachment(objatt);
                            m_scene.DeleteSceneObject(objatt, false);
                            return null;
                        }
                        
                        if (tainted)
                            objatt.HasGroupChanged = true;
    
                        // Fire after attach, so we don't get messy perms dialogs
                        // 4 == AttachedRez
                        objatt.CreateScriptInstances(0, true, m_scene.DefaultScriptEngine, 4);
                        objatt.ResumeScripts();
    
                        // Do this last so that event listeners have access to all the effects of the attachment
                        m_scene.EventManager.TriggerOnAttach(objatt.LocalId, itemID, sp.UUID);

                        return objatt;
                    }
                    else
                    {
                        m_log.WarnFormat(
                            "[ATTACHMENTS MODULE]: Could not retrieve item {0} for attaching to avatar {1} at point {2}",
                            itemID, sp.Name, attachmentPt);
                    }

                    if (doc != null)
                    {
                        objatt.LoadScriptState(doc);
                        objatt.ResetOwnerChangeFlag();
                    }

                    // Fire after attach, so we don't get messy perms dialogs
                    // 4 == AttachedRez
                    objatt.CreateScriptInstances(0, true, m_scene.DefaultScriptEngine, 4);
                    objatt.ResumeScripts();

                    // Do this last so that event listeners have access to all the effects of the attachment
                    m_scene.EventManager.TriggerOnAttach(objatt.LocalId, itemID, sp.UUID);
                }
            }
            
            return null;
        }

        /// <summary>
        /// Update the user inventory to reflect an attachment
        /// </summary>
        /// <param name="sp"></param>
        /// <param name="AttachmentPt"></param>
        /// <param name="itemID"></param>
        /// <param name="att"></param>
        private void ShowAttachInUserInventory(
            IScenePresence sp, uint AttachmentPt, UUID itemID, SceneObjectGroup att)
        {
//            m_log.DebugFormat(
//                "[USER INVENTORY]: Updating attachment {0} for {1} at {2} using item ID {3}",
//                att.Name, sp.Name, AttachmentPt, itemID);
            
            if (UUID.Zero == itemID)
            {
                m_log.Error("[ATTACHMENTS MODULE]: Unable to save attachment. Error inventory item ID.");
                return;
            }

            if (0 == AttachmentPt)
            {
                m_log.Error("[ATTACHMENTS MODULE]: Unable to save attachment. Error attachment point.");
                return;
            }

            if (null == att.RootPart)
            {
                m_log.Error("[ATTACHMENTS MODULE]: Unable to save attachment for a prim without the rootpart!");
                return;
            }
            InventoryItemBase item = new InventoryItemBase(itemID, sp.UUID);






            item = m_scene.InventoryService.GetItem(item);
            bool changed = sp.Appearance.SetAttachment((int)AttachmentPt, itemID, item.AssetID);
            if (changed && m_scene.AvatarFactory != null)
                m_scene.AvatarFactory.QueueAppearanceSave(sp.UUID);
        }

        public void DetachObject(uint objectLocalID, IClientAPI remoteClient)
        {
//            m_log.DebugFormat(
//                "[ATTACHMENTS MODULE]: DetachObject() for object {0} on {1}", objectLocalID, remoteClient.Name);

            SceneObjectGroup group = m_scene.GetGroupByPrim(objectLocalID);
            if (group != null)
            {
                DetachSingleAttachmentToInv(group.GetFromItemID(), remoteClient);
            }
        }
        
        public void DetachSingleAttachmentToInv(UUID itemID, IClientAPI remoteClient)
        {
            if (!Enabled)
                return;

            ScenePresence presence;
            if (m_scene.TryGetScenePresence(remoteClient.AgentId, out presence))
            {
                lock (presence.AttachmentsSyncLock)
                {
                    // Save avatar attachment information
                    m_log.Debug("[ATTACHMENTS MODULE]: Detaching from UserID: " + remoteClient.AgentId + ", ItemID: " + itemID);

                    bool changed = presence.Appearance.DetachAttachment(itemID);
                    if (changed && m_scene.AvatarFactory != null)
                        m_scene.AvatarFactory.QueueAppearanceSave(remoteClient.AgentId);
    
                    DetachSingleAttachmentToInv(itemID, presence);
                }
            }
        }

        public void DetachSingleAttachmentToGround(uint soLocalId, IClientAPI remoteClient)
        {
            if (!Enabled)
                return;

//            m_log.DebugFormat(
//                "[ATTACHMENTS MODULE]: DetachSingleAttachmentToGround() for {0}, object {1}",
//                remoteClient.Name, soLocalId);

            SceneObjectGroup so = m_scene.GetGroupByPrim(soLocalId);

            if (so == null)
                return;

            if (so.AttachedAvatar != remoteClient.AgentId)
                return;

            UUID inventoryID = so.GetFromItemID();

//            m_log.DebugFormat(
//                "[ATTACHMENTS MODULE]: In DetachSingleAttachmentToGround(), object is {0} {1}, associated item is {2}",
//                so.Name, so.LocalId, inventoryID);

            ScenePresence presence;
            if (m_scene.TryGetScenePresence(remoteClient.AgentId, out presence))
            {
                lock (presence.AttachmentsSyncLock)
                {
                    if (!m_scene.Permissions.CanRezObject(
                        so.PrimCount, remoteClient.AgentId, presence.AbsolutePosition))
                        return;

                    bool changed = presence.Appearance.DetachAttachment(inventoryID);
                    if (changed && m_scene.AvatarFactory != null)
                        m_scene.AvatarFactory.QueueAppearanceSave(remoteClient.AgentId);

                    presence.RemoveAttachment(so);
                    DetachSceneObjectToGround(so, presence);

                    List<UUID> uuids = new List<UUID>();
                    uuids.Add(inventoryID);
                    m_scene.InventoryService.DeleteItems(remoteClient.AgentId, uuids);
                    remoteClient.SendRemoveInventoryItem(inventoryID);
                }

                m_scene.EventManager.TriggerOnAttach(so.LocalId, so.UUID, UUID.Zero);
            }
        }

        /// <summary>
        /// Detach the given scene object to the ground.
        /// </summary>
        /// <remarks>
        /// The caller has to take care of all the other work in updating avatar appearance, inventory, etc.
        /// </remarks>
        /// <param name="so">The scene object to detach.</param>
        /// <param name="sp">The scene presence from which the scene object is being detached.</param>
        private void DetachSceneObjectToGround(SceneObjectGroup so, ScenePresence sp)
        {
            SceneObjectPart rootPart = so.RootPart;

            rootPart.FromItemID = UUID.Zero;
            so.AbsolutePosition = sp.AbsolutePosition;
            so.AttachedAvatar = UUID.Zero;
            rootPart.SetParentLocalId(0);
            so.ClearPartAttachmentData();
            rootPart.ApplyPhysics(rootPart.GetEffectiveObjectFlags(), rootPart.VolumeDetectActive, m_scene.m_physicalPrim);
            so.HasGroupChanged = true;
            rootPart.Rezzed = DateTime.Now;
            rootPart.RemFlag(PrimFlags.TemporaryOnRez);
            so.AttachToBackup();
            m_scene.EventManager.TriggerParcelPrimCountTainted();
            rootPart.ScheduleFullUpdate();
            rootPart.ClearUndoState();
        }
        
        // What makes this method odd and unique is it tries to detach using an UUID....     Yay for standards.
        // To LocalId or UUID, *THAT* is the question. How now Brown UUID??
        private void DetachSingleAttachmentToInv(UUID itemID, IScenePresence sp)
        {
//            m_log.DebugFormat("[ATTACHMENTS MODULE]: Detaching item {0} to inventory for {1}", itemID, sp.Name);

            if (itemID == UUID.Zero) // If this happened, someone made a mistake....
                return;

            // We can NOT use the dictionries here, as we are looking
            // for an entity by the fromAssetID, which is NOT the prim UUID
            EntityBase[] detachEntities = m_scene.GetEntities();
            SceneObjectGroup group;

            lock (sp.AttachmentsSyncLock)
            {
                foreach (EntityBase entity in detachEntities)
                {
                    if (entity is SceneObjectGroup)
                    {
 						group = (SceneObjectGroup)entity;                        if (group.GetFromItemID() == itemID)                        {                        m_scene.EventManager.TriggerOnAttach(group.LocalId, itemID, UUID.Zero);
                        // CM / XMREngine!!!! Needed to conclude attach event
                        //SceneObjectSerializer.ToOriginalXmlFormat(group);
                        group.DetachToInventoryPrep();
                        m_log.Debug("[ATTACHMENTS MODULE]: Saving attachpoint: " + ((uint)group.GetAttachmentPoint()).ToString());

                            // Prepare sog for storage
                            group.AttachedAvatar = UUID.Zero;
                            group.RootPart.SetParentLocalId(0);
                            group.IsAttachment = false;
                            group.AbsolutePosition = group.RootPart.AttachedPos;

                            UpdateKnownItem(sp.ControllingClient, group);
                            m_scene.DeleteSceneObject(group, false);

                            return;
                        }
                    }
                }
            }
        }
        
        public void UpdateAttachmentPosition(SceneObjectGroup sog, Vector3 pos)
        {
            if (!Enabled)
                return;

            // First we save the
            // attachment point information, then we update the relative 
            // positioning. Then we have to mark the object as NOT an
            // attachment. This is necessary in order to correctly save
            // and retrieve GroupPosition information for the attachment.
            // Finally, we restore the object's attachment status.
            uint attachmentPoint = sog.AttachmentPoint;
            sog.UpdateGroupPosition(pos);
            sog.IsAttachment = false;
            sog.AbsolutePosition = sog.RootPart.AttachedPos;
            sog.AttachmentPoint = attachmentPoint;
            sog.HasGroupChanged = true;            
        }
        
        /// <summary>
        /// Update the attachment asset for the new sog details if they have changed.
        /// </summary>
        /// <remarks>
        /// This is essential for preserving attachment attributes such as permission.  Unlike normal scene objects,
        /// these details are not stored on the region.
        /// </remarks>
        /// <param name="remoteClient"></param>
        /// <param name="grp"></param>
        private void UpdateKnownItem(IClientAPI remoteClient, SceneObjectGroup grp)
        {
            if (grp.HasGroupChanged || grp.ContainsScripts())
            {
                m_log.DebugFormat(
                    "[ATTACHMENTS MODULE]: Updating asset for attachment {0}, attachpoint {1}",
                    grp.UUID, grp.AttachmentPoint);

                string sceneObjectXml = SceneObjectSerializer.ToOriginalXmlFormat(grp);

                InventoryItemBase item = new InventoryItemBase(grp.GetFromItemID(), remoteClient.AgentId);
                item = m_scene.InventoryService.GetItem(item);

                if (item != null)
                {
                    AssetBase asset = m_scene.CreateAsset(
                        grp.GetPartName(grp.LocalId),
                        grp.GetPartDescription(grp.LocalId),
                        (sbyte)AssetType.Object,
                        Utils.StringToBytes(sceneObjectXml),
                        remoteClient.AgentId);
                    m_scene.AssetService.Store(asset);

                    item.AssetID = asset.FullID;
                    item.Description = asset.Description;
                    item.Name = asset.Name;
                    item.AssetType = asset.Type;
                    item.InvType = (int)InventoryType.Object;

                    m_scene.InventoryService.UpdateItem(item);

                    // this gets called when the agent logs off!
                    if (remoteClient != null)
                        remoteClient.SendInventoryItemCreateUpdate(item, 0);
                }
            }
            else
            {
                m_log.DebugFormat(
                    "[ATTACHMENTS MODULE]: Don't need to update asset for unchanged attachment {0}, attachpoint {1}",
                    grp.UUID, grp.AttachmentPoint);
            }
        } 
        
        /// <summary>
        /// Attach this scene object to the given avatar.
        /// </summary>
        /// <remarks>
        /// This isn't publicly available since attachments should always perform the corresponding inventory 
        /// operation (to show the attach in user inventory and update the asset with positional information).
        /// </remarks>
        /// <param name="sp"></param>
        /// <param name="so"></param>
        /// <param name="attachmentpoint"></param>
        /// <param name="attachOffset"></param>
        /// <param name="silent"></param>
        private void AttachToAgent(
            IScenePresence avatar, SceneObjectGroup so, uint attachmentpoint, Vector3 attachOffset, bool silent)
        {
//            m_log.DebugFormat(
//                "[ATTACHMENTS MODULE]: Adding attachment {0} to avatar {1} in pt {2} pos {3} {4}",
//                so.Name, avatar.Name, attachmentpoint, attachOffset, so.RootPart.AttachedPos);
                              
            so.DetachFromBackup();

            // Remove from database and parcel prim count
            m_scene.DeleteFromStorage(so.UUID);
            m_scene.EventManager.TriggerParcelPrimCountTainted();

            so.AttachedAvatar = avatar.UUID;

            if (so.RootPart.PhysActor != null)
            {
                m_scene.PhysicsScene.RemovePrim(so.RootPart.PhysActor);
                so.RootPart.PhysActor = null;
            }

            so.AbsolutePosition = attachOffset;
            so.RootPart.AttachedPos = attachOffset;
            so.IsAttachment = true;
            so.RootPart.SetParentLocalId(avatar.LocalId);
            so.AttachmentPoint = attachmentpoint;

            avatar.AddAttachment(so);

            if (!silent)
            {
                so.IsSelected = false; // fudge....
                so.ScheduleGroupForFullUpdate();
            }
                            
            // In case it is later dropped again, don't let
            // it get cleaned up
            so.RootPart.RemFlag(PrimFlags.TemporaryOnRez);
        }

        /// <summary>
        /// Add a scene object as a new attachment in the user inventory.
        /// </summary>
        /// <param name="remoteClient"></param>
        /// <param name="grp"></param>
        /// <returns>The user inventory item created that holds the attachment.</returns>
        private InventoryItemBase AddSceneObjectAsNewAttachmentInInv(IClientAPI remoteClient, SceneObjectGroup grp)
        {
//            m_log.DebugFormat(
//                "[ATTACHMENTS MODULE]: Called AddSceneObjectAsAttachment for object {0} {1} for {2}",
//                grp.Name, grp.LocalId, remoteClient.Name);
            uint regionSize = Constants.RegionSize; //Avoid VS error "The operation overflows at compile time in checked mode"
            Vector3 inventoryStoredPosition = new Vector3
                   (((grp.AbsolutePosition.X > (int)Constants.RegionSize)
                         ? regionSize - 6
                         : grp.AbsolutePosition.X)
                    ,
                    (grp.AbsolutePosition.Y > (int)Constants.RegionSize)
                        ? regionSize - 6
                        : grp.AbsolutePosition.Y,
                    grp.AbsolutePosition.Z);

            Vector3 originalPosition = grp.AbsolutePosition;

            grp.AbsolutePosition = inventoryStoredPosition;

            // If we're being called from a script, then trying to serialize that same script's state will not complete
            // in any reasonable time period.  Therefore, we'll avoid it.  The worst that can happen is that if
            // the client/server crashes rather than logging out normally, the attachment's scripts will resume
            // without state on relog.  Arguably, this is what we want anyway.
            string sceneObjectXml = SceneObjectSerializer.ToOriginalXmlFormat(grp, false);

            grp.AbsolutePosition = originalPosition;

            AssetBase asset = m_scene.CreateAsset(
                grp.GetPartName(grp.LocalId),
                grp.GetPartDescription(grp.LocalId),
                (sbyte)AssetType.Object,
                Utils.StringToBytes(sceneObjectXml),
                remoteClient.AgentId);

            m_scene.AssetService.Store(asset);

            InventoryItemBase item = new InventoryItemBase();
            item.CreatorId = grp.RootPart.CreatorID.ToString();
            item.CreatorData = grp.RootPart.CreatorData;
            item.Owner = remoteClient.AgentId;
            item.ID = UUID.Random();
            item.AssetID = asset.FullID;
            item.Description = asset.Description;
            item.Name = asset.Name;
            item.AssetType = asset.Type;
            item.InvType = (int)InventoryType.Object;

            InventoryFolderBase folder = m_scene.InventoryService.GetFolderForType(remoteClient.AgentId, AssetType.Object);
            if (folder != null)
                item.Folder = folder.ID;
            else // oopsies
                item.Folder = UUID.Zero;

            if ((remoteClient.AgentId != grp.RootPart.OwnerID) && m_scene.Permissions.PropagatePermissions())
            {
                item.BasePermissions = grp.RootPart.NextOwnerMask;
                item.CurrentPermissions = grp.RootPart.NextOwnerMask;
                item.NextPermissions = grp.RootPart.NextOwnerMask;
                item.EveryOnePermissions = grp.RootPart.EveryoneMask & grp.RootPart.NextOwnerMask;
                item.GroupPermissions = grp.RootPart.GroupMask & grp.RootPart.NextOwnerMask;
            }
            else
            {
                item.BasePermissions = grp.RootPart.BaseMask;
                item.CurrentPermissions = grp.RootPart.OwnerMask;
                item.NextPermissions = grp.RootPart.NextOwnerMask;
                item.EveryOnePermissions = grp.RootPart.EveryoneMask;
                item.GroupPermissions = grp.RootPart.GroupMask;
            }
            item.CreationDate = Util.UnixTimeSinceEpoch();

            // sets itemID so client can show item as 'attached' in inventory
            grp.SetFromItemID(item.ID);

            if (m_scene.AddInventoryItem(item))
            {
                remoteClient.SendInventoryItemCreateUpdate(item, 0);
            }
            else
            {
                if (m_dialogModule != null)
                    m_dialogModule.SendAlertToUser(remoteClient, "Operation failed");
            }

            return item;
        }
    }
}<|MERGE_RESOLUTION|>--- conflicted
+++ resolved
@@ -397,21 +397,15 @@
         
         public ISceneEntity RezSingleAttachmentFromInventory(IClientAPI remoteClient, UUID itemID, uint AttachmentPt)
         {
-<<<<<<< HEAD
             return RezSingleAttachmentFromInventory(remoteClient, itemID, AttachmentPt, true, null);
         }
-=======
-            if (!Enabled)
-                return null;
-
-//            m_log.DebugFormat(
-//                "[ATTACHMENTS MODULE]: Rezzing attachment to point {0} from item {1} for {2}",
-//                (AttachmentPoint)AttachmentPt, itemID, remoteClient.Name);
->>>>>>> e742cffe
 
         public ISceneEntity RezSingleAttachmentFromInventory(
             IClientAPI remoteClient, UUID itemID, uint AttachmentPt, bool updateInventoryStatus, XmlDocument doc)
         {
+            if (!Enabled)
+                return null;
+
             ScenePresence sp = m_scene.GetScenePresence(remoteClient.AgentId);
 
             if (sp == null)
