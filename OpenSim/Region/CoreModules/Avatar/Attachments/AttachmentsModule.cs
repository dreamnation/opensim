--- conflicted
+++ resolved
@@ -375,7 +375,6 @@
                     attachmentPt = (uint)AttachmentPoint.LeftHand;
                     attachPos = Vector3.Zero;
                 }
-<<<<<<< HEAD
     
                 if (useAttachData)
                 {
@@ -395,9 +394,6 @@
                         attachPos = Vector3.Zero;
                     }
                 }
-=======
-
->>>>>>> b272b913
                 group.AttachmentPoint = attachmentPt;
                 group.AbsolutePosition = attachPos;
 
@@ -863,23 +859,8 @@
             so.RemoveScriptInstances(true);
         }
 
-<<<<<<< HEAD
-        private void DetachSingleAttachmentToInvInternal(IScenePresence sp, SceneObjectGroup so)
-        {
-            //            m_log.DebugFormat("[ATTACHMENTS MODULE]: Detaching item {0} to inventory for {1}", itemID, sp.Name);
-
-            m_scene.EventManager.TriggerOnAttach(so.LocalId, so.FromItemID, UUID.Zero);
-            sp.RemoveAttachment(so);
-
-            UpdateDetachedObject(sp, so);
-        }
-
         protected SceneObjectGroup RezSingleAttachmentFromInventoryInternal(
             IScenePresence sp, UUID itemID, UUID assetID, uint attachmentPt, XmlDocument doc)
-=======
-        private SceneObjectGroup RezSingleAttachmentFromInventoryInternal(
-            IScenePresence sp, UUID itemID, UUID assetID, uint attachmentPt)
->>>>>>> b272b913
         {
             if (m_invAccessModule == null)
                 return null;
@@ -918,49 +899,6 @@
 //                        "[ATTACHMENTS MODULE]: Rezzed single object {0} for attachment to {1} on point {2} in {3}",
 //                        objatt.Name, sp.Name, attachmentPt, m_scene.Name);
 
-<<<<<<< HEAD
-                    // HasGroupChanged is being set from within RezObject.  Ideally it would be set by the caller.
-                    objatt.HasGroupChanged = false;
-                    bool tainted = false;
-                    if (attachmentPt != 0 && attachmentPt != objatt.AttachmentPoint)
-                        tainted = true;
-
-                    // FIXME: Detect whether it's really likely for AttachObject to throw an exception in the normal
-                    // course of events.  If not, then it's probably not worth trying to recover the situation
-                    // since this is more likely to trigger further exceptions and confuse later debugging.  If
-                    // exceptions can be thrown in expected error conditions (not NREs) then make this consistent
-                    // since other normal error conditions will simply return false instead.
-                    // This will throw if the attachment fails
-                    try
-                    {
-                        AttachObjectInternal(sp, objatt, attachmentPt, false, false, false);
-                    }
-                    catch (Exception e)
-                    {
-                        m_log.ErrorFormat(
-                            "[ATTACHMENTS MODULE]: Failed to attach {0} {1} for {2}, exception {3}{4}",
-                            objatt.Name, objatt.UUID, sp.Name, e.Message, e.StackTrace);
-
-                        // Make sure the object doesn't stick around and bail
-                        sp.RemoveAttachment(objatt);
-                        m_scene.DeleteSceneObject(objatt, false);
-                        return null;
-                    }
-                    
-                    if (tainted)
-                        objatt.HasGroupChanged = true;
-
-                    if (doc != null)
-                    {
-                        objatt.LoadScriptState(doc);
-                        objatt.ResetOwnerChangeFlag();
-                    }
-
-                    // Fire after attach, so we don't get messy perms dialogs
-                    // 4 == AttachedRez
-                    objatt.CreateScriptInstances(0, true, m_scene.DefaultScriptEngine, 4);
-                    objatt.ResumeScripts();
-=======
                 // HasGroupChanged is being set from within RezObject.  Ideally it would be set by the caller.
                 objatt.HasGroupChanged = false;
                 bool tainted = false;
@@ -975,7 +913,7 @@
                 // This will throw if the attachment fails
                 try
                 {
-                    AttachObjectInternal(sp, objatt, attachmentPt, false, false);
+                    AttachObjectInternal(sp, objatt, attachmentPt, false, false, false);
                 }
                 catch (Exception e)
                 {
@@ -991,32 +929,23 @@
 
                 if (tainted)
                     objatt.HasGroupChanged = true;
->>>>>>> b272b913
+
+                if (doc != null)
+                {
+                    objatt.LoadScriptState(doc);
+                    objatt.ResetOwnerChangeFlag();
+                }
 
                 // Fire after attach, so we don't get messy perms dialogs
                 // 4 == AttachedRez
                 objatt.CreateScriptInstances(0, true, m_scene.DefaultScriptEngine, 4);
                 objatt.ResumeScripts();
 
-<<<<<<< HEAD
-                    return objatt;
-                }
-                else
-                {
-                    m_log.WarnFormat(
-                        "[ATTACHMENTS MODULE]: Could not retrieve item {0} for attaching to avatar {1} at point {2}",
-                        itemID, sp.Name, attachmentPt);
-                }
-            }
-            
-            return null;
-=======
                 // Do this last so that event listeners have access to all the effects of the attachment
                 m_scene.EventManager.TriggerOnAttach(objatt.LocalId, itemID, sp.UUID);
 
                 return objatt;
             }
->>>>>>> b272b913
         }
 
         /// <summary>
