--- conflicted
+++ resolved
@@ -304,10 +304,7 @@
             if (!Enabled)
                 return false;
 
-<<<<<<< HEAD
-            if (AttachObjectInternal(sp, group, attachmentPt, silent, useAttachData, temp, append))
-=======
-            return AttachObjectInternal(sp, group, attachmentPt, silent, temp, false);
+            AttachObjectInternal(sp, group, attachmentPt, silent, useAttachData, temp, append);
         }
 
         /// <summary>
@@ -320,11 +317,13 @@
         /// <param name='silent'></param>
         /// <param name='temp'></param>
         /// <param name='resumeScripts'>If true then scripts are resumed on the attached object.</param>
-        private bool AttachObjectInternal(
-            IScenePresence sp, SceneObjectGroup group, uint attachmentPt, bool silent, bool temp, bool resumeScripts)
-        {
+        private bool AttachObjectInternal(IScenePresence sp, SceneObjectGroup group, uint attachmentPt, bool silent, bool useAttachData, bool temp, bool append)
+        {
+//                m_log.DebugFormat(
+//                    "[ATTACHMENTS MODULE]: Attaching object {0} {1} to {2} point {3} from ground (silent = {4})",
+//                    group.Name, group.LocalId, sp.Name, attachmentPt, silent);
+
             if (sp.GetAttachments().Contains(group))
->>>>>>> 3611d33b
             {
 //                m_log.WarnFormat(
 //                    "[ATTACHMENTS MODULE]: Ignoring request to attach {0} {1} to {2} on {3} since it's already attached",
@@ -332,18 +331,6 @@
 
                 return false;
             }
-
-<<<<<<< HEAD
-            return false;
-        }
-        
-        private bool AttachObjectInternal(IScenePresence sp, SceneObjectGroup group, uint attachmentPt, bool silent, bool useAttachData, bool temp, bool append)
-        {
-=======
->>>>>>> 3611d33b
-//                m_log.DebugFormat(
-//                    "[ATTACHMENTS MODULE]: Attaching object {0} {1} to {2} point {3} from ground (silent = {4})",
-//                    group.Name, group.LocalId, sp.Name, attachmentPt, silent);
 
             if (group.GetSittingAvatarsCount() != 0)
             {
@@ -383,61 +370,28 @@
                 attachPos = Vector3.Zero;
             }
 
-            // Remove any previous attachments
-            List<SceneObjectGroup> existingAttachments = sp.GetAttachments(attachmentPt);
-
-            // At the moment we can only deal with a single attachment
-            if (existingAttachments.Count != 0 && existingAttachments[0].FromItemID != UUID.Zero)
-                DetachSingleAttachmentToInv(sp, existingAttachments[0]);
+            List<SceneObjectGroup> attachments = sp.GetAttachments(attachmentPt);
+
+            // If we already have 5, remove the oldest until only 4 are left. Skip over temp ones
+            while (attachments.Count >= 5)
+            {
+                if (attachments[0].FromItemID != UUID.Zero)
+                    DetachSingleAttachmentToInv(sp, attachments[0]);
+                attachments.RemoveAt(0);
+            }
+
+            // If we're not appending, remove the rest as well
+            if (attachments.Count != 0 && !append)
+            {
+                foreach (SceneObjectGroup g in attachments)
+                {
+                    if (g.FromItemID != UUID.Zero)
+                        DetachSingleAttachmentToInv(sp, g);
+                }
+            }
 
             lock (sp.AttachmentsSyncLock)
             {
-<<<<<<< HEAD
-                Vector3 attachPos = group.AbsolutePosition;
-    
-                // If the attachment point isn't the same as the one previously used
-                // set it's offset position = 0 so that it appears on the attachment point
-                // and not in a weird location somewhere unknown.
-                if (attachmentPt != 0 && attachmentPt != group.AttachmentPoint)
-                {
-                    attachPos = Vector3.Zero;
-                }
-
-                // AttachmentPt 0 means the client chose to 'wear' the attachment.
-                if (attachmentPt == 0)
-                {
-                    // Check object for stored attachment point
-                    attachmentPt = group.AttachmentPoint;
-                }
-
-                // if we still didn't find a suitable attachment point.......
-                if (attachmentPt == 0)
-                {
-                    // Stick it on left hand with Zero Offset from the attachment point.
-                    attachmentPt = (uint)AttachmentPoint.LeftHand;
-                    attachPos = Vector3.Zero;
-                }
-    
-                if (useAttachData)
-                {
-                    group.RootPart.RotationOffset = group.RootPart.AttachRotation;
-                    attachPos = group.RootPart.AttachOffset;
-                    if (attachmentPt == 0)
-                    {
-                        attachmentPt = group.RootPart.AttachPoint;
-                        if (attachmentPt == 0)
-                        {
-                            attachmentPt = (uint)AttachmentPoint.LeftHand;
-                            attachPos = Vector3.Zero;
-                        }
-                    }
-                    else if (group.RootPart.AttachPoint != attachmentPt)
-                    {
-                        attachPos = Vector3.Zero;
-                    }
-                }
-=======
->>>>>>> 3611d33b
                 group.AttachmentPoint = attachmentPt;
                 group.AbsolutePosition = attachPos;
 
@@ -943,78 +897,6 @@
                 return null;
             }
 
-<<<<<<< HEAD
-            List<SceneObjectGroup> attachments = sp.GetAttachments(attachmentPt);
-
-            // If we already have 5, remove the oldest until only 4 are left. Skip over temp ones
-            while (attachments.Count >= 5)
-            {
-                if (attachments[0].FromItemID != UUID.Zero)
-                    DetachSingleAttachmentToInv(sp, attachments[0]);
-                attachments.RemoveAt(0);
-            }
-
-            // If we're not appending, remove the rest as well
-            if (attachments.Count != 0 && !append)
-            {
-                foreach (SceneObjectGroup g in attachments)
-                {
-                    if (g.FromItemID != UUID.Zero)
-                        DetachSingleAttachmentToInv(sp, g);
-                }
-            }
-
-            lock (sp.AttachmentsSyncLock)
-            {
-=======
->>>>>>> 3611d33b
-//                    m_log.DebugFormat(
-//                        "[ATTACHMENTS MODULE]: Rezzed single object {0} for attachment to {1} on point {2} in {3}",
-//                        objatt.Name, sp.Name, attachmentPt, m_scene.Name);
-
-<<<<<<< HEAD
-                // HasGroupChanged is being set from within RezObject.  Ideally it would be set by the caller.
-                objatt.HasGroupChanged = false;
-                bool tainted = false;
-                if (attachmentPt != 0 && attachmentPt != objatt.AttachmentPoint)
-                    tainted = true;
-
-                // FIXME: Detect whether it's really likely for AttachObject to throw an exception in the normal
-                // course of events.  If not, then it's probably not worth trying to recover the situation
-                // since this is more likely to trigger further exceptions and confuse later debugging.  If
-                // exceptions can be thrown in expected error conditions (not NREs) then make this consistent
-                // since other normal error conditions will simply return false instead.
-                // This will throw if the attachment fails
-                try
-                {
-                    AttachObjectInternal(sp, objatt, attachmentPt, false, false, false, append);
-                }
-                catch (Exception e)
-                {
-                    m_log.ErrorFormat(
-                        "[ATTACHMENTS MODULE]: Failed to attach {0} {1} for {2}, exception {3}{4}",
-                        objatt.Name, objatt.UUID, sp.Name, e.Message, e.StackTrace);
-
-                    // Make sure the object doesn't stick around and bail
-                    sp.RemoveAttachment(objatt);
-                    m_scene.DeleteSceneObject(objatt, false);
-                    return null;
-                }
-
-                if (tainted)
-                    objatt.HasGroupChanged = true;
-
-                if (doc != null)
-                {
-                    objatt.LoadScriptState(doc);
-                    objatt.ResetOwnerChangeFlag();
-                }
-
-                // Fire after attach, so we don't get messy perms dialogs
-                // 4 == AttachedRez
-                objatt.CreateScriptInstances(0, true, m_scene.DefaultScriptEngine, 4);
-                objatt.ResumeScripts();
-=======
             // HasGroupChanged is being set from within RezObject.  Ideally it would be set by the caller.
             objatt.HasGroupChanged = false;
             bool tainted = false;
@@ -1029,7 +911,13 @@
             // This will throw if the attachment fails
             try
             {
-                AttachObjectInternal(sp, objatt, attachmentPt, false, false, true);
+                if (doc != null)
+                {
+                    objatt.LoadScriptState(doc);
+                    objatt.ResetOwnerChangeFlag();
+                }
+
+                AttachObjectInternal(sp, objatt, attachmentPt, false, true, false, append);
             }
             catch (Exception e)
             {
@@ -1042,7 +930,6 @@
                 m_scene.DeleteSceneObject(objatt, false);
                 return null;
             }
->>>>>>> 3611d33b
 
             if (tainted)
                 objatt.HasGroupChanged = true;
