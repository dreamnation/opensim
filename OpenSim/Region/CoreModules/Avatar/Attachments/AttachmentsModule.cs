/*
 * Copyright (c) Contributors, http://opensimulator.org/
 * See CONTRIBUTORS.TXT for a full list of copyright holders.
 *
 * Redistribution and use in source and binary forms, with or without
 * modification, are permitted provided that the following conditions are met:
 *     * Redistributions of source code must retain the above copyright
 *       notice, this list of conditions and the following disclaimer.
 *     * Redistributions in binary form must reproduce the above copyright
 *       notice, this list of conditions and the following disclaimer in the
 *       documentation and/or other materials provided with the distribution.
 *     * Neither the name of the OpenSimulator Project nor the
 *       names of its contributors may be used to endorse or promote products
 *       derived from this software without specific prior written permission.
 *
 * THIS SOFTWARE IS PROVIDED BY THE DEVELOPERS ``AS IS'' AND ANY
 * EXPRESS OR IMPLIED WARRANTIES, INCLUDING, BUT NOT LIMITED TO, THE IMPLIED
 * WARRANTIES OF MERCHANTABILITY AND FITNESS FOR A PARTICULAR PURPOSE ARE
 * DISCLAIMED. IN NO EVENT SHALL THE CONTRIBUTORS BE LIABLE FOR ANY
 * DIRECT, INDIRECT, INCIDENTAL, SPECIAL, EXEMPLARY, OR CONSEQUENTIAL DAMAGES
 * (INCLUDING, BUT NOT LIMITED TO, PROCUREMENT OF SUBSTITUTE GOODS OR SERVICES;
 * LOSS OF USE, DATA, OR PROFITS; OR BUSINESS INTERRUPTION) HOWEVER CAUSED AND
 * ON ANY THEORY OF LIABILITY, WHETHER IN CONTRACT, STRICT LIABILITY, OR TORT
 * (INCLUDING NEGLIGENCE OR OTHERWISE) ARISING IN ANY WAY OUT OF THE USE OF THIS
 * SOFTWARE, EVEN IF ADVISED OF THE POSSIBILITY OF SUCH DAMAGE.
 */

using System;
using System.Collections.Generic;
using System.Reflection;
using System.IO;
using System.Xml;
using log4net;
using Mono.Addins;
using Nini.Config;
using OpenMetaverse;
using OpenMetaverse.Packets;
using OpenSim.Framework;
using OpenSim.Region.Framework;
using OpenSim.Region.Framework.Interfaces;
using OpenSim.Region.Framework.Scenes;
using OpenSim.Region.Framework.Scenes.Serialization;
using OpenSim.Services.Interfaces;

namespace OpenSim.Region.CoreModules.Avatar.Attachments
{
    [Extension(Path = "/OpenSim/RegionModules", NodeName = "RegionModule", Id = "AttachmentsModule")]
    public class AttachmentsModule : IAttachmentsModule, INonSharedRegionModule
    {
        #region INonSharedRegionModule
        private static readonly ILog m_log = LogManager.GetLogger(MethodBase.GetCurrentMethod().DeclaringType);
        
        private Scene m_scene;
        private IInventoryAccessModule m_invAccessModule;

        /// <summary>
        /// Are attachments enabled?
        /// </summary>
        public bool Enabled { get; private set; }
        
        public string Name { get { return "Attachments Module"; } }
        public Type ReplaceableInterface { get { return null; } }

        public void Initialise(IConfigSource source)
        {
            IConfig config = source.Configs["Attachments"];
            if (config != null)
                Enabled = config.GetBoolean("Enabled", true);
            else
                Enabled = true;
        }
        
        public void AddRegion(Scene scene)
        {
            m_scene = scene;
            m_scene.RegisterModuleInterface<IAttachmentsModule>(this);

            if (Enabled)
                m_scene.EventManager.OnNewClient += SubscribeToClientEvents;

            // TODO: Should probably be subscribing to CloseClient too, but this doesn't yet give us IClientAPI
        }
        
        public void RemoveRegion(Scene scene) 
        {
            m_scene.UnregisterModuleInterface<IAttachmentsModule>(this);

            if (Enabled)
                m_scene.EventManager.OnNewClient -= SubscribeToClientEvents;
        }
        
        public void RegionLoaded(Scene scene)
        {
            m_invAccessModule = m_scene.RequestModuleInterface<IInventoryAccessModule>();
        }
        
        public void Close() 
        {
            RemoveRegion(m_scene);
        }

        #endregion

        #region IAttachmentsModule

        public void CopyAttachments(IScenePresence sp, AgentData ad)
        {
            lock (sp.AttachmentsSyncLock)
            {
                // Attachment objects
                List<SceneObjectGroup> attachments = sp.GetAttachments();
                if (attachments.Count > 0)
                {
                    ad.AttachmentObjects = new List<ISceneObject>();
                    ad.AttachmentObjectStates = new List<string>();
    //                IScriptModule se = m_scene.RequestModuleInterface<IScriptModule>();
                    sp.InTransitScriptStates.Clear();

                    foreach (SceneObjectGroup sog in attachments)
                    {
                        // We need to make a copy and pass that copy
                        // because of transfers withn the same sim
                        ISceneObject clone = sog.CloneForNewScene();
                        // Attachment module assumes that GroupPosition holds the offsets...!
                        ((SceneObjectGroup)clone).RootPart.GroupPosition = sog.RootPart.AttachedPos;
                        ((SceneObjectGroup)clone).IsAttachment = false;
                        ad.AttachmentObjects.Add(clone);
                        string state = sog.GetStateSnapshot();
                        ad.AttachmentObjectStates.Add(state);
                        sp.InTransitScriptStates.Add(state);
                        // Let's remove the scripts of the original object here
                        sog.RemoveScriptInstances(true);
                    }
                }
            }
        }

        public void CopyAttachments(AgentData ad, IScenePresence sp)
        {
            if (ad.AttachmentObjects != null && ad.AttachmentObjects.Count > 0)
            {
                lock (sp.AttachmentsSyncLock)
                    sp.ClearAttachments();

                int i = 0;
                foreach (ISceneObject so in ad.AttachmentObjects)
                {
                    ((SceneObjectGroup)so).LocalId = 0;
                    ((SceneObjectGroup)so).RootPart.ClearUpdateSchedule();
                    so.SetState(ad.AttachmentObjectStates[i++], m_scene);
                    m_scene.IncomingCreateObject(Vector3.Zero, so);
                }
            }
        }

        /// <summary>
        /// RezAttachments. This should only be called upon login on the first region.
        /// Attachment rezzings on crossings and TPs are done in a different way.
        /// </summary>
        public void RezAttachments(IScenePresence sp)
        {
            if (!Enabled)
                return;

            if (null == sp.Appearance)
            {
                m_log.WarnFormat("[ATTACHMENTS MODULE]: Appearance has not been initialized for agent {0}", sp.UUID);
                return;
            }

//            m_log.DebugFormat("[ATTACHMENTS MODULE]: Rezzing any attachments for {0}", sp.Name);

            XmlDocument doc = new XmlDocument();
            string stateData = String.Empty;

            IAttachmentsService attServ = m_scene.RequestModuleInterface<IAttachmentsService>();
            if (attServ != null)
            {
                m_log.DebugFormat("[ATTACHMENT]: Loading attachment data from attachment service");
                stateData = attServ.Get(sp.UUID.ToString());
                if (stateData != String.Empty)
                {
                    try
                    {
                        doc.LoadXml(stateData);
                    }
                    catch { }
                }
            }

            Dictionary<UUID, string> itemData = new Dictionary<UUID, string>();

            XmlNodeList nodes = doc.GetElementsByTagName("Attachment");
            if (nodes.Count > 0)
            {
                foreach (XmlNode n in nodes)
                {
                    XmlElement elem = (XmlElement)n;
                    string itemID = elem.GetAttribute("ItemID");
                    string xml = elem.InnerXml;

                    itemData[new UUID(itemID)] = xml;
                }
            }


            List<AvatarAttachment> attachments = sp.Appearance.GetAttachments();
            foreach (AvatarAttachment attach in attachments)
            {
                uint p = (uint)attach.AttachPoint;

//                m_log.DebugFormat(
//                    "[ATTACHMENTS MODULE]: Doing initial rez of attachment with itemID {0}, assetID {1}, point {2} for {3} in {4}",
//                    attach.ItemID, attach.AssetID, p, sp.Name, m_scene.RegionInfo.RegionName);

                // For some reason assetIDs are being written as Zero's in the DB -- need to track tat down
                // But they're not used anyway, the item is being looked up for now, so let's proceed.
                //if (UUID.Zero == assetID) 
                //{
                //    m_log.DebugFormat("[ATTACHMENT]: Cannot rez attachment in point {0} with itemID {1}", p, itemID);
                //    continue;
                //}

                try
                {
                    string xmlData;
                    XmlDocument d = null;
                    UUID asset;
                    if (itemData.TryGetValue(attach.ItemID, out xmlData))
                    {
                        d = new XmlDocument();
                        d.LoadXml(xmlData);
                        m_log.InfoFormat("[ATTACHMENT]: Found saved state for item {0}, loading it", attach.ItemID);
                    }

                    // If we're an NPC then skip all the item checks and manipulations since we don't have an
                    // inventory right now.
                    if (sp.PresenceType == PresenceType.Npc)
                        RezSingleAttachmentFromInventoryInternal(sp, UUID.Zero, attach.AssetID, p, null);
                    else
                        RezSingleAttachmentFromInventory(sp, attach.ItemID, p, d);
                }
                catch (Exception e)
                {
                    UUID agentId = (sp.ControllingClient == null) ? (UUID)null : sp.ControllingClient.AgentId;
                    m_log.ErrorFormat("[ATTACHMENTS MODULE]: Unable to rez attachment with itemID {0}, assetID {1}, point {2} for {3}: {4}\n{5}",
                        attach.ItemID, attach.AssetID, p, agentId, e.Message, e.StackTrace);
                }
            }
        }

        public void DeRezAttachments(IScenePresence sp)
        {
            if (!Enabled)
                return;

//            m_log.DebugFormat("[ATTACHMENTS MODULE]: Saving changed attachments for {0}", sp.Name);

            lock (sp.AttachmentsSyncLock)
            {
                foreach (SceneObjectGroup so in sp.GetAttachments())
                {
                    UpdateDetachedObject(sp, so);
                }
    
                sp.ClearAttachments();
            }
        }

        public void DeleteAttachmentsFromScene(IScenePresence sp, bool silent)
        {
            if (!Enabled)
                return;

//            m_log.DebugFormat(
//                "[ATTACHMENTS MODULE]: Deleting attachments from scene {0} for {1}, silent = {2}",
//                m_scene.RegionInfo.RegionName, sp.Name, silent);            

            foreach (SceneObjectGroup sop in sp.GetAttachments())
            {
                sop.Scene.DeleteSceneObject(sop, silent);
            }

            sp.ClearAttachments();
        }
<<<<<<< HEAD
        
        public bool AttachObject(IScenePresence sp, SceneObjectGroup group, uint attachmentPt, bool silent, bool useAttachData, bool temp)
=======

        public bool AttachObject(IScenePresence sp, SceneObjectGroup group, uint attachmentPt, bool silent, bool temp)
>>>>>>> 4e9509da
        {
            if (!Enabled)
                return false;

            if (AttachObjectInternal(sp, group, attachmentPt, silent, temp))
            {
                m_scene.EventManager.TriggerOnAttach(group.LocalId, group.FromItemID, sp.UUID);
                return true;
            }

            return false;
        }
        
        private bool AttachObjectInternal(IScenePresence sp, SceneObjectGroup group, uint attachmentPt, bool silent, bool temp)
        {
            lock (sp.AttachmentsSyncLock)
            {
//                m_log.DebugFormat(
//                    "[ATTACHMENTS MODULE]: Attaching object {0} {1} to {2} point {3} from ground (silent = {4})",
//                    group.Name, group.LocalId, sp.Name, attachmentPt, silent);

                if (group.GetSittingAvatarsCount() != 0)
                {
//                    m_log.WarnFormat(
//                        "[ATTACHMENTS MODULE]: Ignoring request to attach {0} {1} to {2} on {3} since {4} avatars are still sitting on it",
//                        group.Name, group.LocalId, sp.Name, attachmentPt, group.GetSittingAvatarsCount());
    
                    return false;
                }
    
                if (sp.GetAttachments(attachmentPt).Contains(group))
                {
    //                m_log.WarnFormat(
    //                    "[ATTACHMENTS MODULE]: Ignoring request to attach {0} {1} to {2} on {3} since it's already attached",
    //                    group.Name, group.LocalId, sp.Name, AttachmentPt);
    
                    return false;
                }
    
                Vector3 attachPos = group.AbsolutePosition;
    
                // TODO: this short circuits multiple attachments functionality  in  LL viewer 2.1+ and should
                // be removed when that functionality is implemented in opensim
                attachmentPt &= 0x7f;
                
                // If the attachment point isn't the same as the one previously used
                // set it's offset position = 0 so that it appears on the attachment point
                // and not in a weird location somewhere unknown.
                if (attachmentPt != 0 && attachmentPt != group.AttachmentPoint)
                {
                    attachPos = Vector3.Zero;
                }
    
                // AttachmentPt 0 means the client chose to 'wear' the attachment.
                if (attachmentPt == 0)
                {
                    // Check object for stored attachment point
                    attachmentPt = group.AttachmentPoint;
                }
    
                // if we still didn't find a suitable attachment point.......
                if (attachmentPt == 0)
                {
                    // Stick it on left hand with Zero Offset from the attachment point.
                    attachmentPt = (uint)AttachmentPoint.LeftHand;
                    attachPos = Vector3.Zero;
                }
    
                if (useAttachData)
                {
                    group.RootPart.RotationOffset = group.RootPart.AttachRotation;
                    attachPos = group.RootPart.AttachOffset;
                    if (attachmentPt == 0)
                    {
                        attachmentPt = group.RootPart.AttachPoint;
                        if (attachmentPt == 0)
                        {
                            attachmentPt = (uint)AttachmentPoint.LeftHand;
                            attachPos = Vector3.Zero;
                        }
                    }
                    else if (group.RootPart.AttachPoint != attachmentPt)
                    {
                        attachPos = Vector3.Zero;
                    }
                }
                group.AttachmentPoint = attachmentPt;
                group.AbsolutePosition = attachPos;

                if (sp.PresenceType != PresenceType.Npc)
                    UpdateUserInventoryWithAttachment(sp, group, attachmentPt, temp);
    
                AttachToAgent(sp, group, attachmentPt, attachPos, silent);
            }

            return true;
        }

        private void UpdateUserInventoryWithAttachment(IScenePresence sp, SceneObjectGroup group, uint attachmentPt, bool temp)
        {
            // Remove any previous attachments
            List<SceneObjectGroup> attachments = sp.GetAttachments(attachmentPt);

            // At the moment we can only deal with a single attachment
            if (attachments.Count != 0)
            {
                if (attachments[0].FromItemID != UUID.Zero)
                    DetachSingleAttachmentToInvInternal(sp, attachments[0]);
            // Error logging commented because UUID.Zero now means temp attachment
//                else
//                    m_log.WarnFormat(
//                        "[ATTACHMENTS MODULE]: When detaching existing attachment {0} {1} at point {2} to make way for {3} {4} for {5}, couldn't find the associated item ID to adjust inventory attachment record!",
//                        attachments[0].Name, attachments[0].LocalId, attachmentPt, group.Name, group.LocalId, sp.Name);
            }

            // Add the new attachment to inventory if we don't already have it.
            if (!temp)
            {
                UUID newAttachmentItemID = group.FromItemID;
                if (newAttachmentItemID == UUID.Zero)
                    newAttachmentItemID = AddSceneObjectAsNewAttachmentInInv(sp, group).ID;

                ShowAttachInUserInventory(sp, attachmentPt, newAttachmentItemID, group);
            }
        }

        public ISceneEntity RezSingleAttachmentFromInventory(IScenePresence sp, UUID itemID, uint AttachmentPt)
		{
			return RezSingleAttachmentFromInventory(sp, itemID, AttachmentPt, null);
		}

		public ISceneEntity RezSingleAttachmentFromInventory(IScenePresence sp, UUID itemID, uint AttachmentPt, XmlDocument doc)
        {
            if (!Enabled)
                return null;

//            m_log.DebugFormat(
//                "[ATTACHMENTS MODULE]: RezSingleAttachmentFromInventory to point {0} from item {1} for {2}",
//                (AttachmentPoint)AttachmentPt, itemID, sp.Name);

            // TODO: this short circuits multiple attachments functionality  in  LL viewer 2.1+ and should
            // be removed when that functionality is implemented in opensim
            AttachmentPt &= 0x7f;

            // Viewer 2/3 sometimes asks to re-wear items that are already worn (and show up in it's inventory as such).
            // This often happens during login - not sure the exact reason.
            // For now, we will ignore the request.  Unfortunately, this means that we need to dig through all the
            // ScenePresence attachments.  We can't use the data in AvatarAppearance because that's present at login
            // before anything has actually been attached.
            bool alreadyOn = false;
            List<SceneObjectGroup> existingAttachments = sp.GetAttachments();
            foreach (SceneObjectGroup so in existingAttachments)
            {
                if (so.FromItemID == itemID)
                {
                    alreadyOn = true;
                    break;
                }
            }

//            if (sp.Appearance.GetAttachmentForItem(itemID) != null)
            if (alreadyOn)
            {
//                m_log.WarnFormat(
//                    "[ATTACHMENTS MODULE]: Ignoring request by {0} to wear item {1} at {2} since it is already worn",
//                    sp.Name, itemID, AttachmentPt);

                return null;
            }

            return RezSingleAttachmentFromInventoryInternal(sp, itemID, UUID.Zero, AttachmentPt, doc);
        }

        public void RezMultipleAttachmentsFromInventory(IScenePresence sp, List<KeyValuePair<UUID, uint>> rezlist)
        {
            if (!Enabled)
                return;

            //                m_log.DebugFormat("[ATTACHMENTS MODULE]: Rezzing multiple attachments from inventory for {0}", sp.Name);
            lock (sp.AttachmentsSyncLock)
            {
                foreach (KeyValuePair<UUID, uint> rez in rezlist)
                {
                    RezSingleAttachmentFromInventory(sp, rez.Key, rez.Value);
                }
            }
        }

        public void DetachSingleAttachmentToGround(IScenePresence sp, uint soLocalId)
        {
            if (!Enabled)
                return;

//            m_log.DebugFormat(
//                "[ATTACHMENTS MODULE]: DetachSingleAttachmentToGround() for {0}, object {1}",
//                sp.UUID, soLocalId);

            SceneObjectGroup so = m_scene.GetGroupByPrim(soLocalId);

            if (so == null)
                return;

            if (so.AttachedAvatar != sp.UUID)
                return;

            UUID inventoryID = so.FromItemID;

            // As per Linden spec, drop is disabled for temp attachs
            if (inventoryID == UUID.Zero)
                return;

//            m_log.DebugFormat(
//                "[ATTACHMENTS MODULE]: In DetachSingleAttachmentToGround(), object is {0} {1}, associated item is {2}",
//                so.Name, so.LocalId, inventoryID);

            lock (sp.AttachmentsSyncLock)
            {
                if (!m_scene.Permissions.CanRezObject(
                    so.PrimCount, sp.UUID, sp.AbsolutePosition))
                    return;

                bool changed = false;
                if (inventoryID != UUID.Zero)
                    changed = sp.Appearance.DetachAttachment(inventoryID);
                if (changed && m_scene.AvatarFactory != null)
                    m_scene.AvatarFactory.QueueAppearanceSave(sp.UUID);

                sp.RemoveAttachment(so);
                so.FromItemID = UUID.Zero;

                SceneObjectPart rootPart = so.RootPart;
                so.AbsolutePosition = sp.AbsolutePosition;
                so.AttachedAvatar = UUID.Zero;
                rootPart.SetParentLocalId(0);
                so.ClearPartAttachmentData();
                rootPart.ApplyPhysics(rootPart.GetEffectiveObjectFlags(), rootPart.VolumeDetectActive,false);
                so.HasGroupChanged = true;
                rootPart.Rezzed = DateTime.Now;
                rootPart.RemFlag(PrimFlags.TemporaryOnRez);
                so.AttachToBackup();
                m_scene.EventManager.TriggerParcelPrimCountTainted();
                rootPart.ScheduleFullUpdate();
                rootPart.ClearUndoState();

                List<UUID> uuids = new List<UUID>();
                uuids.Add(inventoryID);
                m_scene.InventoryService.DeleteItems(sp.UUID, uuids);
                sp.ControllingClient.SendRemoveInventoryItem(inventoryID);
            }

            m_scene.EventManager.TriggerOnAttach(so.LocalId, so.UUID, UUID.Zero);
        }

        public void DetachSingleAttachmentToInv(IScenePresence sp, SceneObjectGroup so)
        {
            lock (sp.AttachmentsSyncLock)
            {
                // Save avatar attachment information
//                m_log.Debug("[ATTACHMENTS MODULE]: Detaching from UserID: " + sp.UUID + ", ItemID: " + itemID);

                if (so.AttachedAvatar != sp.UUID)
                {
                    m_log.WarnFormat(
                        "[ATTACHMENTS MODULE]: Tried to detach object {0} from {1} {2} but attached avatar id was {3} in {4}",
                        so.Name, sp.Name, sp.UUID, so.AttachedAvatar, m_scene.RegionInfo.RegionName);

                    return;
                }

                bool changed = sp.Appearance.DetachAttachment(so.FromItemID);
                if (changed && m_scene.AvatarFactory != null)
                    m_scene.AvatarFactory.QueueAppearanceSave(sp.UUID);

                DetachSingleAttachmentToInvInternal(sp, so);
            }
        }
        
        public void UpdateAttachmentPosition(SceneObjectGroup sog, Vector3 pos)
        {
            if (!Enabled)
                return;

            sog.UpdateGroupPosition(pos);
            sog.HasGroupChanged = true;            
        }

        #endregion

        #region AttachmentModule private methods

        // This is public but is not part of the IAttachmentsModule interface.
        // RegionCombiner module needs to poke at it to deliver client events.
        // This breaks the encapsulation of the module and should get fixed somehow. 
        public void SubscribeToClientEvents(IClientAPI client)
        {
            client.OnRezSingleAttachmentFromInv += Client_OnRezSingleAttachmentFromInv;
            client.OnRezMultipleAttachmentsFromInv += Client_OnRezMultipleAttachmentsFromInv;
            client.OnObjectAttach += Client_OnObjectAttach;
            client.OnObjectDetach += Client_OnObjectDetach;
            client.OnDetachAttachmentIntoInv += Client_OnDetachAttachmentIntoInv;
            client.OnObjectDrop += Client_OnObjectDrop;
        }

        // This is public but is not part of the IAttachmentsModule interface.
        // RegionCombiner module needs to poke at it to deliver client events.
        // This breaks the encapsulation of the module and should get fixed somehow. 
        public void UnsubscribeFromClientEvents(IClientAPI client)
        {
            client.OnRezSingleAttachmentFromInv -= Client_OnRezSingleAttachmentFromInv;
            client.OnRezMultipleAttachmentsFromInv -= Client_OnRezMultipleAttachmentsFromInv;
            client.OnObjectAttach -= Client_OnObjectAttach;
            client.OnObjectDetach -= Client_OnObjectDetach;
            client.OnDetachAttachmentIntoInv -= Client_OnDetachAttachmentIntoInv;
            client.OnObjectDrop -= Client_OnObjectDrop;
        }

        /// <summary>
        /// Update the attachment asset for the new sog details if they have changed.
        /// </summary>
        /// <remarks>
        /// This is essential for preserving attachment attributes such as permission.  Unlike normal scene objects,
        /// these details are not stored on the region.
        /// </remarks>
        /// <param name="sp"></param>
        /// <param name="grp"></param>
        /// <param name="saveAllScripted"></param>
        private void UpdateKnownItem(IScenePresence sp, SceneObjectGroup grp, string scriptedState)
        {
            if (grp.FromItemID == UUID.Zero)
            {
                // We can't save temp attachments
                grp.HasGroupChanged = false;
                return;
            }

            // Saving attachments for NPCs messes them up for the real owner!
            INPCModule module = m_scene.RequestModuleInterface<INPCModule>();
            if (module != null)
            {
                if (module.IsNPC(sp.UUID, m_scene))
                    return;
            }

            if (grp.HasGroupChanged)
            {
//                m_log.DebugFormat(
//                    "[ATTACHMENTS MODULE]: Updating asset for attachment {0}, attachpoint {1}",
//                    grp.UUID, grp.AttachmentPoint);

                string sceneObjectXml = SceneObjectSerializer.ToOriginalXmlFormat(grp, scriptedState);

                InventoryItemBase item = new InventoryItemBase(grp.FromItemID, sp.UUID);
                item = m_scene.InventoryService.GetItem(item);

                if (item != null)
                {
                    AssetBase asset = m_scene.CreateAsset(
                        grp.GetPartName(grp.LocalId),
                        grp.GetPartDescription(grp.LocalId),
                        (sbyte)AssetType.Object,
                        Utils.StringToBytes(sceneObjectXml),
                        sp.UUID);
                    m_scene.AssetService.Store(asset);

                    item.AssetID = asset.FullID;
                    item.Description = asset.Description;
                    item.Name = asset.Name;
                    item.AssetType = asset.Type;
                    item.InvType = (int)InventoryType.Object;

                    m_scene.InventoryService.UpdateItem(item);

                    // If the name of the object has been changed whilst attached then we want to update the inventory
                    // item in the viewer.
                    if (sp.ControllingClient != null)
                        sp.ControllingClient.SendInventoryItemCreateUpdate(item, 0);
                }

                grp.HasGroupChanged = false; // Prevent it being saved over and over
            }
//            else
//            {
//                m_log.DebugFormat(
//                    "[ATTACHMENTS MODULE]: Don't need to update asset for unchanged attachment {0}, attachpoint {1}",
//                    grp.UUID, grp.AttachmentPoint);
//            }
        }

        /// <summary>
        /// Attach this scene object to the given avatar.
        /// </summary>
        /// <remarks>
        /// This isn't publicly available since attachments should always perform the corresponding inventory 
        /// operation (to show the attach in user inventory and update the asset with positional information).
        /// </remarks>
        /// <param name="sp"></param>
        /// <param name="so"></param>
        /// <param name="attachmentpoint"></param>
        /// <param name="attachOffset"></param>
        /// <param name="silent"></param>
        private void AttachToAgent(
            IScenePresence sp, SceneObjectGroup so, uint attachmentpoint, Vector3 attachOffset, bool silent)
        {
//            m_log.DebugFormat(
//                "[ATTACHMENTS MODULE]: Adding attachment {0} to avatar {1} in pt {2} pos {3} {4}",
//                so.Name, sp.Name, attachmentpoint, attachOffset, so.RootPart.AttachedPos);

            so.DetachFromBackup();

            // Remove from database and parcel prim count
            m_scene.DeleteFromStorage(so.UUID);
            m_scene.EventManager.TriggerParcelPrimCountTainted();

            so.AttachedAvatar = sp.UUID;

            if (so.RootPart.PhysActor != null)
                so.RootPart.RemoveFromPhysics();

            so.AbsolutePosition = attachOffset;
            so.RootPart.AttachedPos = attachOffset;
            so.IsAttachment = true;
            so.RootPart.SetParentLocalId(sp.LocalId);
            so.AttachmentPoint = attachmentpoint;

            sp.AddAttachment(so);

            if (!silent)
            {
                // Killing it here will cause the client to deselect it
                // It then reappears on the avatar, deselected
                // through the full update below
                //
                if (so.IsSelected)
                {
                    m_scene.SendKillObject(new List<uint> { so.RootPart.LocalId });
                }
                else if (so.HasPrivateAttachmentPoint)
                {
//                    m_log.DebugFormat(
//                        "[ATTACHMENTS MODULE]: Killing private HUD {0} for avatars other than {1} at attachment point {2}",
//                        so.Name, sp.Name, so.AttachmentPoint);

                    // As this scene object can now only be seen by the attaching avatar, tell everybody else in the
                    // scene that it's no longer in their awareness.
                    m_scene.ForEachClient(
                        client =>
                            { if (client.AgentId != so.AttachedAvatar)
                                client.SendKillObject(m_scene.RegionInfo.RegionHandle, new List<uint>() { so.LocalId });
                            });
                }

                so.IsSelected = false; // fudge....
                so.ScheduleGroupForFullUpdate();
            }

            // In case it is later dropped again, don't let
            // it get cleaned up
            so.RootPart.RemFlag(PrimFlags.TemporaryOnRez);
        }

        /// <summary>
        /// Add a scene object as a new attachment in the user inventory.
        /// </summary>
        /// <param name="remoteClient"></param>
        /// <param name="grp"></param>
        /// <returns>The user inventory item created that holds the attachment.</returns>
        private InventoryItemBase AddSceneObjectAsNewAttachmentInInv(IScenePresence sp, SceneObjectGroup grp)
        {
            if (m_invAccessModule == null)
                return null;

            //            m_log.DebugFormat(
            //                "[ATTACHMENTS MODULE]: Called AddSceneObjectAsAttachment for object {0} {1} for {2}",
            //                grp.Name, grp.LocalId, remoteClient.Name);

            InventoryItemBase newItem
                = m_invAccessModule.CopyToInventory(
                    DeRezAction.TakeCopy,
                    m_scene.InventoryService.GetFolderForType(sp.UUID, AssetType.Object).ID,
                    new List<SceneObjectGroup> { grp },
                    sp.ControllingClient, true)[0];

            // sets itemID so client can show item as 'attached' in inventory
            grp.FromItemID = newItem.ID;

            return newItem;
        }

        private string GetObjectScriptStates(SceneObjectGroup grp)
        {
            using (StringWriter sw = new StringWriter())
            {
                using (XmlTextWriter writer = new XmlTextWriter(sw))
                {
                    grp.SaveScriptedState(writer);
                }

                return sw.ToString();
            }
        }

        private void UpdateDetachedObject(IScenePresence sp, SceneObjectGroup so)
        {
            // Don't save attachments for HG visitors, it
            // messes up their inventory. When a HG visitor logs
            // out on a foreign grid, their attachments will be
            // reloaded in the state they were in when they left
            // the home grid. This is best anyway as the visited
            // grid may use an incompatible script engine.
            bool saveChanged
                    = sp.PresenceType != PresenceType.Npc
                    && (m_scene.UserManagementModule == null
                    || m_scene.UserManagementModule.IsLocalGridUser(sp.UUID));

            // Scripts MUST be snapshotted before the object is
            // removed from the scene because doing otherwise will
            // clobber the run flag
            string scriptedState = GetObjectScriptStates(so);

            // Remove the object from the scene so no more updates
            // are sent. Doing this before the below changes will ensure
            // updates can't cause "HUD artefacts"
            m_scene.DeleteSceneObject(so, false, false);

            // Prepare sog for storage
            so.AttachedAvatar = UUID.Zero;
            so.RootPart.SetParentLocalId(0);
            so.IsAttachment = false;

            if (saveChanged)
            {
                // We cannot use AbsolutePosition here because that would
                // attempt to cross the prim as it is detached
                so.ForEachPart(x => { x.GroupPosition = so.RootPart.AttachedPos; });

                UpdateKnownItem(sp, so, scriptedState);
            }

            // Now, remove the scripts
            so.RemoveScriptInstances(true);
        }

        private void DetachSingleAttachmentToInvInternal(IScenePresence sp, SceneObjectGroup so)
        {
            //            m_log.DebugFormat("[ATTACHMENTS MODULE]: Detaching item {0} to inventory for {1}", itemID, sp.Name);

            m_scene.EventManager.TriggerOnAttach(so.LocalId, so.FromItemID, UUID.Zero);
            sp.RemoveAttachment(so);

            UpdateDetachedObject(sp, so);
        }

        protected SceneObjectGroup RezSingleAttachmentFromInventoryInternal(
            IScenePresence sp, UUID itemID, UUID assetID, uint attachmentPt, XmlDocument doc)
        {
            if (m_invAccessModule == null)
                return null;

            lock (sp.AttachmentsSyncLock)
            {
                SceneObjectGroup objatt;

                if (itemID != UUID.Zero)
                    objatt = m_invAccessModule.RezObject(sp.ControllingClient,
                        itemID, Vector3.Zero, Vector3.Zero, UUID.Zero, (byte)1, true,
                        false, false, sp.UUID, true);
                else
                    objatt = m_invAccessModule.RezObject(sp.ControllingClient,
                        null, assetID, Vector3.Zero, Vector3.Zero, UUID.Zero, (byte)1, true,
                        false, false, sp.UUID, true);

                if (objatt != null)
                {
//                    m_log.DebugFormat(
//                        "[ATTACHMENTS MODULE]: Rezzed single object {0} for attachment to {1} on point {2} in {3}",
//                        objatt.Name, sp.Name, attachmentPt, m_scene.Name);

                    // HasGroupChanged is being set from within RezObject.  Ideally it would be set by the caller.
                    objatt.HasGroupChanged = false;
                    bool tainted = false;
                    if (attachmentPt != 0 && attachmentPt != objatt.AttachmentPoint)
                        tainted = true;

                    // FIXME: Detect whether it's really likely for AttachObject to throw an exception in the normal
                    // course of events.  If not, then it's probably not worth trying to recover the situation
                    // since this is more likely to trigger further exceptions and confuse later debugging.  If
                    // exceptions can be thrown in expected error conditions (not NREs) then make this consistent
                    // since other normal error conditions will simply return false instead.
                    // This will throw if the attachment fails
                    try
                    {
<<<<<<< HEAD
                        AttachObject(sp, objatt, attachmentPt, false, false, false);
=======
                        AttachObjectInternal(sp, objatt, attachmentPt, false, false);
>>>>>>> 4e9509da
                    }
                    catch (Exception e)
                    {
                        m_log.ErrorFormat(
                            "[ATTACHMENTS MODULE]: Failed to attach {0} {1} for {2}, exception {3}{4}",
                            objatt.Name, objatt.UUID, sp.Name, e.Message, e.StackTrace);

                        // Make sure the object doesn't stick around and bail
                        sp.RemoveAttachment(objatt);
                        m_scene.DeleteSceneObject(objatt, false);
                        return null;
                    }
                    
                    if (tainted)
                        objatt.HasGroupChanged = true;

                    if (doc != null)
                    {
                        objatt.LoadScriptState(doc);
                        objatt.ResetOwnerChangeFlag();
                    }

                    // Fire after attach, so we don't get messy perms dialogs
                    // 4 == AttachedRez
                    objatt.CreateScriptInstances(0, true, m_scene.DefaultScriptEngine, 4);
                    objatt.ResumeScripts();

                    // Do this last so that event listeners have access to all the effects of the attachment
                    m_scene.EventManager.TriggerOnAttach(objatt.LocalId, itemID, sp.UUID);

                    return objatt;
                }
                else
                {
                    m_log.WarnFormat(
                        "[ATTACHMENTS MODULE]: Could not retrieve item {0} for attaching to avatar {1} at point {2}",
                        itemID, sp.Name, attachmentPt);
                }
            }
            
            return null;
        }

        /// <summary>
        /// Update the user inventory to reflect an attachment
        /// </summary>
        /// <param name="sp"></param>
        /// <param name="AttachmentPt"></param>
        /// <param name="itemID"></param>
        /// <param name="att"></param>
        private void ShowAttachInUserInventory(IScenePresence sp, uint AttachmentPt, UUID itemID, SceneObjectGroup att)
        {
//            m_log.DebugFormat(
//                "[USER INVENTORY]: Updating attachment {0} for {1} at {2} using item ID {3}",
//                att.Name, sp.Name, AttachmentPt, itemID);

            if (UUID.Zero == itemID)
            {
                m_log.Error("[ATTACHMENTS MODULE]: Unable to save attachment. Error inventory item ID.");
                return;
            }

            if (0 == AttachmentPt)
            {
                m_log.Error("[ATTACHMENTS MODULE]: Unable to save attachment. Error attachment point.");
                return;
            }

            InventoryItemBase item = new InventoryItemBase(itemID, sp.UUID);
            item = m_scene.InventoryService.GetItem(item);
            if (item == null)
                return;

            bool changed = sp.Appearance.SetAttachment((int)AttachmentPt, itemID, item.AssetID);
            if (changed && m_scene.AvatarFactory != null)
            {
//                m_log.DebugFormat(
//                    "[ATTACHMENTS MODULE]: Queueing appearance save for {0}, attachment {1} point {2} in ShowAttachInUserInventory()",
//                    sp.Name, att.Name, AttachmentPt);

                m_scene.AvatarFactory.QueueAppearanceSave(sp.UUID);
            }
        }

        #endregion

        #region Client Event Handlers

        private ISceneEntity Client_OnRezSingleAttachmentFromInv(IClientAPI remoteClient, UUID itemID, uint AttachmentPt)
        {
            if (!Enabled)
                return null;

            //            m_log.DebugFormat(
            //                "[ATTACHMENTS MODULE]: Rezzing attachment to point {0} from item {1} for {2}",
            //                (AttachmentPoint)AttachmentPt, itemID, remoteClient.Name);

            ScenePresence sp = m_scene.GetScenePresence(remoteClient.AgentId);

            if (sp == null)
            {
                m_log.ErrorFormat(
                    "[ATTACHMENTS MODULE]: Could not find presence for client {0} {1} in RezSingleAttachmentFromInventory()",
                    remoteClient.Name, remoteClient.AgentId);
                return null;
            }

            return RezSingleAttachmentFromInventory(sp, itemID, AttachmentPt);
        }

        private void Client_OnRezMultipleAttachmentsFromInv(IClientAPI remoteClient, List<KeyValuePair<UUID, uint>> rezlist)
        {
            if (!Enabled)
                return;

            ScenePresence sp = m_scene.GetScenePresence(remoteClient.AgentId);
            if (sp != null)
                RezMultipleAttachmentsFromInventory(sp, rezlist);
            else
                m_log.ErrorFormat(
                    "[ATTACHMENTS MODULE]: Could not find presence for client {0} {1} in RezMultipleAttachmentsFromInventory()",
                    remoteClient.Name, remoteClient.AgentId);
        }

        private void Client_OnObjectAttach(IClientAPI remoteClient, uint objectLocalID, uint AttachmentPt, bool silent)
        {
//            m_log.DebugFormat(
//                "[ATTACHMENTS MODULE]: Attaching object local id {0} to {1} point {2} from ground (silent = {3})",
//                objectLocalID, remoteClient.Name, AttachmentPt, silent);

            if (!Enabled)
                return;

            try
            {
                ScenePresence sp = m_scene.GetScenePresence(remoteClient.AgentId);

                if (sp == null)
                {
                    m_log.ErrorFormat(
                        "[ATTACHMENTS MODULE]: Could not find presence for client {0} {1}", remoteClient.Name, remoteClient.AgentId);
                    return;
                }

                // If we can't take it, we can't attach it!
                SceneObjectPart part = m_scene.GetSceneObjectPart(objectLocalID);
                if (part == null)
                    return;

                if (!m_scene.Permissions.CanTakeObject(part.UUID, remoteClient.AgentId))
                {
                    remoteClient.SendAgentAlertMessage(
                        "You don't have sufficient permissions to attach this object", false);

                    return;
                }

                // TODO: this short circuits multiple attachments functionality  in  LL viewer 2.1+ and should
                // be removed when that functionality is implemented in opensim
                AttachmentPt &= 0x7f;

                // Calls attach with a Zero position
<<<<<<< HEAD
                if (AttachObject(sp, part.ParentGroup, AttachmentPt, false, true, false))
                {
//                    m_log.Debug(
//                        "[ATTACHMENTS MODULE]: Saving avatar attachment. AgentID: " + remoteClient.AgentId
//                        + ", AttachmentPoint: " + AttachmentPt);

                    // Save avatar attachment information
                    m_scene.EventManager.TriggerOnAttach(objectLocalID, part.ParentGroup.FromItemID, remoteClient.AgentId);
                }
=======
                AttachObject(sp, part.ParentGroup, AttachmentPt, false, false);
>>>>>>> 4e9509da
            }
            catch (Exception e)
            {
                m_log.ErrorFormat("[ATTACHMENTS MODULE]: exception upon Attach Object {0}{1}", e.Message, e.StackTrace);
            }
        }

        private void Client_OnObjectDetach(uint objectLocalID, IClientAPI remoteClient)
        {
            if (!Enabled)
                return;

            ScenePresence sp = m_scene.GetScenePresence(remoteClient.AgentId);
            SceneObjectGroup group = m_scene.GetGroupByPrim(objectLocalID);

            if (sp != null && group != null && group.FromItemID != UUID.Zero)
                DetachSingleAttachmentToInv(sp, group);
        }

        private void Client_OnDetachAttachmentIntoInv(UUID itemID, IClientAPI remoteClient)
        {
            if (!Enabled)
                return;

            ScenePresence sp = m_scene.GetScenePresence(remoteClient.AgentId);
            if (sp != null)
            {
                lock (sp.AttachmentsSyncLock)
                {
                    List<SceneObjectGroup> attachments = sp.GetAttachments();
    
                    foreach (SceneObjectGroup group in attachments)
                    {
                        if (group.FromItemID == itemID && group.FromItemID != UUID.Zero)
                        {
                            DetachSingleAttachmentToInv(sp, group);
                            return;
                        }
                    }
                }
            }
        }

        private void Client_OnObjectDrop(uint soLocalId, IClientAPI remoteClient)
        {
            if (!Enabled)
                return;

            ScenePresence sp = m_scene.GetScenePresence(remoteClient.AgentId);
            if (sp != null)
                DetachSingleAttachmentToGround(sp, soLocalId);
        }

        #endregion
    }
}<|MERGE_RESOLUTION|>--- conflicted
+++ resolved
@@ -283,18 +283,13 @@
 
             sp.ClearAttachments();
         }
-<<<<<<< HEAD
         
         public bool AttachObject(IScenePresence sp, SceneObjectGroup group, uint attachmentPt, bool silent, bool useAttachData, bool temp)
-=======
-
-        public bool AttachObject(IScenePresence sp, SceneObjectGroup group, uint attachmentPt, bool silent, bool temp)
->>>>>>> 4e9509da
         {
             if (!Enabled)
                 return false;
 
-            if (AttachObjectInternal(sp, group, attachmentPt, silent, temp))
+            if (AttachObjectInternal(sp, group, attachmentPt, silent, useAttachData, temp))
             {
                 m_scene.EventManager.TriggerOnAttach(group.LocalId, group.FromItemID, sp.UUID);
                 return true;
@@ -303,7 +298,7 @@
             return false;
         }
         
-        private bool AttachObjectInternal(IScenePresence sp, SceneObjectGroup group, uint attachmentPt, bool silent, bool temp)
+        private bool AttachObjectInternal(IScenePresence sp, SceneObjectGroup group, uint attachmentPt, bool silent, bool useAttachData, bool temp)
         {
             lock (sp.AttachmentsSyncLock)
             {
@@ -881,11 +876,7 @@
                     // This will throw if the attachment fails
                     try
                     {
-<<<<<<< HEAD
-                        AttachObject(sp, objatt, attachmentPt, false, false, false);
-=======
-                        AttachObjectInternal(sp, objatt, attachmentPt, false, false);
->>>>>>> 4e9509da
+                        AttachObjectInternal(sp, objatt, attachmentPt, false, false, false);
                     }
                     catch (Exception e)
                     {
@@ -1048,7 +1039,6 @@
                 AttachmentPt &= 0x7f;
 
                 // Calls attach with a Zero position
-<<<<<<< HEAD
                 if (AttachObject(sp, part.ParentGroup, AttachmentPt, false, true, false))
                 {
 //                    m_log.Debug(
@@ -1058,9 +1048,6 @@
                     // Save avatar attachment information
                     m_scene.EventManager.TriggerOnAttach(objectLocalID, part.ParentGroup.FromItemID, remoteClient.AgentId);
                 }
-=======
-                AttachObject(sp, part.ParentGroup, AttachmentPt, false, false);
->>>>>>> 4e9509da
             }
             catch (Exception e)
             {
