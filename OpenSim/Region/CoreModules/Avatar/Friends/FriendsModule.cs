--- conflicted
+++ resolved
@@ -354,17 +354,7 @@
                     continue;
                 }
 
-<<<<<<< HEAD
-                PresenceInfo presence = null;
-                PresenceInfo[] presences = PresenceService.GetAgents(new string[] { fid });
-                if (presences != null && presences.Length > 0)
-                    presence = presences[0];
-                if (presence != null)
-                    im.offline = 0;
-
-=======
                 im.offline = 0;
->>>>>>> a64def8b
                 im.fromAgentID = fromAgentID.Guid;
                 im.fromAgentName = firstname + " " + lastname;
                 im.offline = (byte)((presence == null) ? 1 : 0);
