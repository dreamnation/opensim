/*
 * Copyright (c) Contributors, http://opensimulator.org/
 * See CONTRIBUTORS.TXT for a full list of copyright holders.
 *
 * Redistribution and use in source and binary forms, with or without
 * modification, are permitted provided that the following conditions are met:
 *     * Redistributions of source code must retain the above copyright
 *       notice, this list of conditions and the following disclaimer.
 *     * Redistributions in binary form must reproduce the above copyright
 *       notice, this list of conditions and the following disclaimer in the
 *       documentation and/or other materials provided with the distribution.
 *     * Neither the name of the OpenSimulator Project nor the
 *       names of its contributors may be used to endorse or promote products
 *       derived from this software without specific prior written permission.
 *
 * THIS SOFTWARE IS PROVIDED BY THE DEVELOPERS ``AS IS'' AND ANY
 * EXPRESS OR IMPLIED WARRANTIES, INCLUDING, BUT NOT LIMITED TO, THE IMPLIED
 * WARRANTIES OF MERCHANTABILITY AND FITNESS FOR A PARTICULAR PURPOSE ARE
 * DISCLAIMED. IN NO EVENT SHALL THE CONTRIBUTORS BE LIABLE FOR ANY
 * DIRECT, INDIRECT, INCIDENTAL, SPECIAL, EXEMPLARY, OR CONSEQUENTIAL DAMAGES
 * (INCLUDING, BUT NOT LIMITED TO, PROCUREMENT OF SUBSTITUTE GOODS OR SERVICES;
 * LOSS OF USE, DATA, OR PROFITS; OR BUSINESS INTERRUPTION) HOWEVER CAUSED AND
 * ON ANY THEORY OF LIABILITY, WHETHER IN CONTRACT, STRICT LIABILITY, OR TORT
 * (INCLUDING NEGLIGENCE OR OTHERWISE) ARISING IN ANY WAY OUT OF THE USE OF THIS
 * SOFTWARE, EVEN IF ADVISED OF THE POSSIBILITY OF SUCH DAMAGE.
 */

using System;
using System.Collections;
using System.Collections.Generic;
using System.Reflection;
using log4net;
using Nini.Config;
using Nwc.XmlRpc;
using OpenMetaverse;
using OpenSim.Framework;
using OpenSim.Framework.Communications;
using OpenSim.Region.Framework.Interfaces;
using OpenSim.Region.Framework.Scenes;
using OpenSim.Services.Interfaces;
using OpenSim.Services.Connectors.Friends;
using OpenSim.Server.Base;
using OpenSim.Framework.Servers.HttpServer;
using FriendInfo = OpenSim.Services.Interfaces.FriendInfo;
using PresenceInfo = OpenSim.Services.Interfaces.PresenceInfo;
using GridRegion = OpenSim.Services.Interfaces.GridRegion;

namespace OpenSim.Region.CoreModules.Avatar.Friends
{
    public class FriendsModule : ISharedRegionModule, IFriendsModule
    {
        protected class UserFriendData
        {
            public UUID PrincipalID;
            public FriendInfo[] Friends;
            public int Refcount;
            public UUID RegionID;

            public bool IsFriend(string friend)
            {
                foreach (FriendInfo fi in Friends)
                {
                    if (fi.Friend == friend)
                        return true;
                }

                return false;
            }
        }

        private static readonly ILog m_log = LogManager.GetLogger(MethodBase.GetCurrentMethod().DeclaringType);

        protected List<Scene> m_Scenes = new List<Scene>();

        protected IPresenceService m_PresenceService = null;
        protected IFriendsService m_FriendsService = null;
        protected FriendsSimConnector m_FriendsSimConnector;

        protected Dictionary<UUID, UserFriendData> m_Friends =
                new Dictionary<UUID, UserFriendData>();

        protected List<UUID> m_NeedsListOfFriends = new List<UUID>();

        protected IPresenceService PresenceService
        {
            get
            {
                if (m_PresenceService == null)
                {
                    if (m_Scenes.Count > 0)
                        m_PresenceService = m_Scenes[0].RequestModuleInterface<IPresenceService>();
                }

                return m_PresenceService;
            }
        }

        protected IFriendsService FriendsService
        {
            get
            {
                if (m_FriendsService == null)
                {
                    if (m_Scenes.Count > 0)
                        m_FriendsService = m_Scenes[0].RequestModuleInterface<IFriendsService>();
                }

                return m_FriendsService;
            }
        }

        protected IGridService GridService
        {
            get { return m_Scenes[0].GridService; }
        }

        public IUserAccountService UserAccountService
        {
            get { return m_Scenes[0].UserAccountService; }
        }

        public IScene Scene
        {
            get
            {
                if (m_Scenes.Count > 0)
                    return m_Scenes[0];
                else
                    return null;
            }
        }

        public void Initialise(IConfigSource config)
        {
            IConfig friendsConfig = config.Configs["Friends"];
            if (friendsConfig != null)
            {
                int mPort = friendsConfig.GetInt("Port", 0);

                string connector = friendsConfig.GetString("Connector", String.Empty);
                Object[] args = new Object[] { config };

                m_FriendsService = ServerUtils.LoadPlugin<IFriendsService>(connector, args);
                m_FriendsSimConnector = new FriendsSimConnector();

                // Instantiate the request handler
                IHttpServer server = MainServer.GetHttpServer((uint)mPort);
                server.AddStreamHandler(new FriendsRequestHandler(this));

            }

            if (m_FriendsService == null)
            {
                m_log.Error("[FRIENDS]: No Connector defined in section Friends, or failed to load, cannot continue");
                throw new Exception("Connector load error");
            }

        }

        public void PostInitialise()
        {
        }

        public void Close()
        {
        }

        public void AddRegion(Scene scene)
        {
            m_Scenes.Add(scene);
            scene.RegisterModuleInterface<IFriendsModule>(this);

            scene.EventManager.OnNewClient += OnNewClient;
            scene.EventManager.OnClientClosed += OnClientClosed;
            scene.EventManager.OnMakeRootAgent += OnMakeRootAgent;
            scene.EventManager.OnMakeChildAgent += OnMakeChildAgent;
            scene.EventManager.OnClientLogin += OnClientLogin;
        }

        public void RegionLoaded(Scene scene)
        {
        }

        public void RemoveRegion(Scene scene)
        {
            m_Scenes.Remove(scene);
        }

        public string Name
        {
            get { return "FriendsModule"; }
        }

        public Type ReplaceableInterface
        {
            get { return null; }
        }

        public uint GetFriendPerms(UUID principalID, UUID friendID)
        {
            if (!m_Friends.ContainsKey(principalID))
                return 0;

            UserFriendData data = m_Friends[principalID];

            string searchFor = friendID.ToString();
            foreach (FriendInfo fi in data.Friends)
            {
                if (fi.Friend == searchFor)
                    return (uint)fi.TheirFlags;
            }
            return 0;
        }

        private void OnNewClient(IClientAPI client)
        {
            client.OnInstantMessage += OnInstantMessage;
            client.OnApproveFriendRequest += OnApproveFriendRequest;
            client.OnDenyFriendRequest += OnDenyFriendRequest;
            client.OnTerminateFriendship += OnTerminateFriendship;

            client.OnGrantUserRights += OnGrantUserRights;

            client.OnLogout += OnLogout;

            lock (m_Friends)
            {
                if (m_Friends.ContainsKey(client.AgentId))
                {
                    m_Friends[client.AgentId].Refcount++;
                    return;
                }

                UserFriendData newFriends = new UserFriendData();

                newFriends.PrincipalID = client.AgentId;
                newFriends.Friends = m_FriendsService.GetFriends(client.AgentId);
                newFriends.Refcount = 1;
                newFriends.RegionID = UUID.Zero;

<<<<<<< HEAD
            m_Friends.Add(client.AgentId, newFriends);

=======
                m_Friends.Add(client.AgentId, newFriends);
            }
            
>>>>>>> 0526d3a5
            //StatusChange(client.AgentId, true);
        }

        private void OnClientClosed(UUID agentID, Scene scene)
        {
            lock (m_Friends)
                if (m_Friends.ContainsKey(agentID))
                {
                    if (m_Friends[agentID].Refcount == 1)
                        m_Friends.Remove(agentID);
                    else
                        m_Friends[agentID].Refcount--;
                }
        }

        private void OnLogout(IClientAPI client)
        {
            StatusChange(client.AgentId, false);
            m_Friends.Remove(client.AgentId);
        }

        private void OnMakeRootAgent(ScenePresence sp)
        {
            UUID agentID = sp.ControllingClient.AgentId;

            if (m_Friends.ContainsKey(agentID))
            {
                if (m_Friends[agentID].RegionID == UUID.Zero && m_Friends[agentID].Friends == null)
                {
                    m_Friends[agentID].Friends =
                            m_FriendsService.GetFriends(agentID);
                }
                m_Friends[agentID].RegionID =
                        sp.ControllingClient.Scene.RegionInfo.RegionID;
            }
        }


        private void OnMakeChildAgent(ScenePresence sp)
        {
            UUID agentID = sp.ControllingClient.AgentId;

            if (m_Friends.ContainsKey(agentID))
            {
                if (m_Friends[agentID].RegionID == sp.ControllingClient.Scene.RegionInfo.RegionID)
                    m_Friends[agentID].RegionID = UUID.Zero;
            }
        }

        private void OnClientLogin(IClientAPI client)
        {
            UUID agentID = client.AgentId;

            // Inform the friends that this user is online
            StatusChange(agentID, true);

            // Register that we need to send the list of online friends to this user
            lock (m_NeedsListOfFriends)
                if (!m_NeedsListOfFriends.Contains(agentID))
                {
                    m_NeedsListOfFriends.Add(agentID);
                }
        }

        public void SendFriendsOnlineIfNeeded(IClientAPI client)
        {
            UUID agentID = client.AgentId;
            if (m_NeedsListOfFriends.Contains(agentID))
            {
                if (!m_Friends.ContainsKey(agentID))
                {
                    m_log.DebugFormat("[FRIENDS MODULE]: agent {0} not found in local cache", agentID);
                    return;
                }

                //
                // Send the friends online
                //
                List<UUID> online = GetOnlineFriends(agentID);
                if (online.Count > 0)
                {
                    m_log.DebugFormat("[FRIENDS MODULE]: User {0} in region {1} has {2} friends online", client.AgentId, client.Scene.RegionInfo.RegionName, online.Count);
                    client.SendAgentOnline(online.ToArray());
                }

                //
                // Send outstanding friendship offers
                //
                if (m_Friends.ContainsKey(agentID))
                {
                    List<string> outstanding = new List<string>();

                    foreach (FriendInfo fi in m_Friends[agentID].Friends)
                        if (fi.TheirFlags == -1)
                            outstanding.Add(fi.Friend);

                    GridInstantMessage im = new GridInstantMessage(client.Scene, UUID.Zero, "", agentID, (byte)InstantMessageDialog.FriendshipOffered, "Will you be my friend?", true, Vector3.Zero);
                    foreach (string fid in outstanding)
                    {
                        try
                        {
                            im.fromAgentID = new Guid(fid);
                        }
                        catch
                        {
                            continue;
                        }

                        UserAccount account = m_Scenes[0].UserAccountService.GetUserAccount(client.Scene.RegionInfo.ScopeID, new UUID(im.fromAgentID));
                        im.fromAgentName = account.FirstName + " " + account.LastName;

                        PresenceInfo presence = null;
                        PresenceInfo[] presences = PresenceService.GetAgents(new string[] { fid });
                        if (presences != null && presences.Length > 0)
                            presence = presences[0];
                        if (presence != null)
                            im.offline = 0;

                        im.imSessionID = im.fromAgentID;

                        // Finally
                        LocalFriendshipOffered(agentID, im);
                    }
                }

                lock (m_NeedsListOfFriends)
                    m_NeedsListOfFriends.Remove(agentID);
            }
        }

        List<UUID> GetOnlineFriends(UUID userID)
        {
            List<string> friendList = new List<string>();
            List<UUID> online = new List<UUID>();

            foreach (FriendInfo fi in m_Friends[userID].Friends)
            {
                if (((fi.TheirFlags & 1) != 0) && (fi.TheirFlags != -1))
                    friendList.Add(fi.Friend);
            }

            if (friendList.Count == 0)
                // no friends whatsoever
                return online;

            PresenceInfo[] presence = PresenceService.GetAgents(friendList.ToArray());

            foreach (PresenceInfo pi in presence)
                online.Add(new UUID(pi.UserID));
                //m_log.DebugFormat("[XXX] {0} friend online {1}", userID, pi.UserID);

            return online;
        }

        //
        // Find the client for a ID
        //
        public IClientAPI LocateClientObject(UUID agentID)
        {
            Scene scene = GetClientScene(agentID);
            if (scene == null)
                return null;

            ScenePresence presence = scene.GetScenePresence(agentID);
            if (presence == null)
                return null;

            return presence.ControllingClient;
        }

        //
        // Find the scene for an agent
        //
        private Scene GetClientScene(UUID agentId)
        {
            lock (m_Scenes)
            {
                foreach (Scene scene in m_Scenes)
                {
                    ScenePresence presence = scene.GetScenePresence(agentId);
                    if (presence != null)
                    {
                        if (!presence.IsChildAgent)
                            return scene;
                    }
                }
            }
            return null;
        }

        /// <summary>
        /// Caller beware! Call this only for root agents.
        /// </summary>
        /// <param name="agentID"></param>
        /// <param name="online"></param>
        private void StatusChange(UUID agentID, bool online)
        {
            if (m_Friends.ContainsKey(agentID))
            {
                List<FriendInfo> friendList = new List<FriendInfo>();
                foreach (FriendInfo fi in m_Friends[agentID].Friends)
                {
                    if (((fi.MyFlags & 1) != 0) && (fi.TheirFlags != -1))
                        friendList.Add(fi);
                }
                /*
                foreach (FriendInfo fi in friendList)
                {
                    // Notify about this user status
                    StatusNotify(fi, agentID, online);
                }
                */

                StatusNotifyMass(friendList, agentID, online);
            }
        }

        private void StatusNotifyMass(List<FriendInfo> friendList, UUID userID, bool online)
        {
            int fct = friendList.Count;
            string[] friendIDs = new string[fct];
            int notlocal = 0;
            for (int x = 0 ; x < fct ; x++)
            {
                UUID friendID = UUID.Zero;
                if (UUID.TryParse(friendList[x].Friend, out friendID))
                {
                    if (!LocalStatusNotification(userID, friendID, online))
                    {
                        friendIDs[notlocal++] = friendID.ToString();
                    }
                }
            }

            PresenceInfo[] friendSessions = PresenceService.GetAgents(friendIDs);

            for (int x = 0; x < friendSessions.GetLength(0); x++)
            {
                if (friendIDs.Length <= x)
                    continue;
                PresenceInfo friendSession = friendSessions[x];
                if (friendSession != null)
                {
                    GridRegion region = GridService.GetRegionByUUID(m_Scenes[0].RegionInfo.ScopeID, friendSession.RegionID);
                    m_FriendsSimConnector.StatusNotify(region, userID, new UUID(friendIDs[x]), online);
                }
            }
        }

        private void StatusNotify(FriendInfo friend, UUID userID, bool online)
        {
            UUID friendID = UUID.Zero;

            if (UUID.TryParse(friend.Friend, out friendID))
            {
                // Try local
                if (LocalStatusNotification(userID, friendID, online))
                    return;

                // The friend is not here [as root]. Let's forward.
                PresenceInfo[] friendSessions = PresenceService.GetAgents(new string[] { friendID.ToString() });
                if (friendSessions != null && friendSessions.Length > 0)
                {
                    PresenceInfo friendSession = friendSessions[0];
                    if (friendSession != null)
                    {
                        GridRegion region = GridService.GetRegionByUUID(m_Scenes[0].RegionInfo.ScopeID, friendSession.RegionID);
                        m_FriendsSimConnector.StatusNotify(region, userID, friendID, online);
                    }
                }

                // Friend is not online. Ignore.
            }
        }

        private void OnInstantMessage(IClientAPI client, GridInstantMessage im)
        {
            if (im.dialog == (byte)OpenMetaverse.InstantMessageDialog.FriendshipOffered)
            {
                // we got a friendship offer
                UUID principalID = new UUID(im.fromAgentID);
                UUID friendID = new UUID(im.toAgentID);

                m_log.DebugFormat("[FRIENDS]: {0} offered friendship to {1}", principalID, friendID);

                // This user wants to be friends with the other user.
                // Let's add the relation backwards, in case the other is not online
                FriendsService.StoreFriend(friendID, principalID.ToString(), 0);

                // Now let's ask the other user to be friends with this user
                ForwardFriendshipOffer(principalID, friendID, im);
            }
        }

        private void ForwardFriendshipOffer(UUID agentID, UUID friendID, GridInstantMessage im)
        {
            // !!!!!!!! This is a hack so that we don't have to keep state (transactionID/imSessionID)
            // We stick this agent's ID as imSession, so that it's directly available on the receiving end
            im.imSessionID = im.fromAgentID;

            // Try the local sim
            if (LocalFriendshipOffered(friendID, im))
                return;

            // The prospective friend is not here [as root]. Let's forward.
            PresenceInfo[] friendSessions = PresenceService.GetAgents(new string[] { friendID.ToString() });
            if (friendSessions != null && friendSessions.Length > 0)
            {
                PresenceInfo friendSession = friendSessions[0];
                if (friendSession != null)
                {
                    GridRegion region = GridService.GetRegionByUUID(m_Scenes[0].RegionInfo.ScopeID, friendSession.RegionID);
                    m_FriendsSimConnector.FriendshipOffered(region, agentID, friendID, im.message);
                }
            }
            // If the prospective friend is not online, he'll get the message upon login.
        }

        private void OnApproveFriendRequest(IClientAPI client, UUID agentID, UUID friendID, List<UUID> callingCardFolders)
        {
            m_log.DebugFormat("[FRIENDS]: {0} accepted friendship from {1}", agentID, friendID);
            
            FriendsService.StoreFriend(agentID, friendID.ToString(), 1);
            FriendsService.StoreFriend(friendID, agentID.ToString(), 1);
            // update the local cache
            m_Friends[agentID].Friends = FriendsService.GetFriends(agentID);


            //
            // Notify the friend
            //

            // Try Local
            if (LocalFriendshipApproved(agentID, client.Name, friendID))
            {
                client.SendAgentOnline(new UUID[] { friendID });
                return;
            }

            // The friend is not here
            PresenceInfo[] friendSessions = PresenceService.GetAgents(new string[] { friendID.ToString() });
            if (friendSessions != null && friendSessions.Length > 0)
            {
                PresenceInfo friendSession = friendSessions[0];
                if (friendSession != null)
                {
                    GridRegion region = GridService.GetRegionByUUID(m_Scenes[0].RegionInfo.ScopeID, friendSession.RegionID);
                    m_FriendsSimConnector.FriendshipApproved(region, agentID, client.Name, friendID);
                    client.SendAgentOnline(new UUID[] { friendID });
                }
            }
        }

        private void OnDenyFriendRequest(IClientAPI client, UUID agentID, UUID friendID, List<UUID> callingCardFolders)
        {
            m_log.DebugFormat("[FRIENDS]: {0} denied friendship to {1}", agentID, friendID);

            FriendsService.Delete(agentID, friendID.ToString());
            FriendsService.Delete(friendID, agentID.ToString());

            //
            // Notify the friend
            //

            // Try local
            if (LocalFriendshipDenied(agentID, client.Name, friendID))
                return;

            PresenceInfo[] friendSessions = PresenceService.GetAgents(new string[] { friendID.ToString() });
            if (friendSessions != null && friendSessions.Length > 0)
            {
                PresenceInfo friendSession = friendSessions[0];
                if (friendSession != null)
                {
                    GridRegion region = GridService.GetRegionByUUID(m_Scenes[0].RegionInfo.ScopeID, friendSession.RegionID);
                    if (region != null)
                        m_FriendsSimConnector.FriendshipDenied(region, agentID, client.Name, friendID);
                    else
                        m_log.WarnFormat("[FRIENDS]: Could not find region {0} in locating {1}", friendSession.RegionID, friendID);
                }
            }
        }

        private void OnTerminateFriendship(IClientAPI client, UUID agentID, UUID exfriendID)
        {
            FriendsService.Delete(agentID, exfriendID.ToString());
            FriendsService.Delete(exfriendID, agentID.ToString());

            // Update local cache
            m_Friends[agentID].Friends = FriendsService.GetFriends(agentID);

            client.SendTerminateFriend(exfriendID);

            //
            // Notify the friend
            //

            // Try local
            if (LocalFriendshipTerminated(exfriendID))
                return;

            PresenceInfo[] friendSessions = PresenceService.GetAgents(new string[] { exfriendID.ToString() });
            if (friendSessions != null && friendSessions.Length > 0)
            {
                PresenceInfo friendSession = friendSessions[0];
                if (friendSession != null)
                {
                    GridRegion region = GridService.GetRegionByUUID(m_Scenes[0].RegionInfo.ScopeID, friendSession.RegionID);
                    m_FriendsSimConnector.FriendshipTerminated(region, agentID, exfriendID);
                }
            }
        }

        private void OnGrantUserRights(IClientAPI remoteClient, UUID requester, UUID target, int rights)
        {
            if (!m_Friends.ContainsKey(remoteClient.AgentId))
                return;

            m_log.DebugFormat("[FRIENDS MODULE]: User {0} changing rights to {1} for friend {2}", requester, rights, target);
            // Let's find the friend in this user's friend list
            UserFriendData fd = m_Friends[remoteClient.AgentId];
            FriendInfo friend = null;
            foreach (FriendInfo fi in fd.Friends)
                if (fi.Friend == target.ToString())
                    friend = fi;

            if (friend != null) // Found it
            {
                // Store it on the DB
                FriendsService.StoreFriend(requester, target.ToString(), rights);

                // Store it in the local cache
                int myFlags = friend.MyFlags;
                friend.MyFlags = rights;

                // Always send this back to the original client
                remoteClient.SendChangeUserRights(requester, target, rights);

                //
                // Notify the friend
                //

                // Try local
                if (LocalGrantRights(requester, target, myFlags, rights))
                    return;

                PresenceInfo[] friendSessions = PresenceService.GetAgents(new string[] { target.ToString() });
                if (friendSessions != null && friendSessions.Length > 0)
                {
                    PresenceInfo friendSession = friendSessions[0];
                    if (friendSession != null)
                    {
                        GridRegion region = GridService.GetRegionByUUID(m_Scenes[0].RegionInfo.ScopeID, friendSession.RegionID);
                        // TODO: You might want to send the delta to save the lookup
                        // on the other end!!
                        m_FriendsSimConnector.GrantRights(region, requester, target, myFlags, rights);
                    }
                }
            }
        }

        #region Local

        public bool LocalFriendshipOffered(UUID toID, GridInstantMessage im)
        {
            IClientAPI friendClient = LocateClientObject(toID);
            if (friendClient != null)
            {
                // the prospective friend in this sim as root agent
                friendClient.SendInstantMessage(im);
                // we're done
                return true;
            }
            return false;
        }

        public bool LocalFriendshipApproved(UUID userID, string userName, UUID friendID)
        {
            IClientAPI friendClient = LocateClientObject(friendID);
            if (friendClient != null)
            {
                // the prospective friend in this sim as root agent
                GridInstantMessage im = new GridInstantMessage(Scene, userID, userName, friendID,
                    (byte)OpenMetaverse.InstantMessageDialog.FriendshipAccepted, userID.ToString(), false, Vector3.Zero);
                friendClient.SendInstantMessage(im);
                // update the local cache
                m_Friends[friendID].Friends = FriendsService.GetFriends(friendID);
                // we're done
                return true;
            }

            return false;
        }

        public bool LocalFriendshipDenied(UUID userID, string userName, UUID friendID)
        {
            IClientAPI friendClient = LocateClientObject(friendID);
            if (friendClient != null)
            {
                // the prospective friend in this sim as root agent

                GridInstantMessage im = new GridInstantMessage(Scene, userID, userName, friendID,
                    (byte)OpenMetaverse.InstantMessageDialog.FriendshipDeclined, userID.ToString(), false, Vector3.Zero);
                friendClient.SendInstantMessage(im);
                // we're done
                return true;
            }

            return false;
        }

        public bool LocalFriendshipTerminated(UUID exfriendID)
        {
            IClientAPI friendClient = LocateClientObject(exfriendID);
            if (friendClient != null)
            {
                // the friend in this sim as root agent
                friendClient.SendTerminateFriend(exfriendID);
                // update local cache
                m_Friends[exfriendID].Friends = FriendsService.GetFriends(exfriendID);
                // we're done
                return true;
            }

            return false;
        }

        public bool LocalGrantRights(UUID userID, UUID friendID, int userFlags, int rights)
        {
            IClientAPI friendClient = LocateClientObject(friendID);
            if (friendClient != null)
            {
                bool onlineBitChanged = ((rights ^ userFlags) & (int)FriendRights.CanSeeOnline) != 0;
                if (onlineBitChanged)
                {
                    if ((rights & (int)FriendRights.CanSeeOnline) == 1)
                        friendClient.SendAgentOnline(new UUID[] { new UUID(userID) });
                    else
                        friendClient.SendAgentOffline(new UUID[] { new UUID(userID) });
                }
                else
                {
                    bool canEditObjectsChanged = ((rights ^ userFlags) & (int)FriendRights.CanModifyObjects) != 0;
                    if (canEditObjectsChanged)
                        friendClient.SendChangeUserRights(userID, friendID, rights);
                }

                return true;
            }

            return false;

        }

        public bool LocalStatusNotification(UUID userID, UUID friendID, bool online)
        {
            IClientAPI friendClient = LocateClientObject(friendID);
            if (friendClient != null)
            {
                //m_log.DebugFormat("[FRIENDS]: Notify {0} that user {1} is {2}", friend.Friend, userID, online);
                // the  friend in this sim as root agent
                if (online)
                    friendClient.SendAgentOnline(new UUID[] { userID });
                else
                    friendClient.SendAgentOffline(new UUID[] { userID });
                // we're done
                return true;
            }

            return false;
        }
        #endregion

    }
}<|MERGE_RESOLUTION|>--- conflicted
+++ resolved
@@ -238,14 +238,9 @@
                 newFriends.Refcount = 1;
                 newFriends.RegionID = UUID.Zero;
 
-<<<<<<< HEAD
-            m_Friends.Add(client.AgentId, newFriends);
-
-=======
                 m_Friends.Add(client.AgentId, newFriends);
             }
             
->>>>>>> 0526d3a5
             //StatusChange(client.AgentId, true);
         }
 
