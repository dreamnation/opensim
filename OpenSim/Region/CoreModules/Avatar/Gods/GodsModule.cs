--- conflicted
+++ resolved
@@ -202,7 +202,6 @@
                         m_scene.RequestModuleInterface<IMessageTransferModule>();
                 if (transferModule != null)
                 {
-<<<<<<< HEAD
                     m_log.DebugFormat("[GODS]: Sending nonlocal kill for agent {0}", agentID);
                     transferModule.SendInstantMessage(new GridInstantMessage(
                             m_scene, godID, "God", agentID, (byte)250, false,
@@ -212,40 +211,6 @@
                 }
                 return;
             }
-=======
-                    if (kickflags == 0)
-                    {
-                        if (agentID == kickUserID)
-                        {
-                            string reasonStr = Utils.BytesToString(reason);
-
-                            m_scene.ForEachClient(
-                                delegate(IClientAPI controller)
-                                {
-                                    if (controller.AgentId != godID)
-                                        controller.Kick(reasonStr);
-                                }
-                            );
-
-                            // This is a bit crude. It seems the client will be null before it actually stops the thread
-                            // The thread will kill itself eventually :/
-                            // Is there another way to make sure *all* clients get this 'inter region' message?
-                            m_scene.ForEachRootScenePresence(
-                                delegate(ScenePresence p)
-                                {
-                                    if (p.UUID != godID)
-                                    {
-                                        // Possibly this should really be p.Close() though that method doesn't send a close
-                                        // to the client
-                                        p.ControllingClient.Close();
-                                    }
-                                }
-                            );
-                        }
-                        else
-                        {
-                            m_scene.SceneGraph.removeUserCount(!sp.IsChildAgent);
->>>>>>> 272bf712
 
             switch (kickflags)
             {
@@ -256,7 +221,7 @@
                 }
                 else if (agentID == ALL_AGENTS)
                 {
-                    m_scene.ForEachScenePresence(
+                    m_scene.ForEachRootScenePresence(
                             delegate(ScenePresence p)
                             {
                                 if (p.UUID != godID && (!m_scene.Permissions.IsGod(p.UUID)))
