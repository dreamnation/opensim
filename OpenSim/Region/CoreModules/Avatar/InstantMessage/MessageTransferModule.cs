/*
 * Copyright (c) Contributors, http://opensimulator.org/
 * See CONTRIBUTORS.TXT for a full list of copyright holders.
 *
 * Redistribution and use in source and binary forms, with or without
 * modification, are permitted provided that the following conditions are met:
 *     * Redistributions of source code must retain the above copyright
 *       notice, this list of conditions and the following disclaimer.
 *     * Redistributions in binary form must reproduce the above copyright
 *       notice, this list of conditions and the following disclaimer in the
 *       documentation and/or other materials provided with the distribution.
 *     * Neither the name of the OpenSimulator Project nor the
 *       names of its contributors may be used to endorse or promote products
 *       derived from this software without specific prior written permission.
 *
 * THIS SOFTWARE IS PROVIDED BY THE DEVELOPERS ``AS IS'' AND ANY
 * EXPRESS OR IMPLIED WARRANTIES, INCLUDING, BUT NOT LIMITED TO, THE IMPLIED
 * WARRANTIES OF MERCHANTABILITY AND FITNESS FOR A PARTICULAR PURPOSE ARE
 * DISCLAIMED. IN NO EVENT SHALL THE CONTRIBUTORS BE LIABLE FOR ANY
 * DIRECT, INDIRECT, INCIDENTAL, SPECIAL, EXEMPLARY, OR CONSEQUENTIAL DAMAGES
 * (INCLUDING, BUT NOT LIMITED TO, PROCUREMENT OF SUBSTITUTE GOODS OR SERVICES;
 * LOSS OF USE, DATA, OR PROFITS; OR BUSINESS INTERRUPTION) HOWEVER CAUSED AND
 * ON ANY THEORY OF LIABILITY, WHETHER IN CONTRACT, STRICT LIABILITY, OR TORT
 * (INCLUDING NEGLIGENCE OR OTHERWISE) ARISING IN ANY WAY OUT OF THE USE OF THIS
 * SOFTWARE, EVEN IF ADVISED OF THE POSSIBILITY OF SUCH DAMAGE.
 */
using System;
using System.Collections;
using System.Collections.Generic;
using System.Net;
using System.Reflection;
using log4net;
using Nini.Config;
using Nwc.XmlRpc;
using OpenMetaverse;
using OpenSim.Framework;
using OpenSim.Region.Framework.Interfaces;
using OpenSim.Region.Framework.Scenes;
using GridRegion = OpenSim.Services.Interfaces.GridRegion;
using PresenceInfo = OpenSim.Services.Interfaces.PresenceInfo;
using OpenSim.Services.Interfaces;

namespace OpenSim.Region.CoreModules.Avatar.InstantMessage
{
    public class MessageTransferModule : ISharedRegionModule, IMessageTransferModule
    {
        private static readonly ILog m_log = LogManager.GetLogger(MethodBase.GetCurrentMethod().DeclaringType);

        private bool m_Enabled = false;
        protected List<Scene> m_Scenes = new List<Scene>();
        protected Dictionary<UUID, UUID> m_UserRegionMap = new Dictionary<UUID, UUID>();

        public event UndeliveredMessage OnUndeliveredMessage;

        private IPresenceService m_PresenceService;
        protected IPresenceService PresenceService
        {
            get
            {
                if (m_PresenceService == null)
                    m_PresenceService = m_Scenes[0].RequestModuleInterface<IPresenceService>();
                return m_PresenceService;
            }
        }

        public virtual void Initialise(IConfigSource config)
        {
            IConfig cnf = config.Configs["Messaging"];
            if (cnf != null && cnf.GetString(
                    "MessageTransferModule", "MessageTransferModule") !=
                    "MessageTransferModule")
            {
                m_log.Debug("[MESSAGE TRANSFER]: Disabled by configuration");
                return;
            }

            m_Enabled = true;
        }

        public virtual void AddRegion(Scene scene)
        {
            if (!m_Enabled)
                return;

            lock (m_Scenes)
            {
                m_log.Debug("[MESSAGE TRANSFER]: Message transfer module active");
                scene.RegisterModuleInterface<IMessageTransferModule>(this);
                m_Scenes.Add(scene);
            }
        }

        public virtual void PostInitialise()
        {
            if (!m_Enabled)
                return;

            MainServer.Instance.AddXmlRPCHandler(
                "grid_instant_message", processXMLRPCGridInstantMessage);
        }

        public virtual void RegionLoaded(Scene scene)
        {
        }

        public virtual void RemoveRegion(Scene scene)
        {
            if (!m_Enabled)
                return;

            lock (m_Scenes)
            {
                m_Scenes.Remove(scene);
            }
        }

        public virtual void Close()
        {
        }

        public virtual string Name
        {
            get { return "MessageTransferModule"; }
        }

        public virtual Type ReplaceableInterface
        {
            get { return null; }
        }

        public virtual void SendInstantMessage(GridInstantMessage im, MessageResultNotification result)
        {
            UUID toAgentID = new UUID(im.toAgentID);

            // Try root avatar only first
            foreach (Scene scene in m_Scenes)
            {
                if (scene.Entities.ContainsKey(toAgentID) &&
                        scene.Entities[toAgentID] is ScenePresence)
                {
<<<<<<< HEAD
             //       m_log.DebugFormat("[INSTANT MESSAGE]: Looking for {0} in {1}", toAgentID.ToString(), scene.RegionInfo.RegionName);
                    // Local message
=======
//                    m_log.DebugFormat(
//                        "[INSTANT MESSAGE]: Looking for root agent {0} in {1}", 
//                        toAgentID.ToString(), scene.RegionInfo.RegionName);
                                        
>>>>>>> 18a9ac6b
                    ScenePresence user = (ScenePresence) scene.Entities[toAgentID];
                    if (!user.IsChildAgent)
                    {
              //          m_log.DebugFormat("[INSTANT MESSAGE]: Delivering to client");
                        user.ControllingClient.SendInstantMessage(im);

                        // Message sent
                        result(true);
                        return;
                    }
                }
            }

            // try child avatar second
            foreach (Scene scene in m_Scenes)
            {
//                m_log.DebugFormat(
//                    "[INSTANT MESSAGE]: Looking for child of {0} in {1}", toAgentID, scene.RegionInfo.RegionName);

                if (scene.Entities.ContainsKey(toAgentID) &&
                        scene.Entities[toAgentID] is ScenePresence)
                {
                    // Local message
                    ScenePresence user = (ScenePresence) scene.Entities[toAgentID];

               //     m_log.DebugFormat("[INSTANT MESSAGE]: Delivering to client");
                    user.ControllingClient.SendInstantMessage(im);

                    // Message sent
                    result(true);
                    return;
                }
            }

            m_log.DebugFormat("[INSTANT MESSAGE]: Delivering IM to {0} via XMLRPC", im.toAgentID);
            SendGridInstantMessageViaXMLRPC(im, result);

            return;
        }

        private void HandleUndeliveredMessage(GridInstantMessage im, MessageResultNotification result)
        {
            UndeliveredMessage handlerUndeliveredMessage = OnUndeliveredMessage;

            // If this event has handlers, then an IM from an agent will be
            // considered delivered. This will suppress the error message.
            //
            if (handlerUndeliveredMessage != null)
            {
                handlerUndeliveredMessage(im);
                if (im.dialog == (byte)InstantMessageDialog.MessageFromAgent)
                    result(true);
                else
                    result(false);
                return;
            }

            //m_log.DebugFormat("[INSTANT MESSAGE]: Undeliverable");
            result(false);
        }

        /// <summary>
        /// Process a XMLRPC Grid Instant Message
        /// </summary>
        /// <param name="request">XMLRPC parameters
        /// </param>
        /// <returns>Nothing much</returns>
        protected virtual XmlRpcResponse processXMLRPCGridInstantMessage(XmlRpcRequest request, IPEndPoint remoteClient)
        {
            bool successful = false;
            
            // TODO: For now, as IMs seem to be a bit unreliable on OSGrid, catch all exception that
            // happen here and aren't caught and log them.
            try 
            {
                // various rational defaults
                UUID fromAgentID = UUID.Zero;
                UUID toAgentID = UUID.Zero;
                UUID imSessionID = UUID.Zero;
                uint timestamp = 0;
                string fromAgentName = "";
                string message = "";
                byte dialog = (byte)0;
                bool fromGroup = false;
                byte offline = (byte)0;
                uint ParentEstateID=0;
                Vector3 Position = Vector3.Zero;
                UUID RegionID = UUID.Zero ;
                byte[] binaryBucket = new byte[0];

                float pos_x = 0;
                float pos_y = 0;
                float pos_z = 0;
                //m_log.Info("Processing IM");


                Hashtable requestData = (Hashtable)request.Params[0];
                // Check if it's got all the data
                if (requestData.ContainsKey("from_agent_id")
                        && requestData.ContainsKey("to_agent_id") && requestData.ContainsKey("im_session_id")
                        && requestData.ContainsKey("timestamp") && requestData.ContainsKey("from_agent_name")
                        && requestData.ContainsKey("message") && requestData.ContainsKey("dialog")
                        && requestData.ContainsKey("from_group")
                        && requestData.ContainsKey("offline") && requestData.ContainsKey("parent_estate_id")
                        && requestData.ContainsKey("position_x") && requestData.ContainsKey("position_y")
                        && requestData.ContainsKey("position_z") && requestData.ContainsKey("region_id")
                        && requestData.ContainsKey("binary_bucket"))
                {
                    // Do the easy way of validating the UUIDs
                    UUID.TryParse((string)requestData["from_agent_id"], out fromAgentID);
                    UUID.TryParse((string)requestData["to_agent_id"], out toAgentID);
                    UUID.TryParse((string)requestData["im_session_id"], out imSessionID);
                    UUID.TryParse((string)requestData["region_id"], out RegionID);

                    try
                    {
                        timestamp = (uint)Convert.ToInt32((string)requestData["timestamp"]);
                    }
                    catch (ArgumentException)
                    {
                    }
                    catch (FormatException)
                    {
                    }
                    catch (OverflowException)
                    {
                    }

                    fromAgentName = (string)requestData["from_agent_name"];
                    message = (string)requestData["message"];
                    if (message == null)
                        message = string.Empty;

                    // Bytes don't transfer well over XMLRPC, so, we Base64 Encode them.
                    string requestData1 = (string)requestData["dialog"];
                    if (string.IsNullOrEmpty(requestData1))
                    {
                        dialog = 0;
                    }
                    else
                    {
                        byte[] dialogdata = Convert.FromBase64String(requestData1);
                        dialog = dialogdata[0];
                    }

                    if ((string)requestData["from_group"] == "TRUE")
                        fromGroup = true;

                    string requestData2 = (string)requestData["offline"];
                    if (String.IsNullOrEmpty(requestData2))
                    {
                        offline = 0;
                    }
                    else
                    {
                        byte[] offlinedata = Convert.FromBase64String(requestData2);
                        offline = offlinedata[0];
                    }

                    try
                    {
                        ParentEstateID = (uint)Convert.ToInt32((string)requestData["parent_estate_id"]);
                    }
                    catch (ArgumentException)
                    {
                    }
                    catch (FormatException)
                    {
                    }
                    catch (OverflowException)
                    {
                    }

                    try
                    {
                        pos_x = (uint)Convert.ToInt32((string)requestData["position_x"]);
                    }
                    catch (ArgumentException)
                    {
                    }
                    catch (FormatException)
                    {
                    }
                    catch (OverflowException)
                    {
                    }
                    try
                    {
                        pos_y = (uint)Convert.ToInt32((string)requestData["position_y"]);
                    }
                    catch (ArgumentException)
                    {
                    }
                    catch (FormatException)
                    {
                    }
                    catch (OverflowException)
                    {
                    }
                    try
                    {
                        pos_z = (uint)Convert.ToInt32((string)requestData["position_z"]);
                    }
                    catch (ArgumentException)
                    {
                    }
                    catch (FormatException)
                    {
                    }
                    catch (OverflowException)
                    {
                    }

                    Position = new Vector3(pos_x, pos_y, pos_z);

                    string requestData3 = (string)requestData["binary_bucket"];
                    if (string.IsNullOrEmpty(requestData3))
                    {
                        binaryBucket = new byte[0];
                    }
                    else
                    {
                        binaryBucket = Convert.FromBase64String(requestData3);
                    }

                    // Create a New GridInstantMessageObject the the data
                    GridInstantMessage gim = new GridInstantMessage();
                    gim.fromAgentID = fromAgentID.Guid;
                    gim.fromAgentName = fromAgentName;
                    gim.fromGroup = fromGroup;
                    gim.imSessionID = imSessionID.Guid;
                    gim.RegionID = RegionID.Guid;
                    gim.timestamp = timestamp;
                    gim.toAgentID = toAgentID.Guid;
                    gim.message = message;
                    gim.dialog = dialog;
                    gim.offline = offline;
                    gim.ParentEstateID = ParentEstateID;
                    gim.Position = Position;
                    gim.binaryBucket = binaryBucket;


                    // Trigger the Instant message in the scene.
                    foreach (Scene scene in m_Scenes)
                    {
                        if (scene.Entities.ContainsKey(toAgentID) &&
                                scene.Entities[toAgentID] is ScenePresence)
                        {
                            ScenePresence user =
                                    (ScenePresence)scene.Entities[toAgentID];

                            if (!user.IsChildAgent)
                            {
                                scene.EventManager.TriggerIncomingInstantMessage(gim);
                                successful = true;
                            }
                        }
                    }
                    if (!successful)
                    {
                        // If the message can't be delivered to an agent, it
                        // is likely to be a group IM. On a group IM, the
                        // imSessionID = toAgentID = group id. Raise the
                        // unhandled IM event to give the groups module
                        // a chance to pick it up. We raise that in a random
                        // scene, since the groups module is shared.
                        //
                        m_Scenes[0].EventManager.TriggerUnhandledInstantMessage(gim);
                    }
                }
            }
            catch (Exception e)
            {
                m_log.Error("[INSTANT MESSAGE]: Caught unexpected exception:", e);
                successful = false;
            }

            //Send response back to region calling if it was successful
            // calling region uses this to know when to look up a user's location again.
            XmlRpcResponse resp = new XmlRpcResponse();
            Hashtable respdata = new Hashtable();
            if (successful)
                respdata["success"] = "TRUE";
            else
                respdata["success"] = "FALSE";
            resp.Value = respdata;

            return resp;
        }

        /// <summary>
        /// delegate for sending a grid instant message asynchronously
        /// </summary>
        public delegate void GridInstantMessageDelegate(GridInstantMessage im, MessageResultNotification result, UUID prevRegionID);

        protected virtual void GridInstantMessageCompleted(IAsyncResult iar)
        {
            GridInstantMessageDelegate icon =
                    (GridInstantMessageDelegate)iar.AsyncState;
            icon.EndInvoke(iar);
        }


        protected virtual void SendGridInstantMessageViaXMLRPC(GridInstantMessage im, MessageResultNotification result)
        {
            GridInstantMessageDelegate d = SendGridInstantMessageViaXMLRPCAsync;

            d.BeginInvoke(im, result, UUID.Zero, GridInstantMessageCompleted, d);
        }

        /// <summary>
        /// Recursive SendGridInstantMessage over XMLRPC method.
        /// This is called from within a dedicated thread.
        /// The first time this is called, prevRegionHandle will be 0 Subsequent times this is called from 
        /// itself, prevRegionHandle will be the last region handle that we tried to send.
        /// If the handles are the same, we look up the user's location using the grid.
        /// If the handles are still the same, we end.  The send failed.
        /// </summary>
        /// <param name="prevRegionHandle">
        /// Pass in 0 the first time this method is called.  It will be called recursively with the last 
        /// regionhandle tried
        /// </param>
        protected virtual void SendGridInstantMessageViaXMLRPCAsync(GridInstantMessage im, MessageResultNotification result, UUID prevRegionID)
        {
            UUID toAgentID = new UUID(im.toAgentID);

            PresenceInfo upd = null;

            bool lookupAgent = false;

            lock (m_UserRegionMap)
            {
                if (m_UserRegionMap.ContainsKey(toAgentID))
                {
                    upd = new PresenceInfo();
                    upd.RegionID = m_UserRegionMap[toAgentID];

                    // We need to compare the current regionhandle with the previous region handle
                    // or the recursive loop will never end because it will never try to lookup the agent again
                    if (prevRegionID == upd.RegionID)
                    {
                        lookupAgent = true;
                    }
                }
                else
                {
                    lookupAgent = true;
                }
            }
            

            // Are we needing to look-up an agent?
            if (lookupAgent)
            {
                // Non-cached user agent lookup.
                upd = PresenceService.GetAgent(toAgentID); 

                if (upd != null)
                {
                    // check if we've tried this before..
                    // This is one way to end the recursive loop
                    //
                    if (upd.RegionID == prevRegionID)
                    {
                        // m_log.Error("[GRID INSTANT MESSAGE]: Unable to deliver an instant message");
                        HandleUndeliveredMessage(im, result);
                        return;
                    }
                }
                else
                {
                    // m_log.Error("[GRID INSTANT MESSAGE]: Unable to deliver an instant message");
                    HandleUndeliveredMessage(im, result);
                    return;
                }
            }

            if (upd != null)
            {
                GridRegion reginfo = m_Scenes[0].GridService.GetRegionByUUID(m_Scenes[0].RegionInfo.ScopeID,
                    upd.RegionID);
                if (reginfo != null)
                {
                    Hashtable msgdata = ConvertGridInstantMessageToXMLRPC(im);
                    // Not actually used anymore, left in for compatibility
                    // Remove at next interface change
                    //
                    msgdata["region_handle"] = 0;
                    bool imresult = doIMSending(reginfo, msgdata);
                    if (imresult)
                    {
                        // IM delivery successful, so store the Agent's location in our local cache.
                        lock (m_UserRegionMap)
                        {
                            if (m_UserRegionMap.ContainsKey(toAgentID))
                            {
                                m_UserRegionMap[toAgentID] = upd.RegionID;
                            }
                            else
                            {
                                m_UserRegionMap.Add(toAgentID, upd.RegionID);
                            }
                        }
                        result(true);
                    }
                    else
                    {
                        // try again, but lookup user this time.
                        // Warning, this must call the Async version
                        // of this method or we'll be making thousands of threads
                        // The version within the spawned thread is SendGridInstantMessageViaXMLRPCAsync
                        // The version that spawns the thread is SendGridInstantMessageViaXMLRPC

                        // This is recursive!!!!!
                        SendGridInstantMessageViaXMLRPCAsync(im, result,
                                upd.RegionID);
                    }
                }
                else
                {
                    m_log.WarnFormat("[GRID INSTANT MESSAGE]: Unable to find region {0}", upd.RegionID);
                    HandleUndeliveredMessage(im, result);
                }
            }
            else
            {
                HandleUndeliveredMessage(im, result);
            }
        }

        /// <summary>
        /// This actually does the XMLRPC Request
        /// </summary>
        /// <param name="reginfo">RegionInfo we pull the data out of to send the request to</param>
        /// <param name="xmlrpcdata">The Instant Message data Hashtable</param>
        /// <returns>Bool if the message was successfully delivered at the other side.</returns>
        protected virtual bool doIMSending(GridRegion reginfo, Hashtable xmlrpcdata)
        {

            ArrayList SendParams = new ArrayList();
            SendParams.Add(xmlrpcdata);
            XmlRpcRequest GridReq = new XmlRpcRequest("grid_instant_message", SendParams);
            try
            {

                XmlRpcResponse GridResp = GridReq.Send("http://" + reginfo.ExternalHostName + ":" + reginfo.HttpPort, 3000);

                Hashtable responseData = (Hashtable)GridResp.Value;

                if (responseData.ContainsKey("success"))
                {
                    if ((string)responseData["success"] == "TRUE")
                    {
                        return true;
                    }
                    else
                    {
                        return false;
                    }
                }
                else
                {
                    return false;
                }
            }
            catch (WebException e)
            {
                m_log.ErrorFormat("[GRID INSTANT MESSAGE]: Error sending message to http://{0}:{1} the host didn't respond ({2})", 
                                  reginfo.ExternalHostName, reginfo.HttpPort, e.Message);
            }

            return false;
        }

        /// <summary>
        /// Get ulong region handle for region by it's Region UUID.
        /// We use region handles over grid comms because there's all sorts of free and cool caching.
        /// </summary>
        /// <param name="regionID">UUID of region to get the region handle for</param>
        /// <returns></returns>
//        private virtual ulong getLocalRegionHandleFromUUID(UUID regionID)
//        {
//            ulong returnhandle = 0;
//
//            lock (m_Scenes)
//            {
//                foreach (Scene sn in m_Scenes)
//                {
//                    if (sn.RegionInfo.RegionID == regionID)
//                    {
//                        returnhandle = sn.RegionInfo.RegionHandle;
//                        break;
//                    }
//                }
//            }
//            return returnhandle;
//        }

        /// <summary>
        /// Takes a GridInstantMessage and converts it into a Hashtable for XMLRPC
        /// </summary>
        /// <param name="msg">The GridInstantMessage object</param>
        /// <returns>Hashtable containing the XMLRPC request</returns>
        protected virtual Hashtable ConvertGridInstantMessageToXMLRPC(GridInstantMessage msg)
        {
            Hashtable gim = new Hashtable();
            gim["from_agent_id"] = msg.fromAgentID.ToString();
            // Kept for compatibility
            gim["from_agent_session"] = UUID.Zero.ToString();
            gim["to_agent_id"] = msg.toAgentID.ToString();
            gim["im_session_id"] = msg.imSessionID.ToString();
            gim["timestamp"] = msg.timestamp.ToString();
            gim["from_agent_name"] = msg.fromAgentName;
            gim["message"] = msg.message;
            byte[] dialogdata = new byte[1];dialogdata[0] = msg.dialog;
            gim["dialog"] = Convert.ToBase64String(dialogdata,Base64FormattingOptions.None);

            if (msg.fromGroup)
                gim["from_group"] = "TRUE";
            else
                gim["from_group"] = "FALSE";
            byte[] offlinedata = new byte[1]; offlinedata[0] = msg.offline;
            gim["offline"] = Convert.ToBase64String(offlinedata, Base64FormattingOptions.None);
            gim["parent_estate_id"] = msg.ParentEstateID.ToString();
            gim["position_x"] = msg.Position.X.ToString();
            gim["position_y"] = msg.Position.Y.ToString();
            gim["position_z"] = msg.Position.Z.ToString();
            gim["region_id"] = msg.RegionID.ToString();
            gim["binary_bucket"] = Convert.ToBase64String(msg.binaryBucket,Base64FormattingOptions.None);
            return gim;
        }

    }
}<|MERGE_RESOLUTION|>--- conflicted
+++ resolved
@@ -138,15 +138,10 @@
                 if (scene.Entities.ContainsKey(toAgentID) &&
                         scene.Entities[toAgentID] is ScenePresence)
                 {
-<<<<<<< HEAD
-             //       m_log.DebugFormat("[INSTANT MESSAGE]: Looking for {0} in {1}", toAgentID.ToString(), scene.RegionInfo.RegionName);
-                    // Local message
-=======
 //                    m_log.DebugFormat(
 //                        "[INSTANT MESSAGE]: Looking for root agent {0} in {1}", 
 //                        toAgentID.ToString(), scene.RegionInfo.RegionName);
                                         
->>>>>>> 18a9ac6b
                     ScenePresence user = (ScenePresence) scene.Entities[toAgentID];
                     if (!user.IsChildAgent)
                     {
