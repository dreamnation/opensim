--- conflicted
+++ resolved
@@ -122,11 +122,7 @@
                 
                 scene.AddCommand(
                     this, "save iar",
-<<<<<<< HEAD
-                    "save iar [--p|-profile=<url>] <first> <last> <inventory path> <password> [<IAR path>]",
-=======
                     "save iar [--p|-profile=<url>] [--noassets] <first> <last> <inventory path> <password> [<IAR path>] [--v|-verbose]",
->>>>>>> 91ec1a57
                     "Save user inventory archive (IAR).", 
                     "<first> is the user's first name." + Environment.NewLine
                     + "<last> is the user's last name." + Environment.NewLine
