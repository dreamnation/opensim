--- conflicted
+++ resolved
@@ -1660,27 +1660,16 @@
             }
 
             // Offset the positions for the new region across the border
-<<<<<<< HEAD
-            // NOT here
-=======
             Vector3 oldGroupPosition = grp.RootPart.GroupPosition;
->>>>>>> 9ed4245d
 
             // If we fail to cross the border, then reset the position of the scene object on that border.
             uint x = 0, y = 0;
             Utils.LongToUInts(newRegionHandle, out x, out y);
             GridRegion destination = scene.GridService.GetRegionByPosition(scene.RegionInfo.ScopeID, (int)x, (int)y);
 
-<<<<<<< HEAD
-            Vector3 oldGroupPosition = grp.RootPart.GroupPosition;
-
             if (destination != null)
-=======
-            if (destination == null || !CrossPrimGroupIntoNewRegion(destination, pos, grp, silent))
->>>>>>> 9ed4245d
-            {
-                grp.RootPart.GroupPosition = pos; // only change this if we think there is anywhere to go
-                if (CrossPrimGroupIntoNewRegion(destination, grp, silent))
+            {
+                if (CrossPrimGroupIntoNewRegion(destination, pos, grp, silent))
                     return; // we did it
             }
 
