/*
 * Copyright (c) Contributors, http://opensimulator.org/
 * See CONTRIBUTORS.TXT for a full list of copyright holders.
 *
 * Redistribution and use in source and binary forms, with or without
 * modification, are permitted provided that the following conditions are met:
 *     * Redistributions of source code must retain the above copyright
 *       notice, this list of conditions and the following disclaimer.
 *     * Redistributions in binary form must reproduce the above copyright
 *       notice, this list of conditions and the following disclaimer in the
 *       documentation and/or other materials provided with the distribution.
 *     * Neither the name of the OpenSimulator Project nor the
 *       names of its contributors may be used to endorse or promote products
 *       derived from this software without specific prior written permission.
 *
 * THIS SOFTWARE IS PROVIDED BY THE DEVELOPERS ``AS IS'' AND ANY
 * EXPRESS OR IMPLIED WARRANTIES, INCLUDING, BUT NOT LIMITED TO, THE IMPLIED
 * WARRANTIES OF MERCHANTABILITY AND FITNESS FOR A PARTICULAR PURPOSE ARE
 * DISCLAIMED. IN NO EVENT SHALL THE CONTRIBUTORS BE LIABLE FOR ANY
 * DIRECT, INDIRECT, INCIDENTAL, SPECIAL, EXEMPLARY, OR CONSEQUENTIAL DAMAGES
 * (INCLUDING, BUT NOT LIMITED TO, PROCUREMENT OF SUBSTITUTE GOODS OR SERVICES;
 * LOSS OF USE, DATA, OR PROFITS; OR BUSINESS INTERRUPTION) HOWEVER CAUSED AND
 * ON ANY THEORY OF LIABILITY, WHETHER IN CONTRACT, STRICT LIABILITY, OR TORT
 * (INCLUDING NEGLIGENCE OR OTHERWISE) ARISING IN ANY WAY OUT OF THE USE OF THIS
 * SOFTWARE, EVEN IF ADVISED OF THE POSSIBILITY OF SUCH DAMAGE.
 */

using System;
using System.Collections.Generic;
using System.Net;
using System.Reflection;
using System.Threading;
using OpenSim.Framework;
using OpenSim.Framework.Capabilities;
using OpenSim.Framework.Client;
using OpenSim.Framework.Monitoring;
using OpenSim.Region.Framework.Interfaces;
using OpenSim.Region.Framework.Scenes;
using OpenSim.Region.Physics.Manager;
using OpenSim.Services.Interfaces;

using GridRegion = OpenSim.Services.Interfaces.GridRegion;

using OpenMetaverse;
using log4net;
using Nini.Config;
using Mono.Addins;

namespace OpenSim.Region.CoreModules.Framework.EntityTransfer
{
    [Extension(Path = "/OpenSim/RegionModules", NodeName = "RegionModule", Id = "EntityTransferModule")]
    public class EntityTransferModule : INonSharedRegionModule, IEntityTransferModule
    {
        private static readonly ILog m_log = LogManager.GetLogger(MethodBase.GetCurrentMethod().DeclaringType);
        private static readonly string LogHeader = "[ENTITY TRANSFER MODULE]";

        public const int DefaultMaxTransferDistance = 4095;
        public const bool WaitForAgentArrivedAtDestinationDefault = true;

        public string OutgoingTransferVersionName { get; set; }

        /// <summary>
        /// Determine the maximum entity transfer version we will use for teleports.
        /// </summary>
        public float MaxOutgoingTransferVersion { get; set; }

        /// <summary>
        /// The maximum distance, in standard region units (256m) that an agent is allowed to transfer.
        /// </summary>
        public int MaxTransferDistance { get; set; }

        /// <summary>
        /// If true then on a teleport, the source region waits for a callback from the destination region.  If
        /// a callback fails to arrive within a set time then the user is pulled back into the source region.
        /// </summary>
        public bool WaitForAgentArrivedAtDestination { get; set; }

        /// <summary>
        /// If true then we ask the viewer to disable teleport cancellation and ignore teleport requests.
        /// </summary>
        /// <remarks>
        /// This is useful in situations where teleport is very likely to always succeed and we want to avoid a 
        /// situation where avatars can be come 'stuck' due to a failed teleport cancellation.  Unfortunately, the
        /// nature of the teleport protocol makes it extremely difficult (maybe impossible) to make teleport 
        /// cancellation consistently suceed.
        /// </remarks>
        public bool DisableInterRegionTeleportCancellation { get; set; }

        /// <summary>
        /// Number of times inter-region teleport was attempted.
        /// </summary>
        private Stat m_interRegionTeleportAttempts;

        /// <summary>
        /// Number of times inter-region teleport was aborted (due to simultaneous client logout).
        /// </summary>
        private Stat m_interRegionTeleportAborts;

        /// <summary>
        /// Number of times inter-region teleport was successfully cancelled by the client.
        /// </summary>
        private Stat m_interRegionTeleportCancels;

        /// <summary>
        /// Number of times inter-region teleport failed due to server/client/network problems (e.g. viewer failed to
        /// connect with destination region).
        /// </summary>
        /// <remarks>
        /// This is not necessarily a problem for this simulator - in open-grid/hg conditions, viewer connectivity to
        /// destination simulator is unknown.
        /// </remarks>
        private Stat m_interRegionTeleportFailures;

        protected bool m_Enabled = false;

        public Scene Scene { get; private set; }

        /// <summary>
        /// Handles recording and manipulation of state for entities that are in transfer within or between regions
        /// (cross or teleport).
        /// </summary>
        private EntityTransferStateMachine m_entityTransferStateMachine;

        private ExpiringCache<UUID, ExpiringCache<ulong, DateTime>> m_bannedRegions =
                new ExpiringCache<UUID, ExpiringCache<ulong, DateTime>>();

        private IEventQueue m_eqModule;
        private IRegionCombinerModule m_regionCombinerModule;

        #region ISharedRegionModule

        public Type ReplaceableInterface
        {
            get { return null; }
        }

        public virtual string Name
        {
            get { return "BasicEntityTransferModule"; }
        }

        public virtual void Initialise(IConfigSource source)
        {
            IConfig moduleConfig = source.Configs["Modules"];
            if (moduleConfig != null)
            {
                string name = moduleConfig.GetString("EntityTransferModule", "");
                if (name == Name)
                {
                    InitialiseCommon(source);
                    m_log.DebugFormat("[ENTITY TRANSFER MODULE]: {0} enabled.", Name);
                }
            }
        }

        /// <summary>
        /// Initialize config common for this module and any descendents.
        /// </summary>
        /// <param name="source"></param>
        protected virtual void InitialiseCommon(IConfigSource source)
        {
            string transferVersionName = "SIMULATION";
            float maxTransferVersion = 0.2f;

            IConfig transferConfig = source.Configs["EntityTransfer"];
            if (transferConfig != null)
            {
                string rawVersion 
                    = transferConfig.GetString(
                        "MaxOutgoingTransferVersion", 
                        string.Format("{0}/{1}", transferVersionName, maxTransferVersion));

                string[] rawVersionComponents = rawVersion.Split(new char[] { '/' });

                bool versionValid = false;

                if (rawVersionComponents.Length >= 2)
                    versionValid = float.TryParse(rawVersionComponents[1], out maxTransferVersion);

                if (!versionValid)
                {
                    m_log.ErrorFormat(
                        "[ENTITY TRANSFER MODULE]: MaxOutgoingTransferVersion {0} is invalid, using {1}", 
                        rawVersion, string.Format("{0}/{1}", transferVersionName, maxTransferVersion));
                }
                else
                {
                    transferVersionName = rawVersionComponents[0];

                    m_log.InfoFormat(
                        "[ENTITY TRANSFER MODULE]: MaxOutgoingTransferVersion set to {0}", 
                        string.Format("{0}/{1}", transferVersionName, maxTransferVersion));
                }

                DisableInterRegionTeleportCancellation 
                    = transferConfig.GetBoolean("DisableInterRegionTeleportCancellation", false);

                WaitForAgentArrivedAtDestination
                    = transferConfig.GetBoolean("wait_for_callback", WaitForAgentArrivedAtDestinationDefault);
                
                MaxTransferDistance = transferConfig.GetInt("max_distance", DefaultMaxTransferDistance);
            }
            else
            {
                MaxTransferDistance = DefaultMaxTransferDistance;
            }

            OutgoingTransferVersionName = transferVersionName;
            MaxOutgoingTransferVersion = maxTransferVersion;

            m_entityTransferStateMachine = new EntityTransferStateMachine(this);

            m_Enabled = true;
        }

        public virtual void PostInitialise()
        {
        }

        public virtual void AddRegion(Scene scene)
        {
            if (!m_Enabled)
                return;

            Scene = scene;

            m_interRegionTeleportAttempts = 
                new Stat(
                    "InterRegionTeleportAttempts",
                    "Number of inter-region teleports attempted.",
                    "This does not count attempts which failed due to pre-conditions (e.g. target simulator refused access).\n"
                        + "You can get successfully teleports by subtracting aborts, cancels and teleport failures from this figure.",
                    "",
                    "entitytransfer",
                    Scene.Name,
                    StatType.Push,
                    null,
                    StatVerbosity.Debug);

            m_interRegionTeleportAborts = 
                new Stat(
                    "InterRegionTeleportAborts",
                    "Number of inter-region teleports aborted due to client actions.",
                    "The chief action is simultaneous logout whilst teleporting.",
                    "",
                    "entitytransfer",
                    Scene.Name,
                    StatType.Push,
                    null,
                    StatVerbosity.Debug);

            m_interRegionTeleportCancels = 
                new Stat(
                    "InterRegionTeleportCancels",
                    "Number of inter-region teleports cancelled by the client.",
                    null,
                    "",
                    "entitytransfer",
                    Scene.Name,
                    StatType.Push,
                    null,
                    StatVerbosity.Debug);

            m_interRegionTeleportFailures = 
                new Stat(
                    "InterRegionTeleportFailures",
                    "Number of inter-region teleports that failed due to server/client/network issues.",
                    "This number may not be very helpful in open-grid/hg situations as the network connectivity/quality of destinations is uncontrollable.",
                    "",
                    "entitytransfer",
                    Scene.Name,
                    StatType.Push,
                    null,
                    StatVerbosity.Debug);

            StatsManager.RegisterStat(m_interRegionTeleportAttempts);
            StatsManager.RegisterStat(m_interRegionTeleportAborts);
            StatsManager.RegisterStat(m_interRegionTeleportCancels);
            StatsManager.RegisterStat(m_interRegionTeleportFailures);

            scene.RegisterModuleInterface<IEntityTransferModule>(this);
            scene.EventManager.OnNewClient += OnNewClient;
        }

        protected virtual void OnNewClient(IClientAPI client)
        {
            client.OnTeleportHomeRequest += TriggerTeleportHome;
            client.OnTeleportLandmarkRequest += RequestTeleportLandmark;

            if (!DisableInterRegionTeleportCancellation)
                client.OnTeleportCancel += OnClientCancelTeleport;

            client.OnConnectionClosed += OnConnectionClosed;
        }

        public virtual void Close() {}

        public virtual void RemoveRegion(Scene scene) 
        {
            if (m_Enabled)
            {
                StatsManager.DeregisterStat(m_interRegionTeleportAttempts);
                StatsManager.DeregisterStat(m_interRegionTeleportAborts);
                StatsManager.DeregisterStat(m_interRegionTeleportCancels);
                StatsManager.DeregisterStat(m_interRegionTeleportFailures);
            }
        }

        public virtual void RegionLoaded(Scene scene)
        {
            if (!m_Enabled)
                return;

            m_eqModule = Scene.RequestModuleInterface<IEventQueue>();
            m_regionCombinerModule = Scene.RequestModuleInterface<IRegionCombinerModule>();
        }

        #endregion

        #region Agent Teleports

        private void OnConnectionClosed(IClientAPI client)
        {
            if (client.IsLoggingOut && m_entityTransferStateMachine.UpdateInTransit(client.AgentId, AgentTransferState.Aborting))
            {
                m_log.DebugFormat(
                    "[ENTITY TRANSFER MODULE]: Aborted teleport request from {0} in {1} due to simultaneous logout", 
                    client.Name, Scene.Name);
            }
        }

        private void OnClientCancelTeleport(IClientAPI client)
        {
            m_entityTransferStateMachine.UpdateInTransit(client.AgentId, AgentTransferState.Cancelling);

            m_log.DebugFormat(
                "[ENTITY TRANSFER MODULE]: Received teleport cancel request from {0} in {1}", client.Name, Scene.Name);
        }

        public void Teleport(ScenePresence sp, ulong regionHandle, Vector3 position, Vector3 lookAt, uint teleportFlags)
        {
            if (sp.Scene.Permissions.IsGridGod(sp.UUID))
            {
                // This user will be a God in the destination scene, too
                teleportFlags |= (uint)TeleportFlags.Godlike;
            }

            if (!sp.Scene.Permissions.CanTeleport(sp.UUID))
                return;

            string destinationRegionName = "(not found)";

            // Record that this agent is in transit so that we can prevent simultaneous requests and do later detection
            // of whether the destination region completes the teleport.
            if (!m_entityTransferStateMachine.SetInTransit(sp.UUID))
            {
                m_log.DebugFormat(
                    "[ENTITY TRANSFER MODULE]: Ignoring teleport request of {0} {1} to {2}@{3} - agent is already in transit.",
                    sp.Name, sp.UUID, position, regionHandle);

                sp.ControllingClient.SendTeleportFailed("Previous teleport process incomplete.  Please retry shortly.");

                return;
            }

            try
            {
                // Reset animations; the viewer does that in teleports.
                sp.Animator.ResetAnimations();

                if (regionHandle == sp.Scene.RegionInfo.RegionHandle)
                {
                    destinationRegionName = sp.Scene.RegionInfo.RegionName;

                    TeleportAgentWithinRegion(sp, position, lookAt, teleportFlags);
                }
                else // Another region possibly in another simulator
                {
                    GridRegion finalDestination = null;
                    try
                    {
                        TeleportAgentToDifferentRegion(
                            sp, regionHandle, position, lookAt, teleportFlags, out finalDestination);
                    }
                    finally
                    {
                        if (finalDestination != null)
                            destinationRegionName = finalDestination.RegionName;
                    }
                }
            }
            catch (Exception e)
            {
                m_log.ErrorFormat(
                    "[ENTITY TRANSFER MODULE]: Exception on teleport of {0} from {1}@{2} to {3}@{4}: {5}{6}",
                    sp.Name, sp.AbsolutePosition, sp.Scene.RegionInfo.RegionName, position, destinationRegionName,
                    e.Message, e.StackTrace);

                sp.ControllingClient.SendTeleportFailed("Internal error");
            }
            finally
            {
                m_entityTransferStateMachine.ResetFromTransit(sp.UUID);
            }
        }

        /// <summary>
        /// Teleports the agent within its current region.
        /// </summary>
        /// <param name="sp"></param>
        /// <param name="position"></param>
        /// <param name="lookAt"></param>
        /// <param name="teleportFlags"></param>
        private void TeleportAgentWithinRegion(ScenePresence sp, Vector3 position, Vector3 lookAt, uint teleportFlags)
        {
            m_log.DebugFormat(
                "[ENTITY TRANSFER MODULE]: Teleport for {0} to {1} within {2}",
                sp.Name, position, sp.Scene.RegionInfo.RegionName);

            // Teleport within the same region
            if (IsOutsideRegion(sp.Scene, position) || position.Z < 0)
            {
                Vector3 emergencyPos = new Vector3(128, 128, 128);

                m_log.WarnFormat(
                    "[ENTITY TRANSFER MODULE]: RequestTeleportToLocation() was given an illegal position of {0} for avatar {1}, {2} in {3}.  Substituting {4}",
                    position, sp.Name, sp.UUID, Scene.Name, emergencyPos);

                position = emergencyPos;
            }

            // TODO: Get proper AVG Height
            float localAVHeight = 1.56f;
            float posZLimit = 22;

            // TODO: Check other Scene HeightField
            posZLimit = (float)sp.Scene.Heightmap[(int)position.X, (int)position.Y];

            float newPosZ = posZLimit + localAVHeight;
            if (posZLimit >= (position.Z - (localAVHeight / 2)) && !(Single.IsInfinity(newPosZ) || Single.IsNaN(newPosZ)))
            {
                position.Z = newPosZ;
            }

            if (sp.Flying)
                teleportFlags |= (uint)TeleportFlags.IsFlying;

            m_entityTransferStateMachine.UpdateInTransit(sp.UUID, AgentTransferState.Transferring);

            sp.ControllingClient.SendTeleportStart(teleportFlags);

            sp.ControllingClient.SendLocalTeleport(position, lookAt, teleportFlags);
            sp.TeleportFlags = (Constants.TeleportFlags)teleportFlags;
            sp.Velocity = Vector3.Zero;
            sp.Teleport(position);

            m_entityTransferStateMachine.UpdateInTransit(sp.UUID, AgentTransferState.ReceivedAtDestination);

            foreach (SceneObjectGroup grp in sp.GetAttachments())
            {
                sp.Scene.EventManager.TriggerOnScriptChangedEvent(grp.LocalId, (uint)Changed.TELEPORT);
            }

            m_entityTransferStateMachine.UpdateInTransit(sp.UUID, AgentTransferState.CleaningUp);
        }

        /// <summary>
        /// Teleports the agent to a different region.
        /// </summary>
        /// <param name='sp'></param>
        /// <param name='regionHandle'>/param>
        /// <param name='position'></param>
        /// <param name='lookAt'></param>
        /// <param name='teleportFlags'></param>
        /// <param name='finalDestination'></param>
        private void TeleportAgentToDifferentRegion(
            ScenePresence sp, ulong regionHandle, Vector3 position,
            Vector3 lookAt, uint teleportFlags, out GridRegion finalDestination)
        {
            uint x = 0, y = 0;
            Utils.LongToUInts(regionHandle, out x, out y);
            GridRegion reg = Scene.GridService.GetRegionByPosition(sp.Scene.RegionInfo.ScopeID, (int)x, (int)y);

            if (reg != null)
            {
                finalDestination = GetFinalDestination(reg);

                if (finalDestination == null)
                {
                    m_log.WarnFormat( "{0} Final destination is having problems. Unable to teleport {1} {2}",
                                            LogHeader, sp.Name, sp.UUID);

                    sp.ControllingClient.SendTeleportFailed("Problem at destination");
                    return;
                }

                // Check that these are not the same coordinates
                if (finalDestination.RegionLocX == sp.Scene.RegionInfo.RegionLocX &&
                    finalDestination.RegionLocY == sp.Scene.RegionInfo.RegionLocY)
                {
                    // Can't do. Viewer crashes
                    sp.ControllingClient.SendTeleportFailed("Space warp! You would crash. Move to a different region and try again.");
                    return;
                }

                // Validate assorted conditions
                string reason = string.Empty;
                if (!ValidateGenericConditions(sp, reg, finalDestination, teleportFlags, out reason))
                {
                    sp.ControllingClient.SendTeleportFailed(reason);
                    return;
                }

                //
                // This is it
                //
                DoTeleportInternal(sp, reg, finalDestination, position, lookAt, teleportFlags);
                //
                //
                //
            }
            else
            {
                finalDestination = null;

                // TP to a place that doesn't exist (anymore)
                // Inform the viewer about that
                sp.ControllingClient.SendTeleportFailed("The region you tried to teleport to doesn't exist anymore");

                // and set the map-tile to '(Offline)'
                uint regX, regY;
                Util.RegionHandleToRegionLoc(regionHandle, out regX, out regY);

                MapBlockData block = new MapBlockData();
                block.X = (ushort)Util.WorldToRegionLoc(regX);
                block.Y = (ushort)Util.WorldToRegionLoc(regY);
                block.Access = 254; // == not there

                List<MapBlockData> blocks = new List<MapBlockData>();
                blocks.Add(block);
                sp.ControllingClient.SendMapBlock(blocks, 0);
            }
        }

        // Nothing to validate here
        protected virtual bool ValidateGenericConditions(ScenePresence sp, GridRegion reg, GridRegion finalDestination, uint teleportFlags, out string reason)
        {
            reason = String.Empty;
            return true;
        }

        /// <summary>
        /// Determines whether this instance is within the max transfer distance.
        /// </summary>
        /// <param name="sourceRegion"></param>
        /// <param name="destRegion"></param>
        /// <returns>
        /// <c>true</c> if this instance is within max transfer distance; otherwise, <c>false</c>.
        /// </returns>
        private bool IsWithinMaxTeleportDistance(RegionInfo sourceRegion, GridRegion destRegion)
        {
            if(MaxTransferDistance == 0)
                return true;

//                        m_log.DebugFormat("[ENTITY TRANSFER MODULE]: Source co-ords are x={0} y={1}", curRegionX, curRegionY);
//
//                        m_log.DebugFormat("[ENTITY TRANSFER MODULE]: Final dest is x={0} y={1} {2}@{3}",
//                            destRegionX, destRegionY, finalDestination.RegionID, finalDestination.ServerURI);

            // Insanely, RegionLoc on RegionInfo is the 256m map co-ord whilst GridRegion.RegionLoc is the raw meters position.
            return Math.Abs(sourceRegion.RegionLocX - destRegion.RegionCoordX) <= MaxTransferDistance
                && Math.Abs(sourceRegion.RegionLocY - destRegion.RegionCoordY) <= MaxTransferDistance;
        }

        /// <summary>
        /// Wraps DoTeleportInternal() and manages the transfer state.
        /// </summary>
        public void DoTeleport(
            ScenePresence sp, GridRegion reg, GridRegion finalDestination,
            Vector3 position, Vector3 lookAt, uint teleportFlags)
        {
            // Record that this agent is in transit so that we can prevent simultaneous requests and do later detection
            // of whether the destination region completes the teleport.
            if (!m_entityTransferStateMachine.SetInTransit(sp.UUID))
            {
                m_log.DebugFormat(
                    "[ENTITY TRANSFER MODULE]: Ignoring teleport request of {0} {1} to {2} ({3}) {4}/{5} - agent is already in transit.",
                    sp.Name, sp.UUID, reg.ServerURI, finalDestination.ServerURI, finalDestination.RegionName, position);

                return;
            }
            
            try
            {
                DoTeleportInternal(sp, reg, finalDestination, position, lookAt, teleportFlags);
            }
            catch (Exception e)
            {
                m_log.ErrorFormat(
                    "[ENTITY TRANSFER MODULE]: Exception on teleport of {0} from {1}@{2} to {3}@{4}: {5}{6}",
                    sp.Name, sp.AbsolutePosition, sp.Scene.RegionInfo.RegionName, position, finalDestination.RegionName,
                    e.Message, e.StackTrace);

                sp.ControllingClient.SendTeleportFailed("Internal error");
            }
            finally
            {
                m_entityTransferStateMachine.ResetFromTransit(sp.UUID);
            }
        }

        /// <summary>
        /// Teleports the agent to another region.
        /// This method doesn't manage the transfer state; the caller must do that.
        /// </summary>
        private void DoTeleportInternal(
            ScenePresence sp, GridRegion reg, GridRegion finalDestination,
            Vector3 position, Vector3 lookAt, uint teleportFlags)
        {
            if (reg == null || finalDestination == null)
            {
                sp.ControllingClient.SendTeleportFailed("Unable to locate destination");
                return;
            }

            m_log.DebugFormat(
                "[ENTITY TRANSFER MODULE]: Teleporting {0} {1} from {2} to {3} ({4}) {5}/{6}",
                sp.Name, sp.UUID, sp.Scene.RegionInfo.RegionName,
                reg.ServerURI, finalDestination.ServerURI, finalDestination.RegionName, position);

            RegionInfo sourceRegion = sp.Scene.RegionInfo;

            if (!IsWithinMaxTeleportDistance(sourceRegion, finalDestination))
            {
                sp.ControllingClient.SendTeleportFailed(
                    string.Format(
                      "Can't teleport to {0} ({1},{2}) from {3} ({4},{5}), destination is more than {6} regions way",
                      finalDestination.RegionName, finalDestination.RegionCoordX, finalDestination.RegionCoordY,
                      sourceRegion.RegionName, sourceRegion.RegionLocX, sourceRegion.RegionLocY,
                      MaxTransferDistance));

                return;
            }

            uint newRegionX = (uint)(reg.RegionHandle >> 40);
            uint newRegionY = (((uint)(reg.RegionHandle)) >> 8);
            uint oldRegionX = (uint)(sp.Scene.RegionInfo.RegionHandle >> 40);
            uint oldRegionY = (((uint)(sp.Scene.RegionInfo.RegionHandle)) >> 8);

            ulong destinationHandle = finalDestination.RegionHandle;

            // Let's do DNS resolution only once in this process, please!
            // This may be a costly operation. The reg.ExternalEndPoint field is not a passive field,
            // it's actually doing a lot of work.
            IPEndPoint endPoint = finalDestination.ExternalEndPoint;
            if (endPoint == null || endPoint.Address == null)
            {
                sp.ControllingClient.SendTeleportFailed("Remote Region appears to be down");

                return;
            }

            if (!sp.ValidateAttachments())
                m_log.DebugFormat(
                    "[ENTITY TRANSFER MODULE]: Failed validation of all attachments for teleport of {0} from {1} to {2}.  Continuing.",
                    sp.Name, sp.Scene.Name, finalDestination.RegionName);

            string reason;
            string version;
            if (!Scene.SimulationService.QueryAccess(
                finalDestination, sp.ControllingClient.AgentId, Vector3.Zero, out version, out reason))
            {
                sp.ControllingClient.SendTeleportFailed(reason);

                m_log.DebugFormat(
                    "[ENTITY TRANSFER MODULE]: {0} was stopped from teleporting from {1} to {2} because {3}",
                    sp.Name, sp.Scene.Name, finalDestination.RegionName, reason);

                return;
            }

            // Before this point, teleport 'failure' is due to checkable pre-conditions such as whether the target
            // simulator can be found and is explicitly prepared to allow access.  Therefore, we will not count these
            // as server attempts.
            m_interRegionTeleportAttempts.Value++;

            m_log.DebugFormat(
                "[ENTITY TRANSFER MODULE]: {0} max transfer version is {1}/{2}, {3} max version is {4}", 
                sp.Scene.Name, OutgoingTransferVersionName, MaxOutgoingTransferVersion, finalDestination.RegionName, version);

            // Fixing a bug where teleporting while sitting results in the avatar ending up removed from
            // both regions
            if (sp.ParentID != (uint)0)
                sp.StandUp();
            else if (sp.Flying)
                teleportFlags |= (uint)TeleportFlags.IsFlying;

            if (DisableInterRegionTeleportCancellation)
                teleportFlags |= (uint)TeleportFlags.DisableCancel;

            // At least on LL 3.3.4, this is not strictly necessary - a teleport will succeed without sending this to
            // the viewer.  However, it might mean that the viewer does not see the black teleport screen (untested).
            sp.ControllingClient.SendTeleportStart(teleportFlags);

            // the avatar.Close below will clear the child region list. We need this below for (possibly)
            // closing the child agents, so save it here (we need a copy as it is Clear()-ed).
            //List<ulong> childRegions = avatar.KnownRegionHandles;
            // Compared to ScenePresence.CrossToNewRegion(), there's no obvious code to handle a teleport
            // failure at this point (unlike a border crossing failure).  So perhaps this can never fail
            // once we reach here...
            //avatar.Scene.RemoveCapsHandler(avatar.UUID);

            string capsPath = String.Empty;

            AgentCircuitData currentAgentCircuit = sp.Scene.AuthenticateHandler.GetAgentCircuitData(sp.ControllingClient.CircuitCode);
            AgentCircuitData agentCircuit = sp.ControllingClient.RequestClientInfo();
            agentCircuit.startpos = position;
            agentCircuit.child = true;
            agentCircuit.Appearance = sp.Appearance;
            if (currentAgentCircuit != null)
            {
                agentCircuit.ServiceURLs = currentAgentCircuit.ServiceURLs;
                agentCircuit.IPAddress = currentAgentCircuit.IPAddress;
                agentCircuit.Viewer = currentAgentCircuit.Viewer;
                agentCircuit.Channel = currentAgentCircuit.Channel;
                agentCircuit.Mac = currentAgentCircuit.Mac;
                agentCircuit.Id0 = currentAgentCircuit.Id0;
            }

            if (NeedsNewAgent(sp.DrawDistance, oldRegionX, newRegionX, oldRegionY, newRegionY))
            {
                // brand new agent, let's create a new caps seed
                agentCircuit.CapsPath = CapsUtil.GetRandomCapsObjectPath();
            }

            // We're going to fallback to V1 if the destination gives us anything smaller than 0.2 or we're forcing
            // use of the earlier protocol
            float versionNumber = 0.1f;
            string[] versionComponents = version.Split(new char[] { '/' });
            if (versionComponents.Length >= 2)
                float.TryParse(versionComponents[1], out versionNumber);

            if (versionNumber == 0.2f && MaxOutgoingTransferVersion >= versionNumber)
                TransferAgent_V2(sp, agentCircuit, reg, finalDestination, endPoint, teleportFlags, oldRegionX, newRegionX, oldRegionY, newRegionY, version, out reason);
            else
                TransferAgent_V1(sp, agentCircuit, reg, finalDestination, endPoint, teleportFlags, oldRegionX, newRegionX, oldRegionY, newRegionY, version, out reason);           
        }

        private void TransferAgent_V1(ScenePresence sp, AgentCircuitData agentCircuit, GridRegion reg, GridRegion finalDestination,
            IPEndPoint endPoint, uint teleportFlags, uint oldRegionX, uint newRegionX, uint oldRegionY, uint newRegionY, string version, out string reason)
        {
            ulong destinationHandle = finalDestination.RegionHandle;
            AgentCircuitData currentAgentCircuit = sp.Scene.AuthenticateHandler.GetAgentCircuitData(sp.ControllingClient.CircuitCode);

            m_log.DebugFormat(
                "[ENTITY TRANSFER MODULE]: Using TP V1 for {0} going from {1} to {2}", 
                sp.Name, Scene.Name, finalDestination.RegionName);

            // Let's create an agent there if one doesn't exist yet. 
            // NOTE: logout will always be false for a non-HG teleport.
            bool logout = false;
            if (!CreateAgent(sp, reg, finalDestination, agentCircuit, teleportFlags, out reason, out logout))
            {
                m_interRegionTeleportFailures.Value++;

                sp.ControllingClient.SendTeleportFailed(String.Format("Teleport refused: {0}", reason));

                m_log.DebugFormat(
                    "[ENTITY TRANSFER MODULE]: Teleport of {0} from {1} to {2} was refused because {3}",
                    sp.Name, sp.Scene.RegionInfo.RegionName, finalDestination.RegionName, reason);

                return;
            }

            if (m_entityTransferStateMachine.GetAgentTransferState(sp.UUID) == AgentTransferState.Cancelling)
            {
                m_interRegionTeleportCancels.Value++;

                m_log.DebugFormat(
                    "[ENTITY TRANSFER MODULE]: Cancelled teleport of {0} to {1} from {2} after CreateAgent on client request",
                    sp.Name, finalDestination.RegionName, sp.Scene.Name);

                return;
            }
            else if (m_entityTransferStateMachine.GetAgentTransferState(sp.UUID) == AgentTransferState.Aborting)
            {
                m_interRegionTeleportAborts.Value++;

                m_log.DebugFormat(
                    "[ENTITY TRANSFER MODULE]: Aborted teleport of {0} to {1} from {2} after CreateAgent due to previous client close.",
                    sp.Name, finalDestination.RegionName, sp.Scene.Name);

                return;
            }

            // Past this point we have to attempt clean up if the teleport fails, so update transfer state.
            m_entityTransferStateMachine.UpdateInTransit(sp.UUID, AgentTransferState.Transferring);

            // OK, it got this agent. Let's close some child agents
            sp.CloseChildAgents(newRegionX, newRegionY);

            IClientIPEndpoint ipepClient;
            string capsPath = String.Empty;
            if (NeedsNewAgent(sp.DrawDistance, oldRegionX, newRegionX, oldRegionY, newRegionY))
            {
                m_log.DebugFormat(
                    "[ENTITY TRANSFER MODULE]: Determined that region {0} at {1},{2} needs new child agent for incoming agent {3} from {4}",
                    finalDestination.RegionName, newRegionX, newRegionY, sp.Name, Scene.Name);

                //sp.ControllingClient.SendTeleportProgress(teleportFlags, "Creating agent...");
                #region IP Translation for NAT
                // Uses ipepClient above
                if (sp.ClientView.TryGet(out ipepClient))
                {
                    endPoint.Address = NetworkUtil.GetIPFor(ipepClient.EndPoint, endPoint.Address);
                }
                #endregion
                capsPath = finalDestination.ServerURI + CapsUtil.GetCapsSeedPath(agentCircuit.CapsPath);

                if (m_eqModule != null)
                {
                    // The EnableSimulator message makes the client establish a connection with the destination
                    // simulator by sending the initial UseCircuitCode UDP packet to the destination containing the
                    // correct circuit code.
                    m_eqModule.EnableSimulator(destinationHandle, endPoint, sp.UUID);

                    // XXX: Is this wait necessary?  We will always end up waiting on UpdateAgent for the destination
                    // simulator to confirm that it has established communication with the viewer.
                    Thread.Sleep(200);

                    // At least on LL 3.3.4 for teleports between different regions on the same simulator this appears
                    // unnecessary - teleport will succeed and SEED caps will be requested without it (though possibly
                    // only on TeleportFinish).  This is untested for region teleport between different simulators
                    // though this probably also works.
                    m_eqModule.EstablishAgentCommunication(sp.UUID, endPoint, capsPath);
                }
                else
                {
                    // XXX: This is a little misleading since we're information the client of its avatar destination,
                    // which may or may not be a neighbour region of the source region.  This path is probably little
                    // used anyway (with EQ being the one used).  But it is currently being used for test code.
                    sp.ControllingClient.InformClientOfNeighbour(destinationHandle, endPoint);
                }
            }
            else
            {
                agentCircuit.CapsPath = sp.Scene.CapsModule.GetChildSeed(sp.UUID, reg.RegionHandle);
                capsPath = finalDestination.ServerURI + CapsUtil.GetCapsSeedPath(agentCircuit.CapsPath);
            }

            // Let's send a full update of the agent. This is a synchronous call.
            AgentData agent = new AgentData();
            sp.CopyTo(agent);
            agent.Position = agentCircuit.startpos;
            SetCallbackURL(agent, sp.Scene.RegionInfo);


            // We will check for an abort before UpdateAgent since UpdateAgent will require an active viewer to 
            // establish th econnection to the destination which makes it return true.
            if (m_entityTransferStateMachine.GetAgentTransferState(sp.UUID) == AgentTransferState.Aborting)
            {
                m_interRegionTeleportAborts.Value++;

                m_log.DebugFormat(
                    "[ENTITY TRANSFER MODULE]: Aborted teleport of {0} to {1} from {2} before UpdateAgent",
                    sp.Name, finalDestination.RegionName, sp.Scene.Name);

                return;
            }

            // A common teleport failure occurs when we can send CreateAgent to the 
            // destination region but the viewer cannot establish the connection (e.g. due to network issues between
            // the viewer and the destination).  In this case, UpdateAgent timesout after 10 seconds, although then
            // there's a further 10 second wait whilst we attempt to tell the destination to delete the agent in Fail().
            if (!UpdateAgent(reg, finalDestination, agent, sp))
            {
                if (m_entityTransferStateMachine.GetAgentTransferState(sp.UUID) == AgentTransferState.Aborting)
                {
                    m_interRegionTeleportAborts.Value++;

                    m_log.DebugFormat(
                        "[ENTITY TRANSFER MODULE]: Aborted teleport of {0} to {1} from {2} after UpdateAgent due to previous client close.",
                        sp.Name, finalDestination.RegionName, sp.Scene.Name);

                    return;
                }

                m_log.WarnFormat(
                    "[ENTITY TRANSFER MODULE]: UpdateAgent failed on teleport of {0} to {1}.  Keeping avatar in {2}",
                    sp.Name, finalDestination.RegionName, sp.Scene.Name);

                Fail(sp, finalDestination, logout, currentAgentCircuit.SessionID.ToString(), "Connection between viewer and destination region could not be established.");
                return;
            }

            if (m_entityTransferStateMachine.GetAgentTransferState(sp.UUID) == AgentTransferState.Cancelling)
            {
                m_interRegionTeleportCancels.Value++;

                m_log.DebugFormat(
                    "[ENTITY TRANSFER MODULE]: Cancelled teleport of {0} to {1} from {2} after UpdateAgent on client request",
                    sp.Name, finalDestination.RegionName, sp.Scene.Name);

                CleanupFailedInterRegionTeleport(sp, currentAgentCircuit.SessionID.ToString(), finalDestination);

                return;
            }

            m_log.DebugFormat(
                "[ENTITY TRANSFER MODULE]: Sending new CAPS seed url {0} from {1} to {2}",
                capsPath, sp.Scene.RegionInfo.RegionName, sp.Name);

            // We need to set this here to avoid an unlikely race condition when teleporting to a neighbour simulator,
            // where that neighbour simulator could otherwise request a child agent create on the source which then 
            // closes our existing agent which is still signalled as root.
            sp.IsChildAgent = true;

            // OK, send TPFinish to the client, so that it starts the process of contacting the destination region
            if (m_eqModule != null)
            {
                m_eqModule.TeleportFinishEvent(destinationHandle, 13, endPoint, 0, teleportFlags, capsPath, sp.UUID);
            }
            else
            {
                sp.ControllingClient.SendRegionTeleport(destinationHandle, 13, endPoint, 4,
                                                            teleportFlags, capsPath);
            }

            // TeleportFinish makes the client send CompleteMovementIntoRegion (at the destination), which
            // trigers a whole shebang of things there, including MakeRoot. So let's wait for confirmation
            // that the client contacted the destination before we close things here.
            if (!m_entityTransferStateMachine.WaitForAgentArrivedAtDestination(sp.UUID))
            {
                if (m_entityTransferStateMachine.GetAgentTransferState(sp.UUID) == AgentTransferState.Aborting)
                {
                    m_interRegionTeleportAborts.Value++;

                    m_log.DebugFormat(
                        "[ENTITY TRANSFER MODULE]: Aborted teleport of {0} to {1} from {2} after WaitForAgentArrivedAtDestination due to previous client close.",
                        sp.Name, finalDestination.RegionName, sp.Scene.Name);

                    return;
                }

                m_log.WarnFormat(
                    "[ENTITY TRANSFER MODULE]: Teleport of {0} to {1} from {2} failed due to no callback from destination region.  Returning avatar to source region.",
                    sp.Name, finalDestination.RegionName, sp.Scene.RegionInfo.RegionName);

                Fail(sp, finalDestination, logout, currentAgentCircuit.SessionID.ToString(), "Destination region did not signal teleport completion.");

                return;
            }

            m_entityTransferStateMachine.UpdateInTransit(sp.UUID, AgentTransferState.CleaningUp);

            // For backwards compatibility
            if (version == "Unknown" || version == string.Empty)
            {
                // CrossAttachmentsIntoNewRegion is a synchronous call. We shouldn't need to wait after it
                m_log.DebugFormat("[ENTITY TRANSFER MODULE]: Old simulator, sending attachments one by one...");
                CrossAttachmentsIntoNewRegion(finalDestination, sp, true);
            }

            // May need to logout or other cleanup
            AgentHasMovedAway(sp, logout);

            // Well, this is it. The agent is over there.
            KillEntity(sp.Scene, sp.LocalId);

            // Now let's make it officially a child agent
            sp.MakeChildAgent();

            // Finally, let's close this previously-known-as-root agent, when the jump is outside the view zone

            if (NeedsClosing(sp.DrawDistance, oldRegionX, newRegionX, oldRegionY, newRegionY, reg))
            {
                if (!sp.Scene.IncomingPreCloseClient(sp))
                    return;

                // We need to delay here because Imprudence viewers, unlike v1 or v3, have a short (<200ms, <500ms) delay before
                // they regard the new region as the current region after receiving the AgentMovementComplete
                // response.  If close is sent before then, it will cause the viewer to quit instead.
                //
                // This sleep can be increased if necessary.  However, whilst it's active,
                // an agent cannot teleport back to this region if it has teleported away.
                Thread.Sleep(2000);

                sp.Scene.CloseAgent(sp.UUID, false);
            }
            else
            {
                // now we have a child agent in this region. 
                sp.Reset();
            }
        }

        private void TransferAgent_V2(ScenePresence sp, AgentCircuitData agentCircuit, GridRegion reg, GridRegion finalDestination,
            IPEndPoint endPoint, uint teleportFlags, uint oldRegionX, uint newRegionX, uint oldRegionY, uint newRegionY, string version, out string reason)
        {
            ulong destinationHandle = finalDestination.RegionHandle;
            AgentCircuitData currentAgentCircuit = sp.Scene.AuthenticateHandler.GetAgentCircuitData(sp.ControllingClient.CircuitCode);

            // Let's create an agent there if one doesn't exist yet. 
            // NOTE: logout will always be false for a non-HG teleport.
            bool logout = false;
            if (!CreateAgent(sp, reg, finalDestination, agentCircuit, teleportFlags, out reason, out logout))
            {
                m_interRegionTeleportFailures.Value++;

                sp.ControllingClient.SendTeleportFailed(String.Format("Teleport refused: {0}", reason));

                m_log.DebugFormat(
                    "[ENTITY TRANSFER MODULE]: Teleport of {0} from {1} to {2} was refused because {3}",
                    sp.Name, sp.Scene.RegionInfo.RegionName, finalDestination.RegionName, reason);

                return;
            }

            if (m_entityTransferStateMachine.GetAgentTransferState(sp.UUID) == AgentTransferState.Cancelling)
            {
                m_interRegionTeleportCancels.Value++;

                m_log.DebugFormat(
                    "[ENTITY TRANSFER MODULE]: Cancelled teleport of {0} to {1} from {2} after CreateAgent on client request",
                    sp.Name, finalDestination.RegionName, sp.Scene.Name);

                return;
            }
            else if (m_entityTransferStateMachine.GetAgentTransferState(sp.UUID) == AgentTransferState.Aborting)
            {
                m_interRegionTeleportAborts.Value++;

                m_log.DebugFormat(
                    "[ENTITY TRANSFER MODULE]: Aborted teleport of {0} to {1} from {2} after CreateAgent due to previous client close.",
                    sp.Name, finalDestination.RegionName, sp.Scene.Name);

                return;
            }

            // Past this point we have to attempt clean up if the teleport fails, so update transfer state.
            m_entityTransferStateMachine.UpdateInTransit(sp.UUID, AgentTransferState.Transferring);

            IClientIPEndpoint ipepClient;
            string capsPath = String.Empty;
            if (NeedsNewAgent(sp.DrawDistance, oldRegionX, newRegionX, oldRegionY, newRegionY))
            {
                m_log.DebugFormat(
                    "[ENTITY TRANSFER MODULE]: Determined that region {0} at {1},{2} needs new child agent for agent {3} from {4}",
                    finalDestination.RegionName, newRegionX, newRegionY, sp.Name, Scene.Name);

                //sp.ControllingClient.SendTeleportProgress(teleportFlags, "Creating agent...");
                #region IP Translation for NAT
                // Uses ipepClient above
                if (sp.ClientView.TryGet(out ipepClient))
                {
                    endPoint.Address = NetworkUtil.GetIPFor(ipepClient.EndPoint, endPoint.Address);
                }
                #endregion
                capsPath = finalDestination.ServerURI + CapsUtil.GetCapsSeedPath(agentCircuit.CapsPath);
            }
            else
            {
                agentCircuit.CapsPath = sp.Scene.CapsModule.GetChildSeed(sp.UUID, reg.RegionHandle);
                capsPath = finalDestination.ServerURI + CapsUtil.GetCapsSeedPath(agentCircuit.CapsPath);
            }

            // We need to set this here to avoid an unlikely race condition when teleporting to a neighbour simulator,
            // where that neighbour simulator could otherwise request a child agent create on the source which then 
            // closes our existing agent which is still signalled as root.
            //sp.IsChildAgent = true;

            // New protocol: send TP Finish directly, without prior ES or EAC. That's what happens in the Linden grid
            if (m_eqModule != null)
                m_eqModule.TeleportFinishEvent(destinationHandle, 13, endPoint, 0, teleportFlags, capsPath, sp.UUID);
            else
                sp.ControllingClient.SendRegionTeleport(destinationHandle, 13, endPoint, 4,
                                                            teleportFlags, capsPath);

            m_log.DebugFormat(
                "[ENTITY TRANSFER MODULE]: Sending new CAPS seed url {0} from {1} to {2}",
                capsPath, sp.Scene.RegionInfo.RegionName, sp.Name);

            // Let's send a full update of the agent. 
            AgentData agent = new AgentData();
            sp.CopyTo(agent);
            agent.Position = agentCircuit.startpos;
            agent.SenderWantsToWaitForRoot = true;
            //SetCallbackURL(agent, sp.Scene.RegionInfo);

            // Reset the do not close flag.  This must be done before the destination opens child connections (here
            // triggered by UpdateAgent) to avoid race conditions.  However, we also want to reset it as late as possible
            // to avoid a situation where an unexpectedly early call to Scene.NewUserConnection() wrongly results
            // in no close.
            sp.DoNotCloseAfterTeleport = false;

            // Send the Update. If this returns true, we know the client has contacted the destination
            // via CompleteMovementIntoRegion, so we can let go.
            // If it returns false, something went wrong, and we need to abort.
            if (!UpdateAgent(reg, finalDestination, agent, sp))
            {
                if (m_entityTransferStateMachine.GetAgentTransferState(sp.UUID) == AgentTransferState.Aborting)
                {
                    m_interRegionTeleportAborts.Value++;

                    m_log.DebugFormat(
                        "[ENTITY TRANSFER MODULE]: Aborted teleport of {0} to {1} from {2} after UpdateAgent due to previous client close.",
                        sp.Name, finalDestination.RegionName, sp.Scene.Name);

                    return;
                }

                m_log.WarnFormat(
                    "[ENTITY TRANSFER MODULE]: UpdateAgent failed on teleport of {0} to {1}.  Keeping avatar in {2}",
                    sp.Name, finalDestination.RegionName, sp.Scene.Name);

                Fail(sp, finalDestination, logout, currentAgentCircuit.SessionID.ToString(), "Connection between viewer and destination region could not be established.");
                return;
            }
            
            m_entityTransferStateMachine.UpdateInTransit(sp.UUID, AgentTransferState.CleaningUp);

            // Need to signal neighbours whether child agents may need closing irrespective of whether this
            // one needed closing.  We also need to close child agents as quickly as possible to avoid complicated
            // race conditions with rapid agent releporting (e.g. from A1 to a non-neighbour B, back
            // to a neighbour A2 then off to a non-neighbour C).  Closing child agents any later requires complex
            // distributed checks to avoid problems in rapid reteleporting scenarios and where child agents are
            // abandoned without proper close by viewer but then re-used by an incoming connection.
            sp.CloseChildAgents(newRegionX, newRegionY);

            // May need to logout or other cleanup
            AgentHasMovedAway(sp, logout);

            // Well, this is it. The agent is over there.
            KillEntity(sp.Scene, sp.LocalId);

            // Now let's make it officially a child agent
            sp.MakeChildAgent();

            // Finally, let's close this previously-known-as-root agent, when the jump is outside the view zone
            if (NeedsClosing(sp.DrawDistance, oldRegionX, newRegionX, oldRegionY, newRegionY, reg))
            {
                if (!sp.Scene.IncomingPreCloseClient(sp))
                    return;

                // RED ALERT!!!!
                // PLEASE DO NOT DECREASE THIS WAIT TIME UNDER ANY CIRCUMSTANCES.
                // THE VIEWERS SEEM TO NEED SOME TIME AFTER RECEIVING MoveAgentIntoRegion
                // BEFORE THEY SETTLE IN THE NEW REGION.
                // DECREASING THE WAIT TIME HERE WILL EITHER RESULT IN A VIEWER CRASH OR
                // IN THE AVIE BEING PLACED IN INFINITY FOR A COUPLE OF SECONDS.
                Thread.Sleep(15000);
            
                // OK, it got this agent. Let's close everything
                // If we shouldn't close the agent due to some other region renewing the connection 
                // then this will be handled in IncomingCloseAgent under lock conditions
                m_log.DebugFormat(
                    "[ENTITY TRANSFER MODULE]: Closing agent {0} in {1} after teleport", sp.Name, Scene.Name);

                sp.Scene.CloseAgent(sp.UUID, false);
            }
            else
            {
                // now we have a child agent in this region. 
                sp.Reset();
            }
        }

        /// <summary>
        /// Clean up an inter-region teleport that did not complete, either because of simulator failure or cancellation.
        /// </summary>
        /// <remarks>
        /// All operations here must be idempotent so that we can call this method at any point in the teleport process
        /// up until we send the TeleportFinish event quene event to the viewer.
        /// <remarks>
        /// <param name='sp'> </param>
        /// <param name='finalDestination'></param>
        protected virtual void CleanupFailedInterRegionTeleport(ScenePresence sp, string auth_token, GridRegion finalDestination)
        {
            m_entityTransferStateMachine.UpdateInTransit(sp.UUID, AgentTransferState.CleaningUp);

            if (sp.IsChildAgent) // We had set it to child before attempted TP (V1)
            {
                sp.IsChildAgent = false;
                ReInstantiateScripts(sp);

                EnableChildAgents(sp);
            }
            // Finally, kill the agent we just created at the destination.
            // XXX: Possibly this should be done asynchronously.
            Scene.SimulationService.CloseAgent(finalDestination, sp.UUID, auth_token);
        }

        /// <summary>
        /// Signal that the inter-region teleport failed and perform cleanup.
        /// </summary>
        /// <param name='sp'></param>
        /// <param name='finalDestination'></param>
        /// <param name='logout'></param>
        /// <param name='reason'>Human readable reason for teleport failure.  Will be sent to client.</param>
        protected virtual void Fail(ScenePresence sp, GridRegion finalDestination, bool logout, string auth_code, string reason)
        {
            CleanupFailedInterRegionTeleport(sp, auth_code, finalDestination);

            m_interRegionTeleportFailures.Value++;

            sp.ControllingClient.SendTeleportFailed(
                string.Format(
                    "Problems connecting to destination {0}, reason: {1}", finalDestination.RegionName, reason));

            sp.Scene.EventManager.TriggerTeleportFail(sp.ControllingClient, logout);
        }

        protected virtual bool CreateAgent(ScenePresence sp, GridRegion reg, GridRegion finalDestination, AgentCircuitData agentCircuit, uint teleportFlags, out string reason, out bool logout)
        {
            logout = false;
            bool success = Scene.SimulationService.CreateAgent(finalDestination, agentCircuit, teleportFlags, out reason);

            if (success)
                sp.Scene.EventManager.TriggerTeleportStart(sp.ControllingClient, reg, finalDestination, teleportFlags, logout);

            return success;
        }

        protected virtual bool UpdateAgent(GridRegion reg, GridRegion finalDestination, AgentData agent, ScenePresence sp)
        {
            return Scene.SimulationService.UpdateAgent(finalDestination, agent);
        }

        protected virtual void SetCallbackURL(AgentData agent, RegionInfo region)
        {
            agent.CallbackURI = region.ServerURI + "agent/" + agent.AgentID.ToString() + "/" + region.RegionID.ToString() + "/release/";

            m_log.DebugFormat(
                "[ENTITY TRANSFER MODULE]: Set release callback URL to {0} in {1}",
                agent.CallbackURI, region.RegionName);
        }

        /// <summary>
        /// Clean up operations once an agent has moved away through cross or teleport.
        /// </summary>
        /// <param name='sp'></param>
        /// <param name='logout'></param>
        protected virtual void AgentHasMovedAway(ScenePresence sp, bool logout)
        {
            if (sp.Scene.AttachmentsModule != null)
                sp.Scene.AttachmentsModule.DeleteAttachmentsFromScene(sp, true);
        }

        protected void KillEntity(Scene scene, uint localID)
        {
            scene.SendKillObject(new List<uint> { localID });
        }

        protected virtual GridRegion GetFinalDestination(GridRegion region)
        {
            return region;
        }

        protected virtual bool NeedsNewAgent(float drawdist, uint oldRegionX, uint newRegionX, uint oldRegionY, uint newRegionY)
        {
            if (m_regionCombinerModule != null && m_regionCombinerModule.IsRootForMegaregion(Scene.RegionInfo.RegionID))
            {
                Vector2 swCorner, neCorner;
                GetMegaregionViewRange(out swCorner, out neCorner);

                m_log.DebugFormat(
                    "[ENTITY TRANSFER MODULE]: Megaregion view of {0} is from {1} to {2} with new agent check for {3},{4}",
                    Scene.Name, swCorner, neCorner, newRegionX, newRegionY);

                return !(newRegionX >= swCorner.X && newRegionX <= neCorner.X && newRegionY >= swCorner.Y && newRegionY <= neCorner.Y);
            }
            else
            {
                return Util.IsOutsideView(drawdist, oldRegionX, newRegionX, oldRegionY, newRegionY);
            }
        }

        protected virtual bool NeedsClosing(float drawdist, uint oldRegionX, uint newRegionX, uint oldRegionY, uint newRegionY, GridRegion reg)
        {
            return Util.IsOutsideView(drawdist, oldRegionX, newRegionX, oldRegionY, newRegionY);
        }

        protected virtual bool IsOutsideRegion(Scene s, Vector3 pos)
        {
            if (s.TestBorderCross(pos, Cardinals.N))
                return true;
            if (s.TestBorderCross(pos, Cardinals.S))
                return true;
            if (s.TestBorderCross(pos, Cardinals.E))
                return true;
            if (s.TestBorderCross(pos, Cardinals.W))
                return true;

            return false;
        }

        #endregion

        #region Landmark Teleport
        /// <summary>
        /// Tries to teleport agent to landmark.
        /// </summary>
        /// <param name="remoteClient"></param>
        /// <param name="regionHandle"></param>
        /// <param name="position"></param>
        public virtual void RequestTeleportLandmark(IClientAPI remoteClient, AssetLandmark lm)
        {
            GridRegion info = Scene.GridService.GetRegionByUUID(UUID.Zero, lm.RegionID);

            if (info == null)
            {
                // can't find the region: Tell viewer and abort
                remoteClient.SendTeleportFailed("The teleport destination could not be found.");
                return;
            }
            ((Scene)(remoteClient.Scene)).RequestTeleportLocation(remoteClient, info.RegionHandle, lm.Position, 
                Vector3.Zero, (uint)(Constants.TeleportFlags.SetLastToTarget | Constants.TeleportFlags.ViaLandmark));
        }

        #endregion 

        #region Teleport Home

        public virtual void TriggerTeleportHome(UUID id, IClientAPI client)
        {
            TeleportHome(id, client);
        }

        public virtual bool TeleportHome(UUID id, IClientAPI client)
        {
            m_log.DebugFormat(
                "[ENTITY TRANSFER MODULE]: Request to teleport {0} {1} home", client.Name, client.AgentId);

            //OpenSim.Services.Interfaces.PresenceInfo pinfo = Scene.PresenceService.GetAgent(client.SessionId);
            GridUserInfo uinfo = Scene.GridUserService.GetGridUserInfo(client.AgentId.ToString());

            if (uinfo != null)
            {
                if (uinfo.HomeRegionID == UUID.Zero)
                {
                    // can't find the Home region: Tell viewer and abort
                    client.SendTeleportFailed("You don't have a home position set.");
                    return false;
                }
                GridRegion regionInfo = Scene.GridService.GetRegionByUUID(UUID.Zero, uinfo.HomeRegionID);
                if (regionInfo == null)
                {
                    // can't find the Home region: Tell viewer and abort
                    client.SendTeleportFailed("Your home region could not be found.");
                    return false;
                }
                
                m_log.DebugFormat("[ENTITY TRANSFER MODULE]: Home region of {0} is {1} ({2}-{3})",
                    client.Name, regionInfo.RegionName, regionInfo.RegionCoordX, regionInfo.RegionCoordY);

                // a little eekie that this goes back to Scene and with a forced cast, will fix that at some point...
                ((Scene)(client.Scene)).RequestTeleportLocation(
                    client, regionInfo.RegionHandle, uinfo.HomePosition, uinfo.HomeLookAt,
                    (uint)(Constants.TeleportFlags.SetLastToTarget | Constants.TeleportFlags.ViaHome));
                return true;
            }
            else
            {
                // can't find the Home region: Tell viewer and abort
                client.SendTeleportFailed("Your home region could not be found.");
            }
            return false;
        }

        #endregion


        #region Agent Crossings

        public GridRegion GetDestination(Scene scene, UUID agentID, Vector3 pos, out uint xDest, out uint yDest, out string version, out Vector3 newpos)
        {
            version = String.Empty;
            newpos = new Vector3(pos.X, pos.Y, pos.Z);

//            m_log.DebugFormat(
//                "[ENTITY TRANSFER MODULE]: Crossing agent {0} at pos {1} in {2}", agent.Name, pos, scene.Name);
            /*

<<<<<<< HEAD
            Vector3 newpos = new Vector3(pos.X, pos.Y, pos.Z);
            uint neighbourx = scene.RegionInfo.LegacyRegionLocX;
            uint neighboury = scene.RegionInfo.LegacyRegionLocY;
=======
            uint neighbourx = scene.RegionInfo.RegionLocX;
            uint neighboury = scene.RegionInfo.RegionLocY;
>>>>>>> 141d771a
            const float boundaryDistance = 1.7f;
            Vector3 northCross = new Vector3(0, boundaryDistance, 0);
            Vector3 southCross = new Vector3(0, -1 * boundaryDistance, 0);
            Vector3 eastCross = new Vector3(boundaryDistance, 0, 0);
            Vector3 westCross = new Vector3(-1 * boundaryDistance, 0, 0);

            // distance into new region to place avatar
            const float enterDistance = 0.5f;

            if (scene.TestBorderCross(pos + westCross, Cardinals.W))
            {
                if (scene.TestBorderCross(pos + northCross, Cardinals.N))
                {
                    Border b = scene.GetCrossedBorder(pos + northCross, Cardinals.N);
                    neighboury += (uint)(int)(b.BorderLine.Z / (int)Constants.RegionSize);
                }
                else if (scene.TestBorderCross(pos + southCross, Cardinals.S))
                {
<<<<<<< HEAD
                    Border b = scene.GetCrossedBorder(pos + southCross, Cardinals.S);
                    if (b.TriggerRegionX == 0 && b.TriggerRegionY == 0)
                    {
                        neighboury--;
                        newpos.Y = Constants.RegionSize - enterDistance;
                    }
                    else
                    {
                        agent.IsInTransit = true;

                        neighboury = b.TriggerRegionY;
                        neighbourx = b.TriggerRegionX;

                        Vector3 newposition = pos;
                        newposition.X += (scene.RegionInfo.LegacyRegionLocX - neighbourx) * Constants.RegionSize;
                        newposition.Y += (scene.RegionInfo.LegacyRegionLocY - neighboury) * Constants.RegionSize;
                        agent.ControllingClient.SendAgentAlertMessage(
                            String.Format("Moving you to region {0},{1}", neighbourx, neighboury), false);
                        InformClientToInitiateTeleportToLocation(agent, neighbourx, neighboury, newposition, scene);
                        return true;
                    }
                }

                Border ba = scene.GetCrossedBorder(pos + westCross, Cardinals.W);
                if (ba.TriggerRegionX == 0 && ba.TriggerRegionY == 0)
                {
                    neighbourx--;
                    newpos.X = Constants.RegionSize - enterDistance;
                }
                else
                {
                    agent.IsInTransit = true;

                    neighboury = ba.TriggerRegionY;
                    neighbourx = ba.TriggerRegionX;

                    Vector3 newposition = pos;
                    newposition.X += (scene.RegionInfo.LegacyRegionLocX - neighbourx) * Constants.RegionSize;
                    newposition.Y += (scene.RegionInfo.LegacyRegionLocY - neighboury) * Constants.RegionSize;
                    agent.ControllingClient.SendAgentAlertMessage(
                            String.Format("Moving you to region {0},{1}", neighbourx, neighboury), false);
                    InformClientToInitiateTeleportToLocation(agent, neighbourx, neighboury, newposition, scene);

                    return true;
=======
                    neighboury--;
                    newpos.Y = Constants.RegionSize - enterDistance;
>>>>>>> 141d771a
                }

                neighbourx--;
                newpos.X = Constants.RegionSize - enterDistance;
            }
            else if (scene.TestBorderCross(pos + eastCross, Cardinals.E))
            {
                Border b = scene.GetCrossedBorder(pos + eastCross, Cardinals.E);
                neighbourx += (uint)(int)(b.BorderLine.Z / (int)Constants.RegionSize);
                newpos.X = enterDistance;

                if (scene.TestBorderCross(pos + southCross, Cardinals.S))
                {
<<<<<<< HEAD
                    Border ba = scene.GetCrossedBorder(pos + southCross, Cardinals.S);
                    if (ba.TriggerRegionX == 0 && ba.TriggerRegionY == 0)
                    {
                        neighboury--;
                        newpos.Y = Constants.RegionSize - enterDistance;
                    }
                    else
                    {
                        agent.IsInTransit = true;

                        neighboury = ba.TriggerRegionY;
                        neighbourx = ba.TriggerRegionX;
                        Vector3 newposition = pos;
                        newposition.X += (scene.RegionInfo.LegacyRegionLocX - neighbourx) * Constants.RegionSize;
                        newposition.Y += (scene.RegionInfo.LegacyRegionLocY - neighboury) * Constants.RegionSize;
                        agent.ControllingClient.SendAgentAlertMessage(
                            String.Format("Moving you to region {0},{1}", neighbourx, neighboury), false);
                        InformClientToInitiateTeleportToLocation(agent, neighbourx, neighboury, newposition, scene);
                        return true;
                    }
=======
                    neighboury--;
                    newpos.Y = Constants.RegionSize - enterDistance;
>>>>>>> 141d771a
                }
                else if (scene.TestBorderCross(pos + northCross, Cardinals.N))
                {
                    Border c = scene.GetCrossedBorder(pos + northCross, Cardinals.N);
                    neighboury += (uint)(int)(c.BorderLine.Z / (int)Constants.RegionSize);
                    newpos.Y = enterDistance;
                }
            }
            else if (scene.TestBorderCross(pos + southCross, Cardinals.S))
            {
                Border b = scene.GetCrossedBorder(pos + southCross, Cardinals.S);
<<<<<<< HEAD
                if (b.TriggerRegionX == 0 && b.TriggerRegionY == 0)
                {
                    neighboury--;
                    newpos.Y = Constants.RegionSize - enterDistance;
                }
                else
                {
                    agent.IsInTransit = true;

                    neighboury = b.TriggerRegionY;
                    neighbourx = b.TriggerRegionX;
                    Vector3 newposition = pos;
                    newposition.X += (scene.RegionInfo.LegacyRegionLocX - neighbourx) * Constants.RegionSize;
                    newposition.Y += (scene.RegionInfo.LegacyRegionLocY - neighboury) * Constants.RegionSize;
                    agent.ControllingClient.SendAgentAlertMessage(
                            String.Format("Moving you to region {0},{1}", neighbourx, neighboury), false);
                    InformClientToInitiateTeleportToLocation(agent, neighbourx, neighboury, newposition, scene);
                    return true;
                }
=======
                neighboury--;
                newpos.Y = Constants.RegionSize - enterDistance;
>>>>>>> 141d771a
            }
            else if (scene.TestBorderCross(pos + northCross, Cardinals.N))
            {
                Border b = scene.GetCrossedBorder(pos + northCross, Cardinals.N);
                neighboury += (uint)(int)(b.BorderLine.Z / (int)Constants.RegionSize);
                newpos.Y = enterDistance;
            }
            */

            /*

            if (pos.X < boundaryDistance) //West
            {
                neighbourx--;
                newpos.X = Constants.RegionSize - enterDistance;
            }
            else if (pos.X > Constants.RegionSize - boundaryDistance) // East
            {
                neighbourx++;
                newpos.X = enterDistance;
            }

            if (pos.Y < boundaryDistance) // South
            {
                neighboury--;
                newpos.Y = Constants.RegionSize - enterDistance;
            }
            else if (pos.Y > Constants.RegionSize - boundaryDistance) // North
            {
                neighboury++;
                newpos.Y = enterDistance;
            }
            */

<<<<<<< HEAD
            double presenceWorldX = (double)scene.RegionInfo.RegionLocX + pos.X;
            double presenceWorldY = (double)scene.RegionInfo.RegionLocY + pos.Y;

            // Call the grid service to lookup the region containing the new position.
            GridRegion neighbourRegion = GetRegionContainingWorldLocation(scene.GridService, scene.RegionInfo.ScopeID,
                                                                    presenceWorldX, presenceWorldY);

            if (neighbourRegion != null)
=======
            xDest = neighbourx;
            yDest = neighboury;

            int x = (int)(neighbourx * Constants.RegionSize), y = (int)(neighboury * Constants.RegionSize);

            ulong neighbourHandle = Utils.UIntsToLong((uint)x, (uint)y);

            ExpiringCache<ulong, DateTime> r;
            DateTime banUntil;

            if (m_bannedRegions.TryGetValue(agentID, out r))
            {
                if (r.TryGetValue(neighbourHandle, out banUntil))
                {
                    if (DateTime.Now < banUntil)
                        return null;
                    r.Remove(neighbourHandle);
                }
            }
            else
>>>>>>> 141d771a
            {
                Vector3 newRegionRelativeObjectPosition = new Vector3(
                                                        (float)(presenceWorldX - (double)neighbourRegion.RegionLocX),
                                                        (float)(presenceWorldY - (double)neighbourRegion.RegionLocY),
                                                        pos.Z);
                agent.ControllingClient.SendAgentAlertMessage(
                        String.Format("Moving you to region {0},{1}", neighbourRegion.RegionCoordX, neighbourRegion.RegionCoordY), false);
                InformClientToInitiateTeleportToLocation(agent, (uint)neighbourRegion.RegionCoordX, (uint)neighbourRegion.RegionCoordY,
                                                        newRegionRelativeObjectPosition, scene);

                ExpiringCache<ulong, DateTime> r;
                DateTime banUntil;

<<<<<<< HEAD
                if (m_bannedRegions.TryGetValue(agent.ControllingClient.AgentId, out r))
                {
                    if (r.TryGetValue(neighbourRegion.RegionHandle, out banUntil))
                    {
                        if (DateTime.Now < banUntil)
                            return false;
                        r.Remove(neighbourRegion.RegionHandle);
                    }
=======
            string reason;
            if (!scene.SimulationService.QueryAccess(neighbourRegion, agentID, newpos, out version, out reason))
            {
                if (r == null)
                {
                    r = new ExpiringCache<ulong, DateTime>();
                    r.Add(neighbourHandle, DateTime.Now + TimeSpan.FromSeconds(15), TimeSpan.FromSeconds(15));

                    m_bannedRegions.Add(agentID, r, TimeSpan.FromSeconds(45));
>>>>>>> 141d771a
                }
                else
                {
                    r = null;
                }
<<<<<<< HEAD
=======
                return null;
            }

            return neighbourRegion;
        }

        public bool Cross(ScenePresence agent, bool isFlying)
        {
            uint x;
            uint y;
            Vector3 newpos;
            string version;

            GridRegion neighbourRegion = GetDestination(agent.Scene, agent.UUID, agent.AbsolutePosition, out x, out y, out version, out newpos);
            if (neighbourRegion == null)
            {
                agent.ControllingClient.SendAlertMessage("Cannot region cross into banned parcel");
                return false;
            }
>>>>>>> 141d771a

                string reason;
                string version;
                if (!scene.SimulationService.QueryAccess(neighbourRegion, agent.ControllingClient.AgentId, newRegionRelativeObjectPosition, out version, out reason))
                {
                    agent.ControllingClient.SendAlertMessage("Cannot region cross into banned parcel");
                    if (r == null)
                    {
                        r = new ExpiringCache<ulong, DateTime>();
                        r.Add(neighbourRegion.RegionHandle, DateTime.Now + TimeSpan.FromSeconds(15), TimeSpan.FromSeconds(15));

                        m_bannedRegions.Add(agent.ControllingClient.AgentId, r, TimeSpan.FromSeconds(45));
                    }
                    else
                    {
                        r.Add(neighbourRegion.RegionHandle, DateTime.Now + TimeSpan.FromSeconds(15), TimeSpan.FromSeconds(15));
                    }
                    return false;
                }

<<<<<<< HEAD
                agent.IsInTransit = true;

                CrossAgentToNewRegionDelegate d = CrossAgentToNewRegionAsync;
                d.BeginInvoke(agent, newRegionRelativeObjectPosition,
                                        (uint)neighbourRegion.RegionLocX, (uint)neighbourRegion.RegionLocY,
                                        neighbourRegion, isFlying, version, CrossAgentToNewRegionCompleted, d);
            }
            else
            {
                m_log.ErrorFormat("{0} Cross(sp). Did not find target region. SP.AbsolutePosition={1}", LogHeader, pos);
            }
=======
            CrossAgentToNewRegionDelegate d = CrossAgentToNewRegionAsync;
            d.BeginInvoke(agent, newpos, neighbourRegion, isFlying, version, CrossAgentToNewRegionCompleted, d);
>>>>>>> 141d771a

            return true;
        }


        public delegate void InformClientToInitiateTeleportToLocationDelegate(ScenePresence agent, uint regionX, uint regionY,
                                                            Vector3 position,
                                                            Scene initiatingScene);

        private void InformClientToInitiateTeleportToLocation(ScenePresence agent, uint regionX, uint regionY, Vector3 position, Scene initiatingScene)
        {

            // This assumes that we know what our neighbours are.

            InformClientToInitiateTeleportToLocationDelegate d = InformClientToInitiateTeleportToLocationAsync;
            d.BeginInvoke(agent, regionX, regionY, position, initiatingScene,
                          InformClientToInitiateTeleportToLocationCompleted,
                          d);
        }

        public void InformClientToInitiateTeleportToLocationAsync(ScenePresence agent, uint regionX, uint regionY, Vector3 position,
            Scene initiatingScene)
        {
            Thread.Sleep(10000);

            m_log.DebugFormat(
                "[ENTITY TRANSFER MODULE]: Auto-reteleporting {0} to correct megaregion location {1},{2},{3} from {4}", 
                agent.Name, regionX, regionY, position, initiatingScene.Name);

            agent.Scene.RequestTeleportLocation(
                agent.ControllingClient, 
                Utils.UIntsToLong(regionX * (uint)Constants.RegionSize, regionY * (uint)Constants.RegionSize), 
                position, 
                agent.Lookat, 
                (uint)Constants.TeleportFlags.ViaLocation);

            /*
            IMessageTransferModule im = initiatingScene.RequestModuleInterface<IMessageTransferModule>();
            if (im != null)
            {
                UUID gotoLocation = Util.BuildFakeParcelID(
                    Util.UIntsToLong(
                                              (regionX *
                                               (uint)Constants.RegionSize),
                                              (regionY *
                                               (uint)Constants.RegionSize)),
                    (uint)(int)position.X,
                    (uint)(int)position.Y,
                    (uint)(int)position.Z);

                GridInstantMessage m
                    = new GridInstantMessage(
                        initiatingScene,
                        UUID.Zero,
                        "Region",
                        agent.UUID,
                        (byte)InstantMessageDialog.GodLikeRequestTeleport,
                        false,
                        "",
                        gotoLocation,
                        false,
                        new Vector3(127, 0, 0),
                        new Byte[0],
                        false);

                im.SendInstantMessage(m, delegate(bool success)
                {
                    m_log.DebugFormat("[ENTITY TRANSFER MODULE]: Client Initiating Teleport sending IM success = {0}", success);
                });

            }
            */
        }

        private void InformClientToInitiateTeleportToLocationCompleted(IAsyncResult iar)
        {
            InformClientToInitiateTeleportToLocationDelegate icon =
                (InformClientToInitiateTeleportToLocationDelegate)iar.AsyncState;
            icon.EndInvoke(iar);
        }

        public bool CrossAgentToNewRegionPrep(ScenePresence agent, GridRegion neighbourRegion)
        {
            if (neighbourRegion == null)
                return false;
            
            m_entityTransferStateMachine.SetInTransit(agent.UUID);

            agent.RemoveFromPhysicalScene();

            return true;
        }

        /// <summary>
        /// This Closes child agents on neighbouring regions
        /// Calls an asynchronous method to do so..  so it doesn't lag the sim.
        /// </summary>
        public ScenePresence CrossAgentToNewRegionAsync(
            ScenePresence agent, Vector3 pos, GridRegion neighbourRegion,
            bool isFlying, string version)
        {
            if (!CrossAgentToNewRegionPrep(agent, neighbourRegion))
            {
                m_entityTransferStateMachine.ResetFromTransit(agent.UUID);
                return agent;
            }

            if (!CrossAgentIntoNewRegionMain(agent, pos, neighbourRegion, isFlying))
            {
                m_entityTransferStateMachine.ResetFromTransit(agent.UUID);
                return agent;
            }

            CrossAgentToNewRegionPost(agent, pos, neighbourRegion, isFlying, version);
            return agent;
        }

        public bool CrossAgentIntoNewRegionMain(ScenePresence agent, Vector3 pos, GridRegion neighbourRegion, bool isFlying)
        {
            try
            {
                AgentData cAgent = new AgentData(); 
                agent.CopyTo(cAgent);
                cAgent.Position = pos + agent.Velocity;
                if (isFlying)
                    cAgent.ControlFlags |= (uint)AgentManager.ControlFlags.AGENT_CONTROL_FLY;

                // We don't need the callback anymnore
                cAgent.CallbackURI = String.Empty;

                // Beyond this point, extra cleanup is needed beyond removing transit state
                m_entityTransferStateMachine.UpdateInTransit(agent.UUID, AgentTransferState.Transferring);

                if (!agent.Scene.SimulationService.UpdateAgent(neighbourRegion, cAgent))
                {
                    // region doesn't take it
                    m_entityTransferStateMachine.UpdateInTransit(agent.UUID, AgentTransferState.CleaningUp);

                    m_log.WarnFormat(
                        "[ENTITY TRANSFER MODULE]: Region {0} would not accept update for agent {1} on cross attempt.  Returning to original region.", 
                        neighbourRegion.RegionName, agent.Name);

                    ReInstantiateScripts(agent);
                    agent.AddToPhysicalScene(isFlying);

                    return false;
                }

            }
            catch (Exception e)
            {
                m_log.ErrorFormat(
                    "[ENTITY TRANSFER MODULE]: Problem crossing user {0} to new region {1} from {2}.  Exception {3}{4}",
                    agent.Name, neighbourRegion.RegionName, agent.Scene.RegionInfo.RegionName, e.Message, e.StackTrace);

                // TODO: Might be worth attempting other restoration here such as reinstantiation of scripts, etc.
                return false;
            }

            return true;
        }

        public void CrossAgentToNewRegionPost(ScenePresence agent, Vector3 pos, GridRegion neighbourRegion,
            bool isFlying, string version)
        {
            agent.ControllingClient.RequestClientInfo();

            string agentcaps;
            if (!agent.KnownRegions.TryGetValue(neighbourRegion.RegionHandle, out agentcaps))
            {
                m_log.ErrorFormat("[ENTITY TRANSFER MODULE]: No ENTITY TRANSFER MODULE information for region handle {0}, exiting CrossToNewRegion.",
                                 neighbourRegion.RegionHandle);
                return;
            }

            // No turning back
            agent.IsChildAgent = true;

            string capsPath = neighbourRegion.ServerURI + CapsUtil.GetCapsSeedPath(agentcaps);

            m_log.DebugFormat("[ENTITY TRANSFER MODULE]: Sending new CAPS seed url {0} to client {1}", capsPath, agent.UUID);

            Vector3 vel2 = new Vector3(agent.Velocity.X, agent.Velocity.Y, 0);

            if (m_eqModule != null)
            {
                m_eqModule.CrossRegion(
                    neighbourRegion.RegionHandle, pos + agent.Velocity, vel2 /* agent.Velocity */, neighbourRegion.ExternalEndPoint,
                    capsPath, agent.UUID, agent.ControllingClient.SessionId);
            }
            else
            {
                agent.ControllingClient.CrossRegion(neighbourRegion.RegionHandle, pos + agent.Velocity, agent.Velocity, neighbourRegion.ExternalEndPoint,
                                            capsPath);
            }

            // SUCCESS!
            m_entityTransferStateMachine.UpdateInTransit(agent.UUID, AgentTransferState.ReceivedAtDestination);

            // Unlike a teleport, here we do not wait for the destination region to confirm the receipt.
            m_entityTransferStateMachine.UpdateInTransit(agent.UUID, AgentTransferState.CleaningUp);

            agent.MakeChildAgent();

            // FIXME: Possibly this should occur lower down after other commands to close other agents,
            // but not sure yet what the side effects would be.
            m_entityTransferStateMachine.ResetFromTransit(agent.UUID);

            // now we have a child agent in this region. Request all interesting data about other (root) agents
            agent.SendOtherAgentsAvatarDataToMe();
            agent.SendOtherAgentsAppearanceToMe();

            // Backwards compatibility. Best effort
            if (version == "Unknown" || version == string.Empty)
            {
                m_log.DebugFormat("[ENTITY TRANSFER MODULE]: neighbor with old version, passing attachments one by one...");
                Thread.Sleep(3000); // wait a little now that we're not waiting for the callback
                CrossAttachmentsIntoNewRegion(neighbourRegion, agent, true);
            }

            // Next, let's close the child agent connections that are too far away.
            uint neighbourx;
            uint neighboury;

            Utils.LongToUInts(neighbourRegion.RegionHandle, out neighbourx, out neighboury);

            neighbourx /= Constants.RegionSize;
            neighboury /= Constants.RegionSize;

            agent.CloseChildAgents(neighbourx, neighboury);

            AgentHasMovedAway(agent, false);

            // the user may change their profile information in other region,
            // so the userinfo in UserProfileCache is not reliable any more, delete it
            // REFACTORING PROBLEM. Well, not a problem, but this method is HORRIBLE!
//            if (agent.Scene.NeedSceneCacheClear(agent.UUID))
//            {
//                m_log.DebugFormat(
//                    "[ENTITY TRANSFER MODULE]: User {0} is going to another region", agent.UUID);
//            }

            //m_log.Debug("AFTER CROSS");
            //Scene.DumpChildrenSeeds(UUID);
            //DumpKnownRegions();

            return;
        }
         
        private void CrossAgentToNewRegionCompleted(IAsyncResult iar)
        {
            CrossAgentToNewRegionDelegate icon = (CrossAgentToNewRegionDelegate)iar.AsyncState;
            ScenePresence agent = icon.EndInvoke(iar);

            //// If the cross was successful, this agent is a child agent
            //if (agent.IsChildAgent)
            //    agent.Reset();
            //else // Not successful
            //    agent.RestoreInCurrentScene();

            // In any case
            agent.IsInTransit = false;

            m_log.DebugFormat("[ENTITY TRANSFER MODULE]: Crossing agent {0} {1} completed.", agent.Firstname, agent.Lastname);
        }

        #endregion

        #region Enable Child Agent

        /// <summary>
        /// This informs a single neighbouring region about agent "avatar".
        /// Calls an asynchronous method to do so..  so it doesn't lag the sim.
        /// </summary>
        /// <param name="sp"></param>
        /// <param name="region"></param>
        public void EnableChildAgent(ScenePresence sp, GridRegion region)
        {
            m_log.DebugFormat("[ENTITY TRANSFER]: Enabling child agent in new neighbour {0}", region.RegionName);

            AgentCircuitData currentAgentCircuit = sp.Scene.AuthenticateHandler.GetAgentCircuitData(sp.ControllingClient.CircuitCode);
            AgentCircuitData agent = sp.ControllingClient.RequestClientInfo();
            agent.BaseFolder = UUID.Zero;
            agent.InventoryFolder = UUID.Zero;
            agent.startpos = new Vector3(128, 128, 70);
            agent.child = true;
            agent.Appearance = sp.Appearance;
            agent.CapsPath = CapsUtil.GetRandomCapsObjectPath();

            agent.ChildrenCapSeeds = new Dictionary<ulong, string>(sp.Scene.CapsModule.GetChildrenSeeds(sp.UUID));
            //m_log.DebugFormat("[XXX] Seeds 1 {0}", agent.ChildrenCapSeeds.Count);

            if (!agent.ChildrenCapSeeds.ContainsKey(sp.Scene.RegionInfo.RegionHandle))
                agent.ChildrenCapSeeds.Add(sp.Scene.RegionInfo.RegionHandle, sp.ControllingClient.RequestClientInfo().CapsPath);
            //m_log.DebugFormat("[XXX] Seeds 2 {0}", agent.ChildrenCapSeeds.Count);

            sp.AddNeighbourRegion(region.RegionHandle, agent.CapsPath);
            //foreach (ulong h in agent.ChildrenCapSeeds.Keys)
            //    m_log.DebugFormat("[XXX] --> {0}", h);
            //m_log.DebugFormat("[XXX] Adding {0}", region.RegionHandle);
            agent.ChildrenCapSeeds.Add(region.RegionHandle, agent.CapsPath);

            if (sp.Scene.CapsModule != null)
            {
                sp.Scene.CapsModule.SetChildrenSeed(sp.UUID, agent.ChildrenCapSeeds);
            }

            if (currentAgentCircuit != null)
            {
                agent.ServiceURLs = currentAgentCircuit.ServiceURLs;
                agent.IPAddress = currentAgentCircuit.IPAddress;
                agent.Viewer = currentAgentCircuit.Viewer;
                agent.Channel = currentAgentCircuit.Channel;
                agent.Mac = currentAgentCircuit.Mac;
                agent.Id0 = currentAgentCircuit.Id0;
            }

            IPEndPoint external = region.ExternalEndPoint;
            if (external != null)
            {
                InformClientOfNeighbourDelegate d = InformClientOfNeighbourAsync;
                d.BeginInvoke(sp, agent, region, external, true,
                          InformClientOfNeighbourCompleted,
                          d);
            }
        }
        #endregion

        #region Enable Child Agents

        private delegate void InformClientOfNeighbourDelegate(
            ScenePresence avatar, AgentCircuitData a, GridRegion reg, IPEndPoint endPoint, bool newAgent);

        /// <summary>
        /// This informs all neighbouring regions about agent "avatar".
        /// </summary>
        /// <param name="sp"></param>
        public void EnableChildAgents(ScenePresence sp)
        {
            List<GridRegion> neighbours = new List<GridRegion>();
            RegionInfo m_regionInfo = sp.Scene.RegionInfo;

            if (m_regionInfo != null)
            {
                neighbours = RequestNeighbours(sp, m_regionInfo.RegionLocX, m_regionInfo.RegionLocY);
            }
            else
            {
                m_log.Debug("[ENTITY TRANSFER MODULE]: m_regionInfo was null in EnableChildAgents, is this a NPC?");
            }

            /// We need to find the difference between the new regions where there are no child agents
            /// and the regions where there are already child agents. We only send notification to the former.
            List<ulong> neighbourHandles = NeighbourHandles(neighbours); // on this region
            neighbourHandles.Add(sp.Scene.RegionInfo.RegionHandle);  // add this region too
            List<ulong> previousRegionNeighbourHandles;

            if (sp.Scene.CapsModule != null)
            {
                previousRegionNeighbourHandles =
                    new List<ulong>(sp.Scene.CapsModule.GetChildrenSeeds(sp.UUID).Keys);
            }
            else
            {
                previousRegionNeighbourHandles = new List<ulong>();
            }

            List<ulong> newRegions = NewNeighbours(neighbourHandles, previousRegionNeighbourHandles);
            List<ulong> oldRegions = OldNeighbours(neighbourHandles, previousRegionNeighbourHandles);

//            Dump("Current Neighbors", neighbourHandles);
//            Dump("Previous Neighbours", previousRegionNeighbourHandles);
//            Dump("New Neighbours", newRegions);
//            Dump("Old Neighbours", oldRegions);

            /// Update the scene presence's known regions here on this region
            sp.DropOldNeighbours(oldRegions);

            /// Collect as many seeds as possible
            Dictionary<ulong, string> seeds;
            if (sp.Scene.CapsModule != null)
                seeds = new Dictionary<ulong, string>(sp.Scene.CapsModule.GetChildrenSeeds(sp.UUID));
            else
                seeds = new Dictionary<ulong, string>();

            //m_log.Debug(" !!! No. of seeds: " + seeds.Count);
            if (!seeds.ContainsKey(sp.Scene.RegionInfo.RegionHandle))
                seeds.Add(sp.Scene.RegionInfo.RegionHandle, sp.ControllingClient.RequestClientInfo().CapsPath);

            /// Create the necessary child agents
            List<AgentCircuitData> cagents = new List<AgentCircuitData>();
            foreach (GridRegion neighbour in neighbours)
            {
                if (neighbour.RegionHandle != sp.Scene.RegionInfo.RegionHandle)
                {
                    AgentCircuitData currentAgentCircuit = sp.Scene.AuthenticateHandler.GetAgentCircuitData(sp.ControllingClient.CircuitCode);
                    AgentCircuitData agent = sp.ControllingClient.RequestClientInfo();
                    agent.BaseFolder = UUID.Zero;
                    agent.InventoryFolder = UUID.Zero;
                    agent.startpos = sp.AbsolutePosition + CalculateOffset(sp, neighbour);
                    agent.child = true;
                    agent.Appearance = sp.Appearance;
                    if (currentAgentCircuit != null)
                    {
                        agent.ServiceURLs = currentAgentCircuit.ServiceURLs;
                        agent.IPAddress = currentAgentCircuit.IPAddress;
                        agent.Viewer = currentAgentCircuit.Viewer;
                        agent.Channel = currentAgentCircuit.Channel;
                        agent.Mac = currentAgentCircuit.Mac;
                        agent.Id0 = currentAgentCircuit.Id0;
                    }

                    if (newRegions.Contains(neighbour.RegionHandle))
                    {
                        agent.CapsPath = CapsUtil.GetRandomCapsObjectPath();
                        sp.AddNeighbourRegion(neighbour.RegionHandle, agent.CapsPath);
                        seeds.Add(neighbour.RegionHandle, agent.CapsPath);
                    }
                    else
                    {
                        agent.CapsPath = sp.Scene.CapsModule.GetChildSeed(sp.UUID, neighbour.RegionHandle);
                    }

                    cagents.Add(agent);
                }
            }

            /// Update all child agent with everyone's seeds
            foreach (AgentCircuitData a in cagents)
            {
                a.ChildrenCapSeeds = new Dictionary<ulong, string>(seeds);
            }

            if (sp.Scene.CapsModule != null)
            {
                sp.Scene.CapsModule.SetChildrenSeed(sp.UUID, seeds);
            }
            sp.KnownRegions = seeds;
            //avatar.Scene.DumpChildrenSeeds(avatar.UUID);
            //avatar.DumpKnownRegions();

            bool newAgent = false;
            int count = 0;
            foreach (GridRegion neighbour in neighbours)
            {
                //m_log.WarnFormat("--> Going to send child agent to {0}", neighbour.RegionName);
                // Don't do it if there's already an agent in that region
                if (newRegions.Contains(neighbour.RegionHandle))
                    newAgent = true;
                else
                    newAgent = false;
//                    continue;

                if (neighbour.RegionHandle != sp.Scene.RegionInfo.RegionHandle)
                {
                    try
                    {
                        // Let's put this back at sync, so that it doesn't clog 
                        // the network, especially for regions in the same physical server.
                        // We're really not in a hurry here.
                        InformClientOfNeighbourAsync(sp, cagents[count], neighbour, neighbour.ExternalEndPoint, newAgent);
                        //InformClientOfNeighbourDelegate d = InformClientOfNeighbourAsync;
                        //d.BeginInvoke(sp, cagents[count], neighbour, neighbour.ExternalEndPoint, newAgent,
                        //              InformClientOfNeighbourCompleted,
                        //              d);
                    }

                    catch (ArgumentOutOfRangeException)
                    {
                        m_log.ErrorFormat(
                           "[ENTITY TRANSFER MODULE]: Neighbour Regions response included the current region in the neighbour list.  The following region will not display to the client: {0} for region {1} ({2}, {3}).",
                           neighbour.ExternalHostName,
                           neighbour.RegionHandle,
                           neighbour.RegionLocX,
                           neighbour.RegionLocY);
                    }
                    catch (Exception e)
                    {
                        m_log.ErrorFormat(
                            "[ENTITY TRANSFER MODULE]: Could not resolve external hostname {0} for region {1} ({2}, {3}).  {4}",
                            neighbour.ExternalHostName,
                            neighbour.RegionHandle,
                            neighbour.RegionLocX,
                            neighbour.RegionLocY,
                            e);

                        // FIXME: Okay, even though we've failed, we're still going to throw the exception on,
                        // since I don't know what will happen if we just let the client continue

                        // XXX: Well, decided to swallow the exception instead for now.  Let us see how that goes.
                        // throw e;

                    }
                }
                count++;
            }
        }

        // Computes the difference between two region bases.
        // Returns a vector of world coordinates (meters) from base of first region to the second.
        // The first region is the home region of the passed scene presence.
        Vector3 CalculateOffset(ScenePresence sp, GridRegion neighbour)
        {
            /*
            int rRegionX = (int)sp.Scene.RegionInfo.LegacyRegionLocX;
            int rRegionY = (int)sp.Scene.RegionInfo.LegacyRegionLocY;
            int tRegionX = neighbour.RegionLocX / (int)Constants.RegionSize;
            int tRegionY = neighbour.RegionLocY / (int)Constants.RegionSize;
            int shiftx = (rRegionX - tRegionX) * (int)Constants.RegionSize;
            int shifty = (rRegionY - tRegionY) * (int)Constants.RegionSize;
            return new Vector3(shiftx, shifty, 0f);
             */
            return new Vector3(sp.Scene.RegionInfo.RegionLocX - neighbour.RegionLocX,
                                sp.Scene.RegionInfo.RegionLocY - neighbour.RegionLocY,
                                0f);
        }

        // Given a world position (fractional meter coordinate), get the GridRegion info for
        //   the region containing that point.
        // Return 'null' if no such region exists.
        private GridRegion GetRegionContainingWorldLocation(IGridService pGridService, UUID pScopeID, double px, double py)
        {
            m_log.DebugFormat("{0} GetRegionContainingWorldLocation: call, XY=<{1},{2}>", LogHeader, px, py);
            GridRegion ret = null;

            // As an optimization, since most regions will be legacy sized regions (256x256), first try to get
            //   the region at the appropriate legacy region location.
            uint possibleX = (uint)Math.Floor(px);
            possibleX -= possibleX % Constants.RegionSize;
            uint possibleY = (uint)Math.Floor(py);
            possibleY -= possibleY % Constants.RegionSize;
            ret = pGridService.GetRegionByPosition(pScopeID, (int)possibleX, (int)possibleY);
            if (ret != null)
            {
                m_log.DebugFormat("{0} GetRegionContainingWorldLocation: Found region using legacy size. rloc=<{1},{2}>. Rname={3}",
                                    LogHeader, possibleX, possibleY, ret.RegionName);
            }

            if (ret == null)
            {
                // If the simple lookup failed, search the larger area for a region that contains this point
                double range = (double)Constants.RegionSize + 2;
                while (ret == null && range <= (Constants.MaximumRegionSize + Constants.RegionSize))
                {
                    // Get from the grid service a list of regions that might contain this point
                    List<GridRegion> possibleRegions = pGridService.GetRegionRange(pScopeID,
                                        (int)(px - range), (int)(px + range),
                                        (int)(py - range), (int)(py + range));
                    m_log.DebugFormat("{0} GetRegionContainingWorldLocation: possibleRegions cnt={1}, range={2}",
                                        LogHeader, possibleRegions.Count, range);
                    if (possibleRegions != null && possibleRegions.Count > 0)
                    {
                        // If we found some regions, check to see if the point is within
                        foreach (GridRegion gr in possibleRegions)
                        {
                            m_log.DebugFormat("{0} GetRegionContainingWorldLocation: possibleRegion nm={1}, regionLoc=<{2},{3}>, regionSize=<{4},{5}>",
                                                LogHeader, gr.RegionName, gr.RegionLocX, gr.RegionLocY, gr.RegionSizeX, gr.RegionSizeY);
                            if (px >= (double)gr.RegionLocX && px < (double)(gr.RegionLocX + gr.RegionSizeX)
                                && py >= (double)gr.RegionLocY && py < (double)(gr.RegionLocY + gr.RegionSizeY))
                            {
                                // Found a region that contains the point
                                ret = gr;
                                m_log.DebugFormat("{0} GetRegionContainingWorldLocation: found. RegionName={1}", LogHeader, ret.RegionName);
                                break;
                            }
                        }
                    }
                    // Larger search area for next time around if not found
                    range *= 2;
                }
            }
            return ret;
        }

        private void InformClientOfNeighbourCompleted(IAsyncResult iar)
        {
            InformClientOfNeighbourDelegate icon = (InformClientOfNeighbourDelegate)iar.AsyncState;
            icon.EndInvoke(iar);
            //m_log.WarnFormat(" --> InformClientOfNeighbourCompleted");
        }

        /// <summary>
        /// Async component for informing client of which neighbours exist
        /// </summary>
        /// <remarks>
        /// This needs to run asynchronously, as a network timeout may block the thread for a long while
        /// </remarks>
        /// <param name="remoteClient"></param>
        /// <param name="a"></param>
        /// <param name="regionHandle"></param>
        /// <param name="endPoint"></param>
        private void InformClientOfNeighbourAsync(ScenePresence sp, AgentCircuitData a, GridRegion reg,
                                                  IPEndPoint endPoint, bool newAgent)
        {
            // Let's wait just a little to give time to originating regions to catch up with closing child agents
            // after a cross here
            Thread.Sleep(500);

            Scene scene = sp.Scene;

            m_log.DebugFormat(
                "[ENTITY TRANSFER MODULE]: Informing {0} {1} about neighbour {2} {3} at ({4},{5})",
                sp.Name, sp.UUID, reg.RegionName, endPoint, reg.RegionCoordX, reg.RegionCoordY);

            string capsPath = reg.ServerURI + CapsUtil.GetCapsSeedPath(a.CapsPath);

            string reason = String.Empty;

            bool regionAccepted = scene.SimulationService.CreateAgent(reg, a, (uint)TeleportFlags.Default, out reason);

            if (regionAccepted && newAgent)
            {
                if (m_eqModule != null)
                {
                    #region IP Translation for NAT
                    IClientIPEndpoint ipepClient;
                    if (sp.ClientView.TryGet(out ipepClient))
                    {
                        endPoint.Address = NetworkUtil.GetIPFor(ipepClient.EndPoint, endPoint.Address);
                    }
                    #endregion

                    m_log.DebugFormat("[ENTITY TRANSFER MODULE]: {0} is sending {1} EnableSimulator for neighbour region {2} @ {3} " +
                        "and EstablishAgentCommunication with seed cap {4}",
                        scene.RegionInfo.RegionName, sp.Name, reg.RegionName, reg.RegionHandle, capsPath);

                    m_eqModule.EnableSimulator(reg.RegionHandle, endPoint, sp.UUID);
                    m_eqModule.EstablishAgentCommunication(sp.UUID, endPoint, capsPath);
                }
                else
                {
                    sp.ControllingClient.InformClientOfNeighbour(reg.RegionHandle, endPoint);
                    // TODO: make Event Queue disablable!
                }

                m_log.DebugFormat("[ENTITY TRANSFER MODULE]: Completed inform {0} {1} about neighbour {2}", sp.Name, sp.UUID, endPoint);
            }

            if (!regionAccepted)
                m_log.WarnFormat(
                    "[ENTITY TRANSFER MODULE]: Region {0} did not accept {1} {2}: {3}",
                    reg.RegionName, sp.Name, sp.UUID, reason);
        }

        /// <summary>
        /// Gets the range considered in view of this megaregion (assuming this is a megaregion).
        /// </summary>
        /// <remarks>Expressed in 256m units</remarks>
        /// <param name='swCorner'></param>
        /// <param name='neCorner'></param>
        private void GetMegaregionViewRange(out Vector2 swCorner, out Vector2 neCorner)
        {
            Border[] northBorders = Scene.NorthBorders.ToArray();
            Border[] eastBorders = Scene.EastBorders.ToArray();

            Vector2 extent = Vector2.Zero;
            for (int i = 0; i < eastBorders.Length; i++)
            {
                extent.X = (eastBorders[i].BorderLine.Z > extent.X) ? eastBorders[i].BorderLine.Z : extent.X;
            }
            for (int i = 0; i < northBorders.Length; i++)
            {
                extent.Y = (northBorders[i].BorderLine.Z > extent.Y) ? northBorders[i].BorderLine.Z : extent.Y;
            }

            // Loss of fraction on purpose
            extent.X = ((int)extent.X / (int)Constants.RegionSize);
            extent.Y = ((int)extent.Y / (int)Constants.RegionSize);

            swCorner.X = Scene.RegionInfo.RegionLocX - 1;
            swCorner.Y = Scene.RegionInfo.RegionLocY - 1;
            neCorner.X = Scene.RegionInfo.RegionLocX + extent.X;
            neCorner.Y = Scene.RegionInfo.RegionLocY + extent.Y;
        }

        /// <summary>
        /// Return the list of regions that are considered to be neighbours to the given scene.
        /// </summary>
        /// <param name="pScene"></param>
        /// <param name="pRegionLocX"></param>
        /// <param name="pRegionLocY"></param>
        /// <returns></returns>        
        protected List<GridRegion> RequestNeighbours(ScenePresence avatar, uint pRegionLocX, uint pRegionLocY)
        {
            Scene pScene = avatar.Scene;
            RegionInfo m_regionInfo = pScene.RegionInfo;

            // Leaving this as a "megaregions" computation vs "non-megaregions" computation; it isn't
            // clear what should be done with a "far view" given that megaregions already extended the
            // view to include everything in the megaregion
            if (m_regionCombinerModule == null || !m_regionCombinerModule.IsRootForMegaregion(Scene.RegionInfo.RegionID))
            {
                int dd = avatar.DrawDistance < Constants.RegionSize ? (int)Constants.RegionSize : (int)avatar.DrawDistance;

                int startX = (int)pRegionLocX * (int)Constants.RegionSize - dd + (int)(Constants.RegionSize/2);
                int startY = (int)pRegionLocY * (int)Constants.RegionSize - dd + (int)(Constants.RegionSize/2);

                int endX = (int)pRegionLocX * (int)Constants.RegionSize + dd + (int)(Constants.RegionSize/2);
                int endY = (int)pRegionLocY * (int)Constants.RegionSize + dd + (int)(Constants.RegionSize/2);

                List<GridRegion> neighbours =
                    avatar.Scene.GridService.GetRegionRange(m_regionInfo.ScopeID, startX, endX, startY, endY);

                neighbours.RemoveAll(delegate(GridRegion r) { return r.RegionID == m_regionInfo.RegionID; });
                return neighbours;
            }
            else
            {
                Vector2 swCorner, neCorner;
                GetMegaregionViewRange(out swCorner, out neCorner);

                List<GridRegion> neighbours 
                    = pScene.GridService.GetRegionRange(
                        m_regionInfo.ScopeID, 
                        (int)swCorner.X * (int)Constants.RegionSize, 
                        (int)neCorner.X * (int)Constants.RegionSize,
                        (int)swCorner.Y * (int)Constants.RegionSize,
                        (int)neCorner.Y * (int)Constants.RegionSize);

                neighbours.RemoveAll(delegate(GridRegion r) { return r.RegionID == m_regionInfo.RegionID; });

                return neighbours;
            }
        }

        private List<ulong> NewNeighbours(List<ulong> currentNeighbours, List<ulong> previousNeighbours)
        {
            return currentNeighbours.FindAll(delegate(ulong handle) { return !previousNeighbours.Contains(handle); });
        }

        //        private List<ulong> CommonNeighbours(List<ulong> currentNeighbours, List<ulong> previousNeighbours)
        //        {
        //            return currentNeighbours.FindAll(delegate(ulong handle) { return previousNeighbours.Contains(handle); });
        //        }

        private List<ulong> OldNeighbours(List<ulong> currentNeighbours, List<ulong> previousNeighbours)
        {
            return previousNeighbours.FindAll(delegate(ulong handle) { return !currentNeighbours.Contains(handle); });
        }

        private List<ulong> NeighbourHandles(List<GridRegion> neighbours)
        {
            List<ulong> handles = new List<ulong>();
            foreach (GridRegion reg in neighbours)
            {
                handles.Add(reg.RegionHandle);
            }
            return handles;
        }

//        private void Dump(string msg, List<ulong> handles)
//        {
//            m_log.InfoFormat("-------------- HANDLE DUMP ({0}) ---------", msg);
//            foreach (ulong handle in handles)
//            {
//                uint x, y;
//                Utils.LongToUInts(handle, out x, out y);
//                x = x / Constants.RegionSize;
//                y = y / Constants.RegionSize;
//                m_log.InfoFormat("({0}, {1})", x, y);
//            }
//        }

        #endregion

        #region Agent Arrived

        public void AgentArrivedAtDestination(UUID id)
        {
            m_entityTransferStateMachine.SetAgentArrivedAtDestination(id);
        }

        #endregion

        #region Object Transfers

        /// <summary>
        /// Move the given scene object into a new region depending on which region its absolute position has moved
        /// into.
        ///
        /// Using the objects new world location, ask the grid service for a the new region and adjust the prim
        /// position to be relative to the new region.
        /// </summary>
        /// <param name="grp">the scene object that we're crossing</param>
        /// <param name="attemptedPosition">the attempted out of region position of the scene object. This position is
        /// relative to the region the object currently is in.</param>
        /// <param name="silent">if 'true', the deletion of the client from the region is not broadcast to the clients</param>
        public void Cross(SceneObjectGroup grp, Vector3 attemptedPosition, bool silent)
        {
            if (grp == null)
                return;
            if (grp.IsDeleted)
                return;

            Scene scene = grp.Scene;
            if (scene == null)
                return;

            if (grp.RootPart.DIE_AT_EDGE)
            {
                // We remove the object here
                try
                {
                    scene.DeleteSceneObject(grp, false);
                }
                catch (Exception)
                {
                    m_log.Warn("[DATABASE]: exception when trying to remove the prim that crossed the border.");
                }
                return;
            }

            /*
            int thisx = (int)scene.RegionInfo.LegacyRegionLocX;
            int thisy = (int)scene.RegionInfo.LegacyRegionLocY;
            Vector3 EastCross = new Vector3(0.1f, 0, 0);
            Vector3 WestCross = new Vector3(-0.1f, 0, 0);
            Vector3 NorthCross = new Vector3(0, 0.1f, 0);
            Vector3 SouthCross = new Vector3(0, -0.1f, 0);


            // use this default if no borders were crossed (handle of the current region)
            ulong newRegionHandle = Util.RegionWorldLocToHandle(scene.RegionInfo.RegionWorldLocX, scene.RegionInfo.RegionWorldLocY);

            Vector3 pos = attemptedPosition;

            int changeX = 1;
            int changeY = 1;

            if (scene.TestBorderCross(attemptedPosition + WestCross, Cardinals.W))
            {
                if (scene.TestBorderCross(attemptedPosition + SouthCross, Cardinals.S))
                {

                    Border crossedBorderx = scene.GetCrossedBorder(attemptedPosition + WestCross, Cardinals.W);

                    if (crossedBorderx.BorderLine.Z > 0)
                    {
                        pos.X = ((pos.X + crossedBorderx.BorderLine.Z));
                        changeX = (int)(crossedBorderx.BorderLine.Z / (int)Constants.RegionSize);
                    }
                    else
                        pos.X = ((pos.X + Constants.RegionSize));

                    Border crossedBordery = scene.GetCrossedBorder(attemptedPosition + SouthCross, Cardinals.S);
                    //(crossedBorderx.BorderLine.Z / (int)Constants.RegionSize)

                    if (crossedBordery.BorderLine.Z > 0)
                    {
                        pos.Y = ((pos.Y + crossedBordery.BorderLine.Z));
                        changeY = (int)(crossedBordery.BorderLine.Z / (int)Constants.RegionSize);
                    }
                    else
                        pos.Y = ((pos.Y + Constants.RegionSize));



                    newRegionHandle
                        = Util.UIntsToLong((uint)((thisx - changeX) * Constants.RegionSize),
                                           (uint)((thisy - changeY) * Constants.RegionSize));
                    // x - 1
                    // y - 1
                }
                else if (scene.TestBorderCross(attemptedPosition + NorthCross, Cardinals.N))
                {
                    Border crossedBorderx = scene.GetCrossedBorder(attemptedPosition + WestCross, Cardinals.W);

                    if (crossedBorderx.BorderLine.Z > 0)
                    {
                        pos.X = ((pos.X + crossedBorderx.BorderLine.Z));
                        changeX = (int)(crossedBorderx.BorderLine.Z / (int)Constants.RegionSize);
                    }
                    else
                        pos.X = ((pos.X + Constants.RegionSize));


                    Border crossedBordery = scene.GetCrossedBorder(attemptedPosition + SouthCross, Cardinals.S);
                    //(crossedBorderx.BorderLine.Z / (int)Constants.RegionSize)

                    if (crossedBordery.BorderLine.Z > 0)
                    {
                        pos.Y = ((pos.Y + crossedBordery.BorderLine.Z));
                        changeY = (int)(crossedBordery.BorderLine.Z / (int)Constants.RegionSize);
                    }
                    else
                        pos.Y = ((pos.Y + Constants.RegionSize));

                    newRegionHandle
                        = Util.UIntsToLong((uint)((thisx - changeX) * Constants.RegionSize),
                                           (uint)((thisy + changeY) * Constants.RegionSize));
                    // x - 1
                    // y + 1
                }
                else
                {
                    Border crossedBorderx = scene.GetCrossedBorder(attemptedPosition + WestCross, Cardinals.W);

                    if (crossedBorderx.BorderLine.Z > 0)
                    {
                        pos.X = ((pos.X + crossedBorderx.BorderLine.Z));
                        changeX = (int)(crossedBorderx.BorderLine.Z / (int)Constants.RegionSize);
                    }
                    else
                        pos.X = ((pos.X + Constants.RegionSize));

                    newRegionHandle
                        = Util.UIntsToLong((uint)((thisx - changeX) * Constants.RegionSize),
                                           (uint)(thisy * Constants.RegionSize));
                    // x - 1
                }
            }
            else if (scene.TestBorderCross(attemptedPosition + EastCross, Cardinals.E))
            {
                if (scene.TestBorderCross(attemptedPosition + SouthCross, Cardinals.S))
                {

                    pos.X = ((pos.X - Constants.RegionSize));
                    Border crossedBordery = scene.GetCrossedBorder(attemptedPosition + SouthCross, Cardinals.S);
                    //(crossedBorderx.BorderLine.Z / (int)Constants.RegionSize)

                    if (crossedBordery.BorderLine.Z > 0)
                    {
                        pos.Y = ((pos.Y + crossedBordery.BorderLine.Z));
                        changeY = (int)(crossedBordery.BorderLine.Z / (int)Constants.RegionSize);
                    }
                    else
                        pos.Y = ((pos.Y + Constants.RegionSize));


                    newRegionHandle
                        = Util.UIntsToLong((uint)((thisx + changeX) * Constants.RegionSize),
                                           (uint)((thisy - changeY) * Constants.RegionSize));
                    // x + 1
                    // y - 1
                }
                else if (scene.TestBorderCross(attemptedPosition + NorthCross, Cardinals.N))
                {
                    pos.X = ((pos.X - Constants.RegionSize));
                    pos.Y = ((pos.Y - Constants.RegionSize));
                    newRegionHandle
                        = Util.UIntsToLong((uint)((thisx + changeX) * Constants.RegionSize),
                                           (uint)((thisy + changeY) * Constants.RegionSize));
                    // x + 1
                    // y + 1
                }
                else
                {
                    pos.X = ((pos.X - Constants.RegionSize));
                    newRegionHandle
                        = Util.UIntsToLong((uint)((thisx + changeX) * Constants.RegionSize),
                                           (uint)(thisy * Constants.RegionSize));
                    // x + 1
                }
            }
            else if (scene.TestBorderCross(attemptedPosition + SouthCross, Cardinals.S))
            {
                Border crossedBordery = scene.GetCrossedBorder(attemptedPosition + SouthCross, Cardinals.S);
                //(crossedBorderx.BorderLine.Z / (int)Constants.RegionSize)

                if (crossedBordery.BorderLine.Z > 0)
                {
                    pos.Y = ((pos.Y + crossedBordery.BorderLine.Z));
                    changeY = (int)(crossedBordery.BorderLine.Z / (int)Constants.RegionSize);
                }
                else
                    pos.Y = ((pos.Y + Constants.RegionSize));

                newRegionHandle
                    = Util.UIntsToLong((uint)(thisx * Constants.RegionSize), (uint)((thisy - changeY) * Constants.RegionSize));
                // y - 1
            }
            else if (scene.TestBorderCross(attemptedPosition + NorthCross, Cardinals.N))
            {

                pos.Y = ((pos.Y - Constants.RegionSize));
                newRegionHandle
                    = Util.UIntsToLong((uint)(thisx * Constants.RegionSize), (uint)((thisy + changeY) * Constants.RegionSize));
                // y + 1
            }
            */

            // Remember the old group position in case the region lookup fails so position can be restored.
            Vector3 oldGroupPosition = grp.RootPart.GroupPosition;

            // Compute the absolute position of the object.
            double objectWorldLocX = (double)scene.RegionInfo.WorldLocX + attemptedPosition.X;
            double objectWorldLocY = (double)scene.RegionInfo.WorldLocY + attemptedPosition.Y;

            // Ask the grid service for the region that contains the passed address
            GridRegion destination = GetRegionContainingWorldLocation(scene.GridService, scene.RegionInfo.ScopeID, objectWorldLocX, objectWorldLocY);

            Vector3 pos = Vector3.Zero;
            if (destination != null)
            {
                // Adjust the object's relative position from the old region (attemptedPosition)
                //    to be relative to the new region (pos).
                pos = new Vector3(  (float)(objectWorldLocX - (double)destination.RegionLocX),
                                    (float)(objectWorldLocY - (double)destination.RegionLocY),
                                    attemptedPosition.Z);
            }

            if (destination != null)
            {
<<<<<<< HEAD
                m_log.InfoFormat("[ENTITY TRANSFER MODULE] cross region transfer failed for object {0}", grp.UUID);

                // We are going to move the object back to the old position so long as the old position
                // is in the region
                oldGroupPosition.X = Util.Clamp<float>(oldGroupPosition.X, 1.0f, (float)(scene.RegionInfo.RegionSizeX - 1));
                oldGroupPosition.Y = Util.Clamp<float>(oldGroupPosition.Y, 1.0f, (float)(scene.RegionInfo.RegionSizeY - 1));
                oldGroupPosition.Z = Util.Clamp<float>(oldGroupPosition.Z, 1.0f, Constants.RegionHeight);
=======
                if (CrossPrimGroupIntoNewRegion(destination, pos, grp, silent))
                    return; // we did it
            }

            // no one or failed lets go back and tell physics to go on
            oldGroupPosition.X = Util.Clamp<float>(oldGroupPosition.X, 0.5f, (float)Constants.RegionSize - 0.5f);
            oldGroupPosition.Y = Util.Clamp<float>(oldGroupPosition.Y, 0.5f, (float)Constants.RegionSize - 0.5f);
            oldGroupPosition.Z = Util.Clamp<float>(oldGroupPosition.Z, 0.5f, 4096.0f);
>>>>>>> 141d771a

            grp.AbsolutePosition = oldGroupPosition;
            grp.Velocity = Vector3.Zero;

<<<<<<< HEAD
                // Need to turn off the physics flags, otherwise the object will continue to attempt to
                // move out of the region creating an infinite loop of failed attempts to cross
                grp.UpdatePrimFlags(grp.RootPart.LocalId, false, grp.IsTemporary, grp.IsPhantom, false);
=======
            if (grp.RootPart.PhysActor != null)
                grp.RootPart.PhysActor.CrossingFailure();
>>>>>>> 141d771a

            if (grp.RootPart.KeyframeMotion != null)
                grp.RootPart.KeyframeMotion.CrossingFailure();

            grp.ScheduleGroupForFullUpdate();
        }



        /// <summary>
        /// Move the given scene object into a new region
        /// </summary>
        /// <param name="newRegionHandle"></param>
        /// <param name="grp">Scene Object Group that we're crossing</param>
        /// <returns>
        /// true if the crossing itself was successful, false on failure
        /// FIMXE: we still return true if the crossing object was not successfully deleted from the originating region
        /// </returns>
        protected bool CrossPrimGroupIntoNewRegion(GridRegion destination, Vector3 newPosition, SceneObjectGroup grp, bool silent)
        {
            //m_log.Debug("  >>> CrossPrimGroupIntoNewRegion <<<");

            bool successYN = false;
            grp.RootPart.ClearUpdateSchedule();
            //int primcrossingXMLmethod = 0;

            if (destination != null)
            {
                //string objectState = grp.GetStateSnapshot();

                //successYN
                //    = m_sceneGridService.PrimCrossToNeighboringRegion(
                //        newRegionHandle, grp.UUID, m_serialiser.SaveGroupToXml2(grp), primcrossingXMLmethod);
                //if (successYN && (objectState != "") && m_allowScriptCrossings)
                //{
                //    successYN = m_sceneGridService.PrimCrossToNeighboringRegion(
                //            newRegionHandle, grp.UUID, objectState, 100);
                //}

                //// And the new channel...
                //if (m_interregionCommsOut != null)
                //    successYN = m_interregionCommsOut.SendCreateObject(newRegionHandle, grp, true);
                if (Scene.SimulationService != null)
                    successYN = Scene.SimulationService.CreateObject(destination, newPosition, grp, true);

                if (successYN)
                {
                    // We remove the object here
                    try
                    {
                        grp.Scene.DeleteSceneObject(grp, silent);
                    }
                    catch (Exception e)
                    {
                        m_log.ErrorFormat(
                            "[ENTITY TRANSFER MODULE]: Exception deleting the old object left behind on a border crossing for {0}, {1}",
                            grp, e);
                    }
                }
/*
 * done on caller ( not in attachments crossing for now)
                else
                {

                    if (!grp.IsDeleted)
                    {
                        PhysicsActor pa = grp.RootPart.PhysActor;
                        if (pa != null)
                        {
                            pa.CrossingFailure();
                            if (grp.RootPart.KeyframeMotion != null)
                            {
                                // moved to KeyframeMotion.CrossingFailure
//                                grp.RootPart.Velocity = Vector3.Zero;
                                grp.RootPart.KeyframeMotion.CrossingFailure();
//                                grp.SendGroupRootTerseUpdate();
                            }
                        }
                    }

                    m_log.ErrorFormat("[ENTITY TRANSFER MODULE]: Prim crossing failed for {0}", grp);
                }
 */
            }
            else
            {
                m_log.Error("[ENTITY TRANSFER MODULE]: destination was unexpectedly null in Scene.CrossPrimGroupIntoNewRegion()");
            }

            return successYN;
        }

        /// <summary>
        /// Cross the attachments for an avatar into the destination region.
        /// </summary>
        /// <remarks>
        /// This is only invoked for simulators released prior to April 2011.  Versions of OpenSimulator since then
        /// transfer attachments in one go as part of the ChildAgentDataUpdate data passed in the update agent call.
        /// </remarks>
        /// <param name='destination'></param>
        /// <param name='sp'></param>
        /// <param name='silent'></param>
        protected void CrossAttachmentsIntoNewRegion(GridRegion destination, ScenePresence sp, bool silent)
        {
            List<SceneObjectGroup> attachments = sp.GetAttachments();

//            m_log.DebugFormat(
//                "[ENTITY TRANSFER MODULE]: Crossing {0} attachments into {1} for {2}",
//                m_attachments.Count, destination.RegionName, sp.Name);

            foreach (SceneObjectGroup gobj in attachments)
            {
                // If the prim group is null then something must have happened to it!
                if (gobj != null && !gobj.IsDeleted)
                {
                    SceneObjectGroup clone = (SceneObjectGroup)gobj.CloneForNewScene();
                    clone.RootPart.GroupPosition = gobj.RootPart.AttachedPos;
                    clone.IsAttachment = false;

                    //gobj.RootPart.LastOwnerID = gobj.GetFromAssetID();
                    m_log.DebugFormat(
                        "[ENTITY TRANSFER MODULE]: Sending attachment {0} to region {1}",
                        clone.UUID, destination.RegionName);

                    CrossPrimGroupIntoNewRegion(destination, Vector3.Zero, clone, silent);
                }
            }

            sp.ClearAttachments();
        }

        #endregion

        #region Misc

        public bool IsInTransit(UUID id)
        {
            return m_entityTransferStateMachine.GetAgentTransferState(id) != null;
        }

        protected void ReInstantiateScripts(ScenePresence sp)
        {
            int i = 0;
            if (sp.InTransitScriptStates.Count > 0)
            {
                List<SceneObjectGroup> attachments = sp.GetAttachments();

                foreach (SceneObjectGroup sog in attachments)
                {
                    if (i < sp.InTransitScriptStates.Count)
                    {
                        sog.SetState(sp.InTransitScriptStates[i++], sp.Scene);
                        sog.CreateScriptInstances(0, false, sp.Scene.DefaultScriptEngine, 0);
                        sog.ResumeScripts();
                    }
                    else
                        m_log.ErrorFormat(
                            "[ENTITY TRANSFER MODULE]: InTransitScriptStates.Count={0} smaller than Attachments.Count={1}",
                            sp.InTransitScriptStates.Count, attachments.Count);
                }

                sp.InTransitScriptStates.Clear();
            }
        }
        #endregion

    }
}<|MERGE_RESOLUTION|>--- conflicted
+++ resolved
@@ -1339,6 +1339,8 @@
                 if (uinfo.HomeRegionID == UUID.Zero)
                 {
                     // can't find the Home region: Tell viewer and abort
+                    m_log.ErrorFormat("{0} No grid user info found for {1} {2}. Cannot send home.",
+                                    LogHeader, client.Name, client.AgentId);
                     client.SendTeleportFailed("You don't have a home position set.");
                     return false;
                 }
@@ -1372,269 +1374,71 @@
 
         #region Agent Crossings
 
-        public GridRegion GetDestination(Scene scene, UUID agentID, Vector3 pos, out uint xDest, out uint yDest, out string version, out Vector3 newpos)
+        // Given a position relative to the current region (which has previously been tested to
+        //    see that it is actually outside the current region), find the new region that the
+        //    point is actually in.
+        // Returns the coordinates and information of the new region or 'null' of it doesn't exist.
+        public GridRegion GetDestination(Scene scene, UUID agentID, Vector3 pos, out string version, out Vector3 newpos)
         {
             version = String.Empty;
             newpos = new Vector3(pos.X, pos.Y, pos.Z);
 
 //            m_log.DebugFormat(
 //                "[ENTITY TRANSFER MODULE]: Crossing agent {0} at pos {1} in {2}", agent.Name, pos, scene.Name);
-            /*
-
-<<<<<<< HEAD
-            Vector3 newpos = new Vector3(pos.X, pos.Y, pos.Z);
-            uint neighbourx = scene.RegionInfo.LegacyRegionLocX;
-            uint neighboury = scene.RegionInfo.LegacyRegionLocY;
-=======
-            uint neighbourx = scene.RegionInfo.RegionLocX;
-            uint neighboury = scene.RegionInfo.RegionLocY;
->>>>>>> 141d771a
-            const float boundaryDistance = 1.7f;
-            Vector3 northCross = new Vector3(0, boundaryDistance, 0);
-            Vector3 southCross = new Vector3(0, -1 * boundaryDistance, 0);
-            Vector3 eastCross = new Vector3(boundaryDistance, 0, 0);
-            Vector3 westCross = new Vector3(-1 * boundaryDistance, 0, 0);
-
-            // distance into new region to place avatar
-            const float enterDistance = 0.5f;
-
-            if (scene.TestBorderCross(pos + westCross, Cardinals.W))
-            {
-                if (scene.TestBorderCross(pos + northCross, Cardinals.N))
-                {
-                    Border b = scene.GetCrossedBorder(pos + northCross, Cardinals.N);
-                    neighboury += (uint)(int)(b.BorderLine.Z / (int)Constants.RegionSize);
-                }
-                else if (scene.TestBorderCross(pos + southCross, Cardinals.S))
-                {
-<<<<<<< HEAD
-                    Border b = scene.GetCrossedBorder(pos + southCross, Cardinals.S);
-                    if (b.TriggerRegionX == 0 && b.TriggerRegionY == 0)
-                    {
-                        neighboury--;
-                        newpos.Y = Constants.RegionSize - enterDistance;
-                    }
-                    else
-                    {
-                        agent.IsInTransit = true;
-
-                        neighboury = b.TriggerRegionY;
-                        neighbourx = b.TriggerRegionX;
-
-                        Vector3 newposition = pos;
-                        newposition.X += (scene.RegionInfo.LegacyRegionLocX - neighbourx) * Constants.RegionSize;
-                        newposition.Y += (scene.RegionInfo.LegacyRegionLocY - neighboury) * Constants.RegionSize;
-                        agent.ControllingClient.SendAgentAlertMessage(
-                            String.Format("Moving you to region {0},{1}", neighbourx, neighboury), false);
-                        InformClientToInitiateTeleportToLocation(agent, neighbourx, neighboury, newposition, scene);
-                        return true;
-                    }
-                }
-
-                Border ba = scene.GetCrossedBorder(pos + westCross, Cardinals.W);
-                if (ba.TriggerRegionX == 0 && ba.TriggerRegionY == 0)
-                {
-                    neighbourx--;
-                    newpos.X = Constants.RegionSize - enterDistance;
-                }
-                else
-                {
-                    agent.IsInTransit = true;
-
-                    neighboury = ba.TriggerRegionY;
-                    neighbourx = ba.TriggerRegionX;
-
-                    Vector3 newposition = pos;
-                    newposition.X += (scene.RegionInfo.LegacyRegionLocX - neighbourx) * Constants.RegionSize;
-                    newposition.Y += (scene.RegionInfo.LegacyRegionLocY - neighboury) * Constants.RegionSize;
-                    agent.ControllingClient.SendAgentAlertMessage(
-                            String.Format("Moving you to region {0},{1}", neighbourx, neighboury), false);
-                    InformClientToInitiateTeleportToLocation(agent, neighbourx, neighboury, newposition, scene);
-
-                    return true;
-=======
-                    neighboury--;
-                    newpos.Y = Constants.RegionSize - enterDistance;
->>>>>>> 141d771a
-                }
-
-                neighbourx--;
-                newpos.X = Constants.RegionSize - enterDistance;
-            }
-            else if (scene.TestBorderCross(pos + eastCross, Cardinals.E))
-            {
-                Border b = scene.GetCrossedBorder(pos + eastCross, Cardinals.E);
-                neighbourx += (uint)(int)(b.BorderLine.Z / (int)Constants.RegionSize);
-                newpos.X = enterDistance;
-
-                if (scene.TestBorderCross(pos + southCross, Cardinals.S))
-                {
-<<<<<<< HEAD
-                    Border ba = scene.GetCrossedBorder(pos + southCross, Cardinals.S);
-                    if (ba.TriggerRegionX == 0 && ba.TriggerRegionY == 0)
-                    {
-                        neighboury--;
-                        newpos.Y = Constants.RegionSize - enterDistance;
-                    }
-                    else
-                    {
-                        agent.IsInTransit = true;
-
-                        neighboury = ba.TriggerRegionY;
-                        neighbourx = ba.TriggerRegionX;
-                        Vector3 newposition = pos;
-                        newposition.X += (scene.RegionInfo.LegacyRegionLocX - neighbourx) * Constants.RegionSize;
-                        newposition.Y += (scene.RegionInfo.LegacyRegionLocY - neighboury) * Constants.RegionSize;
-                        agent.ControllingClient.SendAgentAlertMessage(
-                            String.Format("Moving you to region {0},{1}", neighbourx, neighboury), false);
-                        InformClientToInitiateTeleportToLocation(agent, neighbourx, neighboury, newposition, scene);
-                        return true;
-                    }
-=======
-                    neighboury--;
-                    newpos.Y = Constants.RegionSize - enterDistance;
->>>>>>> 141d771a
-                }
-                else if (scene.TestBorderCross(pos + northCross, Cardinals.N))
-                {
-                    Border c = scene.GetCrossedBorder(pos + northCross, Cardinals.N);
-                    neighboury += (uint)(int)(c.BorderLine.Z / (int)Constants.RegionSize);
-                    newpos.Y = enterDistance;
-                }
-            }
-            else if (scene.TestBorderCross(pos + southCross, Cardinals.S))
-            {
-                Border b = scene.GetCrossedBorder(pos + southCross, Cardinals.S);
-<<<<<<< HEAD
-                if (b.TriggerRegionX == 0 && b.TriggerRegionY == 0)
-                {
-                    neighboury--;
-                    newpos.Y = Constants.RegionSize - enterDistance;
-                }
-                else
-                {
-                    agent.IsInTransit = true;
-
-                    neighboury = b.TriggerRegionY;
-                    neighbourx = b.TriggerRegionX;
-                    Vector3 newposition = pos;
-                    newposition.X += (scene.RegionInfo.LegacyRegionLocX - neighbourx) * Constants.RegionSize;
-                    newposition.Y += (scene.RegionInfo.LegacyRegionLocY - neighboury) * Constants.RegionSize;
-                    agent.ControllingClient.SendAgentAlertMessage(
-                            String.Format("Moving you to region {0},{1}", neighbourx, neighboury), false);
-                    InformClientToInitiateTeleportToLocation(agent, neighbourx, neighboury, newposition, scene);
-                    return true;
-                }
-=======
-                neighboury--;
-                newpos.Y = Constants.RegionSize - enterDistance;
->>>>>>> 141d771a
-            }
-            else if (scene.TestBorderCross(pos + northCross, Cardinals.N))
-            {
-                Border b = scene.GetCrossedBorder(pos + northCross, Cardinals.N);
-                neighboury += (uint)(int)(b.BorderLine.Z / (int)Constants.RegionSize);
-                newpos.Y = enterDistance;
-            }
-            */
-
-            /*
-
-            if (pos.X < boundaryDistance) //West
-            {
-                neighbourx--;
-                newpos.X = Constants.RegionSize - enterDistance;
-            }
-            else if (pos.X > Constants.RegionSize - boundaryDistance) // East
-            {
-                neighbourx++;
-                newpos.X = enterDistance;
-            }
-
-            if (pos.Y < boundaryDistance) // South
-            {
-                neighboury--;
-                newpos.Y = Constants.RegionSize - enterDistance;
-            }
-            else if (pos.Y > Constants.RegionSize - boundaryDistance) // North
-            {
-                neighboury++;
-                newpos.Y = enterDistance;
-            }
-            */
-
-<<<<<<< HEAD
-            double presenceWorldX = (double)scene.RegionInfo.RegionLocX + pos.X;
-            double presenceWorldY = (double)scene.RegionInfo.RegionLocY + pos.Y;
+
+            // Compute world location of the object's position
+            double presenceWorldX = (double)scene.RegionInfo.WorldLocX + pos.X;
+            double presenceWorldY = (double)scene.RegionInfo.WorldLocY + pos.Y;
 
             // Call the grid service to lookup the region containing the new position.
             GridRegion neighbourRegion = GetRegionContainingWorldLocation(scene.GridService, scene.RegionInfo.ScopeID,
                                                                     presenceWorldX, presenceWorldY);
 
             if (neighbourRegion != null)
-=======
-            xDest = neighbourx;
-            yDest = neighboury;
-
-            int x = (int)(neighbourx * Constants.RegionSize), y = (int)(neighboury * Constants.RegionSize);
-
-            ulong neighbourHandle = Utils.UIntsToLong((uint)x, (uint)y);
-
-            ExpiringCache<ulong, DateTime> r;
-            DateTime banUntil;
-
-            if (m_bannedRegions.TryGetValue(agentID, out r))
-            {
-                if (r.TryGetValue(neighbourHandle, out banUntil))
-                {
-                    if (DateTime.Now < banUntil)
-                        return null;
-                    r.Remove(neighbourHandle);
-                }
-            }
-            else
->>>>>>> 141d771a
-            {
-                Vector3 newRegionRelativeObjectPosition = new Vector3(
-                                                        (float)(presenceWorldX - (double)neighbourRegion.RegionLocX),
-                                                        (float)(presenceWorldY - (double)neighbourRegion.RegionLocY),
-                                                        pos.Z);
-                agent.ControllingClient.SendAgentAlertMessage(
-                        String.Format("Moving you to region {0},{1}", neighbourRegion.RegionCoordX, neighbourRegion.RegionCoordY), false);
-                InformClientToInitiateTeleportToLocation(agent, (uint)neighbourRegion.RegionCoordX, (uint)neighbourRegion.RegionCoordY,
-                                                        newRegionRelativeObjectPosition, scene);
-
+            {
+                // Compute the entity's position relative to the new region
+                newpos = new Vector3( (float)(presenceWorldX - (double)neighbourRegion.RegionLocX),
+                                      (float)(presenceWorldY - (double)neighbourRegion.RegionLocY),
+                                      pos.Z);
+
+                // Check if banned from destination region.
                 ExpiringCache<ulong, DateTime> r;
-                DateTime banUntil;
-
-<<<<<<< HEAD
-                if (m_bannedRegions.TryGetValue(agent.ControllingClient.AgentId, out r))
-                {
-                    if (r.TryGetValue(neighbourRegion.RegionHandle, out banUntil))
+                DateTime banUntil;
+                if (m_bannedRegions.TryGetValue(agentID, out r))
+                {
+                    if (r.TryGetValue(neighbourRegion.RegionHandle, out banUntil))
+                    {
+                        if (DateTime.Now < banUntil)
+                        {
+                            // If we're banned from the destination, we just can't go there.
+                            neighbourRegion = null;
+                        }
+                        r.Remove(neighbourRegion.RegionHandle);
+                    }
+                }
+                else
+                {
+                    r = null;
+                }
+
+                // Check to see if we have access to the target region.
+                string reason;
+                if (neighbourRegion != null
+                    && !scene.SimulationService.QueryAccess(neighbourRegion, agentID, newpos, out version, out reason))
+                {
+                    if (r == null)
                     {
-                        if (DateTime.Now < banUntil)
-                            return false;
-                        r.Remove(neighbourRegion.RegionHandle);
+                        r = new ExpiringCache<ulong, DateTime>();
+                        r.Add(neighbourRegion.RegionHandle, DateTime.Now + TimeSpan.FromSeconds(15), TimeSpan.FromSeconds(15));
+
+                        m_bannedRegions.Add(agentID, r, TimeSpan.FromSeconds(45));
                     }
-=======
-            string reason;
-            if (!scene.SimulationService.QueryAccess(neighbourRegion, agentID, newpos, out version, out reason))
-            {
-                if (r == null)
-                {
-                    r = new ExpiringCache<ulong, DateTime>();
-                    r.Add(neighbourHandle, DateTime.Now + TimeSpan.FromSeconds(15), TimeSpan.FromSeconds(15));
-
-                    m_bannedRegions.Add(agentID, r, TimeSpan.FromSeconds(45));
->>>>>>> 141d771a
-                }
-                else
-                {
-                    r = null;
-                }
-<<<<<<< HEAD
-=======
-                return null;
+                    else
+                    {
+                        r.Add(neighbourRegion.RegionHandle, DateTime.Now + TimeSpan.FromSeconds(15), TimeSpan.FromSeconds(15));
+                    }
+                    neighbourRegion = null;
+                }
             }
 
             return neighbourRegion;
@@ -1647,49 +1451,17 @@
             Vector3 newpos;
             string version;
 
-            GridRegion neighbourRegion = GetDestination(agent.Scene, agent.UUID, agent.AbsolutePosition, out x, out y, out version, out newpos);
+            GridRegion neighbourRegion = GetDestination(agent.Scene, agent.UUID, agent.AbsolutePosition, out version, out newpos);
             if (neighbourRegion == null)
             {
                 agent.ControllingClient.SendAlertMessage("Cannot region cross into banned parcel");
                 return false;
             }
->>>>>>> 141d771a
-
-                string reason;
-                string version;
-                if (!scene.SimulationService.QueryAccess(neighbourRegion, agent.ControllingClient.AgentId, newRegionRelativeObjectPosition, out version, out reason))
-                {
-                    agent.ControllingClient.SendAlertMessage("Cannot region cross into banned parcel");
-                    if (r == null)
-                    {
-                        r = new ExpiringCache<ulong, DateTime>();
-                        r.Add(neighbourRegion.RegionHandle, DateTime.Now + TimeSpan.FromSeconds(15), TimeSpan.FromSeconds(15));
-
-                        m_bannedRegions.Add(agent.ControllingClient.AgentId, r, TimeSpan.FromSeconds(45));
-                    }
-                    else
-                    {
-                        r.Add(neighbourRegion.RegionHandle, DateTime.Now + TimeSpan.FromSeconds(15), TimeSpan.FromSeconds(15));
-                    }
-                    return false;
-                }
-
-<<<<<<< HEAD
-                agent.IsInTransit = true;
-
-                CrossAgentToNewRegionDelegate d = CrossAgentToNewRegionAsync;
-                d.BeginInvoke(agent, newRegionRelativeObjectPosition,
-                                        (uint)neighbourRegion.RegionLocX, (uint)neighbourRegion.RegionLocY,
-                                        neighbourRegion, isFlying, version, CrossAgentToNewRegionCompleted, d);
-            }
-            else
-            {
-                m_log.ErrorFormat("{0} Cross(sp). Did not find target region. SP.AbsolutePosition={1}", LogHeader, pos);
-            }
-=======
+
+            agent.IsInTransit = true;
+
             CrossAgentToNewRegionDelegate d = CrossAgentToNewRegionAsync;
             d.BeginInvoke(agent, newpos, neighbourRegion, isFlying, version, CrossAgentToNewRegionCompleted, d);
->>>>>>> 141d771a
 
             return true;
         }
@@ -2231,7 +2003,7 @@
             if (ret == null)
             {
                 // If the simple lookup failed, search the larger area for a region that contains this point
-                double range = (double)Constants.RegionSize + 2;
+                double range = (double)Constants.RegionSize * 2 + 2;
                 while (ret == null && range <= (Constants.MaximumRegionSize + Constants.RegionSize))
                 {
                     // Get from the grid service a list of regions that might contain this point
@@ -2502,175 +2274,6 @@
                 return;
             }
 
-            /*
-            int thisx = (int)scene.RegionInfo.LegacyRegionLocX;
-            int thisy = (int)scene.RegionInfo.LegacyRegionLocY;
-            Vector3 EastCross = new Vector3(0.1f, 0, 0);
-            Vector3 WestCross = new Vector3(-0.1f, 0, 0);
-            Vector3 NorthCross = new Vector3(0, 0.1f, 0);
-            Vector3 SouthCross = new Vector3(0, -0.1f, 0);
-
-
-            // use this default if no borders were crossed (handle of the current region)
-            ulong newRegionHandle = Util.RegionWorldLocToHandle(scene.RegionInfo.RegionWorldLocX, scene.RegionInfo.RegionWorldLocY);
-
-            Vector3 pos = attemptedPosition;
-
-            int changeX = 1;
-            int changeY = 1;
-
-            if (scene.TestBorderCross(attemptedPosition + WestCross, Cardinals.W))
-            {
-                if (scene.TestBorderCross(attemptedPosition + SouthCross, Cardinals.S))
-                {
-
-                    Border crossedBorderx = scene.GetCrossedBorder(attemptedPosition + WestCross, Cardinals.W);
-
-                    if (crossedBorderx.BorderLine.Z > 0)
-                    {
-                        pos.X = ((pos.X + crossedBorderx.BorderLine.Z));
-                        changeX = (int)(crossedBorderx.BorderLine.Z / (int)Constants.RegionSize);
-                    }
-                    else
-                        pos.X = ((pos.X + Constants.RegionSize));
-
-                    Border crossedBordery = scene.GetCrossedBorder(attemptedPosition + SouthCross, Cardinals.S);
-                    //(crossedBorderx.BorderLine.Z / (int)Constants.RegionSize)
-
-                    if (crossedBordery.BorderLine.Z > 0)
-                    {
-                        pos.Y = ((pos.Y + crossedBordery.BorderLine.Z));
-                        changeY = (int)(crossedBordery.BorderLine.Z / (int)Constants.RegionSize);
-                    }
-                    else
-                        pos.Y = ((pos.Y + Constants.RegionSize));
-
-
-
-                    newRegionHandle
-                        = Util.UIntsToLong((uint)((thisx - changeX) * Constants.RegionSize),
-                                           (uint)((thisy - changeY) * Constants.RegionSize));
-                    // x - 1
-                    // y - 1
-                }
-                else if (scene.TestBorderCross(attemptedPosition + NorthCross, Cardinals.N))
-                {
-                    Border crossedBorderx = scene.GetCrossedBorder(attemptedPosition + WestCross, Cardinals.W);
-
-                    if (crossedBorderx.BorderLine.Z > 0)
-                    {
-                        pos.X = ((pos.X + crossedBorderx.BorderLine.Z));
-                        changeX = (int)(crossedBorderx.BorderLine.Z / (int)Constants.RegionSize);
-                    }
-                    else
-                        pos.X = ((pos.X + Constants.RegionSize));
-
-
-                    Border crossedBordery = scene.GetCrossedBorder(attemptedPosition + SouthCross, Cardinals.S);
-                    //(crossedBorderx.BorderLine.Z / (int)Constants.RegionSize)
-
-                    if (crossedBordery.BorderLine.Z > 0)
-                    {
-                        pos.Y = ((pos.Y + crossedBordery.BorderLine.Z));
-                        changeY = (int)(crossedBordery.BorderLine.Z / (int)Constants.RegionSize);
-                    }
-                    else
-                        pos.Y = ((pos.Y + Constants.RegionSize));
-
-                    newRegionHandle
-                        = Util.UIntsToLong((uint)((thisx - changeX) * Constants.RegionSize),
-                                           (uint)((thisy + changeY) * Constants.RegionSize));
-                    // x - 1
-                    // y + 1
-                }
-                else
-                {
-                    Border crossedBorderx = scene.GetCrossedBorder(attemptedPosition + WestCross, Cardinals.W);
-
-                    if (crossedBorderx.BorderLine.Z > 0)
-                    {
-                        pos.X = ((pos.X + crossedBorderx.BorderLine.Z));
-                        changeX = (int)(crossedBorderx.BorderLine.Z / (int)Constants.RegionSize);
-                    }
-                    else
-                        pos.X = ((pos.X + Constants.RegionSize));
-
-                    newRegionHandle
-                        = Util.UIntsToLong((uint)((thisx - changeX) * Constants.RegionSize),
-                                           (uint)(thisy * Constants.RegionSize));
-                    // x - 1
-                }
-            }
-            else if (scene.TestBorderCross(attemptedPosition + EastCross, Cardinals.E))
-            {
-                if (scene.TestBorderCross(attemptedPosition + SouthCross, Cardinals.S))
-                {
-
-                    pos.X = ((pos.X - Constants.RegionSize));
-                    Border crossedBordery = scene.GetCrossedBorder(attemptedPosition + SouthCross, Cardinals.S);
-                    //(crossedBorderx.BorderLine.Z / (int)Constants.RegionSize)
-
-                    if (crossedBordery.BorderLine.Z > 0)
-                    {
-                        pos.Y = ((pos.Y + crossedBordery.BorderLine.Z));
-                        changeY = (int)(crossedBordery.BorderLine.Z / (int)Constants.RegionSize);
-                    }
-                    else
-                        pos.Y = ((pos.Y + Constants.RegionSize));
-
-
-                    newRegionHandle
-                        = Util.UIntsToLong((uint)((thisx + changeX) * Constants.RegionSize),
-                                           (uint)((thisy - changeY) * Constants.RegionSize));
-                    // x + 1
-                    // y - 1
-                }
-                else if (scene.TestBorderCross(attemptedPosition + NorthCross, Cardinals.N))
-                {
-                    pos.X = ((pos.X - Constants.RegionSize));
-                    pos.Y = ((pos.Y - Constants.RegionSize));
-                    newRegionHandle
-                        = Util.UIntsToLong((uint)((thisx + changeX) * Constants.RegionSize),
-                                           (uint)((thisy + changeY) * Constants.RegionSize));
-                    // x + 1
-                    // y + 1
-                }
-                else
-                {
-                    pos.X = ((pos.X - Constants.RegionSize));
-                    newRegionHandle
-                        = Util.UIntsToLong((uint)((thisx + changeX) * Constants.RegionSize),
-                                           (uint)(thisy * Constants.RegionSize));
-                    // x + 1
-                }
-            }
-            else if (scene.TestBorderCross(attemptedPosition + SouthCross, Cardinals.S))
-            {
-                Border crossedBordery = scene.GetCrossedBorder(attemptedPosition + SouthCross, Cardinals.S);
-                //(crossedBorderx.BorderLine.Z / (int)Constants.RegionSize)
-
-                if (crossedBordery.BorderLine.Z > 0)
-                {
-                    pos.Y = ((pos.Y + crossedBordery.BorderLine.Z));
-                    changeY = (int)(crossedBordery.BorderLine.Z / (int)Constants.RegionSize);
-                }
-                else
-                    pos.Y = ((pos.Y + Constants.RegionSize));
-
-                newRegionHandle
-                    = Util.UIntsToLong((uint)(thisx * Constants.RegionSize), (uint)((thisy - changeY) * Constants.RegionSize));
-                // y - 1
-            }
-            else if (scene.TestBorderCross(attemptedPosition + NorthCross, Cardinals.N))
-            {
-
-                pos.Y = ((pos.Y - Constants.RegionSize));
-                newRegionHandle
-                    = Util.UIntsToLong((uint)(thisx * Constants.RegionSize), (uint)((thisy + changeY) * Constants.RegionSize));
-                // y + 1
-            }
-            */
-
             // Remember the old group position in case the region lookup fails so position can be restored.
             Vector3 oldGroupPosition = grp.RootPart.GroupPosition;
 
@@ -2692,45 +2295,29 @@
             }
 
             if (destination != null)
-            {
-<<<<<<< HEAD
-                m_log.InfoFormat("[ENTITY TRANSFER MODULE] cross region transfer failed for object {0}", grp.UUID);
-
-                // We are going to move the object back to the old position so long as the old position
-                // is in the region
-                oldGroupPosition.X = Util.Clamp<float>(oldGroupPosition.X, 1.0f, (float)(scene.RegionInfo.RegionSizeX - 1));
-                oldGroupPosition.Y = Util.Clamp<float>(oldGroupPosition.Y, 1.0f, (float)(scene.RegionInfo.RegionSizeY - 1));
-                oldGroupPosition.Z = Util.Clamp<float>(oldGroupPosition.Z, 1.0f, Constants.RegionHeight);
-=======
-                if (CrossPrimGroupIntoNewRegion(destination, pos, grp, silent))
-                    return; // we did it
-            }
-
-            // no one or failed lets go back and tell physics to go on
-            oldGroupPosition.X = Util.Clamp<float>(oldGroupPosition.X, 0.5f, (float)Constants.RegionSize - 0.5f);
-            oldGroupPosition.Y = Util.Clamp<float>(oldGroupPosition.Y, 0.5f, (float)Constants.RegionSize - 0.5f);
-            oldGroupPosition.Z = Util.Clamp<float>(oldGroupPosition.Z, 0.5f, 4096.0f);
->>>>>>> 141d771a
-
-            grp.AbsolutePosition = oldGroupPosition;
-            grp.Velocity = Vector3.Zero;
-
-<<<<<<< HEAD
-                // Need to turn off the physics flags, otherwise the object will continue to attempt to
-                // move out of the region creating an infinite loop of failed attempts to cross
-                grp.UpdatePrimFlags(grp.RootPart.LocalId, false, grp.IsTemporary, grp.IsPhantom, false);
-=======
-            if (grp.RootPart.PhysActor != null)
-                grp.RootPart.PhysActor.CrossingFailure();
->>>>>>> 141d771a
-
-            if (grp.RootPart.KeyframeMotion != null)
-                grp.RootPart.KeyframeMotion.CrossingFailure();
-
-            grp.ScheduleGroupForFullUpdate();
-        }
-
-
+            {
+                if (!CrossPrimGroupIntoNewRegion(destination, pos, grp, silent))
+                {
+                    m_log.InfoFormat("[ENTITY TRANSFER MODULE] cross region transfer failed for object {0}", grp.UUID);
+
+                    // We are going to move the object back to the old position so long as the old position
+                    // is in the region
+                    oldGroupPosition.X = Util.Clamp<float>(oldGroupPosition.X, 1.0f, (float)(scene.RegionInfo.RegionSizeX - 1));
+                    oldGroupPosition.Y = Util.Clamp<float>(oldGroupPosition.Y, 1.0f, (float)(scene.RegionInfo.RegionSizeY - 1));
+                    oldGroupPosition.Z = Util.Clamp<float>(oldGroupPosition.Z, 1.0f, Constants.RegionHeight);
+
+                    grp.AbsolutePosition = oldGroupPosition;
+                    grp.Velocity = Vector3.Zero;
+                    if (grp.RootPart.PhysActor != null)
+                        grp.RootPart.PhysActor.CrossingFailure();
+
+                    if (grp.RootPart.KeyframeMotion != null)
+                        grp.RootPart.KeyframeMotion.CrossingFailure();
+
+                    grp.ScheduleGroupForFullUpdate();
+                }
+            }
+        }
 
         /// <summary>
         /// Move the given scene object into a new region
