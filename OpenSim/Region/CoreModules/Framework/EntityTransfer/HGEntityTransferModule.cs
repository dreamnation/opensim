--- conflicted
+++ resolved
@@ -86,12 +86,8 @@
 
         protected override void OnNewClient(IClientAPI client)
         {
-<<<<<<< HEAD
-            client.OnTeleportHomeRequest += TeleportHomeFired;
-=======
-            client.OnTeleportHomeRequest += TeleportHome;
+            client.OnTeleportHomeRequest += TriggerTeleportHome;
             client.OnTeleportLandmarkRequest += RequestTeleportLandmark;
->>>>>>> 49e4e539
             client.OnConnectionClosed += new Action<IClientAPI>(OnConnectionClosed);
         }
 
@@ -183,7 +179,7 @@
             return m_aScene.SimulationService.CreateAgent(reg, agentCircuit, teleportFlags, out reason);
         }
 
-        public void TeleportHomeFired(UUID id, IClientAPI client)
+        public void TriggerTeleportHome(UUID id, IClientAPI client)
         {
             TeleportHome(id, client);
         }
