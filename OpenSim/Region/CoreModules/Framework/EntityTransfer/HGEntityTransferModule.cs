--- conflicted
+++ resolved
@@ -251,14 +251,8 @@
             m_log.DebugFormat("[HG ENTITY TRANSFER MODULE]: teleporting user {0} {1} home to {2} via {3}:{4}",
                 aCircuit.firstname, aCircuit.lastname, finalDestination.RegionName, homeGatekeeper.ServerURI, homeGatekeeper.RegionName);
 
-<<<<<<< HEAD
-            DoTeleport(sp, homeGatekeeper, finalDestination, position, lookAt, (uint)(Constants.TeleportFlags.SetLastToTarget | Constants.TeleportFlags.ViaHome), eq);
+            DoTeleport(sp, homeGatekeeper, finalDestination, position, lookAt, (uint)(Constants.TeleportFlags.SetLastToTarget | Constants.TeleportFlags.ViaHome));
             return true;
-=======
-            DoTeleport(
-                sp, homeGatekeeper, finalDestination,
-                position, lookAt, (uint)(Constants.TeleportFlags.SetLastToTarget | Constants.TeleportFlags.ViaHome));
->>>>>>> 40f3c245
         }
 
         /// <summary>
