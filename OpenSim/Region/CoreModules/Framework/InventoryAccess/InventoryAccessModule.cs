--- conflicted
+++ resolved
@@ -529,7 +529,6 @@
             IClientAPI remoteClient)
         {
             uint effectivePerms = (uint)(PermissionMask.Copy | PermissionMask.Transfer | PermissionMask.Modify | PermissionMask.Move | PermissionMask.Export) | 7;
-<<<<<<< HEAD
             // For the porposes of inventory, an object is modify if the prims
             // are modify. This allows renaming an object that contains no
             // mod items.
@@ -540,18 +539,6 @@
                     groupPerms |= (uint)PermissionMask.Modify;
 
                 effectivePerms &= groupPerms;
-=======
-            uint allObjectsNextOwnerPerms = 0x7fffffff;
-            uint allObjectsEveryOnePerms = 0x7fffffff;
-            uint allObjectsGroupPerms = 0x7fffffff;
-
-            foreach (SceneObjectGroup grp in objsForEffectivePermissions)
-            {
-                effectivePerms &= grp.GetEffectivePermissions();
-                allObjectsNextOwnerPerms &= grp.RootPart.NextOwnerMask;
-                allObjectsEveryOnePerms &= grp.RootPart.EveryoneMask;
-                allObjectsGroupPerms &= grp.RootPart.GroupMask;
->>>>>>> 4675a2fb
             }
             effectivePerms |= (uint)PermissionMask.Move;
 
@@ -562,11 +549,11 @@
                 uint perms = effectivePerms;
                 PermissionsUtil.ApplyFoldedPermissions(effectivePerms, ref perms);
 
-                item.BasePermissions = perms & allObjectsNextOwnerPerms;
+                item.BasePermissions = perms & so.RootPart.NextOwnerMask;
                 item.CurrentPermissions = item.BasePermissions;
-                item.NextPermissions = perms & allObjectsNextOwnerPerms;
-                item.EveryOnePermissions = allObjectsEveryOnePerms & allObjectsNextOwnerPerms;
-                item.GroupPermissions = allObjectsGroupPerms & allObjectsNextOwnerPerms;
+                item.NextPermissions = perms & so.RootPart.NextOwnerMask;
+                item.EveryOnePermissions = so.RootPart.EveryoneMask & so.RootPart.NextOwnerMask;
+                item.GroupPermissions = so.RootPart.GroupMask & so.RootPart.NextOwnerMask;
                 
                 // apply next owner perms on rez
                 item.CurrentPermissions |= SceneObjectGroup.SLAM;
@@ -575,9 +562,9 @@
             {
                 item.BasePermissions = effectivePerms;
                 item.CurrentPermissions = effectivePerms;
-                item.NextPermissions = allObjectsNextOwnerPerms & effectivePerms;
-                item.EveryOnePermissions = allObjectsEveryOnePerms & effectivePerms;
-                item.GroupPermissions = allObjectsGroupPerms & effectivePerms;
+                item.NextPermissions = so.RootPart.NextOwnerMask & effectivePerms;
+                item.EveryOnePermissions = so.RootPart.EveryoneMask & effectivePerms;
+                item.GroupPermissions = so.RootPart.GroupMask & effectivePerms;
 
                 item.CurrentPermissions &=
                         ((uint)PermissionMask.Copy |
@@ -1051,18 +1038,13 @@
 //                    "[INVENTORY ACCESS MODULE]: rootPart.OwnedID {0}, item.Owner {1}, item.CurrentPermissions {2:X}",
 //                    rootPart.OwnerID, item.Owner, item.CurrentPermissions);
 
-<<<<<<< HEAD
                 if ((rootPart.OwnerID != item.Owner) ||
                     (item.CurrentPermissions & 16) != 0 ||
                     (item.Flags & (uint)InventoryItemFlags.ObjectSlamPerm) != 0)
-=======
-                if ((rootPart.OwnerID != item.Owner) || (item.CurrentPermissions & SceneObjectGroup.SLAM) != 0)
->>>>>>> 4675a2fb
                 {
                     //Need to kill the for sale here
                     rootPart.ObjectSaleType = 0;
                     rootPart.SalePrice = 10;
-<<<<<<< HEAD
     
                     if (m_Scene.Permissions.PropagatePermissions())
                     {
@@ -1105,14 +1087,6 @@
                         if ((item.Flags & (uint)InventoryItemFlags.ObjectOverwriteGroup) != 0)
                             part.GroupMask = item.GroupPermissions;
                     }
-=======
-                }
-
-                foreach (SceneObjectPart part in so.Parts)
-                {
-                    part.FromUserInventoryItemID = fromUserInventoryItemId;
-                    part.ApplyPermissionsOnRez(item, true, m_Scene);
->>>>>>> 4675a2fb
                 }
 
                 rootPart.TrimPermissions();
