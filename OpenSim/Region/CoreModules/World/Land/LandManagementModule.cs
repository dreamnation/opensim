--- conflicted
+++ resolved
@@ -258,24 +258,12 @@
             ILandObject land;
             lock (m_landList)
             {
-<<<<<<< HEAD
-                if (m_landList.ContainsKey(local_id))
-                {
-                    m_landList[local_id].LandData = newData;
-                    landobj = m_landList[local_id];
-//                    m_scene.EventManager.TriggerLandObjectUpdated((uint)local_id, m_landList[local_id]);
-                }
-            }
-            if(landobj != null)
-                m_scene.EventManager.TriggerLandObjectUpdated((uint)local_id, landobj);
-=======
                 if (m_landList.TryGetValue(local_id, out land))
                     land.LandData = newData;
             }
 
             if (land != null)
                 m_scene.EventManager.TriggerLandObjectUpdated((uint)local_id, land);
->>>>>>> 7232cedd
         }
 
         public bool AllowedForcefulBans
@@ -666,7 +654,6 @@
         /// </summary>        
         public void Clear(bool setupDefaultParcel)
         {
-<<<<<<< HEAD
             Dictionary<int, ILandObject> landworkList;
             // move to work pointer since we are deleting it all
             lock (m_landList)
@@ -689,29 +676,6 @@
             }
             landworkList.Clear();
 
-=======
-            List<ILandObject> parcels;
-            lock (m_landList)
-            {
-                parcels = new List<ILandObject>(m_landList.Values);
-            }
-
-            foreach (ILandObject lo in parcels)
-            {
-                //m_scene.SimulationDataService.RemoveLandObject(lo.LandData.GlobalID);
-                m_scene.EventManager.TriggerLandObjectRemoved(lo.LandData.GlobalID);
-            }
-
-            lock (m_landList)
-            {
-                m_landList.Clear();
-
-                ResetSimLandObjects();
-            }
-            
-            if (setupDefaultParcel)
-                CreateDefaultParcel();
->>>>>>> 7232cedd
         }
 
         private void performFinalLandJoin(ILandObject master, ILandObject slave)
@@ -1506,17 +1470,8 @@
 
         public void EventManagerOnNoLandDataFromStorage()
         {
-<<<<<<< HEAD
-            // called methods already have locks
-//            lock (m_landList)
-            {
-                ResetSimLandObjects();
-                CreateDefaultParcel();
-            }
-=======
             ResetSimLandObjects();
             CreateDefaultParcel();
->>>>>>> 7232cedd
         }
 
         #endregion
