/*
 * Copyright (c) Contributors, http://opensimulator.org/
 * See CONTRIBUTORS.TXT for a full list of copyright holders.
 *
 * Redistribution and use in source and binary forms, with or without
 * modification, are permitted provided that the following conditions are met:
 *     * Redistributions of source code must retain the above copyright
 *       notice, this list of conditions and the following disclaimer.
 *     * Redistributions in binary form must reproduce the above copyright
 *       notice, this list of conditions and the following disclaimer in the
 *       documentation and/or other materials provided with the distribution.
 *     * Neither the name of the OpenSimulator Project nor the
 *       names of its contributors may be used to endorse or promote products
 *       derived from this software without specific prior written permission.
 *
 * THIS SOFTWARE IS PROVIDED BY THE DEVELOPERS ``AS IS'' AND ANY
 * EXPRESS OR IMPLIED WARRANTIES, INCLUDING, BUT NOT LIMITED TO, THE IMPLIED
 * WARRANTIES OF MERCHANTABILITY AND FITNESS FOR A PARTICULAR PURPOSE ARE
 * DISCLAIMED. IN NO EVENT SHALL THE CONTRIBUTORS BE LIABLE FOR ANY
 * DIRECT, INDIRECT, INCIDENTAL, SPECIAL, EXEMPLARY, OR CONSEQUENTIAL DAMAGES
 * (INCLUDING, BUT NOT LIMITED TO, PROCUREMENT OF SUBSTITUTE GOODS OR SERVICES;
 * LOSS OF USE, DATA, OR PROFITS; OR BUSINESS INTERRUPTION) HOWEVER CAUSED AND
 * ON ANY THEORY OF LIABILITY, WHETHER IN CONTRACT, STRICT LIABILITY, OR TORT
 * (INCLUDING NEGLIGENCE OR OTHERWISE) ARISING IN ANY WAY OUT OF THE USE OF THIS
 * SOFTWARE, EVEN IF ADVISED OF THE POSSIBILITY OF SUCH DAMAGE.
 */

using System;
using System.Collections.Generic;
using System.Reflection;
using log4net;
using Nini.Config;
using OpenMetaverse;
using OpenSim.Framework;

using OpenSim.Region.Framework.Interfaces;
using OpenSim.Region.Framework.Scenes;
using OpenSim.Services.Interfaces;

using Mono.Addins;

namespace OpenSim.Region.CoreModules.World.Permissions
{
    [Extension(Path = "/OpenSim/RegionModules", NodeName = "RegionModule", Id = "PermissionsModule")]
    public class PermissionsModule : INonSharedRegionModule, IPermissionsModule
    {
        private static readonly ILog m_log = LogManager.GetLogger(MethodBase.GetCurrentMethod().DeclaringType);
                
        protected Scene m_scene;
        protected bool m_Enabled;

        private InventoryFolderImpl m_libraryRootFolder;
        protected InventoryFolderImpl LibraryRootFolder
        {
            get
            {
                if (m_libraryRootFolder != null)
                    return m_libraryRootFolder;

                ILibraryService lib = m_scene.RequestModuleInterface<ILibraryService>();
                if (lib != null)
                {
                    m_libraryRootFolder = lib.LibraryRootFolder;
                }
                return m_libraryRootFolder;
            }
        }

        #region Constants
        // These are here for testing.  They will be taken out

        //private uint PERM_ALL = (uint)2147483647;
        private uint PERM_COPY = (uint)32768;
        //private uint PERM_MODIFY = (uint)16384;
        private uint PERM_MOVE = (uint)524288;
        private uint PERM_TRANS = (uint)8192;
        private uint PERM_LOCKED = (uint)540672;
        
        /// <value>
        /// Different user set names that come in from the configuration file.
        /// </value>
        enum UserSet
        {
            All,
            Administrators
        };

        #endregion

        #region Bypass Permissions / Debug Permissions Stuff

        // Bypasses the permissions engine
        private bool m_bypassPermissions = true;
        private bool m_bypassPermissionsValue = true;
        private bool m_propagatePermissions = false;
        private bool m_debugPermissions = false;
        private bool m_allowGridGods = false;
        private bool m_RegionOwnerIsGod = false;
        private bool m_RegionManagerIsGod = false;
        private bool m_ParcelOwnerIsGod = false;

        private bool m_SimpleBuildPermissions = false;

        /// <value>
        /// The set of users that are allowed to create scripts.  This is only active if permissions are not being
        /// bypassed.  This overrides normal permissions.
        /// </value>
        private UserSet m_allowedScriptCreators = UserSet.All;

        /// <value>
        /// The set of users that are allowed to edit (save) scripts.  This is only active if 
        /// permissions are not being bypassed.  This overrides normal permissions.-
        /// </value>
        private UserSet m_allowedScriptEditors = UserSet.All;
        
        private Dictionary<string, bool> GrantLSL = new Dictionary<string, bool>();
        private Dictionary<string, bool> GrantCS = new Dictionary<string, bool>();
        private Dictionary<string, bool> GrantVB = new Dictionary<string, bool>();
        private Dictionary<string, bool> GrantJS = new Dictionary<string, bool>();
        private Dictionary<string, bool> GrantYP = new Dictionary<string, bool>();
        
        private IFriendsModule m_friendsModule;
        private IFriendsModule FriendsModule
        {
            get
            {
                if (m_friendsModule == null)
                    m_friendsModule = m_scene.RequestModuleInterface<IFriendsModule>();
                return m_friendsModule;
            }
        }
        private IGroupsModule m_groupsModule;
        private IGroupsModule GroupsModule
        {
            get
            {
                if (m_groupsModule == null)
                    m_groupsModule = m_scene.RequestModuleInterface<IGroupsModule>();
                return m_groupsModule;
            }
        }

        private IMoapModule m_moapModule;
        private IMoapModule MoapModule
        {
            get
            {
                if (m_moapModule == null)
                    m_moapModule = m_scene.RequestModuleInterface<IMoapModule>();
                return m_moapModule;
            }
        }
        #endregion

        #region INonSharedRegionModule Members

        public void Initialise(IConfigSource config)
        {
            IConfig myConfig = config.Configs["Startup"];

            string permissionModules = myConfig.GetString("permissionmodules", "DefaultPermissionsModule");

            List<string> modules = new List<string>(permissionModules.Split(','));

            if (!modules.Contains("DefaultPermissionsModule"))
                return;

            m_Enabled = true;

            m_allowGridGods = myConfig.GetBoolean("allow_grid_gods", false);
            m_bypassPermissions = !myConfig.GetBoolean("serverside_object_permissions", true);
            m_propagatePermissions = myConfig.GetBoolean("propagate_permissions", true);
            m_RegionOwnerIsGod = myConfig.GetBoolean("region_owner_is_god", true);
            m_RegionManagerIsGod = myConfig.GetBoolean("region_manager_is_god", false);
            m_ParcelOwnerIsGod = myConfig.GetBoolean("parcel_owner_is_god", true);

            m_SimpleBuildPermissions = myConfig.GetBoolean("simple_build_permissions", false);

            m_allowedScriptCreators
                = ParseUserSetConfigSetting(myConfig, "allowed_script_creators", m_allowedScriptCreators);
            m_allowedScriptEditors
                = ParseUserSetConfigSetting(myConfig, "allowed_script_editors", m_allowedScriptEditors);

            if (m_bypassPermissions)
                m_log.Info("[PERMISSIONS]: serverside_object_permissions = false in ini file so disabling all region service permission checks");
            else
                m_log.Debug("[PERMISSIONS]: Enabling all region service permission checks");

            string grant = myConfig.GetString("GrantLSL", "");
            if (grant.Length > 0)
            {
                foreach (string uuidl in grant.Split(','))
                {
                    string uuid = uuidl.Trim(" \t".ToCharArray());
                    GrantLSL.Add(uuid, true);
                }
            }

            grant = myConfig.GetString("GrantCS", "");
            if (grant.Length > 0)
            {
                foreach (string uuidl in grant.Split(','))
                {
                    string uuid = uuidl.Trim(" \t".ToCharArray());
                    GrantCS.Add(uuid, true);
                }
            }

            grant = myConfig.GetString("GrantVB", "");
            if (grant.Length > 0)
            {
                foreach (string uuidl in grant.Split(','))
                {
                    string uuid = uuidl.Trim(" \t".ToCharArray());
                    GrantVB.Add(uuid, true);
                }
            }

            grant = myConfig.GetString("GrantJS", "");
            if (grant.Length > 0)
            {
                foreach (string uuidl in grant.Split(','))
                {
                    string uuid = uuidl.Trim(" \t".ToCharArray());
                    GrantJS.Add(uuid, true);
                }
            }

            grant = myConfig.GetString("GrantYP", "");
            if (grant.Length > 0)
            {
                foreach (string uuidl in grant.Split(','))
                {
                    string uuid = uuidl.Trim(" \t".ToCharArray());
                    GrantYP.Add(uuid, true);
                }
            }
        }

        public void AddRegion(Scene scene)
        {
            if (!m_Enabled)
                return;

            m_scene = scene;

            scene.RegisterModuleInterface<IPermissionsModule>(this);

            //Register functions with Scene External Checks!
            m_scene.Permissions.OnBypassPermissions += BypassPermissions;
            m_scene.Permissions.OnSetBypassPermissions += SetBypassPermissions;
            m_scene.Permissions.OnPropagatePermissions += PropagatePermissions;
            m_scene.Permissions.OnGenerateClientFlags += GenerateClientFlags;
            m_scene.Permissions.OnAbandonParcel += CanAbandonParcel;
            m_scene.Permissions.OnReclaimParcel += CanReclaimParcel;
            m_scene.Permissions.OnDeedParcel += CanDeedParcel;
            m_scene.Permissions.OnDeedObject += CanDeedObject;
            m_scene.Permissions.OnIsGod += IsGod;
            m_scene.Permissions.OnIsGridGod += IsGridGod;
            m_scene.Permissions.OnIsAdministrator += IsAdministrator;
            m_scene.Permissions.OnDuplicateObject += CanDuplicateObject;
            m_scene.Permissions.OnDeleteObject += CanDeleteObject; 
            m_scene.Permissions.OnEditObject += CanEditObject; 
            m_scene.Permissions.OnEditParcelProperties += CanEditParcelProperties; 
            m_scene.Permissions.OnInstantMessage += CanInstantMessage;
            m_scene.Permissions.OnInventoryTransfer += CanInventoryTransfer; 
            m_scene.Permissions.OnIssueEstateCommand += CanIssueEstateCommand; 
            m_scene.Permissions.OnMoveObject += CanMoveObject; 
            m_scene.Permissions.OnObjectEntry += CanObjectEntry;
            m_scene.Permissions.OnReturnObjects += CanReturnObjects; 
            m_scene.Permissions.OnRezObject += CanRezObject; 
            m_scene.Permissions.OnRunConsoleCommand += CanRunConsoleCommand;
            m_scene.Permissions.OnRunScript += CanRunScript; 
            m_scene.Permissions.OnCompileScript += CanCompileScript;
            m_scene.Permissions.OnSellParcel += CanSellParcel;
            m_scene.Permissions.OnTakeObject += CanTakeObject;
            m_scene.Permissions.OnTakeCopyObject += CanTakeCopyObject;
            m_scene.Permissions.OnTerraformLand += CanTerraformLand;
            m_scene.Permissions.OnLinkObject += CanLinkObject; 
            m_scene.Permissions.OnDelinkObject += CanDelinkObject; 
            m_scene.Permissions.OnBuyLand += CanBuyLand; 
            
            m_scene.Permissions.OnViewNotecard += CanViewNotecard; 
            m_scene.Permissions.OnViewScript += CanViewScript; 
            m_scene.Permissions.OnEditNotecard += CanEditNotecard; 
            m_scene.Permissions.OnEditScript += CanEditScript; 
            
            m_scene.Permissions.OnCreateObjectInventory += CanCreateObjectInventory;
            m_scene.Permissions.OnEditObjectInventory += CanEditObjectInventory;
            m_scene.Permissions.OnCopyObjectInventory += CanCopyObjectInventory; 
            m_scene.Permissions.OnDeleteObjectInventory += CanDeleteObjectInventory; 
            m_scene.Permissions.OnResetScript += CanResetScript;
            
            m_scene.Permissions.OnCreateUserInventory += CanCreateUserInventory; 
            m_scene.Permissions.OnCopyUserInventory += CanCopyUserInventory; 
            m_scene.Permissions.OnEditUserInventory += CanEditUserInventory; 
            m_scene.Permissions.OnDeleteUserInventory += CanDeleteUserInventory; 
            
            m_scene.Permissions.OnTeleport += CanTeleport; 
            
            m_scene.Permissions.OnControlPrimMedia += CanControlPrimMedia;
            m_scene.Permissions.OnInteractWithPrimMedia += CanInteractWithPrimMedia;

            m_scene.AddCommand("Users", this, "bypass permissions",
                    "bypass permissions <true / false>",
                    "Bypass permission checks",
                    HandleBypassPermissions);

            m_scene.AddCommand("Users", this, "force permissions",
                    "force permissions <true / false>",
                    "Force permissions on or off",
                    HandleForcePermissions);

            m_scene.AddCommand("Debug", this, "debug permissions",
                    "debug permissions <true / false>",
                    "Turn on permissions debugging",
                    HandleDebugPermissions);                    
                    
        }

        public void RegionLoaded(Scene scene)
        {
        }

        public void RemoveRegion(Scene scene)
        {
            if (!m_Enabled)
                return;

            m_scene.UnregisterModuleInterface<IPermissionsModule>(this);
        }

        public void Close()
        {
        }

        public string Name
        {
            get { return "PermissionsModule"; }
        }

        public Type ReplaceableInterface
        {
            get { return null; }
        }

        #endregion

        #region Console command handlers

        public void HandleBypassPermissions(string module, string[] args)
        {
            if (m_scene.ConsoleScene() != null &&
                m_scene.ConsoleScene() != m_scene)
            {
                return;
            }

            if (args.Length > 2)
            {
                bool val;

                if (!bool.TryParse(args[2], out val))
                    return;

                m_bypassPermissions = val;

                m_log.InfoFormat(
                    "[PERMISSIONS]: Set permissions bypass to {0} for {1}",
                    m_bypassPermissions, m_scene.RegionInfo.RegionName);
            }
        }

        public void HandleForcePermissions(string module, string[] args)
        {
            if (m_scene.ConsoleScene() != null &&
                m_scene.ConsoleScene() != m_scene)
            {
                return;
            }

            if (!m_bypassPermissions)
            {
                m_log.Error("[PERMISSIONS] Permissions can't be forced unless they are bypassed first");
                return;
            }

            if (args.Length > 2)
            {
                bool val;

                if (!bool.TryParse(args[2], out val))
                    return;

                m_bypassPermissionsValue = val;

                m_log.InfoFormat("[PERMISSIONS] Forced permissions to {0} in {1}", m_bypassPermissionsValue, m_scene.RegionInfo.RegionName);
            }
        }

        public void HandleDebugPermissions(string module, string[] args)
        {
            if (m_scene.ConsoleScene() != null &&
                m_scene.ConsoleScene() != m_scene)
            {
                return;
            }

            if (args.Length > 2)
            {
                bool val;

                if (!bool.TryParse(args[2], out val))
                    return;

                m_debugPermissions = val;

                m_log.InfoFormat("[PERMISSIONS] Set permissions debugging to {0} in {1}", m_debugPermissions, m_scene.RegionInfo.RegionName);
            }
        }

<<<<<<< HEAD
        public void PostInitialise()
        {
            m_friendsModule = m_scene.RequestModuleInterface<IFriendsModule>();

            if (m_friendsModule == null)
                m_log.Debug("[PERMISSIONS]: Friends module not found, friend permissions will not work");

            m_groupsModule = m_scene.RequestModuleInterface<IGroupsModule>();

            if (m_groupsModule == null)
                m_log.Debug("[PERMISSIONS]: Groups module not found, group permissions will not work");
            
            m_moapModule = m_scene.RequestModuleInterface<IMoapModule>();
            
            // This log line will be commented out when no longer required for debugging
//            if (m_moapModule == null)
//                m_log.Warn("[PERMISSIONS]: Media on a prim module not found, media on a prim permissions will not work");
        }

        public void Close()
        {
        }

        public string Name
        {
            get { return "DefaultPermissionsModule"; }
        }

        public bool IsSharedModule
        {
            get { return false; }
        }

=======
>>>>>>> 152d5dc2
        #endregion

        #region Helper Functions
        protected void SendPermissionError(UUID user, string reason)
        {
            m_scene.EventManager.TriggerPermissionError(user, reason);
        }
        
        protected void DebugPermissionInformation(string permissionCalled)
        {
            if (m_debugPermissions)
                m_log.Debug("[PERMISSIONS]: " + permissionCalled + " was called from " + m_scene.RegionInfo.RegionName);
        }

        /// <summary>
        /// Checks if the given group is active and if the user is a group member
        /// with the powers requested (powers = 0 for no powers check)
        /// </summary>
        /// <param name="groupID"></param>
        /// <param name="userID"></param>
        /// <param name="powers"></param>
        /// <returns></returns>
        protected bool IsGroupMember(UUID groupID, UUID userID, ulong powers)
        {
            if (null == GroupsModule)
                return false;

            GroupMembershipData gmd = GroupsModule.GetMembershipData(groupID, userID);

            if (gmd != null)
            {
                if (((gmd.GroupPowers != 0) && powers == 0) || (gmd.GroupPowers & powers) == powers)
                    return true;
            }

            return false;
        }
            
        /// <summary>
        /// Parse a user set configuration setting
        /// </summary>
        /// <param name="config"></param>
        /// <param name="settingName"></param>
        /// <param name="defaultValue">The default value for this attribute</param>
        /// <returns>The parsed value</returns>
        private static UserSet ParseUserSetConfigSetting(IConfig config, string settingName, UserSet defaultValue)
        {
            UserSet userSet = defaultValue;
            
            string rawSetting = config.GetString(settingName, defaultValue.ToString());
            
            // Temporary measure to allow 'gods' to be specified in config for consistency's sake.  In the long term
            // this should disappear.
            if ("gods" == rawSetting.ToLower())
                rawSetting = UserSet.Administrators.ToString();
            
            // Doing it this was so that we can do a case insensitive conversion
            try
            {
                userSet = (UserSet)Enum.Parse(typeof(UserSet), rawSetting, true);
            }
            catch 
            {
                m_log.ErrorFormat(
                    "[PERMISSIONS]: {0} is not a valid {1} value, setting to {2}",
                    rawSetting, settingName, userSet);
            }
            
            m_log.DebugFormat("[PERMISSIONS]: {0} {1}", settingName, userSet);
            
            return userSet;
        }

        /// <summary>
        /// Is the user regarded as an administrator?
        /// </summary>
        /// <param name="user"></param>
        /// <returns></returns>
        protected bool IsAdministrator(UUID user)
        {
            if (user == UUID.Zero)
                return false;

            if (m_scene.RegionInfo.EstateSettings.EstateOwner == user && m_RegionOwnerIsGod)
                return true;
            
            if (IsEstateManager(user) && m_RegionManagerIsGod)
                return true;

            if (IsGridGod(user, null))
                return true;

            return false;
        }

        /// <summary>
        /// Is the given user a God throughout the grid (not just in the current scene)?
        /// </summary>
        /// <param name="user">The user</param>
        /// <param name="scene">Unused, can be null</param>
        /// <returns></returns>
        protected bool IsGridGod(UUID user, Scene scene)
        {
            DebugPermissionInformation(MethodInfo.GetCurrentMethod().Name);
            if (m_bypassPermissions) return m_bypassPermissionsValue;

            if (user == UUID.Zero) return false;

            if (m_allowGridGods)
            {
                ScenePresence sp = m_scene.GetScenePresence(user);
                if (sp != null)
                    return (sp.UserLevel >= 200);

                UserAccount account = m_scene.UserAccountService.GetUserAccount(m_scene.RegionInfo.ScopeID, user);
                if (account != null)
                    return (account.UserLevel >= 200);
            }

            return false;
        }

        protected bool IsFriendWithPerms(UUID user, UUID objectOwner)
        {            
            if (user == UUID.Zero)
                return false;

            if (FriendsModule == null)
                return false;

            int friendPerms = FriendsModule.GetRightsGrantedByFriend(user, objectOwner);
            return (friendPerms & (int)FriendRights.CanModifyObjects) != 0;
        }

        protected bool IsEstateManager(UUID user)
        {
            if (user == UUID.Zero) return false;
        
            return m_scene.RegionInfo.EstateSettings.IsEstateManagerOrOwner(user);
        }

#endregion

        public bool PropagatePermissions()
        {
            if (m_bypassPermissions)
                return false;

            return m_propagatePermissions;
        }

        public bool BypassPermissions()
        {
            return m_bypassPermissions;
        }

        public void SetBypassPermissions(bool value)
        {
            m_bypassPermissions=value;
        }

        #region Object Permissions

        public uint GenerateClientFlags(UUID user, UUID objID)
        {
            // Here's the way this works,
            // ObjectFlags and Permission flags are two different enumerations
            // ObjectFlags, however, tells the client to change what it will allow the user to do.
            // So, that means that all of the permissions type ObjectFlags are /temporary/ and only
            // supposed to be set when customizing the objectflags for the client.

            // These temporary objectflags get computed and added in this function based on the
            // Permission mask that's appropriate!
            // Outside of this method, they should never be added to objectflags!
            // -teravus

            SceneObjectPart task = m_scene.GetSceneObjectPart(objID);

            // this shouldn't ever happen..     return no permissions/objectflags.
            if (task == null)
                return (uint)0;

            uint objflags = task.GetEffectiveObjectFlags();
            UUID objectOwner = task.OwnerID;


            // Remove any of the objectFlags that are temporary.  These will get added back if appropriate
            // in the next bit of code

            // libomv will moan about PrimFlags.ObjectYouOfficer being
            // deprecated
#pragma warning disable 0612
            objflags &= (uint)
                ~(PrimFlags.ObjectCopy | // Tells client you can copy the object
                    PrimFlags.ObjectModify | // tells client you can modify the object
                    PrimFlags.ObjectMove |   // tells client that you can move the object (only, no mod)
                    PrimFlags.ObjectTransfer | // tells the client that you can /take/ the object if you don't own it
                    PrimFlags.ObjectYouOwner | // Tells client that you're the owner of the object
                    PrimFlags.ObjectAnyOwner | // Tells client that someone owns the object
                    PrimFlags.ObjectOwnerModify | // Tells client that you're the owner of the object
                    PrimFlags.ObjectYouOfficer // Tells client that you've got group object editing permission. Used when ObjectGroupOwned is set
                    );
#pragma warning restore 0612

            // Creating the three ObjectFlags options for this method to choose from.
            // Customize the OwnerMask
            uint objectOwnerMask = ApplyObjectModifyMasks(task.OwnerMask, objflags);
            objectOwnerMask |= (uint)PrimFlags.ObjectYouOwner | (uint)PrimFlags.ObjectAnyOwner | (uint)PrimFlags.ObjectOwnerModify;

            // Customize the GroupMask
            uint objectGroupMask = ApplyObjectModifyMasks(task.GroupMask, objflags);

            // Customize the EveryoneMask
            uint objectEveryoneMask = ApplyObjectModifyMasks(task.EveryoneMask, objflags);
            if (objectOwner != UUID.Zero)
                objectEveryoneMask |= (uint)PrimFlags.ObjectAnyOwner;

            PermissionClass permissionClass = GetPermissionClass(user, task);

            switch (permissionClass)
            {
                case PermissionClass.Owner:
                    return objectOwnerMask;
                case PermissionClass.Group:
                    return objectGroupMask | objectEveryoneMask;
                case PermissionClass.Everyone:
                default:
                    return objectEveryoneMask;
            }
        }

        private uint ApplyObjectModifyMasks(uint setPermissionMask, uint objectFlagsMask)
        {
            // We are adding the temporary objectflags to the object's objectflags based on the
            // permission flag given.  These change the F flags on the client.

            if ((setPermissionMask & (uint)PermissionMask.Copy) != 0)
            {
                objectFlagsMask |= (uint)PrimFlags.ObjectCopy;
            }

            if ((setPermissionMask & (uint)PermissionMask.Move) != 0)
            {
                objectFlagsMask |= (uint)PrimFlags.ObjectMove;
            }

            if ((setPermissionMask & (uint)PermissionMask.Modify) != 0)
            {
                objectFlagsMask |= (uint)PrimFlags.ObjectModify;
            }

            if ((setPermissionMask & (uint)PermissionMask.Transfer) != 0)
            {
                objectFlagsMask |= (uint)PrimFlags.ObjectTransfer;
            }

            return objectFlagsMask;
        }

        public PermissionClass GetPermissionClass(UUID user, SceneObjectPart obj)
        {
            if (obj == null)
                return PermissionClass.Everyone;

            if (m_bypassPermissions)
                return PermissionClass.Owner;

            // Object owners should be able to edit their own content
            UUID objectOwner = obj.OwnerID;
            if (user == objectOwner)
                return PermissionClass.Owner;

            if (IsFriendWithPerms(user, objectOwner))
                return PermissionClass.Owner;

            // Estate users should be able to edit anything in the sim if RegionOwnerIsGod is set
            if (m_RegionOwnerIsGod && IsEstateManager(user) && !IsAdministrator(objectOwner))
                return PermissionClass.Owner;

            // Admin should be able to edit anything in the sim (including admin objects)
            if (IsAdministrator(user))
                return PermissionClass.Owner;

            // Users should be able to edit what is over their land.
            Vector3 taskPos = obj.AbsolutePosition;
            ILandObject parcel = m_scene.LandChannel.GetLandObject(taskPos.X, taskPos.Y);
            if (parcel != null && parcel.LandData.OwnerID == user && m_ParcelOwnerIsGod)
            {
                // Admin objects should not be editable by the above
                if (!IsAdministrator(objectOwner))
                    return PermissionClass.Owner;
            }

            // Group permissions
            if ((obj.GroupID != UUID.Zero) && IsGroupMember(obj.GroupID, user, 0))
                return PermissionClass.Group;

            return PermissionClass.Everyone;
        }

        /// <summary>
        /// General permissions checks for any operation involving an object.  These supplement more specific checks
        /// implemented by callers.
        /// </summary>
        /// <param name="currentUser"></param>
        /// <param name="objId">This is a scene object group UUID</param>
        /// <param name="denyOnLocked"></param>
        /// <returns></returns>
        protected bool GenericObjectPermission(UUID currentUser, UUID objId, bool denyOnLocked)
        {
            // Default: deny
            bool permission = false;
            bool locked = false;

            SceneObjectPart part = m_scene.GetSceneObjectPart(objId);

            if (part == null)
                return false;

            SceneObjectGroup group = part.ParentGroup;

            UUID objectOwner = group.OwnerID;
            locked = ((group.RootPart.OwnerMask & PERM_LOCKED) == 0);

            // People shouldn't be able to do anything with locked objects, except the Administrator
            // The 'set permissions' runs through a different permission check, so when an object owner
            // sets an object locked, the only thing that they can do is unlock it.
            //
            // Nobody but the object owner can set permissions on an object
            //
            if (locked && (!IsAdministrator(currentUser)) && denyOnLocked)
            {
                return false;
            }

            // Object owners should be able to edit their own content
            if (currentUser == objectOwner)
            {
                // there is no way that later code can change this back to false
                // so just return true immediately and short circuit the more
                // expensive group checks
                return true;
                
                //permission = true;
            }
            else if (group.IsAttachment)
            {
                permission = false;
            }

//            m_log.DebugFormat(
//                "[PERMISSIONS]: group.GroupID = {0}, part.GroupMask = {1}, isGroupMember = {2} for {3}", 
//                group.GroupID,
//                m_scene.GetSceneObjectPart(objId).GroupMask, 
//                IsGroupMember(group.GroupID, currentUser, 0), 
//                currentUser);
            
            // Group members should be able to edit group objects
            if ((group.GroupID != UUID.Zero) 
                && ((m_scene.GetSceneObjectPart(objId).GroupMask & (uint)PermissionMask.Modify) != 0) 
                && IsGroupMember(group.GroupID, currentUser, 0))
            {
                // Return immediately, so that the administrator can shares group objects
                return true;
            }

            // Friends with benefits should be able to edit the objects too
            if (IsFriendWithPerms(currentUser, objectOwner))
                // Return immediately, so that the administrator can share objects with friends
                return true;
        
            // Users should be able to edit what is over their land.
            ILandObject parcel = m_scene.LandChannel.GetLandObject(group.AbsolutePosition.X, group.AbsolutePosition.Y);
            if ((parcel != null) && (parcel.LandData.OwnerID == currentUser))
            {
                permission = true;
            }

            // Estate users should be able to edit anything in the sim
            if (IsEstateManager(currentUser))
            {
                permission = true;
            }

            // Admin objects should not be editable by the above
            if (IsAdministrator(objectOwner))
            {
                permission = false;
            }

            // Admin should be able to edit anything in the sim (including admin objects)
            if (IsAdministrator(currentUser))
            {
                permission = true;
            }

            return permission;
        }

        #endregion

        #region Generic Permissions
        protected bool GenericCommunicationPermission(UUID user, UUID target)
        {
            // Setting this to true so that cool stuff can happen until we define what determines Generic Communication Permission
            bool permission = true;
            string reason = "Only registered users may communicate with another account.";

            // Uhh, we need to finish this before we enable it..   because it's blocking all sorts of goodies and features
            if (IsAdministrator(user))
                permission = true;

            if (IsEstateManager(user))
                permission = true;

            if (!permission)
                SendPermissionError(user, reason);

            return permission;
        }

        public bool GenericEstatePermission(UUID user)
        {
            // Default: deny
            bool permission = false;

            // Estate admins should be able to use estate tools
            if (IsEstateManager(user))
                permission = true;

            // Administrators always have permission
            if (IsAdministrator(user))
                permission = true;

            return permission;
        }

        protected bool GenericParcelPermission(UUID user, ILandObject parcel, ulong groupPowers)
        {
            bool permission = false;

            if (parcel.LandData.OwnerID == user)
            {
                permission = true;
            }

            if ((parcel.LandData.GroupID != UUID.Zero) && IsGroupMember(parcel.LandData.GroupID, user, groupPowers))
            {
                permission = true;
            }

            if (IsEstateManager(user))
            {
                permission = true;
            }

            if (IsAdministrator(user))
            {
                permission = true;
            }

            if (m_SimpleBuildPermissions &&
                (parcel.LandData.Flags & (uint)ParcelFlags.UseAccessList) == 0 && parcel.IsInLandAccessList(user))
                permission = true;

            return permission;
        }
    
        protected bool GenericParcelOwnerPermission(UUID user, ILandObject parcel, ulong groupPowers)
        {
            if (parcel.LandData.OwnerID == user)
            {
                // Returning immediately so that group deeded objects on group deeded land don't trigger a NRE on
                // the subsequent redundant checks when using lParcelMediaCommandList()
                // See http://opensimulator.org/mantis/view.php?id=3999 for more details
                return true;
            }

            if (parcel.LandData.IsGroupOwned && IsGroupMember(parcel.LandData.GroupID, user, groupPowers))
            {
                return true;
            }
    
            if (IsEstateManager(user))
            {
                return true;
            }

            if (IsAdministrator(user))
            {
                return true;
            }

            return false;
        }

        protected bool GenericParcelPermission(UUID user, Vector3 pos, ulong groupPowers)
        {
            ILandObject parcel = m_scene.LandChannel.GetLandObject(pos.X, pos.Y);
            if (parcel == null) return false;
            return GenericParcelPermission(user, parcel, groupPowers);
        }
#endregion

        #region Permission Checks
        private bool CanAbandonParcel(UUID user, ILandObject parcel, Scene scene)
        {
            DebugPermissionInformation(MethodInfo.GetCurrentMethod().Name);
            if (m_bypassPermissions) return m_bypassPermissionsValue;
        
            return GenericParcelOwnerPermission(user, parcel, (ulong)GroupPowers.LandRelease);
        }

        private bool CanReclaimParcel(UUID user, ILandObject parcel, Scene scene)
        {
            DebugPermissionInformation(MethodInfo.GetCurrentMethod().Name);
            if (m_bypassPermissions) return m_bypassPermissionsValue;

            return GenericParcelOwnerPermission(user, parcel, 0);
        }

        private bool CanDeedParcel(UUID user, ILandObject parcel, Scene scene)
        {
            DebugPermissionInformation(MethodInfo.GetCurrentMethod().Name);
            if (m_bypassPermissions) return m_bypassPermissionsValue;

            if (parcel.LandData.OwnerID != user) // Only the owner can deed!
                return false;

            ScenePresence sp = scene.GetScenePresence(user);
            IClientAPI client = sp.ControllingClient;

            if ((client.GetGroupPowers(parcel.LandData.GroupID) & (ulong)GroupPowers.LandDeed) == 0)
                return false;

            return GenericParcelOwnerPermission(user, parcel, (ulong)GroupPowers.LandDeed);
        }

        private bool CanDeedObject(UUID user, UUID group, Scene scene)
        {
            DebugPermissionInformation(MethodInfo.GetCurrentMethod().Name);
            if (m_bypassPermissions) return m_bypassPermissionsValue;

            ScenePresence sp = scene.GetScenePresence(user);
            IClientAPI client = sp.ControllingClient;

            if ((client.GetGroupPowers(group) & (ulong)GroupPowers.DeedObject) == 0)
                return false;

            return true;
        }

        private bool IsGod(UUID user, Scene scene)
        {
            DebugPermissionInformation(MethodInfo.GetCurrentMethod().Name);
            if (m_bypassPermissions) return m_bypassPermissionsValue;

            return IsAdministrator(user);
        }

        private bool CanDuplicateObject(int objectCount, UUID objectID, UUID owner, Scene scene, Vector3 objectPosition)
        {
            DebugPermissionInformation(MethodInfo.GetCurrentMethod().Name);
            if (m_bypassPermissions) return m_bypassPermissionsValue;

            if (!GenericObjectPermission(owner, objectID, true))
            {
                //They can't even edit the object
                return false;
            }
        
            SceneObjectPart part = scene.GetSceneObjectPart(objectID);
            if (part == null)
                return false;

            if (part.OwnerID == owner)
                return ((part.OwnerMask & PERM_COPY) != 0);

            if (part.GroupID != UUID.Zero)
            {
                if ((part.OwnerID == part.GroupID) && ((owner != part.LastOwnerID) || ((part.GroupMask & PERM_TRANS) == 0)))
                    return false;

                if ((part.GroupMask & PERM_COPY) == 0)
                    return false;
            }
        
            //If they can rez, they can duplicate
            return CanRezObject(objectCount, owner, objectPosition, scene);
        }

        private bool CanDeleteObject(UUID objectID, UUID deleter, Scene scene)
        {
            DebugPermissionInformation(MethodInfo.GetCurrentMethod().Name);
            if (m_bypassPermissions) return m_bypassPermissionsValue;

            return GenericObjectPermission(deleter, objectID, false);
        }

        private bool CanEditObject(UUID objectID, UUID editorID, Scene scene)
        {
            DebugPermissionInformation(MethodInfo.GetCurrentMethod().Name);
            if (m_bypassPermissions) return m_bypassPermissionsValue;

            return GenericObjectPermission(editorID, objectID, false);
        }

        private bool CanEditObjectInventory(UUID objectID, UUID editorID, Scene scene)
        {
            DebugPermissionInformation(MethodInfo.GetCurrentMethod().Name);
            if (m_bypassPermissions) return m_bypassPermissionsValue;

            return GenericObjectPermission(editorID, objectID, false);
        }

        private bool CanEditParcelProperties(UUID user, ILandObject parcel, GroupPowers p, Scene scene)
        {
            DebugPermissionInformation(MethodInfo.GetCurrentMethod().Name);
            if (m_bypassPermissions) return m_bypassPermissionsValue;

            return GenericParcelOwnerPermission(user, parcel, (ulong)p);
        }

        /// <summary>
        /// Check whether the specified user can edit the given script
        /// </summary>
        /// <param name="script"></param>
        /// <param name="objectID"></param>
        /// <param name="user"></param>
        /// <param name="scene"></param>
        /// <returns></returns>
        private bool CanEditScript(UUID script, UUID objectID, UUID user, Scene scene)
        {
            DebugPermissionInformation(MethodInfo.GetCurrentMethod().Name);
            if (m_bypassPermissions) return m_bypassPermissionsValue;
                            
            if (m_allowedScriptEditors == UserSet.Administrators && !IsAdministrator(user))
                return false;
            
            // Ordinarily, if you can view it, you can edit it
            // There is no viewing a no mod script
            //
            return CanViewScript(script, objectID, user, scene);
        }

        /// <summary>
        /// Check whether the specified user can edit the given notecard
        /// </summary>
        /// <param name="notecard"></param>
        /// <param name="objectID"></param>
        /// <param name="user"></param>
        /// <param name="scene"></param>
        /// <returns></returns>
        private bool CanEditNotecard(UUID notecard, UUID objectID, UUID user, Scene scene)
        {
            DebugPermissionInformation(MethodInfo.GetCurrentMethod().Name);
            if (m_bypassPermissions) return m_bypassPermissionsValue;

            if (objectID == UUID.Zero) // User inventory
            {
                IInventoryService invService = m_scene.InventoryService;
                InventoryItemBase assetRequestItem = new InventoryItemBase(notecard, user);
                assetRequestItem = invService.GetItem(assetRequestItem);
                if (assetRequestItem == null && LibraryRootFolder != null) // Library item
                {
                    assetRequestItem = LibraryRootFolder.FindItem(notecard);

                    if (assetRequestItem != null) // Implicitly readable
                        return true;
                }

                // Notecards must be both mod and copy to be saveable
                // This is because of they're not copy, you can't read
                // them, and if they're not mod, well, then they're
                // not mod. Duh.
                //
                if ((assetRequestItem.CurrentPermissions &
                        ((uint)PermissionMask.Modify |
                        (uint)PermissionMask.Copy)) !=
                        ((uint)PermissionMask.Modify |
                        (uint)PermissionMask.Copy))
                    return false;
            }
            else // Prim inventory
            {
                SceneObjectPart part = scene.GetSceneObjectPart(objectID);

                if (part == null)
                    return false;

                if (part.OwnerID != user)
                {
                    if (part.GroupID == UUID.Zero)
                        return false;

                    if (!IsGroupMember(part.GroupID, user, 0))
                        return false;
            
                    if ((part.GroupMask & (uint)PermissionMask.Modify) == 0)
                        return false;
                } 
                else
                {
                    if ((part.OwnerMask & (uint)PermissionMask.Modify) == 0)
                    return false;
                }

                TaskInventoryItem ti = part.Inventory.GetInventoryItem(notecard);

                if (ti == null)
                    return false;

                if (ti.OwnerID != user)
                {
                    if (ti.GroupID == UUID.Zero)
                        return false;

                    if (!IsGroupMember(ti.GroupID, user, 0))
                        return false;
                }

                // Require full perms
                if ((ti.CurrentPermissions &
                        ((uint)PermissionMask.Modify |
                        (uint)PermissionMask.Copy)) !=
                        ((uint)PermissionMask.Modify |
                        (uint)PermissionMask.Copy))
                    return false;
            }

            return true;
        }

        private bool CanInstantMessage(UUID user, UUID target, Scene startScene)
        {
            DebugPermissionInformation(MethodInfo.GetCurrentMethod().Name);
            if (m_bypassPermissions) return m_bypassPermissionsValue;

            // If the sender is an object, check owner instead
            //
            SceneObjectPart part = startScene.GetSceneObjectPart(user);
            if (part != null)
                user = part.OwnerID;

            return GenericCommunicationPermission(user, target);
        }

        private bool CanInventoryTransfer(UUID user, UUID target, Scene startScene)
        {
            DebugPermissionInformation(MethodInfo.GetCurrentMethod().Name);
            if (m_bypassPermissions) return m_bypassPermissionsValue;

            return GenericCommunicationPermission(user, target);
        }

        private bool CanIssueEstateCommand(UUID user, Scene requestFromScene, bool ownerCommand)
        {
            DebugPermissionInformation(MethodInfo.GetCurrentMethod().Name);
            if (m_bypassPermissions) return m_bypassPermissionsValue;

            if (IsAdministrator(user))
                return true;

            if (m_scene.RegionInfo.EstateSettings.IsEstateOwner(user))
                return true;

            if (ownerCommand)
                return false;

            return GenericEstatePermission(user);
        }

        private bool CanMoveObject(UUID objectID, UUID moverID, Scene scene)
        {
            DebugPermissionInformation(MethodInfo.GetCurrentMethod().Name);
            if (m_bypassPermissions)
            {
                SceneObjectPart part = scene.GetSceneObjectPart(objectID);
                if (part.OwnerID != moverID)
                {
                    if (!part.ParentGroup.IsDeleted)
                    {
                        if (part.ParentGroup.IsAttachment)
                            return false;
                    }
                }
                return m_bypassPermissionsValue;
            }

            bool permission = GenericObjectPermission(moverID, objectID, true);
            if (!permission)
            {
                if (!m_scene.Entities.ContainsKey(objectID))
                {
                    return false;
                }

                // The client
                // may request to edit linked parts, and therefore, it needs
                // to also check for SceneObjectPart

                // If it's not an object, we cant edit it.
                if ((!(m_scene.Entities[objectID] is SceneObjectGroup)))
                {
                    return false;
                }


                SceneObjectGroup task = (SceneObjectGroup)m_scene.Entities[objectID];


                // UUID taskOwner = null;
                // Added this because at this point in time it wouldn't be wise for
                // the administrator object permissions to take effect.
                // UUID objectOwner = task.OwnerID;

                // Anyone can move
                if ((task.RootPart.EveryoneMask & PERM_MOVE) != 0)
                    permission = true;

                // Locked
                if ((task.RootPart.OwnerMask & PERM_LOCKED) == 0)
                    permission = false;
            }
            else
            {
                bool locked = false;
                if (!m_scene.Entities.ContainsKey(objectID))
                {
                    return false;
                }

                // If it's not an object, we cant edit it.
                if ((!(m_scene.Entities[objectID] is SceneObjectGroup)))
                {
                    return false;
                }

                SceneObjectGroup group = (SceneObjectGroup)m_scene.Entities[objectID];

                UUID objectOwner = group.OwnerID;
                locked = ((group.RootPart.OwnerMask & PERM_LOCKED) == 0);

                // This is an exception to the generic object permission.
                // Administrators who lock their objects should not be able to move them,
                // however generic object permission should return true.
                // This keeps locked objects from being affected by random click + drag actions by accident
                // and allows the administrator to grab or delete a locked object.

                // Administrators and estate managers are still able to click+grab locked objects not
                // owned by them in the scene
                // This is by design.

                if (locked && (moverID == objectOwner))
                    return false;
            }
            return permission;
        }

        private bool CanObjectEntry(UUID objectID, bool enteringRegion, Vector3 newPoint, Scene scene)
        {
            DebugPermissionInformation(MethodInfo.GetCurrentMethod().Name);
            if (m_bypassPermissions) return m_bypassPermissionsValue;

            if ((newPoint.X > 257f || newPoint.X < -1f || newPoint.Y > 257f || newPoint.Y < -1f))
            {
                return true;
            }

            SceneObjectGroup task = (SceneObjectGroup)m_scene.Entities[objectID];

            ILandObject land = m_scene.LandChannel.GetLandObject(newPoint.X, newPoint.Y);

            if (!enteringRegion)
            {
                ILandObject fromland = m_scene.LandChannel.GetLandObject(task.AbsolutePosition.X, task.AbsolutePosition.Y);

                if (fromland == land) // Not entering
                    return true;
            }

            if (land == null)
            {
                return false;
            }

            if ((land.LandData.Flags & ((int)ParcelFlags.AllowAPrimitiveEntry)) != 0)
            {
                return true;
            }

            if (!m_scene.Entities.ContainsKey(objectID))
            {
                return false;
            }

            // If it's not an object, we cant edit it.
            if (!(m_scene.Entities[objectID] is SceneObjectGroup))
            {
                return false;
            }


            if (GenericParcelPermission(task.OwnerID, newPoint, 0))
            {
                return true;
            }

            //Otherwise, false!
            return false;
        }

        private bool CanReturnObjects(ILandObject land, UUID user, List<SceneObjectGroup> objects, Scene scene)
        {
            DebugPermissionInformation(MethodInfo.GetCurrentMethod().Name);
            if (m_bypassPermissions) return m_bypassPermissionsValue;

            GroupPowers powers;
            ILandObject l;

            ScenePresence sp = scene.GetScenePresence(user);
            if (sp == null)
                return false;

            IClientAPI client = sp.ControllingClient;

            foreach (SceneObjectGroup g in new List<SceneObjectGroup>(objects))
            {
                // Any user can return their own objects at any time
                //
                if (GenericObjectPermission(user, g.UUID, false))
                    continue;

                // This is a short cut for efficiency. If land is non-null,
                // then all objects are on that parcel and we can save
                // ourselves the checking for each prim. Much faster.
                //
                if (land != null)
                {
                    l = land;
                }
                else
                {
                    Vector3 pos = g.AbsolutePosition;

                    l = scene.LandChannel.GetLandObject(pos.X, pos.Y);
                }

                // If it's not over any land, then we can't do a thing
                if (l == null)
                {
                    objects.Remove(g);
                    continue;
                }

                // If we own the land outright, then allow
                //
                if (l.LandData.OwnerID == user)
                    continue;

                // Group voodoo
                //
                if (l.LandData.IsGroupOwned)
                {
                    powers = (GroupPowers)client.GetGroupPowers(l.LandData.GroupID);
                    // Not a group member, or no rights at all
                    //
                    if (powers == (GroupPowers)0)
                    {
                        objects.Remove(g);
                        continue;
                    }

                    // Group deeded object?
                    //
                    if (g.OwnerID == l.LandData.GroupID &&
                        (powers & GroupPowers.ReturnGroupOwned) == (GroupPowers)0)
                    {
                        objects.Remove(g);
                        continue;
                    }

                    // Group set object?
                    //
                    if (g.GroupID == l.LandData.GroupID &&
                        (powers & GroupPowers.ReturnGroupSet) == (GroupPowers)0)
                    {
                        objects.Remove(g);
                        continue;
                    }

                    if ((powers & GroupPowers.ReturnNonGroup) == (GroupPowers)0)
                    {
                        objects.Remove(g);
                        continue;
                    }

                    // So we can remove all objects from this group land.
                    // Fine.
                    //
                    continue;
                }

                // By default, we can't remove
                //
                objects.Remove(g);
            }

            if (objects.Count == 0)
                return false;

            return true;
        }

        private bool CanRezObject(int objectCount, UUID owner, Vector3 objectPosition, Scene scene)
        {
            DebugPermissionInformation(MethodInfo.GetCurrentMethod().Name);
            if (m_bypassPermissions) return m_bypassPermissionsValue;

            bool permission = false;

            ILandObject land = m_scene.LandChannel.GetLandObject(objectPosition.X, objectPosition.Y);
            if (land == null) return false;

            if ((land.LandData.Flags & ((int)ParcelFlags.CreateObjects)) ==
                (int)ParcelFlags.CreateObjects)
                permission = true;

            if (IsAdministrator(owner))
            {
                permission = true;
            }

        // Powers are zero, because GroupPowers.AllowRez is not a precondition for rezzing objects
            if (GenericParcelPermission(owner, objectPosition, 0))
            {
                permission = true;
            }

            return permission;
        }

        private bool CanRunConsoleCommand(UUID user, Scene requestFromScene)
        {
            DebugPermissionInformation(MethodInfo.GetCurrentMethod().Name);
            if (m_bypassPermissions) return m_bypassPermissionsValue;


            return IsAdministrator(user);
        }

        private bool CanRunScript(UUID script, UUID objectID, UUID user, Scene scene)
        {
            DebugPermissionInformation(MethodInfo.GetCurrentMethod().Name);
            if (m_bypassPermissions) return m_bypassPermissionsValue;

            return true;
        }

        private bool CanSellParcel(UUID user, ILandObject parcel, Scene scene)
        {
            DebugPermissionInformation(MethodInfo.GetCurrentMethod().Name);
            if (m_bypassPermissions) return m_bypassPermissionsValue;

            return GenericParcelOwnerPermission(user, parcel, (ulong)GroupPowers.LandSetSale);
        }

        private bool CanTakeObject(UUID objectID, UUID stealer, Scene scene)
        {
            DebugPermissionInformation(MethodInfo.GetCurrentMethod().Name);
            if (m_bypassPermissions) return m_bypassPermissionsValue;

            return GenericObjectPermission(stealer,objectID, false);
        }

        private bool CanTakeCopyObject(UUID objectID, UUID userID, Scene inScene)
        {
            DebugPermissionInformation(MethodInfo.GetCurrentMethod().Name);
            if (m_bypassPermissions) return m_bypassPermissionsValue;

            bool permission = GenericObjectPermission(userID, objectID, false);
            if (!permission)
            {
                if (!m_scene.Entities.ContainsKey(objectID))
                {
                    return false;
                }

                // If it's not an object, we cant edit it.
                if (!(m_scene.Entities[objectID] is SceneObjectGroup))
                {
                    return false;
                }

                SceneObjectGroup task = (SceneObjectGroup)m_scene.Entities[objectID];
                // UUID taskOwner = null;
                // Added this because at this point in time it wouldn't be wise for
                // the administrator object permissions to take effect.
                // UUID objectOwner = task.OwnerID;

                if ((task.RootPart.EveryoneMask & PERM_COPY) != 0)
                    permission = true;

                if (task.OwnerID != userID)
                {
                    if ((task.GetEffectivePermissions() & (PERM_COPY | PERM_TRANS)) != (PERM_COPY | PERM_TRANS))
                        permission = false;
                }
                else
                {
                    if ((task.GetEffectivePermissions() & PERM_COPY) != PERM_COPY)
                        permission = false;
                }
            }
            else
            {
                SceneObjectGroup task = (SceneObjectGroup)m_scene.Entities[objectID];

                if ((task.GetEffectivePermissions() & (PERM_COPY | PERM_TRANS)) != (PERM_COPY | PERM_TRANS))
                    permission = false;
            }
            
            return permission;
        }

        private bool CanTerraformLand(UUID user, Vector3 position, Scene requestFromScene)
        {
            DebugPermissionInformation(MethodInfo.GetCurrentMethod().Name);
            if (m_bypassPermissions) return m_bypassPermissionsValue;

            // Estate override
            if (GenericEstatePermission(user))
                return true;

            float X = position.X;
            float Y = position.Y;

            if (X > ((int)Constants.RegionSize - 1))
                X = ((int)Constants.RegionSize - 1);
            if (Y > ((int)Constants.RegionSize - 1))
                Y = ((int)Constants.RegionSize - 1);
            if (X < 0)
                X = 0;
            if (Y < 0)
                Y = 0;

            ILandObject parcel = m_scene.LandChannel.GetLandObject(X, Y);
            if (parcel == null)
                return false;

            // Others allowed to terraform?
            if ((parcel.LandData.Flags & ((int)ParcelFlags.AllowTerraform)) != 0)
                return true;

            // Land owner can terraform too
            if (parcel != null && GenericParcelPermission(user, parcel, (ulong)GroupPowers.AllowEditLand))
                return true;

            return false;
        }

        /// <summary>
        /// Check whether the specified user can view the given script
        /// </summary>
        /// <param name="script"></param>
        /// <param name="objectID"></param>
        /// <param name="user"></param>
        /// <param name="scene"></param>
        /// <returns></returns>
        private bool CanViewScript(UUID script, UUID objectID, UUID user, Scene scene)
        {
            DebugPermissionInformation(MethodInfo.GetCurrentMethod().Name);
            if (m_bypassPermissions) return m_bypassPermissionsValue;

            if (objectID == UUID.Zero) // User inventory
            {
                IInventoryService invService = m_scene.InventoryService;
                InventoryItemBase assetRequestItem = new InventoryItemBase(script, user);
                assetRequestItem = invService.GetItem(assetRequestItem);
                if (assetRequestItem == null && LibraryRootFolder != null) // Library item
                {
                    assetRequestItem = LibraryRootFolder.FindItem(script);

                    if (assetRequestItem != null) // Implicitly readable
                        return true;
                }

                // SL is rather harebrained here. In SL, a script you
                // have mod/copy no trans is readable. This subverts
                // permissions, but is used in some products, most
                // notably Hippo door plugin and HippoRent 5 networked
                // prim counter.
                // To enable this broken SL-ism, remove Transfer from
                // the below expressions.
                // Trying to improve on SL perms by making a script
                // readable only if it's really full perms
                //
                if ((assetRequestItem.CurrentPermissions &
                        ((uint)PermissionMask.Modify |
                        (uint)PermissionMask.Copy |
                        (uint)PermissionMask.Transfer)) !=
                        ((uint)PermissionMask.Modify |
                        (uint)PermissionMask.Copy |
                        (uint)PermissionMask.Transfer))
                    return false;
            }
            else // Prim inventory
            {
                SceneObjectPart part = scene.GetSceneObjectPart(objectID);

                if (part == null)
                    return false;
            
                if (part.OwnerID != user)
                {
                    if (part.GroupID == UUID.Zero)
                        return false;

                    if (!IsGroupMember(part.GroupID, user, 0))
                        return false;
            
                    if ((part.GroupMask & (uint)PermissionMask.Modify) == 0)
                        return false;
                } 
                else 
                {
                    if ((part.OwnerMask & (uint)PermissionMask.Modify) == 0)
                        return false;
                }

                TaskInventoryItem ti = part.Inventory.GetInventoryItem(script);

                if (ti == null)
                    return false;
            
                if (ti.OwnerID != user)
                {
                    if (ti.GroupID == UUID.Zero)
                        return false;
        
                    if (!IsGroupMember(ti.GroupID, user, 0))
                        return false;
                }

                // Require full perms
                if ((ti.CurrentPermissions &
                        ((uint)PermissionMask.Modify |
                        (uint)PermissionMask.Copy |
                        (uint)PermissionMask.Transfer)) !=
                        ((uint)PermissionMask.Modify |
                        (uint)PermissionMask.Copy |
                        (uint)PermissionMask.Transfer))
                    return false;
            }

            return true;
        }

        /// <summary>
        /// Check whether the specified user can view the given notecard
        /// </summary>
        /// <param name="script"></param>
        /// <param name="objectID"></param>
        /// <param name="user"></param>
        /// <param name="scene"></param>
        /// <returns></returns>
        private bool CanViewNotecard(UUID notecard, UUID objectID, UUID user, Scene scene)
        {
            DebugPermissionInformation(MethodInfo.GetCurrentMethod().Name);
            if (m_bypassPermissions) return m_bypassPermissionsValue;

            if (objectID == UUID.Zero) // User inventory
            {
                IInventoryService invService = m_scene.InventoryService;
                InventoryItemBase assetRequestItem = new InventoryItemBase(notecard, user);
                assetRequestItem = invService.GetItem(assetRequestItem);
                if (assetRequestItem == null && LibraryRootFolder != null) // Library item
                {
                    assetRequestItem = LibraryRootFolder.FindItem(notecard);

                    if (assetRequestItem != null) // Implicitly readable
                        return true;
                }

                // Notecards are always readable unless no copy
                //
                if ((assetRequestItem.CurrentPermissions &
                        (uint)PermissionMask.Copy) !=
                        (uint)PermissionMask.Copy)
                    return false;
            }
            else // Prim inventory
            {
                SceneObjectPart part = scene.GetSceneObjectPart(objectID);

                if (part == null)
                    return false;
            
                if (part.OwnerID != user)
                {
                    if (part.GroupID == UUID.Zero)
                        return false;
        
                    if (!IsGroupMember(part.GroupID, user, 0))
                        return false;
                }

                if ((part.OwnerMask & (uint)PermissionMask.Modify) == 0)
                    return false;

                TaskInventoryItem ti = part.Inventory.GetInventoryItem(notecard);

                if (ti == null)
                    return false;

                if (ti.OwnerID != user)
                {
                    if (ti.GroupID == UUID.Zero)
                        return false;
        
                    if (!IsGroupMember(ti.GroupID, user, 0))
                        return false;
                }

                // Notecards are always readable unless no copy
                //
                if ((ti.CurrentPermissions &
                        (uint)PermissionMask.Copy) !=
                        (uint)PermissionMask.Copy)
                    return false;
            }

            return true;
        }

        #endregion

        private bool CanLinkObject(UUID userID, UUID objectID)
        {
            DebugPermissionInformation(MethodInfo.GetCurrentMethod().Name);
            if (m_bypassPermissions) return m_bypassPermissionsValue;

            return GenericObjectPermission(userID, objectID, false);
        }

        private bool CanDelinkObject(UUID userID, UUID objectID)
        {
            DebugPermissionInformation(MethodInfo.GetCurrentMethod().Name);
            if (m_bypassPermissions) return m_bypassPermissionsValue;

            return GenericObjectPermission(userID, objectID, false);
        }

        private bool CanBuyLand(UUID userID, ILandObject parcel, Scene scene)
        {
            DebugPermissionInformation(MethodInfo.GetCurrentMethod().Name);
            if (m_bypassPermissions) return m_bypassPermissionsValue;

            return true;
        }

        private bool CanCopyObjectInventory(UUID itemID, UUID objectID, UUID userID)
        {
            DebugPermissionInformation(MethodInfo.GetCurrentMethod().Name);
            if (m_bypassPermissions) return m_bypassPermissionsValue;

            return true;
        }

        private bool CanDeleteObjectInventory(UUID itemID, UUID objectID, UUID userID)
        {
            DebugPermissionInformation(MethodInfo.GetCurrentMethod().Name);
            if (m_bypassPermissions) return m_bypassPermissionsValue;

            return true;
        }

        /// <summary>
        /// Check whether the specified user is allowed to directly create the given inventory type in a prim's
        /// inventory (e.g. the New Script button in the 1.21 Linden Lab client).
        /// </summary>
        /// <param name="invType"></param>
        /// <param name="objectID"></param>
        /// <param name="userID"></param>
        /// <returns></returns>
        private bool CanCreateObjectInventory(int invType, UUID objectID, UUID userID)
        {
            DebugPermissionInformation(MethodInfo.GetCurrentMethod().Name);
            if (m_bypassPermissions) return m_bypassPermissionsValue;

            SceneObjectPart part = m_scene.GetSceneObjectPart(objectID);
            ScenePresence p = m_scene.GetScenePresence(userID);

            if (part == null || p == null)
                return false;

            if (!IsAdministrator(userID))
            {
                if (part.OwnerID != userID)
                {
                    // Group permissions
                    if ((part.GroupID == UUID.Zero) || (p.ControllingClient.GetGroupPowers(part.GroupID) == 0) || ((part.GroupMask & (uint)PermissionMask.Modify) == 0))
                        return false;
                } else {
                    if ((part.OwnerMask & (uint)PermissionMask.Modify) == 0)
                        return false;
                }
                if ((int)InventoryType.LSL == invType)
                    if (m_allowedScriptCreators == UserSet.Administrators)
                        return false;
            }

            return true;
        }
        
        /// <summary>
        /// Check whether the specified user is allowed to create the given inventory type in their inventory.
        /// </summary>
        /// <param name="invType"></param>
        /// <param name="userID"></param>
        /// <returns></returns>
        private bool CanCreateUserInventory(int invType, UUID userID)
        {
            DebugPermissionInformation(MethodInfo.GetCurrentMethod().Name);
            if (m_bypassPermissions) return m_bypassPermissionsValue;

            if ((int)InventoryType.LSL == invType)
                if (m_allowedScriptCreators == UserSet.Administrators && !IsAdministrator(userID))
                    return false;
            
            return true;
        }
        
        /// <summary>
        /// Check whether the specified user is allowed to copy the given inventory type in their inventory.
        /// </summary>
        /// <param name="itemID"></param>
        /// <param name="userID"></param>
        /// <returns></returns>
        private bool CanCopyUserInventory(UUID itemID, UUID userID)
        {
            DebugPermissionInformation(MethodInfo.GetCurrentMethod().Name);
            if (m_bypassPermissions) return m_bypassPermissionsValue;

            return true;
        }
        
        /// <summary>
        /// Check whether the specified user is allowed to edit the given inventory item within their own inventory.
        /// </summary>
        /// <param name="itemID"></param>
        /// <param name="userID"></param>
        /// <returns></returns>
        private bool CanEditUserInventory(UUID itemID, UUID userID)
        {
            DebugPermissionInformation(MethodInfo.GetCurrentMethod().Name);
            if (m_bypassPermissions) return m_bypassPermissionsValue;

            return true;
        }
        
        /// <summary>
        /// Check whether the specified user is allowed to delete the given inventory item from their own inventory.
        /// </summary>
        /// <param name="itemID"></param>
        /// <param name="userID"></param>
        /// <returns></returns>
        private bool CanDeleteUserInventory(UUID itemID, UUID userID)
        {
            DebugPermissionInformation(MethodInfo.GetCurrentMethod().Name);
            if (m_bypassPermissions) return m_bypassPermissionsValue;

            return true;
        }

        private bool CanTeleport(UUID userID, Scene scene)
        {
            DebugPermissionInformation(MethodInfo.GetCurrentMethod().Name);
            if (m_bypassPermissions) return m_bypassPermissionsValue;

            return true;
        }

        private bool CanResetScript(UUID prim, UUID script, UUID agentID, Scene scene)
        {
            DebugPermissionInformation(MethodInfo.GetCurrentMethod().Name);
            if (m_bypassPermissions) return m_bypassPermissionsValue;

            SceneObjectPart part = m_scene.GetSceneObjectPart(prim);

            // If we selected a sub-prim to reset, prim won't represent the object, but only a part.
            // We have to check the permissions of the object, though.
            if (part.ParentID != 0) prim = part.ParentUUID;

            // You can reset the scripts in any object you can edit
            return GenericObjectPermission(agentID, prim, false);
        }

        private bool CanCompileScript(UUID ownerUUID, int scriptType, Scene scene) 
        {
             //m_log.DebugFormat("check if {0} is allowed to compile {1}", ownerUUID, scriptType);
            switch (scriptType) {
                case 0:
                    if (GrantLSL.Count == 0 || GrantLSL.ContainsKey(ownerUUID.ToString())) {
                        return(true);
                    }
                    break;
                case 1:
                    if (GrantCS.Count == 0 || GrantCS.ContainsKey(ownerUUID.ToString())) {
                        return(true);
                    }
                    break;
                case 2:
                    if (GrantVB.Count == 0 || GrantVB.ContainsKey(ownerUUID.ToString())) {
                        return(true);
                    }
                    break;
                case 3:
                    if (GrantJS.Count == 0 || GrantJS.ContainsKey(ownerUUID.ToString()))
                    {
                        return (true);
                    }
                    break;
                case 4:
                    if (GrantYP.Count == 0 || GrantYP.ContainsKey(ownerUUID.ToString()))
                    {
                        return (true);
                    }
                    break;
            }
            return(false);
        }
        
        private bool CanControlPrimMedia(UUID agentID, UUID primID, int face)
        {
//            m_log.DebugFormat(
//                "[PERMISSONS]: Performing CanControlPrimMedia check with agentID {0}, primID {1}, face {2}",
//                agentID, primID, face);
            
            if (null == MoapModule)
                return false;
            
            SceneObjectPart part = m_scene.GetSceneObjectPart(primID);
            if (null == part)
                return false;
            
            MediaEntry me = MoapModule.GetMediaEntry(part, face);
            
            // If there is no existing media entry then it can be controlled (in this context, created).
            if (null == me)
                return true;
            
//            m_log.DebugFormat(
//                "[PERMISSIONS]: Checking CanControlPrimMedia for {0} on {1} face {2} with control permissions {3}", 
//                agentID, primID, face, me.ControlPermissions);
            
            return GenericObjectPermission(agentID, part.ParentGroup.UUID, true);
        }
        
        private bool CanInteractWithPrimMedia(UUID agentID, UUID primID, int face)
        {
//            m_log.DebugFormat(
//                "[PERMISSONS]: Performing CanInteractWithPrimMedia check with agentID {0}, primID {1}, face {2}",
//                agentID, primID, face);
            
            if (null == MoapModule)
                return false;
            
            SceneObjectPart part = m_scene.GetSceneObjectPart(primID);
            if (null == part)
                return false;
            
            MediaEntry me = MoapModule.GetMediaEntry(part, face);
            
            // If there is no existing media entry then it can be controlled (in this context, created).
            if (null == me)
                return true;
            
//            m_log.DebugFormat(
//                "[PERMISSIONS]: Checking CanInteractWithPrimMedia for {0} on {1} face {2} with interact permissions {3}", 
//                agentID, primID, face, me.InteractPermissions);
            
            return GenericPrimMediaPermission(part, agentID, me.InteractPermissions);
        }
        
        private bool GenericPrimMediaPermission(SceneObjectPart part, UUID agentID, MediaPermission perms)
        {
//            if (IsAdministrator(agentID))
//                return true;
            
            if ((perms & MediaPermission.Anyone) == MediaPermission.Anyone)
                return true;

            if ((perms & MediaPermission.Owner) == MediaPermission.Owner)
            {
                if (agentID == part.OwnerID)
                    return true;
            }
            
            if ((perms & MediaPermission.Group) == MediaPermission.Group)
            {
                if (IsGroupMember(part.GroupID, agentID, 0))
                    return true;
            }
            
            return false;
        }
    }
}<|MERGE_RESOLUTION|>--- conflicted
+++ resolved
@@ -419,42 +419,6 @@
             }
         }
 
-<<<<<<< HEAD
-        public void PostInitialise()
-        {
-            m_friendsModule = m_scene.RequestModuleInterface<IFriendsModule>();
-
-            if (m_friendsModule == null)
-                m_log.Debug("[PERMISSIONS]: Friends module not found, friend permissions will not work");
-
-            m_groupsModule = m_scene.RequestModuleInterface<IGroupsModule>();
-
-            if (m_groupsModule == null)
-                m_log.Debug("[PERMISSIONS]: Groups module not found, group permissions will not work");
-            
-            m_moapModule = m_scene.RequestModuleInterface<IMoapModule>();
-            
-            // This log line will be commented out when no longer required for debugging
-//            if (m_moapModule == null)
-//                m_log.Warn("[PERMISSIONS]: Media on a prim module not found, media on a prim permissions will not work");
-        }
-
-        public void Close()
-        {
-        }
-
-        public string Name
-        {
-            get { return "DefaultPermissionsModule"; }
-        }
-
-        public bool IsSharedModule
-        {
-            get { return false; }
-        }
-
-=======
->>>>>>> 152d5dc2
         #endregion
 
         #region Helper Functions
