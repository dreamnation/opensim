/*
 * Copyright (c) Contributors, http://opensimulator.org/
 * See CONTRIBUTORS.TXT for a full list of copyright holders.
 *
 * Redistribution and use in source and binary forms, with or without
 * modification, are permitted provided that the following conditions are met:
 *     * Redistributions of source code must retain the above copyright
 *       notice, this list of conditions and the following disclaimer.
 *     * Redistributions in binary form must reproduce the above copyright
 *       notice, this list of conditions and the following disclaimer in the
 *       documentation and/or other materials provided with the distribution.
 *     * Neither the name of the OpenSimulator Project nor the
 *       names of its contributors may be used to endorse or promote products
 *       derived from this software without specific prior written permission.
 *
 * THIS SOFTWARE IS PROVIDED BY THE DEVELOPERS ``AS IS'' AND ANY
 * EXPRESS OR IMPLIED WARRANTIES, INCLUDING, BUT NOT LIMITED TO, THE IMPLIED
 * WARRANTIES OF MERCHANTABILITY AND FITNESS FOR A PARTICULAR PURPOSE ARE
 * DISCLAIMED. IN NO EVENT SHALL THE CONTRIBUTORS BE LIABLE FOR ANY
 * DIRECT, INDIRECT, INCIDENTAL, SPECIAL, EXEMPLARY, OR CONSEQUENTIAL DAMAGES
 * (INCLUDING, BUT NOT LIMITED TO, PROCUREMENT OF SUBSTITUTE GOODS OR SERVICES;
 * LOSS OF USE, DATA, OR PROFITS; OR BUSINESS INTERRUPTION) HOWEVER CAUSED AND
 * ON ANY THEORY OF LIABILITY, WHETHER IN CONTRACT, STRICT LIABILITY, OR TORT
 * (INCLUDING NEGLIGENCE OR OTHERWISE) ARISING IN ANY WAY OUT OF THE USE OF THIS
 * SOFTWARE, EVEN IF ADVISED OF THE POSSIBILITY OF SUCH DAMAGE.
 */
using System;
using System.Collections.Generic;
using System.Reflection;
using log4net;
using Nini.Config;
using OpenMetaverse;
using OpenSim.Framework;
using OpenSim.Region.Framework.Interfaces;
using OpenSim.Region.Framework.Scenes;
using OpenSim.Services.Interfaces;
using GridRegion = OpenSim.Services.Interfaces.GridRegion;

namespace OpenSim.Region.CoreModules.World.WorldMap
{
    public class MapSearchModule : ISharedRegionModule
    {
        private static readonly ILog m_log =
            LogManager.GetLogger(MethodBase.GetCurrentMethod().DeclaringType);

        Scene m_scene = null; // only need one for communication with GridService
        List<Scene> m_scenes = new List<Scene>();
        List<UUID> m_Clients;

        #region ISharedRegionModule Members
        public void Initialise(IConfigSource source)
        {
        }

        public void AddRegion(Scene scene)
        {
            if (m_scene == null)
            {
                m_scene = scene;
            }

            m_scenes.Add(scene);
            scene.EventManager.OnNewClient += OnNewClient;
            m_Clients = new List<UUID>();
        }

        public void RemoveRegion(Scene scene)
        {
            m_scenes.Remove(scene);
            if (m_scene == scene && m_scenes.Count > 0)
                m_scene = m_scenes[0];

            scene.EventManager.OnNewClient -= OnNewClient;
        }

        public void PostInitialise()
        {
        }

        public void Close()
        {
            m_scene = null;
            m_scenes.Clear();
        }

        public string Name
        {
            get { return "MapSearchModule"; }
        }

        public Type ReplaceableInterface
        {
            get { return null; }
        }

        public void RegionLoaded(Scene scene)
        {
        }
        #endregion

        private void OnNewClient(IClientAPI client)
        {
            client.OnMapNameRequest += OnMapNameRequestHandler;
        }

        private void OnMapNameRequestHandler(IClientAPI remoteClient, string mapName, uint flags)
        {
            lock (m_Clients)
            {
                if (m_Clients.Contains(remoteClient.AgentId))
                    return;

                m_Clients.Add(remoteClient.AgentId);
            }

            Util.FireAndForget(delegate
            {
                try
                {
                    OnMapNameRequest(remoteClient, mapName, flags);
                }
                finally
                {
                    lock (m_Clients)
                        m_Clients.Remove(remoteClient.AgentId);
                }
            });

        }

        private void OnMapNameRequest(IClientAPI remoteClient, string mapName, uint flags)
        {
<<<<<<< HEAD
            Util.FireAndForget(x =>
            {
                if (mapName.Length < 2)
                {
                    remoteClient.SendAlertMessage("Use a search string with at least 2 characters");
                    return;
                }

                //m_log.DebugFormat("MAP NAME=({0})", mapName);

                // Hack to get around the fact that ll V3 now drops the port from the
                // map name. See https://jira.secondlife.com/browse/VWR-28570
                //
                // Caller, use this magic form instead:
                // secondlife://http|!!mygrid.com|8002|Region+Name/128/128
                // or url encode if possible.
                // the hacks we do with this viewer...
                //
                string mapNameOrig = mapName;
                if (mapName.Contains("|"))
                    mapName = mapName.Replace('|', ':');
                if (mapName.Contains("+"))
                    mapName = mapName.Replace('+', ' ');
                if (mapName.Contains("!"))
                    mapName = mapName.Replace('!', '/');
                
                // try to fetch from GridServer
                List<GridRegion> regionInfos = m_scene.GridService.GetRegionsByName(m_scene.RegionInfo.ScopeID, mapName, 20);
    //            if (regionInfos.Count == 0)
    //                remoteClient.SendAlertMessage("Hyperlink could not be established.");

                //m_log.DebugFormat("[MAPSEARCHMODULE]: search {0} returned {1} regions", mapName, regionInfos.Count);
                List<MapBlockData> blocks = new List<MapBlockData>();

                MapBlockData data;
                if (regionInfos.Count > 0)
=======
            List<MapBlockData> blocks = new List<MapBlockData>();
            MapBlockData data;
            if (mapName.Length < 3 || (mapName.EndsWith("#") && mapName.Length < 4))
            {
                // final block, closing the search result
                AddFinalBlock(blocks);

                // flags are agent flags sent from the viewer.
                // they have different values depending on different viewers, apparently
                remoteClient.SendMapBlock(blocks, flags);
                remoteClient.SendAlertMessage("Use a search string with at least 3 characters");
                return;
            }


            //m_log.DebugFormat("MAP NAME=({0})", mapName);

            // Hack to get around the fact that ll V3 now drops the port from the
            // map name. See https://jira.secondlife.com/browse/VWR-28570
            //
            // Caller, use this magic form instead:
            // secondlife://http|!!mygrid.com|8002|Region+Name/128/128
            // or url encode if possible.
            // the hacks we do with this viewer...
            //
            string mapNameOrig = mapName;
            if (mapName.Contains("|"))
                mapName = mapName.Replace('|', ':');
            if (mapName.Contains("+"))
                mapName = mapName.Replace('+', ' ');
            if (mapName.Contains("!"))
                mapName = mapName.Replace('!', '/');
            
            // try to fetch from GridServer
            List<GridRegion> regionInfos = m_scene.GridService.GetRegionsByName(m_scene.RegionInfo.ScopeID, mapName, 20);

            m_log.DebugFormat("[MAPSEARCHMODULE]: search {0} returned {1} regions. Flags={2}", mapName, regionInfos.Count, flags);
            if (regionInfos.Count > 0)
            {
                foreach (GridRegion info in regionInfos)
>>>>>>> d589a8bc
                {
                    foreach (GridRegion info in regionInfos)
                    {
                        data = new MapBlockData();
                        data.Agents = 0;
                        data.Access = info.Access;
                        if (flags == 2) // V2 sends this
                            data.MapImageId = UUID.Zero; 
                        else
                            data.MapImageId = info.TerrainImage;
                        // ugh! V2-3 is very sensitive about the result being
                        // exactly the same as the requested name
                        if (regionInfos.Count == 1 && mapNameOrig.Contains("|") || mapNameOrig.Contains("+"))
                            data.Name = mapNameOrig;
                        else
                            data.Name = info.RegionName;
                        data.RegionFlags = 0; // TODO not used?
                        data.WaterHeight = 0; // not used
                        data.X = (ushort)(info.RegionLocX / Constants.RegionSize);
                        data.Y = (ushort)(info.RegionLocY / Constants.RegionSize);
                        blocks.Add(data);
                    }
                }

<<<<<<< HEAD
                // final block, closing the search result
                data = new MapBlockData();
                data.Agents = 0;
                data.Access = 255;
                data.MapImageId = UUID.Zero;
                data.Name = mapName;
                data.RegionFlags = 0;
                data.WaterHeight = 0; // not used
                data.X = 0;
                data.Y = 0;
                blocks.Add(data);

                // flags are agent flags sent from the viewer.
                // they have different values depending on different viewers, apparently
                remoteClient.SendMapBlock(blocks, flags);

                // send extra user messages for V3
                // because the UI is very confusing
                // while we don't fix the hard-coded urls
                if (flags == 2) 
                {
                    if (regionInfos.Count == 0)
                        remoteClient.SendAgentAlertMessage("No regions found with that name.", true);
                    else if (regionInfos.Count == 1)
                        remoteClient.SendAgentAlertMessage("Region found!", false);
                }
            });
=======
            // final block, closing the search result
            AddFinalBlock(blocks);

            // flags are agent flags sent from the viewer.
            // they have different values depending on different viewers, apparently
            remoteClient.SendMapBlock(blocks, flags);

            // send extra user messages for V3
            // because the UI is very confusing
            // while we don't fix the hard-coded urls
            if (flags == 2) 
            {
                if (regionInfos.Count == 0)
                    remoteClient.SendAlertMessage("No regions found with that name.");
                else if (regionInfos.Count == 1)
                    remoteClient.SendAlertMessage("Region found!");
            }
>>>>>>> d589a8bc
        }

        private void AddFinalBlock(List<MapBlockData> blocks)
        {
                // final block, closing the search result
                MapBlockData data = new MapBlockData();
                data.Agents = 0;
                data.Access = 255;
                data.MapImageId = UUID.Zero;
                data.Name = "";
                data.RegionFlags = 0;
                data.WaterHeight = 0; // not used
                data.X = 0;
                data.Y = 0;
                blocks.Add(data);
        }
//        private Scene GetClientScene(IClientAPI client)
//        {
//            foreach (Scene s in m_scenes)
//            {
//                if (client.Scene.RegionInfo.RegionHandle == s.RegionInfo.RegionHandle)
//                    return s;
//            }
//            return m_scene;
//        }
    }
}<|MERGE_RESOLUTION|>--- conflicted
+++ resolved
@@ -130,7 +130,6 @@
 
         private void OnMapNameRequest(IClientAPI remoteClient, string mapName, uint flags)
         {
-<<<<<<< HEAD
             Util.FireAndForget(x =>
             {
                 if (mapName.Length < 2)
@@ -167,48 +166,6 @@
 
                 MapBlockData data;
                 if (regionInfos.Count > 0)
-=======
-            List<MapBlockData> blocks = new List<MapBlockData>();
-            MapBlockData data;
-            if (mapName.Length < 3 || (mapName.EndsWith("#") && mapName.Length < 4))
-            {
-                // final block, closing the search result
-                AddFinalBlock(blocks);
-
-                // flags are agent flags sent from the viewer.
-                // they have different values depending on different viewers, apparently
-                remoteClient.SendMapBlock(blocks, flags);
-                remoteClient.SendAlertMessage("Use a search string with at least 3 characters");
-                return;
-            }
-
-
-            //m_log.DebugFormat("MAP NAME=({0})", mapName);
-
-            // Hack to get around the fact that ll V3 now drops the port from the
-            // map name. See https://jira.secondlife.com/browse/VWR-28570
-            //
-            // Caller, use this magic form instead:
-            // secondlife://http|!!mygrid.com|8002|Region+Name/128/128
-            // or url encode if possible.
-            // the hacks we do with this viewer...
-            //
-            string mapNameOrig = mapName;
-            if (mapName.Contains("|"))
-                mapName = mapName.Replace('|', ':');
-            if (mapName.Contains("+"))
-                mapName = mapName.Replace('+', ' ');
-            if (mapName.Contains("!"))
-                mapName = mapName.Replace('!', '/');
-            
-            // try to fetch from GridServer
-            List<GridRegion> regionInfos = m_scene.GridService.GetRegionsByName(m_scene.RegionInfo.ScopeID, mapName, 20);
-
-            m_log.DebugFormat("[MAPSEARCHMODULE]: search {0} returned {1} regions. Flags={2}", mapName, regionInfos.Count, flags);
-            if (regionInfos.Count > 0)
-            {
-                foreach (GridRegion info in regionInfos)
->>>>>>> d589a8bc
                 {
                     foreach (GridRegion info in regionInfos)
                     {
@@ -233,7 +190,6 @@
                     }
                 }
 
-<<<<<<< HEAD
                 // final block, closing the search result
                 data = new MapBlockData();
                 data.Agents = 0;
@@ -261,25 +217,6 @@
                         remoteClient.SendAgentAlertMessage("Region found!", false);
                 }
             });
-=======
-            // final block, closing the search result
-            AddFinalBlock(blocks);
-
-            // flags are agent flags sent from the viewer.
-            // they have different values depending on different viewers, apparently
-            remoteClient.SendMapBlock(blocks, flags);
-
-            // send extra user messages for V3
-            // because the UI is very confusing
-            // while we don't fix the hard-coded urls
-            if (flags == 2) 
-            {
-                if (regionInfos.Count == 0)
-                    remoteClient.SendAlertMessage("No regions found with that name.");
-                else if (regionInfos.Count == 1)
-                    remoteClient.SendAlertMessage("Region found!");
-            }
->>>>>>> d589a8bc
         }
 
         private void AddFinalBlock(List<MapBlockData> blocks)
