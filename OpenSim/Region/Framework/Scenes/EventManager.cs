/*
 * Copyright (c) Contributors, http://opensimulator.org/
 * See CONTRIBUTORS.TXT for a full list of copyright holders.
 *
 * Redistribution and use in source and binary forms, with or without
 * modification, are permitted provided that the following conditions are met:
 *     * Redistributions of source code must retain the above copyright
 *       notice, this list of conditions and the following disclaimer.
 *     * Redistributions in binary form must reproduce the above copyright
 *       notice, this list of conditions and the following disclaimer in the
 *       documentation and/or other materials provided with the distribution.
 *     * Neither the name of the OpenSimulator Project nor the
 *       names of its contributors may be used to endorse or promote products
 *       derived from this software without specific prior written permission.
 *
 * THIS SOFTWARE IS PROVIDED BY THE DEVELOPERS ``AS IS'' AND ANY
 * EXPRESS OR IMPLIED WARRANTIES, INCLUDING, BUT NOT LIMITED TO, THE IMPLIED
 * WARRANTIES OF MERCHANTABILITY AND FITNESS FOR A PARTICULAR PURPOSE ARE
 * DISCLAIMED. IN NO EVENT SHALL THE CONTRIBUTORS BE LIABLE FOR ANY
 * DIRECT, INDIRECT, INCIDENTAL, SPECIAL, EXEMPLARY, OR CONSEQUENTIAL DAMAGES
 * (INCLUDING, BUT NOT LIMITED TO, PROCUREMENT OF SUBSTITUTE GOODS OR SERVICES;
 * LOSS OF USE, DATA, OR PROFITS; OR BUSINESS INTERRUPTION) HOWEVER CAUSED AND
 * ON ANY THEORY OF LIABILITY, WHETHER IN CONTRACT, STRICT LIABILITY, OR TORT
 * (INCLUDING NEGLIGENCE OR OTHERWISE) ARISING IN ANY WAY OUT OF THE USE OF THIS
 * SOFTWARE, EVEN IF ADVISED OF THE POSSIBILITY OF SUCH DAMAGE.
 */

using System;
using System.Collections.Generic;
using System.Reflection;
using log4net;
using OpenMetaverse;
using OpenSim.Framework;
using OpenSim.Framework.Client;
using OpenSim.Region.Framework.Interfaces;
using Caps = OpenSim.Framework.Capabilities.Caps;
using GridRegion = OpenSim.Services.Interfaces.GridRegion;

namespace OpenSim.Region.Framework.Scenes
{
    /// <summary>
    /// A class for triggering remote scene events.
    /// </summary>
    public class EventManager
    {
        private static readonly ILog m_log = LogManager.GetLogger(MethodBase.GetCurrentMethod().DeclaringType);
        
        public delegate void OnFrameDelegate();

        /// <summary>
        /// Triggered on each sim frame.
        /// </summary>
        /// <remarks>
        /// This gets triggered in <see cref="OpenSim.Region.Framework.Scenes.Scene.Update"/>
        /// Core uses it for things like Sun, Wind & Clouds
        /// The MRM module also uses it.
        /// </remarks>
        public event OnFrameDelegate OnFrame;

        public delegate void ClientMovement(ScenePresence client);

        /// <summary>
        /// Trigerred when an agent moves.
        /// </summary>
        /// <remarks>
        /// This gets triggered in <see cref="OpenSim.Region.Framework.Scenes.ScenePresence.HandleAgentUpdate"/>
        /// prior to <see cref="OpenSim.Region.Framework.Scenes.ScenePresence.TriggerScenePresenceUpdated"/>
        /// </remarks>
        public event ClientMovement OnClientMovement;

        public delegate void OnTerrainTaintedDelegate();

        /// <summary>
        /// Triggered if the terrain has been edited
        /// </summary>
        /// <remarks>
        /// This gets triggered in <see cref="OpenSim.Region.CoreModules.World.Terrain.CheckForTerrainUpdates"/>
        /// after it determines that an update has been made.
        /// </remarks>
        public event OnTerrainTaintedDelegate OnTerrainTainted;

        public delegate void OnTerrainTickDelegate();

<<<<<<< HEAD
        public delegate void OnTerrainUpdateDelegate();

=======
        /// <summary>
        /// Triggered if the terrain has been edited
        /// </summary>
        /// <remarks>
        /// This gets triggered in <see cref="OpenSim.Region.Framework.Scenes.Scene.UpdateTerrain"/>
        /// but is used by core solely to update the physics engine.
        /// </remarks>
>>>>>>> daa4745f
        public event OnTerrainTickDelegate OnTerrainTick;

        public event OnTerrainUpdateDelegate OnTerrainUpdate;

        public delegate void OnBackupDelegate(ISimulationDataService datastore, bool forceBackup);

        /// <summary>
        /// Triggered when a region is backed up/persisted to storage
        /// </summary>
        /// <remarks>
        /// This gets triggered in <see cref="OpenSim.Region.Framework.Scenes.Scene.Backup"/>
        /// and is fired before the persistence occurs.
        /// </remarks>
        public event OnBackupDelegate OnBackup;

        public delegate void OnClientConnectCoreDelegate(IClientCore client);

        /// <summary>
        /// Triggered when a new client connects to the scene.
        /// </summary>
        /// <remarks>
        /// This gets triggered in <see cref="TriggerOnNewClient"/>,
        /// which checks if an instance of <see cref="OpenSim.Framework.IClientAPI"/>
        /// also implements <see cref="OpenSim.Framework.Client.IClientCore"/> and as such,
        /// is not triggered by <see cref="OpenSim.Region.OptionalModules.World.NPC">NPCs</see>.
        /// </remarks>
        public event OnClientConnectCoreDelegate OnClientConnect;

        public delegate void OnNewClientDelegate(IClientAPI client);
        
        /// <summary>
        /// Triggered when a new client is added to the scene.
        /// </summary>
        /// <remarks>
        /// This is triggered for both child and root agent client connections.
        /// Triggered before OnClientLogin.
        /// </remarks>
        public event OnNewClientDelegate OnNewClient;

        /// <summary>
        /// Fired if the client entering this sim is doing so as a new login
        /// </summary>
        public event Action<IClientAPI> OnClientLogin;

        public delegate void OnNewPresenceDelegate(ScenePresence presence);

        /// <summary>
        /// Triggered when a new presence is added to the scene
        /// </summary>
        /// <remarks>
        /// Triggered in <see cref="OpenSim.Region.Framework.Scenes.Scene.AddNewClient"/> which is used by both
        /// <see cref="OpenSim.Framework.PresenceType.User">users</see> and <see cref="OpenSim.Framework.PresenceType.Npc">NPCs</see>
        /// </remarks>
        public event OnNewPresenceDelegate OnNewPresence;

        public delegate void OnRemovePresenceDelegate(UUID agentId);

        /// <summary>
        /// Triggered when a presence is removed from the scene
        /// </summary>
        /// <remarks>
        /// Triggered in <see cref="OpenSim.Region.Framework.Scenes.Scene.AddNewClient"/> which is used by both
        /// <see cref="OpenSim.Framework.PresenceType.User">users</see> and <see cref="OpenSim.Framework.PresenceType.Npc">NPCs</see>
        /// </remarks>
        public event OnRemovePresenceDelegate OnRemovePresence;

        public delegate void OnParcelPrimCountUpdateDelegate();

        /// <summary>
        /// Triggered whenever the prim count may have been altered, or prior
        /// to an action that requires the current prim count to be accurate.
        /// </summary>
        /// <remarks>
        /// Triggered by <see cref="TriggerParcelPrimCountUpdate"/> in
        /// <see cref="OpenSim.OpenSimBase.CreateRegion"/>,
        /// <see cref="OpenSim.Region.CoreModules.World.Land.LandManagementModule.EventManagerOnRequestParcelPrimCountUpdate"/>,
        /// <see cref="OpenSim.Region.CoreModules.World.Land.LandManagementModule.ClientOnParcelObjectOwnerRequest"/>,
        /// <see cref="OpenSim.Region.CoreModules.World.Land.LandObject.GetPrimsFree"/>,
        /// <see cref="OpenSim.Region.CoreModules.World.Land.LandObject.UpdateLandSold"/>,
        /// <see cref="OpenSim.Region.CoreModules.World.Land.LandObject.DeedToGroup"/>,
        /// <see cref="OpenSim.Region.CoreModules.World.Land.LandObject.SendLandUpdateToClient"/>
        /// </remarks>
        public event OnParcelPrimCountUpdateDelegate OnParcelPrimCountUpdate;

        public delegate void OnParcelPrimCountAddDelegate(SceneObjectGroup obj);

        /// <summary>
        /// Triggered in response to <see cref="OnParcelPrimCountUpdate"/> for
        /// objects that actually contribute to parcel prim count.
        /// </summary>
        /// <remarks>
        /// Triggered by <see cref="TriggerParcelPrimCountAdd"/> in
        /// <see cref="OpenSim.Region.CoreModules.World.Land.LandManagementModule.EventManagerOnParcelPrimCountUpdate"/>
        /// </remarks>
        public event OnParcelPrimCountAddDelegate OnParcelPrimCountAdd;

        public delegate void OnPluginConsoleDelegate(string[] args);

        public event OnPluginConsoleDelegate OnPluginConsole;

        /// <summary>
        /// Triggered when the entire simulator is shutdown.
        /// </summary>
        public event Action OnShutdown;
        
        public delegate void ObjectDeGrabDelegate(uint localID, uint originalID, IClientAPI remoteClient, SurfaceTouchEventArgs surfaceArgs);
        public delegate void ScriptResetDelegate(uint localID, UUID itemID);

        public delegate void OnPermissionErrorDelegate(UUID user, string reason);

        public delegate void OnSetRootAgentSceneDelegate(UUID agentID, Scene scene);

        public event OnSetRootAgentSceneDelegate OnSetRootAgentScene;

        /// <summary>
        /// Triggered after parcel properties have been updated.
        /// </summary>
        /// <remarks>
        /// Triggered by <see cref="TriggerOnParcelPropertiesUpdateRequest"/> in
        /// <see cref="OpenSim.Region.CoreModules.World.Land.LandManagementModule.ClientOnParcelPropertiesUpdateRequest"/>,
        /// <see cref="OpenSim.Region.CoreModules.World.Land.LandManagementModule.ProcessPropertiesUpdate"/>
        /// </remarks>
        public event ParcelPropertiesUpdateRequest OnParcelPropertiesUpdateRequest;

        /// <summary>
        /// Triggered when an individual scene is shutdown.
        /// </summary>
        /// <remarks>
        /// This does not automatically mean that the entire simulator is shutting down.  Listen to OnShutdown for that
        /// notification.
        /// </remarks>
        public event Action<Scene> OnSceneShuttingDown;

        /// <summary>
        /// Fired when an object is touched/grabbed.
        /// </summary>
        /// The originalID is the local ID of the part that was actually touched.  The localID itself is always that of
        /// the root part.
        public event ObjectGrabDelegate OnObjectGrab;
        public delegate void ObjectGrabDelegate(uint localID, uint originalID, Vector3 offsetPos, IClientAPI remoteClient, SurfaceTouchEventArgs surfaceArgs);
        
        public event ObjectGrabDelegate OnObjectGrabbing;
        public event ObjectDeGrabDelegate OnObjectDeGrab;
        public event ScriptResetDelegate OnScriptReset;

        public event OnPermissionErrorDelegate OnPermissionError;

        /// <summary>
        /// Fired when a script is run.
        /// </summary>
        /// <remarks>
        /// Occurs after OnNewScript.
        /// </remarks>
        public event NewRezScript OnRezScript;
        public delegate void NewRezScript(uint localID, UUID itemID, string script, int startParam, bool postOnRez, string engine, int stateSource);

        public delegate void RemoveScript(uint localID, UUID itemID);
        public event RemoveScript OnRemoveScript;

        public delegate void StartScript(uint localID, UUID itemID);
        public event StartScript OnStartScript;

        public delegate void StopScript(uint localID, UUID itemID);
        public event StopScript OnStopScript;

        public delegate bool SceneGroupMoved(UUID groupID, Vector3 delta);
        public event SceneGroupMoved OnSceneGroupMove;

        public delegate void SceneGroupGrabed(UUID groupID, Vector3 offset, UUID userID);
        public event SceneGroupGrabed OnSceneGroupGrab;

        public delegate bool SceneGroupSpinStarted(UUID groupID);
        public event SceneGroupSpinStarted OnSceneGroupSpinStart;

        public delegate bool SceneGroupSpun(UUID groupID, Quaternion rotation);
        public event SceneGroupSpun OnSceneGroupSpin;

        public delegate void LandObjectAdded(ILandObject newParcel);
        public event LandObjectAdded OnLandObjectAdded;

        public delegate void LandObjectRemoved(UUID globalID);
        public event LandObjectRemoved OnLandObjectRemoved;

        public delegate void AvatarEnteringNewParcel(ScenePresence avatar, int localLandID, UUID regionID);
        public event AvatarEnteringNewParcel OnAvatarEnteringNewParcel;

        public delegate void AvatarAppearanceChange(ScenePresence avatar);
        public event AvatarAppearanceChange OnAvatarAppearanceChange;

        public event Action<ScenePresence> OnSignificantClientMovement;

        public delegate void IncomingInstantMessage(GridInstantMessage message);
        public event IncomingInstantMessage OnIncomingInstantMessage;

        public event IncomingInstantMessage OnUnhandledInstantMessage;

        public delegate void ClientClosed(UUID clientID, Scene scene);

        /// <summary>
        /// Fired when a client is removed from a scene whether it's a child or a root agent.
        /// </summary>
        /// <remarks>
        /// At the point of firing, the scene still contains the client's scene presence.
        /// </remarks>
        public event ClientClosed OnClientClosed;

        public delegate void NewScript(UUID clientID, SceneObjectPart part, UUID itemID);

        /// <summary>
        /// Fired when a script is created.
        /// </summary>
        /// <remarks>
        /// Occurs before OnRezScript
        /// </remarks>
        public event NewScript OnNewScript;

        public delegate void ExtraSettingChangedDelegate(Scene scene, string name, string value);
        public event ExtraSettingChangedDelegate OnExtraSettingChanged;

        public virtual void TriggerNewScript(UUID clientID, SceneObjectPart part, UUID itemID)
        {
            NewScript handlerNewScript = OnNewScript;
            if (handlerNewScript != null)
            {
                foreach (NewScript d in handlerNewScript.GetInvocationList())
                {
                    try
                    {
                        d(clientID, part, itemID);
                    }
                    catch (Exception e)
                    {
                        m_log.ErrorFormat(
                            "[EVENT MANAGER]: Delegate for TriggerNewScript failed - continuing.  {0} {1}",
                            e.Message, e.StackTrace);
                    }
                }
            }
        }

        public delegate void UpdateScript(UUID clientID, UUID itemId, UUID primId, bool isScriptRunning, UUID newAssetID);

        /// <summary>
        /// An indication that the script has changed.
        /// </summary>
        /// <remarks>
        /// Triggered after the scene receives a client's upload of an updated script and has stored it in an asset.
        /// </remarks>
        public event UpdateScript OnUpdateScript;
        
        public virtual void TriggerUpdateScript(UUID clientId, UUID itemId, UUID primId, bool isScriptRunning, UUID newAssetID)
        {
            UpdateScript handlerUpdateScript = OnUpdateScript;
            if (handlerUpdateScript != null)
            {
                foreach (UpdateScript d in handlerUpdateScript.GetInvocationList())
                {
                    try
                    {
                        d(clientId, itemId, primId, isScriptRunning, newAssetID);
                    }
                    catch (Exception e)
                    {
                        m_log.ErrorFormat(
                            "[EVENT MANAGER]: Delegate for TriggerUpdateScript failed - continuing.  {0} {1}",
                            e.Message, e.StackTrace);
                    }
                }
            }
        } 

        /// <summary>
        /// ScriptChangedEvent is fired when a scene object property that a script might be interested 
        /// in (such as color, scale or inventory) changes.  Only enough information sent is for the LSL changed event.
        /// This is not an indication that the script has changed (see OnUpdateScript for that). 
        /// This event is sent to a script to tell it that some property changed on 
        /// the object the script is in. See http://lslwiki.net/lslwiki/wakka.php?wakka=changed .
        /// </summary>
        public event ScriptChangedEvent OnScriptChangedEvent;
        public delegate void ScriptChangedEvent(uint localID, uint change);

        public delegate void ScriptControlEvent(UUID item, UUID avatarID, uint held, uint changed);
        public event ScriptControlEvent OnScriptControlEvent;

        public delegate void ScriptAtTargetEvent(uint localID, uint handle, Vector3 targetpos, Vector3 atpos);
        public event ScriptAtTargetEvent OnScriptAtTargetEvent;

        public delegate void ScriptNotAtTargetEvent(uint localID);
        public event ScriptNotAtTargetEvent OnScriptNotAtTargetEvent;

        public delegate void ScriptAtRotTargetEvent(uint localID, uint handle, Quaternion targetrot, Quaternion atrot);
        public event ScriptAtRotTargetEvent OnScriptAtRotTargetEvent;

        public delegate void ScriptNotAtRotTargetEvent(uint localID);
        public event ScriptNotAtRotTargetEvent OnScriptNotAtRotTargetEvent;

        public delegate void ScriptColliding(uint localID, ColliderArgs colliders);
        public event ScriptColliding OnScriptColliderStart;
        public event ScriptColliding OnScriptColliding;
        public event ScriptColliding OnScriptCollidingEnd;
        public event ScriptColliding OnScriptLandColliderStart;
        public event ScriptColliding OnScriptLandColliding;
        public event ScriptColliding OnScriptLandColliderEnd;

        public delegate void OnMakeChildAgentDelegate(ScenePresence presence);
        public event OnMakeChildAgentDelegate OnMakeChildAgent;

        public delegate void OnSaveNewWindlightProfileDelegate();
        public delegate void OnSendNewWindlightProfileTargetedDelegate(RegionLightShareData wl, UUID user);

        /// <summary>
        /// This event is on the critical path for transferring an avatar from one region to another.  Try and do
        /// as little work on this event as possible, or do work asynchronously.
        /// </summary>
        public event Action<ScenePresence> OnMakeRootAgent;
        
        public event OnSendNewWindlightProfileTargetedDelegate OnSendNewWindlightProfileTargeted;
        public event OnSaveNewWindlightProfileDelegate OnSaveNewWindlightProfile;

        /// <summary>
        /// Triggered when an object or attachment enters a scene
        /// </summary>
        public event OnIncomingSceneObjectDelegate OnIncomingSceneObject;
        public delegate void OnIncomingSceneObjectDelegate(SceneObjectGroup so);

        public delegate void NewInventoryItemUploadComplete(UUID avatarID, UUID assetID, string name, int userlevel);

        public event NewInventoryItemUploadComplete OnNewInventoryItemUploadComplete;

        public delegate void RequestChangeWaterHeight(float height);

        public event RequestChangeWaterHeight OnRequestChangeWaterHeight;
        
        /// <summary>
        /// Fired if any avatar is 'killed' due to its health falling to zero
        /// </summary>
        public event AvatarKillData OnAvatarKilled;
        public delegate void AvatarKillData(uint KillerLocalID, ScenePresence avatar);

//        public delegate void ScriptTimerEvent(uint localID, double timerinterval);

//        public event ScriptTimerEvent OnScriptTimerEvent;

        public delegate void EstateToolsSunUpdate(ulong regionHandle, bool FixedTime, bool EstateSun, float LindenHour);
        public delegate void GetScriptRunning(IClientAPI controllingClient, UUID objectID, UUID itemID);

        public event EstateToolsSunUpdate OnEstateToolsSunUpdate;
        
        /// <summary>
        /// Triggered when an object is added to the scene.
        /// </summary>
        public event Action<SceneObjectGroup> OnObjectAddedToScene;

        /// <summary>
        /// Triggered when an object is removed from the scene.
        /// </summary>
        public delegate void ObjectBeingRemovedFromScene(SceneObjectGroup obj);
        public event ObjectBeingRemovedFromScene OnObjectBeingRemovedFromScene;

        public delegate void NoticeNoLandDataFromStorage();
        public event NoticeNoLandDataFromStorage OnNoticeNoLandDataFromStorage;

        public delegate void IncomingLandDataFromStorage(List<LandData> data);
        public event IncomingLandDataFromStorage OnIncomingLandDataFromStorage;

        public delegate void SetAllowForcefulBan(bool allow);
        public event SetAllowForcefulBan OnSetAllowForcefulBan;

        public delegate void RequestParcelPrimCountUpdate();
        public event RequestParcelPrimCountUpdate OnRequestParcelPrimCountUpdate;

        public delegate void ParcelPrimCountTainted();

        /// <summary>
        /// Triggered when the parcel prim count has been altered.
        /// </summary>
        /// <remarks>
        /// Triggered by <see cref="TriggerParcelPrimCountTainted"/> in
        /// <see cref="OpenSim.Region.CoreModules.Avatar.Attachments.AttachmentsModule.DetachSingleAttachmentToGround"/>,
        /// <see cref="OpenSim.Region.CoreModules.Avatar.Attachments.AttachmentsModule.AttachToAgent"/>,
        /// <see cref="Scene.DeleteSceneObject"/>,
        /// <see cref="Scene.SelectPrim"/>,
        /// <see cref="Scene.DeselectPrim"/>,
        /// <see cref="SceneObjectGroup.UpdatePrimFlags"/>,
        /// <see cref="SceneObjectGroup.AbsolutePosition"/>
        /// </remarks>
        public event ParcelPrimCountTainted OnParcelPrimCountTainted;
        public event GetScriptRunning OnGetScriptRunning;

        /// <summary>
        /// RegisterCapsEvent is called by Scene after the Caps object
        /// has been instantiated and before it is return to the
        /// client and provides region modules to add their caps.
        /// </summary>
        public delegate void RegisterCapsEvent(UUID agentID, Caps caps);
        public event RegisterCapsEvent OnRegisterCaps;
        
        /// <summary>
        /// DeregisterCapsEvent is called by Scene when the caps
        /// handler for an agent are removed.
        /// </summary>
        public delegate void DeregisterCapsEvent(UUID agentID, Caps caps);
        public event DeregisterCapsEvent OnDeregisterCaps;
        
        /// <summary>
        /// ChatFromWorldEvent is called via Scene when a chat message
        /// from world comes in.
        /// </summary>
        public delegate void ChatFromWorldEvent(Object sender, OSChatMessage chat);
        public event ChatFromWorldEvent OnChatFromWorld;
        
        /// <summary>
        /// ChatFromClientEvent is triggered via ChatModule (or
        /// substitutes thereof) when a chat message
        /// from the client  comes in.
        /// </summary>
        public delegate void ChatFromClientEvent(Object sender, OSChatMessage chat);
        public event ChatFromClientEvent OnChatFromClient;
        
        /// <summary>
        /// ChatToClientsEvent is triggered via ChatModule (or
        /// substitutes thereof) when a chat message is actually sent to clients.  Clients will only be sent a 
        /// received chat message if they satisfy various conditions (within audible range, etc.)
        /// </summary>
        public delegate void ChatToClientsEvent(
            UUID senderID, HashSet<UUID> receiverIDs, 
            string message, ChatTypeEnum type, Vector3 fromPos, string fromName, 
            ChatSourceType src, ChatAudibleLevel level);
        public event ChatToClientsEvent OnChatToClients;
        
        /// <summary>
        /// ChatBroadcastEvent is called via Scene when a broadcast chat message
        /// from world comes in
        /// </summary>
        public delegate void ChatBroadcastEvent(Object sender, OSChatMessage chat);
        public event ChatBroadcastEvent OnChatBroadcast;

        public delegate float SunLindenHour();
        public event SunLindenHour OnGetCurrentTimeAsLindenSunHour;

        /// <summary>
        /// Called when oar file has finished loading, although
        /// the scripts may not have started yet
        /// Message is non empty string if there were problems loading the oar file
        /// </summary>
        public delegate void OarFileLoaded(Guid guid, List<UUID> loadedScenes, string message);
        public event OarFileLoaded OnOarFileLoaded;
        
        /// <summary>
        /// Called when an oar file has finished saving
        /// Message is non empty string if there were problems saving the oar file
        /// If a guid was supplied on the original call to identify, the request, this is returned.  Otherwise 
        /// Guid.Empty is returned.
        /// </summary>
        public delegate void OarFileSaved(Guid guid, string message);
        public event OarFileSaved OnOarFileSaved;

        /// <summary>
        /// Called when the script compile queue becomes empty
        /// Returns the number of scripts which failed to start
        /// </summary>
        public delegate void EmptyScriptCompileQueue(int numScriptsFailed, string message);
        public event EmptyScriptCompileQueue OnEmptyScriptCompileQueue;

        /// <summary>
        /// Called whenever an object is attached, or detached from an in-world presence.
        /// </summary>
        /// If the object is being attached, then the avatarID will be present.  If the object is being detached then
        /// the avatarID is UUID.Zero (I know, this doesn't make much sense but now it's historical).
        public delegate void Attach(uint localID, UUID itemID, UUID avatarID);
        public event Attach OnAttach;
        
        
        /// <summary>
        /// Called immediately after an object is loaded from storage.
        /// </summary>
        public event SceneObjectDelegate OnSceneObjectLoaded;
        public delegate void SceneObjectDelegate(SceneObjectGroup so);
        
        /// <summary>
        /// Called immediately before an object is saved to storage.
        /// </summary>
        /// <param name="persistingSo">
        /// The scene object being persisted.
        /// This is actually a copy of the original scene object so changes made here will be saved to storage but will not be kept in memory.
        /// </param>
        /// <param name="originalSo">
        /// The original scene object being persisted.  Changes here will stay in memory but will not be saved to storage on this save.
        /// </param>
        public event SceneObjectPreSaveDelegate OnSceneObjectPreSave;
        public delegate void SceneObjectPreSaveDelegate(SceneObjectGroup persistingSo, SceneObjectGroup originalSo);
        
        /// <summary>
        /// Called when a scene object part is cloned within the region.
        /// </summary>
        /// <param name="copy"></param>
        /// <param name="original"></param>
        /// <param name="userExposed">True if the duplicate will immediately be in the scene, false otherwise</param>
        /// <remarks>
        /// Triggered in <see cref="OpenSim.Region.Framework.Scenes.SceneObjectPart.Copy"/>
        /// </remarks>
        public event SceneObjectPartCopyDelegate OnSceneObjectPartCopy;
        public delegate void SceneObjectPartCopyDelegate(SceneObjectPart copy, SceneObjectPart original, bool userExposed);

        public delegate void SceneObjectPartUpdated(SceneObjectPart sop);
        public event SceneObjectPartUpdated OnSceneObjectPartUpdated;

        public delegate void ScenePresenceUpdated(ScenePresence sp);
        public event ScenePresenceUpdated OnScenePresenceUpdated;

        public delegate void RegionUp(GridRegion region);
        public event RegionUp OnRegionUp;

        public delegate void RegionStarted(Scene scene);
        public event RegionStarted OnRegionStarted;

        public delegate void RegionHeartbeatEnd(Scene scene);
        public event RegionHeartbeatEnd OnRegionHeartbeatEnd;

        /// <summary>
        /// Fired when logins to a region are enabled or disabled.
        /// </summary>
        /// <remarks>
        /// 
        /// </remarks>
        /// Fired
        public event RegionLoginsStatusChange OnRegionLoginsStatusChange;
        public delegate void RegionLoginsStatusChange(IScene scene);

        /// <summary>
        /// Fired when a region is considered ready for use.
        /// </summary>
        /// <remarks>
        /// A region is considered ready when startup operations such as loading of scripts already on the region
        /// have been completed.
        /// </remarks>
        public event Action<IScene> OnRegionReadyStatusChange;

        public delegate void PrimsLoaded(Scene s);
        public event PrimsLoaded OnPrimsLoaded;

        public delegate void TeleportStart(IClientAPI client, GridRegion destination, GridRegion finalDestination, uint teleportFlags, bool gridLogout);
        public event TeleportStart OnTeleportStart;

        public delegate void TeleportFail(IClientAPI client, bool gridLogout);
        public event TeleportFail OnTeleportFail;

        public class MoneyTransferArgs : EventArgs
        {
            public UUID sender;
            public UUID receiver;

            // Always false. The SL protocol sucks.
            public bool authenticated = false;

            public int amount;
            public int transactiontype;
            public string description;

            public MoneyTransferArgs(UUID asender, UUID areceiver, int aamount, int atransactiontype, string adescription)
            {
                sender = asender;
                receiver = areceiver;
                amount = aamount;
                transactiontype = atransactiontype;
                description = adescription;
            }
        }

        public class LandBuyArgs : EventArgs
        {
            public UUID agentId = UUID.Zero;

            public UUID groupId = UUID.Zero;

            public UUID parcelOwnerID = UUID.Zero;

            public bool final = false;
            public bool groupOwned = false;
            public bool removeContribution = false;
            public int parcelLocalID = 0;
            public int parcelArea = 0;
            public int parcelPrice = 0;
            public bool authenticated = false;
            public bool landValidated = false;
            public bool economyValidated = false;
            public int transactionID = 0;
            public int amountDebited = 0;

            public LandBuyArgs(UUID pagentId, UUID pgroupId, bool pfinal, bool pgroupOwned,
                bool premoveContribution, int pparcelLocalID, int pparcelArea, int pparcelPrice,
                bool pauthenticated)
            {
                agentId = pagentId;
                groupId = pgroupId;
                final = pfinal;
                groupOwned = pgroupOwned;
                removeContribution = premoveContribution;
                parcelLocalID = pparcelLocalID;
                parcelArea = pparcelArea;
                parcelPrice = pparcelPrice;
                authenticated = pauthenticated;
            }
        }

        public delegate void MoneyTransferEvent(Object sender, MoneyTransferArgs e);

        public delegate void LandBuy(Object sender, LandBuyArgs e);

        /// <summary>
        /// Triggered when an attempt to transfer grid currency occurs
        /// </summary>
        /// <remarks>
        /// Triggered in <see cref="OpenSim.Region.Framework.Scenes.Scene.ProcessMoneyTransferRequest"/>
        /// via <see cref="OpenSim.Region.Framework.Scenes.Scene.SubscribeToClientGridEvents"/>
        /// via <see cref="OpenSim.Region.Framework.Scenes.Scene.SubscribeToClientEvents"/>
        /// via <see cref="OpenSim.Region.Framework.Scenes.Scene.AddNewClient"/>
        /// </remarks>
        public event MoneyTransferEvent OnMoneyTransfer;

        /// <summary>
        /// Triggered after after <see cref="OnValidateLandBuy"/>
        /// </summary>
        public event LandBuy OnLandBuy;

        /// <summary>
        /// Triggered to allow or prevent a real estate transaction
        /// </summary>
        /// <remarks>
        /// Triggered in <see cref="OpenSim.Region.Framework.Scenes.Scene.ProcessParcelBuy"/>
        /// <seealso cref="OpenSim.Region.OptionalModules.World.MoneyModule.SampleMoneyModule.ValidateLandBuy"/>
        /// </remarks>
        public event LandBuy OnValidateLandBuy;

        public void TriggerOnAttach(uint localID, UUID itemID, UUID avatarID)
        {
            Attach handlerOnAttach = OnAttach;
            if (handlerOnAttach != null)
            {
                foreach (Attach d in handlerOnAttach.GetInvocationList())
                {
                    try
                    {
                        d(localID, itemID, avatarID);
                    }
                    catch (Exception e)
                    {
                        m_log.ErrorFormat(
                            "[EVENT MANAGER]: Delegate for TriggerOnAttach failed - continuing.  {0} {1}", 
                            e.Message, e.StackTrace);
                    }
                }
            }
        }

        public void TriggerGetScriptRunning(IClientAPI controllingClient, UUID objectID, UUID itemID)
        {
            GetScriptRunning handlerGetScriptRunning = OnGetScriptRunning;
            if (handlerGetScriptRunning != null)
            {
                foreach (GetScriptRunning d in handlerGetScriptRunning.GetInvocationList())
                {
                    try
                    {
                        d(controllingClient, objectID, itemID);
                    }
                    catch (Exception e)
                    {
                        m_log.ErrorFormat(
                            "[EVENT MANAGER]: Delegate for TriggerGetScriptRunning failed - continuing.  {0} {1}", 
                            e.Message, e.StackTrace);
                    }
                }
            }
        }

        public void TriggerOnScriptChangedEvent(uint localID, uint change)
        {
            ScriptChangedEvent handlerScriptChangedEvent = OnScriptChangedEvent;
            if (handlerScriptChangedEvent != null)
            {
                foreach (ScriptChangedEvent d in handlerScriptChangedEvent.GetInvocationList())
                {
                    try
                    {
                        d(localID, change);
                    }
                    catch (Exception e)
                    {
                        m_log.ErrorFormat(
                            "[EVENT MANAGER]: Delegate for TriggerOnScriptChangedEvent failed - continuing.  {0} {1}", 
                            e.Message, e.StackTrace);
                    }
                }
            }
        }

        public void TriggerOnClientMovement(ScenePresence avatar)
        {
            ClientMovement handlerClientMovement = OnClientMovement;
            if (handlerClientMovement != null)
            {
                foreach (ClientMovement d in handlerClientMovement.GetInvocationList())
                {
                    try
                    {
                        d(avatar);
                    }
                    catch (Exception e)
                    {
                        m_log.ErrorFormat(
                            "[EVENT MANAGER]: Delegate for TriggerOnClientMovement failed - continuing.  {0} {1}", 
                            e.Message, e.StackTrace);
                    }
                }
            }
        }

        public void TriggerPermissionError(UUID user, string reason)
        {
            OnPermissionErrorDelegate handlerPermissionError = OnPermissionError;
            if (handlerPermissionError != null)
            {
                foreach (OnPermissionErrorDelegate d in handlerPermissionError.GetInvocationList())
                {
                    try
                    {
                        d(user, reason);
                    }
                    catch (Exception e)
                    {
                        m_log.ErrorFormat(
                            "[EVENT MANAGER]: Delegate for TriggerPermissionError failed - continuing.  {0} {1}", 
                            e.Message, e.StackTrace);
                    }
                }
            }
        }

        public void TriggerOnPluginConsole(string[] args)
        {
            OnPluginConsoleDelegate handlerPluginConsole = OnPluginConsole;
            if (handlerPluginConsole != null)
            {
                foreach (OnPluginConsoleDelegate d in handlerPluginConsole.GetInvocationList())
                {
                    try
                    {
                        d(args);
                    }
                    catch (Exception e)
                    {
                        m_log.ErrorFormat(
                            "[EVENT MANAGER]: Delegate for TriggerOnPluginConsole failed - continuing.  {0} {1}", 
                            e.Message, e.StackTrace);
                    }
                }
            }
        }

        public void TriggerOnFrame()
        {
            OnFrameDelegate handlerFrame = OnFrame;
            if (handlerFrame != null)
            {
                foreach (OnFrameDelegate d in handlerFrame.GetInvocationList())
                {
                    try
                    {
                        d();
                    }
                    catch (Exception e)
                    {
                        m_log.ErrorFormat(
                            "[EVENT MANAGER]: Delegate for TriggerOnFrame failed - continuing.  {0} {1}", 
                            e.Message, e.StackTrace);
                    }
                }
            }
        }

        public void TriggerOnNewClient(IClientAPI client)
        {
            OnNewClientDelegate handlerNewClient = OnNewClient;
            if (handlerNewClient != null)
            {
                foreach (OnNewClientDelegate d in handlerNewClient.GetInvocationList())
                {
                    try
                    {
                        d(client);
                    }
                    catch (Exception e)
                    {
                        m_log.ErrorFormat(
                            "[EVENT MANAGER]: Delegate for TriggerOnNewClient failed - continuing.  {0} {1}", 
                            e.Message, e.StackTrace);
                    }
                }
            }

            if (client is IClientCore)
            {
                OnClientConnectCoreDelegate handlerClientConnect = OnClientConnect;
                if (handlerClientConnect != null)
                {
                    foreach (OnClientConnectCoreDelegate d in handlerClientConnect.GetInvocationList())
                    {
                        try
                        {
                            d((IClientCore)client);
                        }
                        catch (Exception e)
                        {
                            m_log.ErrorFormat(
                                "[EVENT MANAGER]: Delegate for TriggerOnNewClient (IClientCore) failed - continuing.  {0} {1}", 
                                e.Message, e.StackTrace);
                        }
                    }
                }
            }
        }

        public void TriggerOnClientLogin(IClientAPI client)
        {
            Action<IClientAPI> handlerClientLogin = OnClientLogin;
            if (handlerClientLogin != null)
            {
                foreach (Action<IClientAPI> d in handlerClientLogin.GetInvocationList())
                {
                    try
                    {
                        d(client);
                    }
                    catch (Exception e)
                    {
                        m_log.ErrorFormat(
                            "[EVENT MANAGER]: Delegate for TriggerOnClientLogin failed - continuing.  {0} {1}",
                            e.Message, e.StackTrace);
                    }
                }
            }

        }

        public void TriggerOnNewPresence(ScenePresence presence)
        {
            OnNewPresenceDelegate handlerNewPresence = OnNewPresence;
            if (handlerNewPresence != null)
            {
                foreach (OnNewPresenceDelegate d in handlerNewPresence.GetInvocationList())
                {
                    try
                    {
                        d(presence);
                    }
                    catch (Exception e)
                    {
                        m_log.ErrorFormat(
                            "[EVENT MANAGER]: Delegate for TriggerOnNewPresence failed - continuing.  {0} {1}", 
                            e.Message, e.StackTrace);
                    }
                }
            }
        }

        public void TriggerOnRemovePresence(UUID agentId)
        {
            OnRemovePresenceDelegate handlerRemovePresence = OnRemovePresence;
            if (handlerRemovePresence != null)
            {
                foreach (OnRemovePresenceDelegate d in handlerRemovePresence.GetInvocationList())
                {
                    try
                    {
                        d(agentId);
                    }
                    catch (Exception e)
                    {
                        m_log.ErrorFormat(
                            "[EVENT MANAGER]: Delegate for TriggerOnRemovePresence failed - continuing.  {0} {1}", 
                            e.Message, e.StackTrace);
                    }
                }
            }
        }

        public void TriggerOnBackup(ISimulationDataService dstore, bool forced)
        {
            OnBackupDelegate handlerOnAttach = OnBackup;
            if (handlerOnAttach != null)
            {
                foreach (OnBackupDelegate d in handlerOnAttach.GetInvocationList())
                {
                    try
                    {
                        d(dstore, forced);
                    }
                    catch (Exception e)
                    {
                        m_log.ErrorFormat(
                            "[EVENT MANAGER]: Delegate for TriggerOnBackup failed - continuing.  {0} {1}", 
                            e.Message, e.StackTrace);
                    }
                }
            }
        }

        public void TriggerParcelPrimCountUpdate()
        {
            OnParcelPrimCountUpdateDelegate handlerParcelPrimCountUpdate = OnParcelPrimCountUpdate;
            if (handlerParcelPrimCountUpdate != null)
            {
                foreach (OnParcelPrimCountUpdateDelegate d in handlerParcelPrimCountUpdate.GetInvocationList())
                {
                    try
                    {
                        d();
                    }
                    catch (Exception e)
                    {
                        m_log.ErrorFormat(
                            "[EVENT MANAGER]: Delegate for TriggerParcelPrimCountUpdate failed - continuing.  {0} {1}", 
                            e.Message, e.StackTrace);
                    }
                }
            }
        }

        public void TriggerMoneyTransfer(Object sender, MoneyTransferArgs args)
        {
            MoneyTransferEvent handlerMoneyTransfer = OnMoneyTransfer;
            if (handlerMoneyTransfer != null)
            {
                foreach (MoneyTransferEvent d in handlerMoneyTransfer.GetInvocationList())
                {
                    try
                    {
                        d(sender, args);
                    }
                    catch (Exception e)
                    {
                        m_log.ErrorFormat(
                            "[EVENT MANAGER]: Delegate for TriggerMoneyTransfer failed - continuing.  {0} {1}", 
                            e.Message, e.StackTrace);
                    }
                }
            }
        }
        public void TriggerTerrainUpdate()
        {
            OnTerrainUpdateDelegate handlerTerrainUpdate = OnTerrainUpdate;
            if (handlerTerrainUpdate != null)
            {
                foreach (OnTerrainUpdateDelegate d in handlerTerrainUpdate.GetInvocationList())
                {
                    try
                    {
                        d();
                    }
                    catch (Exception e)
                    {
                        m_log.ErrorFormat(
                            "[EVENT MANAGER]: Delegate for TriggerTerrainUpdate failed - continuing.  {0} {1}",
                            e.Message, e.StackTrace);
                    }
                }
            }
        }

        public void TriggerTerrainTick()
        {
            OnTerrainTickDelegate handlerTerrainTick = OnTerrainTick;
            if (handlerTerrainTick != null)
            {
                foreach (OnTerrainTickDelegate d in handlerTerrainTick.GetInvocationList())
                {
                    try
                    {
                        d();
                    }
                    catch (Exception e)
                    {
                        m_log.ErrorFormat(
                            "[EVENT MANAGER]: Delegate for TriggerTerrainTick failed - continuing.  {0} {1}", 
                            e.Message, e.StackTrace);
                    }
                }
            }
        }

        public void TriggerTerrainTainted()
        {
            OnTerrainTaintedDelegate handlerTerrainTainted = OnTerrainTainted;
            if (handlerTerrainTainted != null)
            {
                foreach (OnTerrainTaintedDelegate d in handlerTerrainTainted.GetInvocationList())
                {
                    try
                    {
                        d();
                    }
                    catch (Exception e)
                    {
                        m_log.ErrorFormat(
                            "[EVENT MANAGER]: Delegate for TriggerTerrainTainted failed - continuing.  {0} {1}",
                            e.Message, e.StackTrace);
                    }
                }
            }
        }

        public void TriggerParcelPrimCountAdd(SceneObjectGroup obj)
        {
            OnParcelPrimCountAddDelegate handlerParcelPrimCountAdd = OnParcelPrimCountAdd;
            if (handlerParcelPrimCountAdd != null)
            {
                foreach (OnParcelPrimCountAddDelegate d in handlerParcelPrimCountAdd.GetInvocationList())
                {
                    try
                    {
                        d(obj);
                    }
                    catch (Exception e)
                    {
                        m_log.ErrorFormat(
                            "[EVENT MANAGER]: Delegate for TriggerParcelPrimCountAdd failed - continuing.  {0} {1}", 
                            e.Message, e.StackTrace);
                    }
                }
            }
        }

        public void TriggerObjectAddedToScene(SceneObjectGroup obj)
        {
            Action<SceneObjectGroup> handler = OnObjectAddedToScene;
            if (handler != null)
            {
                foreach (Action<SceneObjectGroup> d in handler.GetInvocationList())
                {
                    try
                    {
                        d(obj);
                    }
                    catch (Exception e)
                    {
                        m_log.ErrorFormat(
                            "[EVENT MANAGER]: Delegate for TriggerObjectAddedToScene failed - continuing.  {0} {1}", 
                            e.Message, e.StackTrace);
                    }
                }
            }
        }        
        
        public void TriggerObjectBeingRemovedFromScene(SceneObjectGroup obj)
        {
            ObjectBeingRemovedFromScene handlerObjectBeingRemovedFromScene = OnObjectBeingRemovedFromScene;
            if (handlerObjectBeingRemovedFromScene != null)
            {
                foreach (ObjectBeingRemovedFromScene d in handlerObjectBeingRemovedFromScene.GetInvocationList())
                {
                    try
                    {
                        d(obj);
                    }
                    catch (Exception e)
                    {
                        m_log.ErrorFormat(
                            "[EVENT MANAGER]: Delegate for TriggerObjectBeingRemovedFromScene failed - continuing.  {0} {1}", 
                            e.Message, e.StackTrace);
                    }
                }
            }
        }

        public void TriggerShutdown()
        {
            Action handlerShutdown = OnShutdown;
            if (handlerShutdown != null)
            {
                foreach (Action d in handlerShutdown.GetInvocationList())
                {
                    try
                    {
                        d();
                    }
                    catch (Exception e)
                    {
                        m_log.ErrorFormat(
                            "[EVENT MANAGER]: Delegate for TriggerShutdown failed - continuing.  {0} {1}", 
                            e.Message, e.StackTrace);
                    }
                }
            }
        }

        public void TriggerObjectGrab(uint localID, uint originalID, Vector3 offsetPos, IClientAPI remoteClient, SurfaceTouchEventArgs surfaceArgs)
        {
            ObjectGrabDelegate handlerObjectGrab = OnObjectGrab;
            if (handlerObjectGrab != null)
            {
                foreach (ObjectGrabDelegate d in handlerObjectGrab.GetInvocationList())
                {
                    try
                    {
                        d(localID, originalID, offsetPos, remoteClient, surfaceArgs);
                    }
                    catch (Exception e)
                    {
                        m_log.ErrorFormat(
                            "[EVENT MANAGER]: Delegate for TriggerObjectGrab failed - continuing.  {0} {1}", 
                            e.Message, e.StackTrace);
                    }
                }
            }
        }

        public void TriggerObjectGrabbing(uint localID, uint originalID, Vector3 offsetPos, IClientAPI remoteClient, SurfaceTouchEventArgs surfaceArgs)
        {
            ObjectGrabDelegate handlerObjectGrabbing = OnObjectGrabbing;
            if (handlerObjectGrabbing != null)
            {
                foreach (ObjectGrabDelegate d in handlerObjectGrabbing.GetInvocationList())
                {
                    try
                    {
                        d(localID, originalID, offsetPos, remoteClient, surfaceArgs);
                    }
                    catch (Exception e)
                    {
                        m_log.ErrorFormat(
                            "[EVENT MANAGER]: Delegate for TriggerObjectGrabbing failed - continuing.  {0} {1}", 
                            e.Message, e.StackTrace);
                    }
                }
            }
         }

        public void TriggerObjectDeGrab(uint localID, uint originalID, IClientAPI remoteClient, SurfaceTouchEventArgs surfaceArgs)
        {
            ObjectDeGrabDelegate handlerObjectDeGrab = OnObjectDeGrab;
            if (handlerObjectDeGrab != null)
            {
                foreach (ObjectDeGrabDelegate d in handlerObjectDeGrab.GetInvocationList())
                {
                    try
                    {
                        d(localID, originalID, remoteClient, surfaceArgs);
                    }
                    catch (Exception e)
                    {
                        m_log.ErrorFormat(
                            "[EVENT MANAGER]: Delegate for TriggerObjectDeGrab failed - continuing.  {0} {1}", 
                            e.Message, e.StackTrace);
                    }
                }
            }
        }

        public void TriggerScriptReset(uint localID, UUID itemID)
        {
            ScriptResetDelegate handlerScriptReset = OnScriptReset;
            if (handlerScriptReset != null)
            {
                foreach (ScriptResetDelegate d in handlerScriptReset.GetInvocationList())
                {
                    try
                    {
                        d(localID, itemID);
                    }
                    catch (Exception e)
                    {
                        m_log.ErrorFormat(
                            "[EVENT MANAGER]: Delegate for TriggerScriptReset failed - continuing.  {0} {1}", 
                            e.Message, e.StackTrace);
                    }
                }
            }
        }

        public void TriggerRezScript(uint localID, UUID itemID, string script, int startParam, bool postOnRez, string engine, int stateSource)
        {
            NewRezScript handlerRezScript = OnRezScript;
            if (handlerRezScript != null)
            {
                foreach (NewRezScript d in handlerRezScript.GetInvocationList())
                {
                    try
                    {
                        d(localID, itemID, script, startParam, postOnRez, engine, stateSource);
                    }
                    catch (Exception e)
                    {
                        m_log.ErrorFormat(
                            "[EVENT MANAGER]: Delegate for TriggerRezScript failed - continuing.  {0} {1}", 
                            e.Message, e.StackTrace);
                    }
                }
            }
        }

        public void TriggerStartScript(uint localID, UUID itemID)
        {
            StartScript handlerStartScript = OnStartScript;
            if (handlerStartScript != null)
            {
                foreach (StartScript d in handlerStartScript.GetInvocationList())
                {
                    try
                    {
                        d(localID, itemID);
                    }
                    catch (Exception e)
                    {
                        m_log.ErrorFormat(
                            "[EVENT MANAGER]: Delegate for TriggerStartScript failed - continuing.  {0} {1}", 
                            e.Message, e.StackTrace);
                    }
                }
            }
        }

        public void TriggerStopScript(uint localID, UUID itemID)
        {
            StopScript handlerStopScript = OnStopScript;
            if (handlerStopScript != null)
            {
                foreach (StopScript d in handlerStopScript.GetInvocationList())
                {
                    try
                    {
                        d(localID, itemID);
                    }
                    catch (Exception e)
                    {
                        m_log.ErrorFormat(
                            "[EVENT MANAGER]: Delegate for TriggerStopScript failed - continuing.  {0} {1}", 
                            e.Message, e.StackTrace);
                    }
                }
            }
        }

        public void TriggerRemoveScript(uint localID, UUID itemID)
        {
            RemoveScript handlerRemoveScript = OnRemoveScript;
            if (handlerRemoveScript != null)
            {
                foreach (RemoveScript d in handlerRemoveScript.GetInvocationList())
                {
                    try
                    {
                        d(localID, itemID);
                    }
                    catch (Exception e)
                    {
                        m_log.ErrorFormat(
                            "[EVENT MANAGER]: Delegate for TriggerRemoveScript failed - continuing.  {0} {1}", 
                            e.Message, e.StackTrace);
                        m_log.ErrorFormat(Environment.StackTrace);
                    }
                }
            }
        }

        public bool TriggerGroupMove(UUID groupID, Vector3 delta)
        {
            bool result = true;
            
            SceneGroupMoved handlerSceneGroupMove = OnSceneGroupMove;
            if (handlerSceneGroupMove != null)
            {
                foreach (SceneGroupMoved d in handlerSceneGroupMove.GetInvocationList())
                {
                    try
                    {
                        if (d(groupID, delta) == false)
                            result = false;
                    }
                    catch (Exception e)
                    {
                        m_log.ErrorFormat(
                            "[EVENT MANAGER]: Delegate for TriggerOnAttach failed - continuing.  {0} {1}", 
                            e.Message, e.StackTrace);
                    }
                }
            }
            
            return result;
        }

        public bool TriggerGroupSpinStart(UUID groupID)
        {
            bool result = true;
            
            SceneGroupSpinStarted handlerSceneGroupSpinStarted = OnSceneGroupSpinStart;
            if (handlerSceneGroupSpinStarted != null)
            {
                foreach (SceneGroupSpinStarted d in handlerSceneGroupSpinStarted.GetInvocationList())
                {
                    try
                    {
                        if (d(groupID) == false)
                            result = false;
                    }
                    catch (Exception e)
                    {
                        m_log.ErrorFormat(
                            "[EVENT MANAGER]: Delegate for TriggerGroupSpinStart failed - continuing.  {0} {1}", 
                            e.Message, e.StackTrace);
                    }
                }
            }
            
            return result;
        }

        public bool TriggerGroupSpin(UUID groupID, Quaternion rotation)
        {
            bool result = true;
            
            SceneGroupSpun handlerSceneGroupSpin = OnSceneGroupSpin;
            if (handlerSceneGroupSpin != null)
            {
                foreach (SceneGroupSpun d in handlerSceneGroupSpin.GetInvocationList())
                {
                    try
                    {
                        if (d(groupID, rotation) == false)
                            result = false;
                    }
                    catch (Exception e)
                    {
                        m_log.ErrorFormat(
                            "[EVENT MANAGER]: Delegate for TriggerGroupSpin failed - continuing.  {0} {1}", 
                            e.Message, e.StackTrace);
                    }
                }
            }
            
            return result;
        }

        public void TriggerGroupGrab(UUID groupID, Vector3 offset, UUID userID)
        {
            SceneGroupGrabed handlerSceneGroupGrab = OnSceneGroupGrab;
            if (handlerSceneGroupGrab != null)
            {
                foreach (SceneGroupGrabed d in handlerSceneGroupGrab.GetInvocationList())
                {
                    try
                    {
                        d(groupID, offset, userID);
                    }
                    catch (Exception e)
                    {
                        m_log.ErrorFormat(
                            "[EVENT MANAGER]: Delegate for TriggerGroupGrab failed - continuing.  {0} {1}", 
                            e.Message, e.StackTrace);
                    }
                }
            }
        }

        public void TriggerLandObjectAdded(ILandObject newParcel)
        {
            LandObjectAdded handlerLandObjectAdded = OnLandObjectAdded;
            if (handlerLandObjectAdded != null)
            {
                foreach (LandObjectAdded d in handlerLandObjectAdded.GetInvocationList())
                {
                    try
                    {
                        d(newParcel);
                    }
                    catch (Exception e)
                    {
                        m_log.ErrorFormat(
                            "[EVENT MANAGER]: Delegate for TriggerLandObjectAdded failed - continuing.  {0} {1}", 
                            e.Message, e.StackTrace);
                    }
                }
            }
        }

        public void TriggerLandObjectRemoved(UUID globalID)
        {
            LandObjectRemoved handlerLandObjectRemoved = OnLandObjectRemoved;
            if (handlerLandObjectRemoved != null)
            {
                foreach (LandObjectRemoved d in handlerLandObjectRemoved.GetInvocationList())
                {
                    try
                    {
                        d(globalID);
                    }
                    catch (Exception e)
                    {
                        m_log.ErrorFormat(
                            "[EVENT MANAGER]: Delegate for TriggerLandObjectRemoved failed - continuing.  {0} {1}", 
                            e.Message, e.StackTrace);
                    }
                }
            }
        }

        public void TriggerLandObjectUpdated(uint localParcelID, ILandObject newParcel)
        {
            TriggerLandObjectAdded(newParcel);
        }

        public void TriggerAvatarEnteringNewParcel(ScenePresence avatar, int localLandID, UUID regionID)
        {
            AvatarEnteringNewParcel handlerAvatarEnteringNewParcel = OnAvatarEnteringNewParcel;
            if (handlerAvatarEnteringNewParcel != null)
            {
                foreach (AvatarEnteringNewParcel d in handlerAvatarEnteringNewParcel.GetInvocationList())
                {
                    try
                    {
                        d(avatar, localLandID, regionID);
                    }
                    catch (Exception e)
                    {
                        m_log.ErrorFormat(
                            "[EVENT MANAGER]: Delegate for TriggerAvatarEnteringNewParcel failed - continuing.  {0} {1}", 
                            e.Message, e.StackTrace);
                    }
                }
            }
        }

        public void TriggerAvatarAppearanceChanged(ScenePresence avatar)
        {
            AvatarAppearanceChange handler = OnAvatarAppearanceChange;
            if (handler != null)
            {
                foreach (AvatarAppearanceChange d in handler.GetInvocationList())
                {
                    try
                    {
                        d(avatar);
                    }
                    catch (Exception e)
                    {
                        m_log.ErrorFormat(
                            "[EVENT MANAGER]: Delegate for TriggerAvatarAppearanceChanged failed - continuing.  {0} {1}", 
                            e.Message, e.StackTrace);
                    }
                }
            }
        }

        public void TriggerIncomingInstantMessage(GridInstantMessage message)
        {
            IncomingInstantMessage handlerIncomingInstantMessage = OnIncomingInstantMessage;
            if (handlerIncomingInstantMessage != null)
            {
                foreach (IncomingInstantMessage d in handlerIncomingInstantMessage.GetInvocationList())
                {
                    try
                    {
                        d(message);
                    }
                    catch (Exception e)
                    {
                        m_log.ErrorFormat(
                            "[EVENT MANAGER]: Delegate for TriggerIncomingInstantMessage failed - continuing.  {0} {1}", 
                            e.Message, e.StackTrace);
                    }
                }
            }
        }

        public void TriggerUnhandledInstantMessage(GridInstantMessage message)
        {
            IncomingInstantMessage handlerUnhandledInstantMessage = OnUnhandledInstantMessage;
            if (handlerUnhandledInstantMessage != null)
            {
                foreach (IncomingInstantMessage d in handlerUnhandledInstantMessage.GetInvocationList())
                {
                    try
                    {
                        d(message);
                    }
                    catch (Exception e)
                    {
                        m_log.ErrorFormat(
                            "[EVENT MANAGER]: Delegate for TriggerOnAttach failed - continuing.  {0} {1}", 
                            e.Message, e.StackTrace);
                    }
                }
            }
        }

        public void TriggerClientClosed(UUID ClientID, Scene scene)
        {
            ClientClosed handlerClientClosed = OnClientClosed;
            if (handlerClientClosed != null)
            {
                foreach (ClientClosed d in handlerClientClosed.GetInvocationList())
                {
                    try
                    {
                        d(ClientID, scene);
                    }
                    catch (Exception e)
                    {
                        m_log.ErrorFormat(
                            "[EVENT MANAGER]: Delegate for TriggerClientClosed failed - continuing.  {0} {1}", 
                            e.Message, e.StackTrace);
                    }
                }
            }
        }

        public void TriggerOnMakeChildAgent(ScenePresence presence)
        {
            OnMakeChildAgentDelegate handlerMakeChildAgent = OnMakeChildAgent;
            if (handlerMakeChildAgent != null)
            {
                foreach (OnMakeChildAgentDelegate d in handlerMakeChildAgent.GetInvocationList())
                {
                    try
                    {
                        d(presence);
                    }
                    catch (Exception e)
                    {
                        m_log.ErrorFormat(
                            "[EVENT MANAGER]: Delegate for TriggerOnMakeChildAgent failed - continuing.  {0} {1}", 
                            e.Message, e.StackTrace);
                    }
                }
            }
        }

        public void TriggerOnSendNewWindlightProfileTargeted(RegionLightShareData wl, UUID user)
        {
            OnSendNewWindlightProfileTargetedDelegate handlerSendNewWindlightProfileTargeted = OnSendNewWindlightProfileTargeted;
            if (handlerSendNewWindlightProfileTargeted != null)
            {
                handlerSendNewWindlightProfileTargeted(wl, user);
            }
        }

        public void TriggerOnSaveNewWindlightProfile()
        {
            OnSaveNewWindlightProfileDelegate handlerSaveNewWindlightProfile = OnSaveNewWindlightProfile;
            if (handlerSaveNewWindlightProfile != null)
            {
                handlerSaveNewWindlightProfile();
            }
        }

        public void TriggerOnMakeRootAgent(ScenePresence presence)
        {
            Action<ScenePresence> handlerMakeRootAgent = OnMakeRootAgent;
            if (handlerMakeRootAgent != null)
            {
                foreach (Action<ScenePresence> d in handlerMakeRootAgent.GetInvocationList())
                {
                    try
                    {
                        d(presence);
                    }
                    catch (Exception e)
                    {
                        m_log.ErrorFormat(
                            "[EVENT MANAGER]: Delegate for TriggerOnMakeRootAgent failed - continuing.  {0} {1}", 
                            e.Message, e.StackTrace);
                    }
                }
            }
        }

        public void TriggerOnIncomingSceneObject(SceneObjectGroup so)
        {
            OnIncomingSceneObjectDelegate handlerIncomingSceneObject = OnIncomingSceneObject;
            if (handlerIncomingSceneObject != null)
            {
                foreach (OnIncomingSceneObjectDelegate d in handlerIncomingSceneObject.GetInvocationList())
                {
                    try
                    {
                        d(so);
                    }
                    catch (Exception e)
                    {
                        m_log.ErrorFormat(
                            "[EVENT MANAGER]: Delegate for TriggerOnIncomingSceneObject failed - continuing.  {0} {1}", 
                            e.Message, e.StackTrace);
                    }
                }
            }
        }

        public void TriggerOnRegisterCaps(UUID agentID, Caps caps)
        {
            RegisterCapsEvent handlerRegisterCaps = OnRegisterCaps;
            if (handlerRegisterCaps != null)
            {
                foreach (RegisterCapsEvent d in handlerRegisterCaps.GetInvocationList())
                {
                    try
                    {
                        d(agentID, caps);
                    }
                    catch (Exception e)
                    {
                        m_log.ErrorFormat(
                            "[EVENT MANAGER]: Delegate for TriggerOnRegisterCaps failed - continuing.  {0} {1}", 
                            e.Message, e.StackTrace);
                    }
                }
            }
        }

        public void TriggerOnDeregisterCaps(UUID agentID, Caps caps)
        {
            DeregisterCapsEvent handlerDeregisterCaps = OnDeregisterCaps;
            if (handlerDeregisterCaps != null)
            {
                foreach (DeregisterCapsEvent d in handlerDeregisterCaps.GetInvocationList())
                {
                    try
                    {
                        d(agentID, caps);
                    }
                    catch (Exception e)
                    {
                        m_log.ErrorFormat(
                            "[EVENT MANAGER]: Delegate for TriggerOnDeregisterCaps failed - continuing.  {0} {1}", 
                            e.Message, e.StackTrace);
                    }
                }
            }
        }

        public void TriggerOnNewInventoryItemUploadComplete(UUID agentID, UUID AssetID, String AssetName, int userlevel)
        {
            NewInventoryItemUploadComplete handlerNewInventoryItemUpdateComplete = OnNewInventoryItemUploadComplete;
            if (handlerNewInventoryItemUpdateComplete != null)
            {
                foreach (NewInventoryItemUploadComplete d in handlerNewInventoryItemUpdateComplete.GetInvocationList())
                {
                    try
                    {
                        d(agentID, AssetID, AssetName, userlevel);
                    }
                    catch (Exception e)
                    {
                        m_log.ErrorFormat(
                            "[EVENT MANAGER]: Delegate for TriggerOnNewInventoryItemUploadComplete failed - continuing.  {0} {1}", 
                            e.Message, e.StackTrace);
                    }
                }
            }
        }

        public void TriggerLandBuy(Object sender, LandBuyArgs args)
        {
            LandBuy handlerLandBuy = OnLandBuy;
            if (handlerLandBuy != null)
            {
                foreach (LandBuy d in handlerLandBuy.GetInvocationList())
                {
                    try
                    {
                        d(sender, args);
                    }
                    catch (Exception e)
                    {
                        m_log.ErrorFormat(
                            "[EVENT MANAGER]: Delegate for TriggerLandBuy failed - continuing.  {0} {1}", 
                            e.Message, e.StackTrace);
                    }
                }
            }
        }

        public void TriggerValidateLandBuy(Object sender, LandBuyArgs args)
        {
            LandBuy handlerValidateLandBuy = OnValidateLandBuy;
            if (handlerValidateLandBuy != null)
            {
                foreach (LandBuy d in handlerValidateLandBuy.GetInvocationList())
                {
                    try
                    {
                        d(sender, args);
                    }
                    catch (Exception e)
                    {
                        m_log.ErrorFormat(
                            "[EVENT MANAGER]: Delegate for TriggerValidateLandBuy failed - continuing.  {0} {1}", 
                            e.Message, e.StackTrace);
                    }
                }
            }
        }

        public void TriggerAtTargetEvent(uint localID, uint handle, Vector3 targetpos, Vector3 currentpos)
        {
            ScriptAtTargetEvent handlerScriptAtTargetEvent = OnScriptAtTargetEvent;
            if (handlerScriptAtTargetEvent != null)
            {
                foreach (ScriptAtTargetEvent d in handlerScriptAtTargetEvent.GetInvocationList())
                {
                    try
                    {
                        d(localID, handle, targetpos, currentpos);
                    }
                    catch (Exception e)
                    {
                        m_log.ErrorFormat(
                            "[EVENT MANAGER]: Delegate for TriggerAtTargetEvent failed - continuing.  {0} {1}", 
                            e.Message, e.StackTrace);
                    }
                }
            }
        }

        public void TriggerNotAtTargetEvent(uint localID)
        {
            ScriptNotAtTargetEvent handlerScriptNotAtTargetEvent = OnScriptNotAtTargetEvent;
            if (handlerScriptNotAtTargetEvent != null)
            {
                foreach (ScriptNotAtTargetEvent d in handlerScriptNotAtTargetEvent.GetInvocationList())
                {
                    try
                    {
                        d(localID);
                    }
                    catch (Exception e)
                    {
                        m_log.ErrorFormat(
                            "[EVENT MANAGER]: Delegate for TriggerNotAtTargetEvent failed - continuing.  {0} {1}", 
                            e.Message, e.StackTrace);
                    }
                }
            }
        }

        public void TriggerAtRotTargetEvent(uint localID, uint handle, Quaternion targetrot, Quaternion currentrot)
        {
            ScriptAtRotTargetEvent handlerScriptAtRotTargetEvent = OnScriptAtRotTargetEvent;
            if (handlerScriptAtRotTargetEvent != null)
            {
                foreach (ScriptAtRotTargetEvent d in handlerScriptAtRotTargetEvent.GetInvocationList())
                {
                    try
                    {
                        d(localID, handle, targetrot, currentrot);
                    }
                    catch (Exception e)
                    {
                        m_log.ErrorFormat(
                            "[EVENT MANAGER]: Delegate for TriggerAtRotTargetEvent failed - continuing.  {0} {1}", 
                            e.Message, e.StackTrace);
                    }
                }
            }
        }

        public void TriggerNotAtRotTargetEvent(uint localID)
        {
            ScriptNotAtRotTargetEvent handlerScriptNotAtRotTargetEvent = OnScriptNotAtRotTargetEvent;
            if (handlerScriptNotAtRotTargetEvent != null)
            {
                foreach (ScriptNotAtRotTargetEvent d in handlerScriptNotAtRotTargetEvent.GetInvocationList())
                {
                    try
                    {
                        d(localID);
                    }
                    catch (Exception e)
                    {
                        m_log.ErrorFormat(
                            "[EVENT MANAGER]: Delegate for TriggerNotAtRotTargetEvent failed - continuing.  {0} {1}", 
                            e.Message, e.StackTrace);
                    }
                }
            }
        }

        public void TriggerRequestChangeWaterHeight(float height)
        {
            if (height < 0)
            {
                // ignore negative water height
                return;
            }

            RequestChangeWaterHeight handlerRequestChangeWaterHeight = OnRequestChangeWaterHeight;
            if (handlerRequestChangeWaterHeight != null)
            {
                foreach (RequestChangeWaterHeight d in handlerRequestChangeWaterHeight.GetInvocationList())
                {
                    try
                    {
                        d(height);
                    }
                    catch (Exception e)
                    {
                        m_log.ErrorFormat(
                            "[EVENT MANAGER]: Delegate for TriggerRequestChangeWaterHeight failed - continuing.  {0} {1}", 
                            e.Message, e.StackTrace);
                    }
                }
            }
        }

        public void TriggerAvatarKill(uint KillerObjectLocalID, ScenePresence DeadAvatar)
        {
            AvatarKillData handlerAvatarKill = OnAvatarKilled;
            if (handlerAvatarKill != null)
            {
                foreach (AvatarKillData d in handlerAvatarKill.GetInvocationList())
                {
                    try
                    {
                        d(KillerObjectLocalID, DeadAvatar);
                    }
                    catch (Exception e)
                    {
                        m_log.ErrorFormat(
                            "[EVENT MANAGER]: Delegate for TriggerAvatarKill failed - continuing.  {0} {1}", 
                            e.Message, e.StackTrace);
                    }
                }
            }
        }

        public void TriggerSignificantClientMovement(ScenePresence presence)
        {
            Action<ScenePresence> handlerSignificantClientMovement = OnSignificantClientMovement;
            if (handlerSignificantClientMovement != null)
            {
                foreach (Action<ScenePresence> d in handlerSignificantClientMovement.GetInvocationList())
                {
                    try
                    {
                        d(presence);
                    }
                    catch (Exception e)
                    {
                        m_log.ErrorFormat(
                            "[EVENT MANAGER]: Delegate for TriggerSignificantClientMovement failed - continuing.  {0} {1}", 
                            e.Message, e.StackTrace);
                    }
                }
            }
        }

        public void TriggerOnChatFromWorld(Object sender, OSChatMessage chat)
        {
            ChatFromWorldEvent handlerChatFromWorld = OnChatFromWorld;
            if (handlerChatFromWorld != null)
            {
                foreach (ChatFromWorldEvent d in handlerChatFromWorld.GetInvocationList())
                {
                    try
                    {
                        d(sender, chat);
                    }
                    catch (Exception e)
                    {
                        m_log.ErrorFormat(
                            "[EVENT MANAGER]: Delegate for TriggerOnChatFromWorld failed - continuing.  {0} {1}", 
                            e.Message, e.StackTrace);
                    }
                }
            }
        }

        public void TriggerOnChatFromClient(Object sender, OSChatMessage chat)
        {
            ChatFromClientEvent handlerChatFromClient = OnChatFromClient;
            if (handlerChatFromClient != null)
            {
                foreach (ChatFromClientEvent d in handlerChatFromClient.GetInvocationList())
                {
                    try
                    {
                        d(sender, chat);
                    }
                    catch (Exception e)
                    {
                        m_log.ErrorFormat(
                            "[EVENT MANAGER]: Delegate for TriggerOnChatFromClient failed - continuing.  {0} {1}", 
                            e.Message, e.StackTrace);
                    }
                }
            }
        }
        
        public void TriggerOnChatToClients(
            UUID senderID, HashSet<UUID> receiverIDs, 
            string message, ChatTypeEnum type, Vector3 fromPos, string fromName, 
            ChatSourceType src, ChatAudibleLevel level)
        {
            ChatToClientsEvent handler = OnChatToClients;
            if (handler != null)
            {
                foreach (ChatToClientsEvent d in handler.GetInvocationList())
                {
                    try
                    {
                        d(senderID, receiverIDs, message, type, fromPos, fromName, src, level);
                    }
                    catch (Exception e)
                    {
                        m_log.ErrorFormat(
                            "[EVENT MANAGER]: Delegate for TriggerOnChatToClients failed - continuing.  {0} {1}", 
                            e.Message, e.StackTrace);
                    }
                }
            }
        }

        public void TriggerOnChatBroadcast(Object sender, OSChatMessage chat)
        {
            ChatBroadcastEvent handlerChatBroadcast = OnChatBroadcast;
            if (handlerChatBroadcast != null)
            {
                foreach (ChatBroadcastEvent d in handlerChatBroadcast.GetInvocationList())
                {
                    try
                    {
                        d(sender, chat);
                    }
                    catch (Exception e)
                    {
                        m_log.ErrorFormat(
                            "[EVENT MANAGER]: Delegate for TriggerOnChatBroadcast failed - continuing.  {0} {1}", 
                            e.Message, e.StackTrace);
                    }
                }
            }
        }

        internal void TriggerControlEvent(UUID scriptUUID, UUID avatarID, uint held, uint _changed)
        {
            ScriptControlEvent handlerScriptControlEvent = OnScriptControlEvent;
            if (handlerScriptControlEvent != null)
            {
                foreach (ScriptControlEvent d in handlerScriptControlEvent.GetInvocationList())
                {
                    try
                    {
                        d(scriptUUID,  avatarID, held, _changed);
                    }
                    catch (Exception e)
                    {
                        m_log.ErrorFormat(
                            "[EVENT MANAGER]: Delegate for TriggerControlEvent failed - continuing.  {0} {1}", 
                            e.Message, e.StackTrace);
                    }
                }
            }
        }

        public void TriggerNoticeNoLandDataFromStorage()
        {
            NoticeNoLandDataFromStorage handlerNoticeNoLandDataFromStorage = OnNoticeNoLandDataFromStorage;
            if (handlerNoticeNoLandDataFromStorage != null)
            {
                foreach (NoticeNoLandDataFromStorage d in handlerNoticeNoLandDataFromStorage.GetInvocationList())
                {
                    try
                    {
                        d();
                    }
                    catch (Exception e)
                    {
                        m_log.ErrorFormat(
                            "[EVENT MANAGER]: Delegate for TriggerNoticeNoLandDataFromStorage failed - continuing.  {0} {1}", 
                            e.Message, e.StackTrace);
                    }
                }
            }
        }

        public void TriggerIncomingLandDataFromStorage(List<LandData> landData)
        {
            IncomingLandDataFromStorage handlerIncomingLandDataFromStorage = OnIncomingLandDataFromStorage;
            if (handlerIncomingLandDataFromStorage != null)
            {
                foreach (IncomingLandDataFromStorage d in handlerIncomingLandDataFromStorage.GetInvocationList())
                {
                    try
                    {
                        d(landData);
                    }
                    catch (Exception e)
                    {
                        m_log.ErrorFormat(
                            "[EVENT MANAGER]: Delegate for TriggerIncomingLandDataFromStorage failed - continuing.  {0} {1}", 
                            e.Message, e.StackTrace);
                    }
                }
            }
        }

        public void TriggerSetAllowForcefulBan(bool allow)
        {
            SetAllowForcefulBan handlerSetAllowForcefulBan = OnSetAllowForcefulBan;
            if (handlerSetAllowForcefulBan != null)
            {
                foreach (SetAllowForcefulBan d in handlerSetAllowForcefulBan.GetInvocationList())
                {
                    try
                    {
                        d(allow);
                    }
                    catch (Exception e)
                    {
                        m_log.ErrorFormat(
                            "[EVENT MANAGER]: Delegate for TriggerSetAllowForcefulBan failed - continuing.  {0} {1}", 
                            e.Message, e.StackTrace);
                    }
                }
            }
        }

        public void TriggerRequestParcelPrimCountUpdate()
        {
            RequestParcelPrimCountUpdate handlerRequestParcelPrimCountUpdate = OnRequestParcelPrimCountUpdate;
            if (handlerRequestParcelPrimCountUpdate != null)
            {
                foreach (RequestParcelPrimCountUpdate d in handlerRequestParcelPrimCountUpdate.GetInvocationList())
                {
                    try
                    {
                        d();
                    }
                    catch (Exception e)
                    {
                        m_log.ErrorFormat(
                            "[EVENT MANAGER]: Delegate for TriggerRequestParcelPrimCountUpdate failed - continuing.  {0} {1}", 
                            e.Message, e.StackTrace);
                    }
                }
            }
        }

        public void TriggerParcelPrimCountTainted()
        {
            ParcelPrimCountTainted handlerParcelPrimCountTainted = OnParcelPrimCountTainted;
            if (handlerParcelPrimCountTainted != null)
            {
                foreach (ParcelPrimCountTainted d in handlerParcelPrimCountTainted.GetInvocationList())
                {
                    try
                    {
                        d();
                    }
                    catch (Exception e)
                    {
                        m_log.ErrorFormat(
                            "[EVENT MANAGER]: Delegate for TriggerParcelPrimCountTainted failed - continuing.  {0} {1}", 
                            e.Message, e.StackTrace);
                    }
                }
            }
        }

        // this lets us keep track of nasty script events like timer, etc.
        public void TriggerTimerEvent(uint objLocalID, double Interval)
        {
            throw new NotImplementedException("TriggerTimerEvent was thought to be not used anymore and the registration for the event from scene object part has been commented out due to a memory leak");
            //handlerScriptTimerEvent = OnScriptTimerEvent;
            //if (handlerScriptTimerEvent != null)
            //{
            //    handlerScriptTimerEvent(objLocalID, Interval);
            //}
        }

        /// <summary>
        /// Updates the system as to how the position of the sun should be handled.
        /// </summary>
        /// <param name="regionHandle"></param>
        /// <param name="FixedTime">True if the Sun Position is fixed</param>
        /// <param name="useEstateTime">True if the Estate Settings should be used instead of region</param>
        /// <param name="FixedSunHour">The hour 0.0 <= FixedSunHour <= 24.0 at which the sun is fixed at. Sun Hour 0 is sun-rise, when Day/Night ratio is 1:1</param>
        public void TriggerEstateToolsSunUpdate(ulong regionHandle, bool FixedTime, bool useEstateTime, float FixedSunHour)
        {
            EstateToolsSunUpdate handlerEstateToolsSunUpdate = OnEstateToolsSunUpdate;
            if (handlerEstateToolsSunUpdate != null)
            {
                foreach (EstateToolsSunUpdate d in handlerEstateToolsSunUpdate.GetInvocationList())
                {
                    try
                    {
                        d(regionHandle, FixedTime, useEstateTime, FixedSunHour);
                    }
                    catch (Exception e)
                    {
                        m_log.ErrorFormat(
                            "[EVENT MANAGER]: Delegate for TriggerEstateToolsSunUpdate failed - continuing.  {0} {1}", 
                            e.Message, e.StackTrace);
                    }
                }
            }
        }

        public float GetCurrentTimeAsSunLindenHour()
        {
            SunLindenHour handlerCurrentTimeAsLindenSunHour = OnGetCurrentTimeAsLindenSunHour;
            if (handlerCurrentTimeAsLindenSunHour != null)
            {
                foreach (SunLindenHour d in handlerCurrentTimeAsLindenSunHour.GetInvocationList())
                {
                    try
                    {
                        return d();
                    }
                    catch (Exception e)
                    {
                        m_log.ErrorFormat(
                            "[EVENT MANAGER]: Delegate for TriggerOnAttach failed - continuing.  {0} {1}", 
                            e.Message, e.StackTrace);
                    }
                }
            }
            
            return 6;
        }

        public void TriggerOarFileLoaded(Guid requestId, List<UUID> loadedScenes, string message)
        {
            OarFileLoaded handlerOarFileLoaded = OnOarFileLoaded;
            if (handlerOarFileLoaded != null)
            {
                foreach (OarFileLoaded d in handlerOarFileLoaded.GetInvocationList())
                {
                    try
                    {
                        d(requestId, loadedScenes, message);
                    }
                    catch (Exception e)
                    {
                        m_log.ErrorFormat(
                            "[EVENT MANAGER]: Delegate for TriggerOarFileLoaded failed - continuing.  {0} {1}", 
                            e.Message, e.StackTrace);
                    }
                }
            }
        }
        
        public void TriggerOarFileSaved(Guid requestId, string message)
        {
            OarFileSaved handlerOarFileSaved = OnOarFileSaved;
            if (handlerOarFileSaved != null)
            {
                foreach (OarFileSaved d in handlerOarFileSaved.GetInvocationList())
                {
                    try
                    {
                        d(requestId, message);
                    }
                    catch (Exception e)
                    {
                        m_log.ErrorFormat(
                            "[EVENT MANAGER]: Delegate for TriggerOarFileSaved failed - continuing.  {0} {1}", 
                            e.Message, e.StackTrace);
                    }
                }
            }
        }

        public void TriggerEmptyScriptCompileQueue(int numScriptsFailed, string message)
        {
            EmptyScriptCompileQueue handlerEmptyScriptCompileQueue = OnEmptyScriptCompileQueue;
            if (handlerEmptyScriptCompileQueue != null)
            {
                foreach (EmptyScriptCompileQueue d in handlerEmptyScriptCompileQueue.GetInvocationList())
                {
                    try
                    {
                        d(numScriptsFailed, message);
                    }
                    catch (Exception e)
                    {
                        m_log.ErrorFormat(
                            "[EVENT MANAGER]: Delegate for TriggerEmptyScriptCompileQueue failed - continuing.  {0} {1}", 
                            e.Message, e.StackTrace);
                    }
                }
            }
        }

        public void TriggerScriptCollidingStart(uint localId, ColliderArgs colliders)
        {
            ScriptColliding handlerCollidingStart = OnScriptColliderStart;
            if (handlerCollidingStart != null)
            {
                foreach (ScriptColliding d in handlerCollidingStart.GetInvocationList())
                {
                    try
                    {
                        d(localId, colliders);
                    }
                    catch (Exception e)
                    {
                        m_log.ErrorFormat(
                            "[EVENT MANAGER]: Delegate for TriggerScriptCollidingStart failed - continuing.  {0} {1}", 
                            e.Message, e.StackTrace);
                    }
                }
            }
        }

        public void TriggerScriptColliding(uint localId, ColliderArgs colliders)
        {
            ScriptColliding handlerColliding = OnScriptColliding;
            if (handlerColliding != null)
            {
                foreach (ScriptColliding d in handlerColliding.GetInvocationList())
                {
                    try
                    {
                        d(localId, colliders);
                    }
                    catch (Exception e)
                    {
                        m_log.ErrorFormat(
                            "[EVENT MANAGER]: Delegate for TriggerScriptColliding failed - continuing.  {0} {1}", 
                            e.Message, e.StackTrace);
                    }
                }
            }
        }

        public void TriggerScriptCollidingEnd(uint localId, ColliderArgs colliders)
        {
            ScriptColliding handlerCollidingEnd = OnScriptCollidingEnd;
            if (handlerCollidingEnd != null)
            {
                foreach (ScriptColliding d in handlerCollidingEnd.GetInvocationList())
                {
                    try
                    {
                        d(localId, colliders);
                    }
                    catch (Exception e)
                    {
                        m_log.ErrorFormat(
                            "[EVENT MANAGER]: Delegate for TriggerScriptCollidingEnd failed - continuing.  {0} {1}", 
                            e.Message, e.StackTrace);
                    }
                }
            }
        }

        public void TriggerScriptLandCollidingStart(uint localId, ColliderArgs colliders)
        {
            ScriptColliding handlerLandCollidingStart = OnScriptLandColliderStart;
            if (handlerLandCollidingStart != null)
            {
                foreach (ScriptColliding d in handlerLandCollidingStart.GetInvocationList())
                {
                    try
                    {
                        d(localId, colliders);
                    }
                    catch (Exception e)
                    {
                        m_log.ErrorFormat(
                            "[EVENT MANAGER]: Delegate for TriggerScriptLandCollidingStart failed - continuing.  {0} {1}", 
                            e.Message, e.StackTrace);
                    }
                }
            }
        }

        public void TriggerScriptLandColliding(uint localId, ColliderArgs colliders)
        {
            ScriptColliding handlerLandColliding = OnScriptLandColliding;
            if (handlerLandColliding != null)
            {
                foreach (ScriptColliding d in handlerLandColliding.GetInvocationList())
                {
                    try
                    {
                        d(localId, colliders);
                    }
                    catch (Exception e)
                    {
                        m_log.ErrorFormat(
                            "[EVENT MANAGER]: Delegate for TriggerScriptLandColliding failed - continuing.  {0} {1}", 
                            e.Message, e.StackTrace);
                    }
                }
            }
        }

        public void TriggerScriptLandCollidingEnd(uint localId, ColliderArgs colliders)
        {
            ScriptColliding handlerLandCollidingEnd = OnScriptLandColliderEnd;
            if (handlerLandCollidingEnd != null)
            {
                foreach (ScriptColliding d in handlerLandCollidingEnd.GetInvocationList())
                {
                    try
                    {
                        d(localId, colliders);
                    }
                    catch (Exception e)
                    {
                        m_log.ErrorFormat(
                            "[EVENT MANAGER]: Delegate for TriggerScriptLandCollidingEnd failed - continuing.  {0} {1}", 
                            e.Message, e.StackTrace);
                    }
                }
            }
        }

        public void TriggerSetRootAgentScene(UUID agentID, Scene scene)
        {
            OnSetRootAgentSceneDelegate handlerSetRootAgentScene = OnSetRootAgentScene;
            if (handlerSetRootAgentScene != null)
            {
                foreach (OnSetRootAgentSceneDelegate d in handlerSetRootAgentScene.GetInvocationList())
                {
                    try
                    {
                        d(agentID, scene);
                    }
                    catch (Exception e)
                    {
                        m_log.ErrorFormat(
                            "[EVENT MANAGER]: Delegate for TriggerSetRootAgentScene failed - continuing.  {0} {1}", 
                            e.Message, e.StackTrace);
                    }
                }
            }
        }

        public void TriggerOnRegionUp(GridRegion otherRegion)
        {
            RegionUp handlerOnRegionUp = OnRegionUp;
            if (handlerOnRegionUp != null)
            {
                foreach (RegionUp d in handlerOnRegionUp.GetInvocationList())
                {
                    try
                    {
                        d(otherRegion);
                    }
                    catch (Exception e)
                    {
                        m_log.ErrorFormat(
                            "[EVENT MANAGER]: Delegate for TriggerOnRegionUp failed - continuing.  {0} {1}", 
                            e.Message, e.StackTrace);
                    }
                }
            }
        }
        
        public void TriggerOnSceneObjectLoaded(SceneObjectGroup so)
        {
            SceneObjectDelegate handler = OnSceneObjectLoaded;
            if (handler != null)
            {
                foreach (SceneObjectDelegate d in handler.GetInvocationList())
                {
                    try
                    {
                        d(so);
                    }
                    catch (Exception e)
                    {
                        m_log.ErrorFormat(
                            "[EVENT MANAGER]: Delegate for TriggerOnSceneObjectLoaded failed - continuing.  {0} {1}", 
                            e.Message, e.StackTrace);
                    }
                }
            }
        }
        
        public void TriggerOnSceneObjectPreSave(SceneObjectGroup persistingSo, SceneObjectGroup originalSo)
        {
            SceneObjectPreSaveDelegate handler = OnSceneObjectPreSave;
            if (handler != null)
            {
                foreach (SceneObjectPreSaveDelegate d in handler.GetInvocationList())
                {
                    try
                    {
                        d(persistingSo, originalSo);
                    }
                    catch (Exception e)
                    {
                        m_log.ErrorFormat(
                            "[EVENT MANAGER]: Delegate for TriggerOnSceneObjectPreSave failed - continuing.  {0} {1}", 
                            e.Message, e.StackTrace);
                    }
                }
            }
        } 
        
        public void TriggerOnSceneObjectPartCopy(SceneObjectPart copy, SceneObjectPart original, bool userExposed)
        {
            SceneObjectPartCopyDelegate handler = OnSceneObjectPartCopy;
            if (handler != null)
            {
                foreach (SceneObjectPartCopyDelegate d in handler.GetInvocationList())
                {
                    try
                    {
                        d(copy, original, userExposed);
                    }
                    catch (Exception e)
                    {
                        m_log.ErrorFormat(
                            "[EVENT MANAGER]: Delegate for TriggerOnSceneObjectPartCopy failed - continuing.  {0} {1}", 
                            e.Message, e.StackTrace);
                    }
                }
            }
        }

        public void TriggerSceneObjectPartUpdated(SceneObjectPart sop)
        {
            SceneObjectPartUpdated handler = OnSceneObjectPartUpdated;
            if (handler != null)
            {
                foreach (SceneObjectPartUpdated d in handler.GetInvocationList())
                {
                    try
                    {
                        d(sop);
                    }
                    catch (Exception e)
                    {
                        m_log.ErrorFormat(
                            "[EVENT MANAGER]: Delegate for TriggerSceneObjectPartUpdated failed - continuing.  {0} {1}", 
                            e.Message, e.StackTrace);
                    }
                }
            }
        }

        public void TriggerScenePresenceUpdated(ScenePresence sp)
        {
            ScenePresenceUpdated handler = OnScenePresenceUpdated;
            if (handler != null)
            {
                foreach (ScenePresenceUpdated d in handler.GetInvocationList())
                {
                    try
                    {
                        d(sp);
                    }
                    catch (Exception e)
                    {
                        m_log.ErrorFormat(
                            "[EVENT MANAGER]: Delegate for TriggerScenePresenceUpdated failed - continuing.  {0} {1}",
                            e.Message, e.StackTrace);
                    }
                }
            }
        }

        public void TriggerOnParcelPropertiesUpdateRequest(LandUpdateArgs args,
                        int local_id, IClientAPI remote_client)
        {
            ParcelPropertiesUpdateRequest handler = OnParcelPropertiesUpdateRequest;
            if (handler != null)
            {
                foreach (ParcelPropertiesUpdateRequest d in handler.GetInvocationList())
                {
                    try
                    {
                        d(args, local_id, remote_client);
                    }
                    catch (Exception e)
                    {
                        m_log.ErrorFormat(
                            "[EVENT MANAGER]: Delegate for TriggerOnSceneObjectPartCopy failed - continuing.  {0} {1}", 
                            e.Message, e.StackTrace);
                    }
                }
            }
        }

        public void TriggerSceneShuttingDown(Scene s)
        {
            Action<Scene> handler = OnSceneShuttingDown;
            if (handler != null)
            {
                foreach (Action<Scene> d in handler.GetInvocationList())
                {
                    try
                    {
                        d(s);
                    }
                    catch (Exception e)
                    {
                        m_log.ErrorFormat(
                            "[EVENT MANAGER]: Delegate for TriggerSceneShuttingDown failed - continuing.  {0} {1}", 
                            e.Message, e.StackTrace);
                    }
                }
            }
        }

        public void TriggerOnRegionStarted(Scene scene)
        {
            RegionStarted handler = OnRegionStarted;

            if (handler != null)
            {
                foreach (RegionStarted d in handler.GetInvocationList())
                {
                    try
                    {
                        d(scene);
                    }
                    catch (Exception e)
                    {
                        m_log.ErrorFormat("[EVENT MANAGER]: Delegate for RegionStarted failed - continuing {0} - {1}",
                            e.Message, e.StackTrace);
                    }
                }
            }
        }

        public void TriggerRegionHeartbeatEnd(Scene scene)
        {
            RegionHeartbeatEnd handler = OnRegionHeartbeatEnd;

            if (handler != null)
            {
                foreach (RegionHeartbeatEnd d in handler.GetInvocationList())
                {
                    try
                    {
                        d(scene);
                    }
                    catch (Exception e)
                    {
                        m_log.ErrorFormat("[EVENT MANAGER]: Delegate for OnRegionHeartbeatEnd failed - continuing {0} - {1}",
                            e.Message, e.StackTrace);
                    }
                }
            }
        }

        public void TriggerRegionLoginsStatusChange(IScene scene)
        {
            RegionLoginsStatusChange handler = OnRegionLoginsStatusChange;

            if (handler != null)
            {
                foreach (RegionLoginsStatusChange d in handler.GetInvocationList())
                {
                    try
                    {
                        d(scene);
                    }
                    catch (Exception e)
                    {
                        m_log.ErrorFormat("[EVENT MANAGER]: Delegate for OnRegionLoginsStatusChange failed - continuing {0} - {1}",
                            e.Message, e.StackTrace);
                    }
                }
            }
        }

        public void TriggerRegionReadyStatusChange(IScene scene)
        {
            Action<IScene> handler = OnRegionReadyStatusChange;

            if (handler != null)
            {
                foreach (Action<IScene> d in handler.GetInvocationList())
                {
                    try
                    {
                        d(scene);
                    }
                    catch (Exception e)
                    {
                        m_log.ErrorFormat("[EVENT MANAGER]: Delegate for OnRegionReadyStatusChange failed - continuing {0} - {1}",
                            e.Message, e.StackTrace);
                    }
                }
            }
        }

        public void TriggerPrimsLoaded(Scene s)
        {
            PrimsLoaded handler = OnPrimsLoaded;

            if (handler != null)
            {
                foreach (PrimsLoaded d in handler.GetInvocationList())
                {
                    try
                    {
                        d(s);
                    }
                    catch (Exception e)
                    {
                        m_log.ErrorFormat("[EVENT MANAGER]: Delegate for PrimsLoaded failed - continuing {0} - {1}",
                            e.Message, e.StackTrace);
                    }
                }
            }
        }

        public void TriggerTeleportStart(IClientAPI client, GridRegion destination, GridRegion finalDestination, uint teleportFlags, bool gridLogout)
        {
            TeleportStart handler = OnTeleportStart;

            if (handler != null)
            {
                foreach (TeleportStart d in handler.GetInvocationList())
                {
                    try
                    {
                        d(client, destination, finalDestination, teleportFlags, gridLogout);
                    }
                    catch (Exception e)
                    {
                        m_log.ErrorFormat("[EVENT MANAGER]: Delegate for TeleportStart failed - continuing {0} - {1}",
                            e.Message, e.StackTrace);
                    }
                }
            }
        }

        public void TriggerTeleportFail(IClientAPI client, bool gridLogout)
        {
            TeleportFail handler = OnTeleportFail;

            if (handler != null)
            {
                foreach (TeleportFail d in handler.GetInvocationList())
                {
                    try
                    {
                        d(client, gridLogout);
                    }
                    catch (Exception e)
                    {
                        m_log.ErrorFormat("[EVENT MANAGER]: Delegate for TeleportFail failed - continuing {0} - {1}",
                            e.Message, e.StackTrace);
                    }
                }
            }
        }

        public void TriggerExtraSettingChanged(Scene scene, string name, string val)
        {
            ExtraSettingChangedDelegate handler = OnExtraSettingChanged;

            if (handler != null)
            {
                foreach (ExtraSettingChangedDelegate d in handler.GetInvocationList())
                {
                    try
                    {
                        d(scene, name, val);
                    }
                    catch (Exception e)
                    {
                        m_log.ErrorFormat("[EVENT MANAGER]: Delegate for ExtraSettingChanged failed - continuing {0} - {1}",
                            e.Message, e.StackTrace);
                    }
                }
            }
        }
    }
}<|MERGE_RESOLUTION|>--- conflicted
+++ resolved
@@ -81,10 +81,6 @@
 
         public delegate void OnTerrainTickDelegate();
 
-<<<<<<< HEAD
-        public delegate void OnTerrainUpdateDelegate();
-
-=======
         /// <summary>
         /// Triggered if the terrain has been edited
         /// </summary>
@@ -92,8 +88,9 @@
         /// This gets triggered in <see cref="OpenSim.Region.Framework.Scenes.Scene.UpdateTerrain"/>
         /// but is used by core solely to update the physics engine.
         /// </remarks>
->>>>>>> daa4745f
         public event OnTerrainTickDelegate OnTerrainTick;
+
+        public delegate void OnTerrainUpdateDelegate();
 
         public event OnTerrainUpdateDelegate OnTerrainUpdate;
 
