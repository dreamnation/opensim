--- conflicted
+++ resolved
@@ -1250,15 +1250,11 @@
             if (part.OwnerID != destPart.OwnerID && (srcTaskItem.CurrentPermissions & (uint)PermissionMask.Transfer) == 0)
                 return;
 
-<<<<<<< HEAD
             bool overrideNoMod = false;
             if ((part.GetEffectiveObjectFlags() & (uint)PrimFlags.AllowInventoryDrop) != 0)
                 overrideNoMod = true;
 
-            if (part.OwnerID != destPart.OwnerID && (part.GetEffectiveObjectFlags() & (uint)PrimFlags.AllowInventoryDrop) == 0)
-=======
             if (part.OwnerID != destPart.OwnerID && (destPart.GetEffectiveObjectFlags() & (uint)PrimFlags.AllowInventoryDrop) == 0)
->>>>>>> 760010d6
             {
                 // object cannot copy items to an object owned by a different owner
                 // unless llAllowInventoryDrop has been called
