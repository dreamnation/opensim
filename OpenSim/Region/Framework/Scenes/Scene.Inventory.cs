--- conflicted
+++ resolved
@@ -1491,38 +1491,12 @@
 //                    m_log.DebugFormat(
 //                        "[PRIM INVENTORY]: Updating item {0} in {1} for UpdateTaskInventory()", 
 //                        currentItem.Name, part.Name);
-<<<<<<< HEAD
-                    
                     IAgentAssetTransactions agentTransactions = this.RequestModuleInterface<IAgentAssetTransactions>();
                     if (agentTransactions != null)
                     {
                         agentTransactions.HandleTaskItemUpdateFromTransaction(
                             remoteClient, part, transactionID, currentItem);
                     }
-=======
-
-                    // Viewers from at least Linden Lab 1.23 onwards use a capability to update script contents rather
-                    // than UDP.  With viewers from at least 1.23 onwards, changing properties on scripts (e.g. renaming) causes
-                    // this to spew spurious errors and "thing saved" messages.
-                    // Rather than retaining complexity in the code and removing useful error messages, I'm going to
-                    // comment this section out.  If this was still working for very old viewers and there is
-                    // a large population using them which cannot upgrade to 1.23 or derivatives then we can revisit
-                    // this - justincc
-//                    IAgentAssetTransactions agentTransactions = this.RequestModuleInterface<IAgentAssetTransactions>();
-//                    if (agentTransactions != null)
-//                    {
-//                        agentTransactions.HandleTaskItemUpdateFromTransaction(
-//                            remoteClient, part, transactionID, currentItem);
-//
-//                        if ((InventoryType)itemInfo.InvType == InventoryType.Notecard)
-//                            remoteClient.SendAgentAlertMessage("Notecard saved", false);
-//                        else if ((InventoryType)itemInfo.InvType == InventoryType.LSL)
-//                            remoteClient.SendAgentAlertMessage("Script saved", false);
-//                        else
-//                            remoteClient.SendAgentAlertMessage("Item saved", false);
-//                    }
->>>>>>> 2ef9fd05
-
                     // Base ALWAYS has move
                     currentItem.BasePermissions |= (uint)PermissionMask.Move;
 
