/*
 * Copyright (c) Contributors, http://opensimulator.org/
 * See CONTRIBUTORS.TXT for a full list of copyright holders.
 *
 * Redistribution and use in source and binary forms, with or without
 * modification, are permitted provided that the following conditions are met:
 *     * Redistributions of source code must retain the above copyright
 *       notice, this list of conditions and the following disclaimer.
 *     * Redistributions in binary form must reproduce the above copyright
 *       notice, this list of conditions and the following disclaimer in the
 *       documentation and/or other materials provided with the distribution.
 *     * Neither the name of the OpenSimulator Project nor the
 *       names of its contributors may be used to endorse or promote products
 *       derived from this software without specific prior written permission.
 *
 * THIS SOFTWARE IS PROVIDED BY THE DEVELOPERS ``AS IS'' AND ANY
 * EXPRESS OR IMPLIED WARRANTIES, INCLUDING, BUT NOT LIMITED TO, THE IMPLIED
 * WARRANTIES OF MERCHANTABILITY AND FITNESS FOR A PARTICULAR PURPOSE ARE
 * DISCLAIMED. IN NO EVENT SHALL THE CONTRIBUTORS BE LIABLE FOR ANY
 * DIRECT, INDIRECT, INCIDENTAL, SPECIAL, EXEMPLARY, OR CONSEQUENTIAL DAMAGES
 * (INCLUDING, BUT NOT LIMITED TO, PROCUREMENT OF SUBSTITUTE GOODS OR SERVICES;
 * LOSS OF USE, DATA, OR PROFITS; OR BUSINESS INTERRUPTION) HOWEVER CAUSED AND
 * ON ANY THEORY OF LIABILITY, WHETHER IN CONTRACT, STRICT LIABILITY, OR TORT
 * (INCLUDING NEGLIGENCE OR OTHERWISE) ARISING IN ANY WAY OUT OF THE USE OF THIS
 * SOFTWARE, EVEN IF ADVISED OF THE POSSIBILITY OF SUCH DAMAGE.
 */

using System;
using System.Collections.Generic;
using System.Collections;
using System.Reflection;
using System.Text;
using System.Timers;
using OpenMetaverse;
using OpenMetaverse.Packets;
using log4net;
using OpenSim.Framework;
using OpenSim.Region.Framework;
using OpenSim.Region.Framework.Interfaces;
using OpenSim.Region.Framework.Scenes.Serialization;

namespace OpenSim.Region.Framework.Scenes
{
    public partial class Scene
    {
        private static readonly ILog m_log
            = LogManager.GetLogger(MethodBase.GetCurrentMethod().DeclaringType);

        /// <summary>
        /// Allows asynchronous derezzing of objects from the scene into a client's inventory.
        /// </summary>
        protected AsyncSceneObjectGroupDeleter m_asyncSceneObjectDeleter;

        /// <summary>
        /// Start all the scripts in the scene which should be started.
        /// </summary>
        public void CreateScriptInstances()
        {
            m_log.Info("[PRIM INVENTORY]: Starting scripts in scene");

            foreach (EntityBase group in Entities)
            {
                if (group is SceneObjectGroup)
                {
                    ((SceneObjectGroup) group).CreateScriptInstances(0, false, DefaultScriptEngine, 0);
                    ((SceneObjectGroup) group).ResumeScripts();
                }
            }
        }

        public void AddUploadedInventoryItem(UUID agentID, InventoryItemBase item)
        {
            IMoneyModule money=RequestModuleInterface<IMoneyModule>();
            if (money != null)
            {
                money.ApplyUploadCharge(agentID);
            }

            AddInventoryItem(agentID, item);
        }

        public bool AddInventoryItemReturned(UUID AgentId, InventoryItemBase item)
        {
            if (InventoryService.AddItem(item))
                return true;
            else
            {
                m_log.WarnFormat(
                    "[AGENT INVENTORY]: Unable to add item {1} to agent {2} inventory", item.Name, AgentId);

                return false;
            }
        }

        public void AddInventoryItem(UUID AgentID, InventoryItemBase item)
        {
            InventoryFolderBase folder;

            if (item.Folder == UUID.Zero)
            {
                folder = InventoryService.GetFolderForType(AgentID, (AssetType)item.AssetType);
                if (folder == null)
                {
                    folder = InventoryService.GetRootFolder(AgentID);

                    if (folder == null)
                        return;
                }

                item.Folder = folder.ID;
            }

            if (InventoryService.AddItem(item))
            {
                int userlevel = 0;
                if (Permissions.IsGod(AgentID))
                {
                    userlevel = 1;
                }
                EventManager.TriggerOnNewInventoryItemUploadComplete(AgentID, item.AssetID, item.Name, userlevel);
            }
            else
            {
                m_log.WarnFormat(
                    "[AGENT INVENTORY]: Agent {1} could not add item {2} {3}",
                    AgentID, item.Name, item.ID);

                return;
            }
        }

        /// <summary>
        /// Add an inventory item to an avatar's inventory.
        /// </summary>
        /// <param name="remoteClient">The remote client controlling the avatar</param>
        /// <param name="item">The item.  This structure contains all the item metadata, including the folder
        /// in which the item is to be placed.</param>
        public void AddInventoryItem(IClientAPI remoteClient, InventoryItemBase item)
        {
            AddInventoryItem(remoteClient.AgentId, item);
            remoteClient.SendInventoryItemCreateUpdate(item, 0);
        }

        /// <summary>
        /// <see>CapsUpdatedInventoryItemAsset(IClientAPI, UUID, byte[])</see>
        /// </summary>
        public UUID CapsUpdateInventoryItemAsset(UUID avatarId, UUID itemID, byte[] data)
        {
            ScenePresence avatar;

            if (TryGetScenePresence(avatarId, out avatar))
            {
                IInventoryAccessModule invAccess = RequestModuleInterface<IInventoryAccessModule>();
                if (invAccess != null)
                    return invAccess.CapsUpdateInventoryItemAsset(avatar.ControllingClient, itemID, data);
            }
            else
            {
                m_log.ErrorFormat(
                    "[AGENT INVENTORY]: " +
                    "Avatar {0} cannot be found to update its inventory item asset",
                    avatarId);
            }

            return UUID.Zero;
        }

        /// <summary>
        /// Capability originating call to update the asset of a script in a prim's (task's) inventory
        /// </summary>
        /// <param name="remoteClient"></param>
        /// <param name="itemID"></param>
        /// <param name="primID">The prim which contains the item to update</param>
        /// <param name="isScriptRunning">Indicates whether the script to update is currently running</param>
        /// <param name="data"></param>
        public ArrayList CapsUpdateTaskInventoryScriptAsset(IClientAPI remoteClient, UUID itemId,
                                                       UUID primId, bool isScriptRunning, byte[] data)
        {
            if (!Permissions.CanEditScript(itemId, primId, remoteClient.AgentId))
            {
                remoteClient.SendAgentAlertMessage("Insufficient permissions to edit script", false);
                return new ArrayList();
            }

            // Retrieve group
            SceneObjectPart part = GetSceneObjectPart(primId);
            SceneObjectGroup group = part.ParentGroup;
            if (null == group)
            {
                m_log.ErrorFormat(
                    "[PRIM INVENTORY]: " +
                    "Prim inventory update requested for item ID {0} in prim ID {1} but this prim does not exist",
                    itemId, primId);

                return new ArrayList();
            }

            // Retrieve item
            TaskInventoryItem item = group.GetInventoryItem(part.LocalId, itemId);

            if (null == item)
            {
                m_log.ErrorFormat(
                    "[PRIM INVENTORY]: Tried to retrieve item ID {0} from prim {1}, {2} for caps script update "
                        + " but the item does not exist in this inventory",
                    itemId, part.Name, part.UUID);

                return new ArrayList();
            }

            AssetBase asset = CreateAsset(item.Name, item.Description, (sbyte)AssetType.LSLText, data, remoteClient.AgentId);
            AssetService.Store(asset);

            if (isScriptRunning)
            {
                part.Inventory.RemoveScriptInstance(item.ItemID, false);
            }

            // Update item with new asset
            item.AssetID = asset.FullID;
            if (group.UpdateInventoryItem(item))
                remoteClient.SendAgentAlertMessage("Script saved", false);                        
            
            part.GetProperties(remoteClient);

            // Trigger rerunning of script (use TriggerRezScript event, see RezScript)
            ArrayList errors = new ArrayList();

            if (isScriptRunning)
            {
                // Needs to determine which engine was running it and use that
                //
                errors = part.Inventory.CreateScriptInstanceEr(item.ItemID, 0, false, DefaultScriptEngine, 0);
            }
            else
            {
                remoteClient.SendAgentAlertMessage("Script saved", false);
            }
            part.ParentGroup.ResumeScripts();
            return errors;
        }

        /// <summary>
        /// <see>CapsUpdateTaskInventoryScriptAsset(IClientAPI, UUID, UUID, bool, byte[])</see>
        /// </summary>
        public ArrayList CapsUpdateTaskInventoryScriptAsset(UUID avatarId, UUID itemId,
                                                        UUID primId, bool isScriptRunning, byte[] data)
        {
            ScenePresence avatar;

            if (TryGetScenePresence(avatarId, out avatar))
            {
                return CapsUpdateTaskInventoryScriptAsset(
                    avatar.ControllingClient, itemId, primId, isScriptRunning, data);
            }
            else
            {
                m_log.ErrorFormat(
                    "[PRIM INVENTORY]: " +
                    "Avatar {0} cannot be found to update its prim item asset",
                    avatarId);
                return new ArrayList();
            }
        }

        /// <summary>
        /// Update an item which is either already in the client's inventory or is within
        /// a transaction
        /// </summary>
        /// <param name="remoteClient"></param>
        /// <param name="transactionID">The transaction ID.  If this is UUID.Zero we will
        /// assume that we are not in a transaction</param>
        /// <param name="itemID">The ID of the updated item</param>
        /// <param name="name">The name of the updated item</param>
        /// <param name="description">The description of the updated item</param>
        /// <param name="nextOwnerMask">The permissions of the updated item</param>
/*        public void UpdateInventoryItemAsset(IClientAPI remoteClient, UUID transactionID,
                                             UUID itemID, string name, string description,
                                             uint nextOwnerMask)*/
        public void UpdateInventoryItemAsset(IClientAPI remoteClient, UUID transactionID,
                                             UUID itemID, InventoryItemBase itemUpd)
        {
            InventoryItemBase item = new InventoryItemBase(itemID, remoteClient.AgentId);
            item = InventoryService.GetItem(item);

            if (item != null)
            {
                if (UUID.Zero == transactionID)
                {
                    item.Name = itemUpd.Name;
                    item.Description = itemUpd.Description;
                    item.NextPermissions = itemUpd.NextPermissions;
                    item.CurrentPermissions |= 8; // Slam!
                    item.EveryOnePermissions = itemUpd.EveryOnePermissions;
                    item.GroupPermissions = itemUpd.GroupPermissions;

                    item.GroupID = itemUpd.GroupID;
                    item.GroupOwned = itemUpd.GroupOwned;
                    item.CreationDate = itemUpd.CreationDate;
                    // The client sends zero if its newly created?

                    if (itemUpd.CreationDate == 0)
                        item.CreationDate = Util.UnixTimeSinceEpoch();
                    else
                        item.CreationDate = itemUpd.CreationDate;

                    // TODO: Check if folder changed and move item
                    //item.NextPermissions = itemUpd.Folder;
                    item.InvType = itemUpd.InvType;
                    item.SalePrice = itemUpd.SalePrice;
                    item.SaleType = itemUpd.SaleType;
                    item.Flags = itemUpd.Flags;

                    InventoryService.UpdateItem(item);
                }
                else
                {
                    IAgentAssetTransactions agentTransactions = this.RequestModuleInterface<IAgentAssetTransactions>();
                    if (agentTransactions != null)
                    {
                        agentTransactions.HandleItemUpdateFromTransaction(
                                     remoteClient, transactionID, item);
                    }
                }
            }
            else
            {
                m_log.Error(
                    "[AGENTINVENTORY]: Item ID " + itemID + " not found for an inventory item update.");
            }
        }

        /// <summary>
        /// Give an inventory item from one user to another
        /// </summary>
        /// <param name="recipientClient"></param>
        /// <param name="senderId">ID of the sender of the item</param>
        /// <param name="itemId"></param>
        public virtual void GiveInventoryItem(IClientAPI recipientClient, UUID senderId, UUID itemId)
        {
            InventoryItemBase itemCopy = GiveInventoryItem(recipientClient.AgentId, senderId, itemId);

            if (itemCopy != null)
                recipientClient.SendBulkUpdateInventory(itemCopy);
        }

        /// <summary>
        /// Give an inventory item from one user to another
        /// </summary>
        /// <param name="recipient"></param>
        /// <param name="senderId">ID of the sender of the item</param>
        /// <param name="itemId"></param>
        /// <returns>The inventory item copy given, null if the give was unsuccessful</returns>
        public virtual InventoryItemBase GiveInventoryItem(UUID recipient, UUID senderId, UUID itemId)
        {
            return GiveInventoryItem(recipient, senderId, itemId, UUID.Zero);
        }

        /// <summary>
        /// Give an inventory item from one user to another
        /// </summary>
        /// <param name="recipient"></param>
        /// <param name="senderId">ID of the sender of the item</param>
        /// <param name="itemId"></param>
        /// <param name="recipientFolderId">
        /// The id of the folder in which the copy item should go.  If UUID.Zero then the item is placed in the most
        /// appropriate default folder.
        /// </param>
        /// <returns>
        /// The inventory item copy given, null if the give was unsuccessful
        /// </returns>
        public virtual InventoryItemBase GiveInventoryItem(
            UUID recipient, UUID senderId, UUID itemId, UUID recipientFolderId)
        {
            //Console.WriteLine("Scene.Inventory.cs: GiveInventoryItem");

            InventoryItemBase item = new InventoryItemBase(itemId, senderId);
            item = InventoryService.GetItem(item);

            if ((item != null) && (item.Owner == senderId))
            {
                if (!Permissions.BypassPermissions())
                {
                    if ((item.CurrentPermissions & (uint)PermissionMask.Transfer) == 0)
                        return null;
                }

                // Insert a copy of the item into the recipient
                InventoryItemBase itemCopy = new InventoryItemBase();
                itemCopy.Owner = recipient;
                itemCopy.CreatorId = item.CreatorId;
                itemCopy.ID = UUID.Random();
                itemCopy.AssetID = item.AssetID;
                itemCopy.Description = item.Description;
                itemCopy.Name = item.Name;
                itemCopy.AssetType = item.AssetType;
                itemCopy.InvType = item.InvType;
                itemCopy.Folder = recipientFolderId;

                if (Permissions.PropagatePermissions() && recipient != senderId)
                {
                    // First, make sore base is limited to the next perms
                    itemCopy.BasePermissions = item.BasePermissions & (item.NextPermissions | (uint)PermissionMask.Move);
                    // By default, current equals base
                    itemCopy.CurrentPermissions = itemCopy.BasePermissions & item.CurrentPermissions;

                    // If this is an object, replace current perms
                    // with folded perms
                    if (item.InvType == (int)InventoryType.Object)
                    {
                        itemCopy.CurrentPermissions &= ~(uint)(PermissionMask.Copy | PermissionMask.Modify | PermissionMask.Transfer);
                        itemCopy.CurrentPermissions |= (item.CurrentPermissions & 7) << 13;
                    }

                    // Ensure there is no escalation
                    itemCopy.CurrentPermissions &= (item.NextPermissions | (uint)PermissionMask.Move);

                    // Need slam bit on xfer
                    itemCopy.CurrentPermissions |= 8;

                    itemCopy.NextPermissions = item.NextPermissions;

                    itemCopy.EveryOnePermissions = 0;
                    itemCopy.GroupPermissions = 0;
                }
                else
                {
                    itemCopy.CurrentPermissions = item.CurrentPermissions;
                    itemCopy.NextPermissions = item.NextPermissions;
                    itemCopy.EveryOnePermissions = item.EveryOnePermissions & item.NextPermissions;
                    itemCopy.GroupPermissions = item.GroupPermissions & item.NextPermissions;
                    itemCopy.BasePermissions = item.BasePermissions;
                }
                
                if (itemCopy.Folder == UUID.Zero)
                {
                    InventoryFolderBase folder = InventoryService.GetFolderForType(recipient, (AssetType)itemCopy.AssetType);

                    if (folder != null)
                    {
                        itemCopy.Folder = folder.ID;
                    }
                    else
                    {
                        InventoryFolderBase root = InventoryService.GetRootFolder(recipient);

                        if (root != null)
                            itemCopy.Folder = root.ID;
                        else
                            return null; // No destination
                    }
                }

                itemCopy.GroupID = UUID.Zero;
                itemCopy.GroupOwned = false;
                itemCopy.Flags = item.Flags;
                itemCopy.SalePrice = item.SalePrice;
                itemCopy.SaleType = item.SaleType;

                if (InventoryService.AddItem(itemCopy))
                {
                    IInventoryAccessModule invAccess = RequestModuleInterface<IInventoryAccessModule>();
                    if (invAccess != null)
                        invAccess.TransferInventoryAssets(itemCopy, senderId, recipient);
                }

                if (!Permissions.BypassPermissions())
                {
                    if ((item.CurrentPermissions & (uint)PermissionMask.Copy) == 0)
                    {
                        List<UUID> items = new List<UUID>();
                        items.Add(itemId);
                        InventoryService.DeleteItems(senderId, items);
                    }
                }

                return itemCopy;
            }
            else
            {
                m_log.WarnFormat("[AGENT INVENTORY]: Failed to find item {0} or item does not belong to giver ", itemId);
                return null;
            }

        }

        /// <summary>
        /// Give an entire inventory folder from one user to another.  The entire contents (including all descendent
        /// folders) is given.
        /// </summary>
        /// <param name="recipientId"></param>
        /// <param name="senderId">ID of the sender of the item</param>
        /// <param name="folderId"></param>
        /// <param name="recipientParentFolderId">
        /// The id of the receipient folder in which the send folder should be placed.  If UUID.Zero then the
        /// recipient folder is the root folder
        /// </param>
        /// <returns>
        /// The inventory folder copy given, null if the copy was unsuccessful
        /// </returns>
        public virtual InventoryFolderBase GiveInventoryFolder(
            UUID recipientId, UUID senderId, UUID folderId, UUID recipientParentFolderId)
        {
            //// Retrieve the folder from the sender
            InventoryFolderBase folder = InventoryService.GetFolder(new InventoryFolderBase(folderId));
            if (null == folder)
            {
                m_log.ErrorFormat(
                     "[AGENT INVENTORY]: Could not find inventory folder {0} to give", folderId);

                return null;
            }

            if (recipientParentFolderId == UUID.Zero)
            {
                InventoryFolderBase recipientRootFolder = InventoryService.GetRootFolder(recipientId);
                if (recipientRootFolder != null)
                    recipientParentFolderId = recipientRootFolder.ID;
                else
                {
                    m_log.WarnFormat("[AGENT INVENTORY]: Unable to find root folder for receiving agent");
                    return null;
                }
            }

            UUID newFolderId = UUID.Random();
            InventoryFolderBase newFolder 
                = new InventoryFolderBase(
                    newFolderId, folder.Name, recipientId, folder.Type, recipientParentFolderId, folder.Version);
            InventoryService.AddFolder(newFolder);

            // Give all the subfolders
            InventoryCollection contents = InventoryService.GetFolderContent(senderId, folderId);
            foreach (InventoryFolderBase childFolder in contents.Folders)
            {
                GiveInventoryFolder(recipientId, senderId, childFolder.ID, newFolder.ID);
            }

            // Give all the items
            foreach (InventoryItemBase item in contents.Items)
            {
                GiveInventoryItem(recipientId, senderId, item.ID, newFolder.ID);
            }

            return newFolder;
        }

        public void CopyInventoryItem(IClientAPI remoteClient, uint callbackID, UUID oldAgentID, UUID oldItemID,
                                      UUID newFolderID, string newName)
        {
            m_log.DebugFormat(
                "[AGENT INVENTORY]: CopyInventoryItem received by {0} with oldAgentID {1}, oldItemID {2}, new FolderID {3}, newName {4}",
                remoteClient.AgentId, oldAgentID, oldItemID, newFolderID, newName);

            InventoryItemBase item = null;
            if (LibraryService != null && LibraryService.LibraryRootFolder != null)
                item = LibraryService.LibraryRootFolder.FindItem(oldItemID);

            if (item == null)
            {
                item = new InventoryItemBase(oldItemID, remoteClient.AgentId);
                item = InventoryService.GetItem(item);

                if (item == null)
                {
                    m_log.Error("[AGENT INVENTORY]: Failed to find item " + oldItemID.ToString());
                    return;
                }

                if ((item.CurrentPermissions & (uint)PermissionMask.Copy) == 0)
                    return;
            }

            AssetBase asset = AssetService.Get(item.AssetID.ToString());

            if (asset != null)
            {
                if (newName != String.Empty)
                {
                    asset.Name = newName;
                }
                else
                {
                    newName = item.Name;
                }

                if (remoteClient.AgentId == oldAgentID)
                {
                    CreateNewInventoryItem(
                        remoteClient, item.CreatorId, newFolderID, newName, item.Flags, callbackID, asset, (sbyte)item.InvType,
                        item.BasePermissions, item.CurrentPermissions, item.EveryOnePermissions, item.NextPermissions, item.GroupPermissions, Util.UnixTimeSinceEpoch());
                }
                else
                {
                    CreateNewInventoryItem(
                        remoteClient, item.CreatorId, newFolderID, newName, item.Flags, callbackID, asset, (sbyte)item.InvType,
                        item.NextPermissions, item.NextPermissions, item.EveryOnePermissions & item.NextPermissions, item.NextPermissions, item.GroupPermissions, Util.UnixTimeSinceEpoch());
                }
            }
            else
            {
                m_log.ErrorFormat(
                    "[AGENT INVENTORY]: Could not copy item {0} since asset {1} could not be found",
                    item.Name, item.AssetID);
            }
        }

        /// <summary>
        /// Create a new asset data structure.
        /// </summary>
        private AssetBase CreateAsset(string name, string description, sbyte assetType, byte[] data, UUID creatorID)
        {
            AssetBase asset = new AssetBase(UUID.Random(), name, assetType, creatorID.ToString());
            asset.Description = description;
            asset.Data = (data == null) ? new byte[1] : data;

            return asset;
        }

        /// <summary>
        /// Move an item within the agent's inventory.
        /// </summary>
        /// <param name="remoteClient"></param>
        /// <param name="folderID"></param>
        /// <param name="itemID"></param>
        /// <param name="length"></param>
        /// <param name="newName"></param>
        public void MoveInventoryItem(IClientAPI remoteClient, List<InventoryItemBase> items)
        {
            m_log.DebugFormat(
                "[AGENT INVENTORY]: Moving {0} items for user {1}", items.Count, remoteClient.AgentId);

            if (!InventoryService.MoveItems(remoteClient.AgentId, items))
                m_log.Warn("[AGENT INVENTORY]: Failed to move items for user " + remoteClient.AgentId);
        }

        /// <summary>
        /// Create a new inventory item.
        /// </summary>
        /// <param name="remoteClient"></param>
        /// <param name="folderID"></param>
        /// <param name="callbackID"></param>
        /// <param name="asset"></param>
        /// <param name="invType"></param>
        /// <param name="nextOwnerMask"></param>
        private void CreateNewInventoryItem(IClientAPI remoteClient, string creatorID, UUID folderID, string name, uint flags, uint callbackID,
                                            AssetBase asset, sbyte invType, uint nextOwnerMask, int creationDate)
        {
            CreateNewInventoryItem(
                remoteClient, creatorID, folderID, name, flags, callbackID, asset, invType,
                (uint)PermissionMask.All, (uint)PermissionMask.All, 0, nextOwnerMask, 0, creationDate);
        }

        /// <summary>
        /// Create a new Inventory Item
        /// </summary>
        /// <param name="remoteClient"></param>
        /// <param name="folderID"></param>
        /// <param name="callbackID"></param>
        /// <param name="asset"></param>
        /// <param name="invType"></param>
        /// <param name="nextOwnerMask"></param>
        /// <param name="creationDate"></param>
        private void CreateNewInventoryItem(
            IClientAPI remoteClient, string creatorID, UUID folderID, string name, uint flags, uint callbackID, AssetBase asset, sbyte invType,
            uint baseMask, uint currentMask, uint everyoneMask, uint nextOwnerMask, uint groupMask, int creationDate)
        {
            InventoryItemBase item = new InventoryItemBase();
            item.Owner = remoteClient.AgentId;
            item.CreatorId = creatorID;
            item.ID = UUID.Random();
            item.AssetID = asset.FullID;
            item.Description = asset.Description;
            item.Name = name;
            item.Flags = flags;
            item.AssetType = asset.Type;
            item.InvType = invType;
            item.Folder = folderID;
            item.CurrentPermissions = currentMask;
            item.NextPermissions = nextOwnerMask;
            item.EveryOnePermissions = everyoneMask;
            item.GroupPermissions = groupMask;
            item.BasePermissions = baseMask;
            item.CreationDate = creationDate;

            if (InventoryService.AddItem(item))
                remoteClient.SendInventoryItemCreateUpdate(item, callbackID);
            else
            {
                m_dialogModule.SendAlertToUser(remoteClient, "Failed to create item");
                m_log.WarnFormat(
                    "Failed to add item for {0} in CreateNewInventoryItem!",
                     remoteClient.Name);
            }
        }

        /// <summary>
        /// Create a new inventory item.  Called when the client creates a new item directly within their
        /// inventory (e.g. by selecting a context inventory menu option).
        /// </summary>
        /// <param name="remoteClient"></param>
        /// <param name="transactionID"></param>
        /// <param name="folderID"></param>
        /// <param name="callbackID"></param>
        /// <param name="description"></param>
        /// <param name="name"></param>
        /// <param name="invType"></param>
        /// <param name="type"></param>
        /// <param name="wearableType"></param>
        /// <param name="nextOwnerMask"></param>
        public void CreateNewInventoryItem(IClientAPI remoteClient, UUID transactionID, UUID folderID,
                                           uint callbackID, string description, string name, sbyte invType,
                                           sbyte assetType,
                                           byte wearableType, uint nextOwnerMask, int creationDate)
        {
            m_log.DebugFormat("[AGENT INVENTORY]: Received request to create inventory item {0} in folder {1}", name, folderID);

            if (!Permissions.CanCreateUserInventory(invType, remoteClient.AgentId))
                return;

            if (transactionID == UUID.Zero)
            {
                ScenePresence presence;
                if (TryGetScenePresence(remoteClient.AgentId, out presence))
                {
                    byte[] data = null;

                    if (invType == (sbyte)InventoryType.Landmark && presence != null)
                    {
                        Vector3 pos = presence.AbsolutePosition;
                        string strdata = String.Format(
                            "Landmark version 2\nregion_id {0}\nlocal_pos {1} {2} {3}\nregion_handle {4}\n",
                            presence.Scene.RegionInfo.RegionID,
                            pos.X, pos.Y, pos.Z,
                            presence.RegionHandle);
                        data = Encoding.ASCII.GetBytes(strdata);
                    }

                    AssetBase asset = CreateAsset(name, description, assetType, data, remoteClient.AgentId);
                    AssetService.Store(asset);

                    CreateNewInventoryItem(remoteClient, remoteClient.AgentId.ToString(), folderID, asset.Name, 0, callbackID, asset, invType, nextOwnerMask, creationDate);
                }
                else
                {
                    m_log.ErrorFormat(
                        "ScenePresence for agent uuid {0} unexpectedly not found in CreateNewInventoryItem",
                        remoteClient.AgentId);
                }
            }
            else
            {
                IAgentAssetTransactions agentTransactions = this.RequestModuleInterface<IAgentAssetTransactions>();
                if (agentTransactions != null)
                {
                    agentTransactions.HandleItemCreationFromTransaction(
                        remoteClient, transactionID, folderID, callbackID, description,
                        name, invType, assetType, wearableType, nextOwnerMask);
                }
            }
        }

        private void HandleLinkInventoryItem(IClientAPI remoteClient, UUID transActionID, UUID folderID,
                                             uint callbackID, string description, string name,
                                             sbyte invType, sbyte type, UUID olditemID)
        {
            m_log.DebugFormat("[AGENT INVENTORY]: Received request to create inventory item link {0} in folder {1} pointing to {2}", name, folderID, olditemID);

            if (!Permissions.CanCreateUserInventory(invType, remoteClient.AgentId))
                return;

            ScenePresence presence;
            if (TryGetScenePresence(remoteClient.AgentId, out presence))
            {
                byte[] data = null;

                AssetBase asset = new AssetBase();
                asset.FullID = olditemID;
                asset.Type = type;
                asset.Name = name;
                asset.Description = description;
                
                CreateNewInventoryItem(remoteClient, remoteClient.AgentId.ToString(), folderID, name, 0, callbackID, asset, invType, (uint)PermissionMask.All, (uint)PermissionMask.All, (uint)PermissionMask.All, (uint)PermissionMask.All, (uint)PermissionMask.All, Util.UnixTimeSinceEpoch());

            }
            else
            {
                m_log.ErrorFormat(
                    "ScenePresence for agent uuid {0} unexpectedly not found in HandleLinkInventoryItem",
                    remoteClient.AgentId);
            }
        }

        /// <summary>
        /// Remove an inventory item for the client's inventory
        /// </summary>
        /// <param name="remoteClient"></param>
        /// <param name="itemID"></param>
        private void RemoveInventoryItem(IClientAPI remoteClient, List<UUID> itemIDs)
        {
            //m_log.Debug("[SCENE INVENTORY]: user " + remoteClient.AgentId);
            InventoryService.DeleteItems(remoteClient.AgentId, itemIDs);
        }

        /// <summary>
        /// Removes an inventory folder.  This packet is sent when the user
        /// right-clicks a folder that's already in trash and chooses "purge"
        /// </summary>
        /// <param name="remoteClient"></param>
        /// <param name="folderID"></param>
        private void RemoveInventoryFolder(IClientAPI remoteClient, List<UUID> folderIDs)
        {
            m_log.DebugFormat("[SCENE INVENTORY]: RemoveInventoryFolders count {0}", folderIDs.Count);
            InventoryService.DeleteFolders(remoteClient.AgentId, folderIDs);
        }


        /// <summary>
        /// Send the details of a prim's inventory to the client.
        /// </summary>
        /// <param name="remoteClient"></param>
        /// <param name="primLocalID"></param>
        public void RequestTaskInventory(IClientAPI remoteClient, uint primLocalID)
        {
            SceneObjectGroup group = GetGroupByPrim(primLocalID);
            if (group != null)
            {
                bool fileChange = group.GetPartInventoryFileName(remoteClient, primLocalID);
                if (fileChange)
                {
                    if (XferManager != null)
                    {
                        group.RequestInventoryFile(remoteClient, primLocalID, XferManager);
                    }
                }
            }
            else
            {
                m_log.ErrorFormat(
                    "[PRIM INVENTORY]: Inventory requested of prim {0} which doesn't exist", primLocalID);
            }
        }

        /// <summary>
        /// Remove an item from a prim (task) inventory
        /// </summary>
        /// <param name="remoteClient">Unused at the moment but retained since the avatar ID might
        /// be necessary for a permissions check at some stage.</param>
        /// <param name="itemID"></param>
        /// <param name="localID"></param>
        public void RemoveTaskInventory(IClientAPI remoteClient, UUID itemID, uint localID)
        {
            SceneObjectPart part = GetSceneObjectPart(localID);
            SceneObjectGroup group = null;
            if (part != null)
            {
                group = part.ParentGroup;
            }            
            if (part != null && group != null)
            {
                TaskInventoryItem item = group.GetInventoryItem(localID, itemID);
                if (item == null)
                    return;

                if (item.Type == 10)
                {
                    part.RemoveScriptEvents(itemID);
                    EventManager.TriggerRemoveScript(localID, itemID);
                }
                
                group.RemoveInventoryItem(localID, itemID);
                part.GetProperties(remoteClient);
            }
            else
            {
                m_log.ErrorFormat(
                    "[PRIM INVENTORY]: " +
                    "Removal of item {0} requested of prim {1} but this prim does not exist",
                    itemID,
                    localID);
            }
        }

        private InventoryItemBase CreateAgentInventoryItemFromTask(UUID destAgent, SceneObjectPart part, UUID itemId)
        {
            Console.WriteLine("CreateAgentInventoryItemFromTask");
            TaskInventoryItem taskItem = part.Inventory.GetInventoryItem(itemId);

            if (null == taskItem)
            {
                m_log.ErrorFormat(
                    "[PRIM INVENTORY]: Tried to retrieve item ID {0} from prim {1}, {2} for creating an avatar"
                        + " inventory item from a prim's inventory item "
                        + " but the required item does not exist in the prim's inventory",
                    itemId, part.Name, part.UUID);

                return null;
            }

            if ((destAgent != taskItem.OwnerID) && ((taskItem.CurrentPermissions & (uint)PermissionMask.Transfer) == 0))
            {
                return null;
            }

            InventoryItemBase agentItem = new InventoryItemBase();

            agentItem.ID = UUID.Random();
            agentItem.CreatorId = taskItem.CreatorID.ToString();
            agentItem.Owner = destAgent;
            agentItem.AssetID = taskItem.AssetID;
            agentItem.Description = taskItem.Description;
            agentItem.Name = taskItem.Name;
            agentItem.AssetType = taskItem.Type;
            agentItem.InvType = taskItem.InvType;
            agentItem.Flags = taskItem.Flags;

            if ((part.OwnerID != destAgent) && Permissions.PropagatePermissions())
            {
                agentItem.BasePermissions = taskItem.BasePermissions & (taskItem.NextPermissions | (uint)PermissionMask.Move);
                if (taskItem.InvType == (int)InventoryType.Object)
                    agentItem.CurrentPermissions = agentItem.BasePermissions & (((taskItem.CurrentPermissions & 7) << 13) | (taskItem.CurrentPermissions & (uint)PermissionMask.Move));
                else
                    agentItem.CurrentPermissions = agentItem.BasePermissions & taskItem.CurrentPermissions;

                agentItem.CurrentPermissions |= 8;
                agentItem.NextPermissions = taskItem.NextPermissions;
                agentItem.EveryOnePermissions = taskItem.EveryonePermissions & (taskItem.NextPermissions | (uint)PermissionMask.Move);
                agentItem.GroupPermissions = taskItem.GroupPermissions & taskItem.NextPermissions;
            }
            else
            {
                agentItem.BasePermissions = taskItem.BasePermissions;
                agentItem.CurrentPermissions = taskItem.CurrentPermissions;
                agentItem.NextPermissions = taskItem.NextPermissions;
                agentItem.EveryOnePermissions = taskItem.EveryonePermissions;
                agentItem.GroupPermissions = taskItem.GroupPermissions;
            }

            if (!Permissions.BypassPermissions())
            {
                if ((taskItem.CurrentPermissions & (uint)PermissionMask.Copy) == 0)
                    part.Inventory.RemoveInventoryItem(itemId);
            }

            return agentItem;
        }

        /// <summary>
        /// Move the given item in the given prim to a folder in the client's inventory
        /// </summary>
        /// <param name="remoteClient"></param>
        /// <param name="folderID"></param>
        /// <param name="part"></param>
        /// <param name="itemID"></param>
        public InventoryItemBase MoveTaskInventoryItem(IClientAPI remoteClient, UUID folderId, SceneObjectPart part, UUID itemId)
        {
            m_log.Info("Adding task inventory");
            InventoryItemBase agentItem = CreateAgentInventoryItemFromTask(remoteClient.AgentId, part, itemId);

            if (agentItem == null)
                return null;

            agentItem.Folder = folderId;
            AddInventoryItem(remoteClient, agentItem);
            return agentItem;
        }

        /// <summary>
        /// <see>ClientMoveTaskInventoryItem</see>
        /// </summary>
        /// <param name="remoteClient"></param>
        /// <param name="folderID"></param>
        /// <param name="primLocalID"></param>
        /// <param name="itemID"></param>
        public void ClientMoveTaskInventoryItem(IClientAPI remoteClient, UUID folderId, uint primLocalId, UUID itemId)
        {
            SceneObjectPart part = GetSceneObjectPart(primLocalId);

            if (null == part)
            {
                m_log.WarnFormat(
                    "[PRIM INVENTORY]: " +
                    "Move of inventory item {0} from prim with local id {1} failed because the prim could not be found",
                    itemId, primLocalId);

                return;
            }

            TaskInventoryItem taskItem = part.Inventory.GetInventoryItem(itemId);

            if (null == taskItem)
            {
                m_log.WarnFormat("[PRIM INVENTORY]: Move of inventory item {0} from prim with local id {1} failed"
                    + " because the inventory item could not be found",
                    itemId, primLocalId);

                return;
            }

            // Only owner can copy
            if (remoteClient.AgentId != taskItem.OwnerID)
                return;

            MoveTaskInventoryItem(remoteClient, folderId, part, itemId);
        }

        /// <summary>
        /// <see>MoveTaskInventoryItem</see>
        /// </summary>
        /// <param name="remoteClient"></param>
        /// <param name="folderID"></param>
        /// <param name="part"></param>
        /// <param name="itemID"></param>
        public InventoryItemBase MoveTaskInventoryItem(UUID avatarId, UUID folderId, SceneObjectPart part, UUID itemId)
        {
            ScenePresence avatar;

            if (TryGetScenePresence(avatarId, out avatar))
            {
                return MoveTaskInventoryItem(avatar.ControllingClient, folderId, part, itemId);
            }
            else
            {
                InventoryItemBase agentItem = CreateAgentInventoryItemFromTask(avatarId, part, itemId);

                if (agentItem == null)
                    return null;

                agentItem.Folder = folderId;

                AddInventoryItem(avatarId, agentItem);

                return agentItem;
            }
        }

        /// <summary>
        /// Copy a task (prim) inventory item to another task (prim)
        /// </summary>
        /// <param name="destId"></param>
        /// <param name="part"></param>
        /// <param name="itemId"></param>
        public void MoveTaskInventoryItem(UUID destId, SceneObjectPart part, UUID itemId)
        {
            TaskInventoryItem srcTaskItem = part.Inventory.GetInventoryItem(itemId);

            if (srcTaskItem == null)
            {
                m_log.ErrorFormat(
                    "[PRIM INVENTORY]: Tried to retrieve item ID {0} from prim {1}, {2} for moving"
                        + " but the item does not exist in this inventory",
                    itemId, part.Name, part.UUID);

                return;
            }

            SceneObjectPart destPart = GetSceneObjectPart(destId);

            if (destPart == null)
            {
                m_log.ErrorFormat(
                        "[PRIM INVENTORY]: " +
                        "Could not find prim for ID {0}",
                        destId);
                return;
            }

            // Can't transfer this
            //
            if ((part.OwnerID != destPart.OwnerID) && ((srcTaskItem.CurrentPermissions & (uint)PermissionMask.Transfer) == 0))
                return;

            if (part.OwnerID != destPart.OwnerID && (part.GetEffectiveObjectFlags() & (uint)PrimFlags.AllowInventoryDrop) == 0)
            {
                // object cannot copy items to an object owned by a different owner
                // unless llAllowInventoryDrop has been called

                return;
            }

            // must have both move and modify permission to put an item in an object
            if ((part.OwnerMask & ((uint)PermissionMask.Move | (uint)PermissionMask.Modify)) == 0)
            {
                return;
            }

            TaskInventoryItem destTaskItem = new TaskInventoryItem();

            destTaskItem.ItemID = UUID.Random();
            destTaskItem.CreatorID = srcTaskItem.CreatorID;
            destTaskItem.AssetID = srcTaskItem.AssetID;
            destTaskItem.GroupID = destPart.GroupID;
            destTaskItem.OwnerID = destPart.OwnerID;
            destTaskItem.ParentID = destPart.UUID;
            destTaskItem.ParentPartID = destPart.UUID;

            destTaskItem.BasePermissions = srcTaskItem.BasePermissions;
            destTaskItem.EveryonePermissions = srcTaskItem.EveryonePermissions;
            destTaskItem.GroupPermissions = srcTaskItem.GroupPermissions;
            destTaskItem.CurrentPermissions = srcTaskItem.CurrentPermissions;
            destTaskItem.NextPermissions = srcTaskItem.NextPermissions;
            destTaskItem.Flags = srcTaskItem.Flags;

            if (destPart.OwnerID != part.OwnerID)
            {
                if (Permissions.PropagatePermissions())
                {
                    destTaskItem.CurrentPermissions = srcTaskItem.CurrentPermissions &
                            (srcTaskItem.NextPermissions | (uint)PermissionMask.Move);
                    destTaskItem.GroupPermissions = srcTaskItem.GroupPermissions &
                            (srcTaskItem.NextPermissions | (uint)PermissionMask.Move);
                    destTaskItem.EveryonePermissions = srcTaskItem.EveryonePermissions &
                            (srcTaskItem.NextPermissions | (uint)PermissionMask.Move);
                    destTaskItem.BasePermissions = srcTaskItem.BasePermissions &
                            (srcTaskItem.NextPermissions | (uint)PermissionMask.Move);
                    destTaskItem.CurrentPermissions |= 8; // Slam!
                }
            }

            destTaskItem.Description = srcTaskItem.Description;
            destTaskItem.Name = srcTaskItem.Name;
            destTaskItem.InvType = srcTaskItem.InvType;
            destTaskItem.Type = srcTaskItem.Type;

            destPart.Inventory.AddInventoryItem(destTaskItem, part.OwnerID != destPart.OwnerID);

            if ((srcTaskItem.CurrentPermissions & (uint)PermissionMask.Copy) == 0)
                part.Inventory.RemoveInventoryItem(itemId);

            ScenePresence avatar;

            if (TryGetScenePresence(srcTaskItem.OwnerID, out avatar))
            {
                destPart.GetProperties(avatar.ControllingClient);
            }
        }

        public UUID MoveTaskInventoryItems(UUID destID, string category, SceneObjectPart host, List<UUID> items)
        {
            InventoryFolderBase rootFolder = InventoryService.GetRootFolder(destID);

            UUID newFolderID = UUID.Random();

            InventoryFolderBase newFolder = new InventoryFolderBase(newFolderID, category, destID, -1, rootFolder.ID, rootFolder.Version);
            InventoryService.AddFolder(newFolder);

            foreach (UUID itemID in items)
            {
                InventoryItemBase agentItem = CreateAgentInventoryItemFromTask(destID, host, itemID);

                if (agentItem != null)
                {
                    agentItem.Folder = newFolderID;

                    AddInventoryItem(destID, agentItem);
                }
            }

            ScenePresence avatar = null;
            if (TryGetScenePresence(destID, out avatar))
            {
                //profile.SendInventoryDecendents(avatar.ControllingClient,
                //        profile.RootFolder.ID, true, false);
                //profile.SendInventoryDecendents(avatar.ControllingClient,
                //        newFolderID, false, true);

                SendInventoryUpdate(avatar.ControllingClient, rootFolder, true, false);
                SendInventoryUpdate(avatar.ControllingClient, newFolder, false, true);
            }

            return newFolderID;
        }

        private void SendInventoryUpdate(IClientAPI client, InventoryFolderBase folder, bool fetchFolders, bool fetchItems)
        {
            if (folder == null)
                return;

            // TODO: This code for looking in the folder for the library should be folded somewhere else
            // so that this class doesn't have to know the details (and so that multiple libraries, etc.
            // can be handled transparently).
            InventoryFolderImpl fold = null;
            if (LibraryService != null && LibraryService.LibraryRootFolder != null)
            {
                if ((fold = LibraryService.LibraryRootFolder.FindFolder(folder.ID)) != null)
                {
                    client.SendInventoryFolderDetails(
                        fold.Owner, folder.ID, fold.RequestListOfItems(),
                        fold.RequestListOfFolders(), fold.Version, fetchFolders, fetchItems);
                    return;
                }
            }

            // Fetch the folder contents
            InventoryCollection contents = InventoryService.GetFolderContent(client.AgentId, folder.ID);

            // Fetch the folder itself to get its current version
            InventoryFolderBase containingFolder = new InventoryFolderBase(folder.ID, client.AgentId);
            containingFolder = InventoryService.GetFolder(containingFolder);

            //m_log.DebugFormat("[AGENT INVENTORY]: Sending inventory folder contents ({0} nodes) for \"{1}\" to {2} {3}",
            //    contents.Folders.Count + contents.Items.Count, containingFolder.Name, client.FirstName, client.LastName);

            if (containingFolder != null && containingFolder != null)
                client.SendInventoryFolderDetails(client.AgentId, folder.ID, contents.Items, contents.Folders, containingFolder.Version, fetchFolders, fetchItems);
        }

        /// <summary>
        /// Update an item in a prim (task) inventory.
        /// This method does not handle scripts, <see>RezScript(IClientAPI, UUID, unit)</see>
        /// </summary>
        /// <param name="remoteClient"></param>
        /// <param name="transactionID"></param>
        /// <param name="itemInfo"></param>
        /// <param name="primLocalID"></param>
        public void UpdateTaskInventory(IClientAPI remoteClient, UUID transactionID, TaskInventoryItem itemInfo,
                                        uint primLocalID)
        {
            UUID itemID = itemInfo.ItemID;

            // Find the prim we're dealing with
            SceneObjectPart part = GetSceneObjectPart(primLocalID);

            if (part != null)
            {
                TaskInventoryItem currentItem = part.Inventory.GetInventoryItem(itemID);
                bool allowInventoryDrop = (part.GetEffectiveObjectFlags()
                                           & (uint)PrimFlags.AllowInventoryDrop) != 0;

                // Explicity allow anyone to add to the inventory if the
                // AllowInventoryDrop flag has been set. Don't however let
                // them update an item unless they pass the external checks
                //
                if (!Permissions.CanEditObjectInventory(part.UUID, remoteClient.AgentId)
                    && (currentItem != null || !allowInventoryDrop))
                    return;

                if (currentItem == null)
                {
                    UUID copyID = UUID.Random();
                    if (itemID != UUID.Zero)
                    {
                        InventoryItemBase item = new InventoryItemBase(itemID, remoteClient.AgentId);
                        item = InventoryService.GetItem(item);

                        // Try library
                        if (null == item && LibraryService != null && LibraryService.LibraryRootFolder != null)
                        {
                            item = LibraryService.LibraryRootFolder.FindItem(itemID);
                        }

                        // If we've found the item in the user's inventory or in the library
                        if (item != null)
                        {
                            part.ParentGroup.AddInventoryItem(remoteClient, primLocalID, item, copyID);
                            m_log.InfoFormat(
                                "[PRIM INVENTORY]: Update with item {0} requested of prim {1} for {2}",
                                item.Name, primLocalID, remoteClient.Name);
                            part.GetProperties(remoteClient);
                            if (!Permissions.BypassPermissions())
                            {
                                if ((item.CurrentPermissions & (uint)PermissionMask.Copy) == 0)
                                {
                                    List<UUID> uuids = new List<UUID>();
                                    uuids.Add(itemID);
                                    RemoveInventoryItem(remoteClient, uuids);
                                }
                            }
                        }
                        else
                        {
                            m_log.ErrorFormat(
                                "[PRIM INVENTORY]: Could not find inventory item {0} to update for {1}!",
                                itemID, remoteClient.Name);
                        }
                    }
                }
                else // Updating existing item with new perms etc
                {
                    IAgentAssetTransactions agentTransactions = this.RequestModuleInterface<IAgentAssetTransactions>();
                    if (agentTransactions != null)
                    {
                        agentTransactions.HandleTaskItemUpdateFromTransaction(
                            remoteClient, part, transactionID, currentItem);
                    }
                    if (part.Inventory.UpdateInventoryItem(itemInfo))
                    {
                        // remoteClient.SendAgentAlertMessage("Notecard saved", false);                        
                        part.GetProperties(remoteClient);
                    }
                }
            }
            else
            {
                m_log.WarnFormat(
                    "[PRIM INVENTORY]: " +
                    "Update with item {0} requested of prim {1} for {2} but this prim does not exist",
                    itemID, primLocalID, remoteClient.Name);
            }
        }

        /// <summary>
        /// Rez a script into a prim's inventory, either ex nihilo or from an existing avatar inventory
        /// </summary>
        /// <param name="remoteClient"></param>
        /// <param name="itemID"> </param>
        /// <param name="localID"></param>
        public void RezScript(IClientAPI remoteClient, InventoryItemBase itemBase, UUID transactionID, uint localID)
        {
            UUID itemID = itemBase.ID;
            UUID copyID = UUID.Random();

            if (itemID != UUID.Zero)  // transferred from an avatar inventory to the prim's inventory
            {
                InventoryItemBase item = new InventoryItemBase(itemID, remoteClient.AgentId);
                item = InventoryService.GetItem(item);

                // Try library
                // XXX clumsy, possibly should be one call
                if (null == item && LibraryService != null && LibraryService.LibraryRootFolder != null)
                {
                    item = LibraryService.LibraryRootFolder.FindItem(itemID);
                }

                if (item != null)
                {
                    SceneObjectPart part = GetSceneObjectPart(localID);
                    if (part != null)
                    {
                        if (!Permissions.CanEditObjectInventory(part.UUID, remoteClient.AgentId))
                            return;

                        part.ParentGroup.AddInventoryItem(remoteClient, localID, item, copyID);
                        // TODO: switch to posting on_rez here when scripts
                        // have state in inventory
                        part.Inventory.CreateScriptInstance(copyID, 0, false, DefaultScriptEngine, 0);

                        //                        m_log.InfoFormat("[PRIMINVENTORY]: " +
                        //                                         "Rezzed script {0} into prim local ID {1} for user {2}",
                        //                                         item.inventoryName, localID, remoteClient.Name);
                        part.GetProperties(remoteClient);
                        part.ParentGroup.ResumeScripts();
                    }
                    else
                    {
                        m_log.ErrorFormat(
                            "[PRIM INVENTORY]: " +
                            "Could not rez script {0} into prim local ID {1} for user {2}"
                            + " because the prim could not be found in the region!",
                            item.Name, localID, remoteClient.Name);
                    }
                }
                else
                {
                    m_log.ErrorFormat(
                        "[PRIM INVENTORY]: Could not find script inventory item {0} to rez for {1}!",
                        itemID, remoteClient.Name);
                }
            }
            else  // script has been rezzed directly into a prim's inventory
            {
                SceneObjectPart part = GetSceneObjectPart(itemBase.Folder);
                if (part == null)
                    return;

                if (part.OwnerID != remoteClient.AgentId)
                {
                    // Group permissions
                    if ((part.GroupID == UUID.Zero) || (remoteClient.GetGroupPowers(part.GroupID) == 0) || ((part.GroupMask & (uint)PermissionMask.Modify) == 0))
                        return;
                } else {
                    if ((part.OwnerMask & (uint)PermissionMask.Modify) == 0)
                        return;
                }

                if (!Permissions.CanCreateObjectInventory(
                    itemBase.InvType, part.UUID, remoteClient.AgentId))
                    return;

                AssetBase asset = CreateAsset(itemBase.Name, itemBase.Description, (sbyte)itemBase.AssetType,
                    Encoding.ASCII.GetBytes("default\n{\n    state_entry()\n    {\n        llSay(0, \"Script running\");\n    }\n\n    touch_start(integer num)\n    {\n    }\n}"),
                    remoteClient.AgentId);
                AssetService.Store(asset);

                TaskInventoryItem taskItem = new TaskInventoryItem();

                taskItem.ResetIDs(itemBase.Folder);
                taskItem.ParentID = itemBase.Folder;
                taskItem.CreationDate = (uint)itemBase.CreationDate;
                taskItem.Name = itemBase.Name;
                taskItem.Description = itemBase.Description;
                taskItem.Type = itemBase.AssetType;
                taskItem.InvType = itemBase.InvType;
                taskItem.OwnerID = itemBase.Owner;
                taskItem.CreatorID = itemBase.CreatorIdAsUuid;
                taskItem.BasePermissions = itemBase.BasePermissions;
                taskItem.CurrentPermissions = itemBase.CurrentPermissions;
                taskItem.EveryonePermissions = itemBase.EveryOnePermissions;
                taskItem.GroupPermissions = itemBase.GroupPermissions;
                taskItem.NextPermissions = itemBase.NextPermissions;
                taskItem.GroupID = itemBase.GroupID;
                taskItem.GroupPermissions = 0;
                taskItem.Flags = itemBase.Flags;
                taskItem.PermsGranter = UUID.Zero;
                taskItem.PermsMask = 0;
                taskItem.AssetID = asset.FullID;

                part.Inventory.AddInventoryItem(taskItem, false);
                part.GetProperties(remoteClient);

                part.Inventory.CreateScriptInstance(taskItem, 0, false, DefaultScriptEngine, 0);
                part.ParentGroup.ResumeScripts();
            }
        }

        /// <summary>
        /// Rez a script into a prim's inventory from another prim
        /// </summary>
        /// <param name="remoteClient"></param>
        /// <param name="itemID"> </param>
        /// <param name="localID"></param>
        public void RezScript(UUID srcId, SceneObjectPart srcPart, UUID destId, int pin, int running, int start_param)
        {
            TaskInventoryItem srcTaskItem = srcPart.Inventory.GetInventoryItem(srcId);

            if (srcTaskItem == null)
            {
                m_log.ErrorFormat(
                    "[PRIM INVENTORY]: Tried to retrieve item ID {0} from prim {1}, {2} for rezzing a script but the "
                        + " item does not exist in this inventory",
                    srcId, srcPart.Name, srcPart.UUID);

                return;
            }

            SceneObjectPart destPart = GetSceneObjectPart(destId);

            if (destPart == null)
            {
                m_log.ErrorFormat(
                        "[PRIM INVENTORY]: " +
                        "Could not find script for ID {0}",
                        destId);
                return;
            }
        
            // Must own the object, and have modify rights
            if (srcPart.OwnerID != destPart.OwnerID)
            {
                // Group permissions
                if ((destPart.GroupID == UUID.Zero) || (destPart.GroupID != srcPart.GroupID) ||
                    ((destPart.GroupMask & (uint)PermissionMask.Modify) == 0))
                    return;
            } else {
                if ((destPart.OwnerMask & (uint)PermissionMask.Modify) == 0)
                    return;
            }

            if (destPart.ScriptAccessPin != pin)
            {
                m_log.WarnFormat(
                        "[PRIM INVENTORY]: " +
                        "Script in object {0} : {1}, attempted to load script {2} : {3} into object {4} : {5} with invalid pin {6}",
                        srcPart.Name, srcId, srcTaskItem.Name, srcTaskItem.ItemID, destPart.Name, destId, pin);
                // the LSL Wiki says we are supposed to shout on the DEBUG_CHANNEL -
                //   "Object: Task Object trying to illegally load script onto task Other_Object!"
                // How do we shout from in here?
                return;
            }

            TaskInventoryItem destTaskItem = new TaskInventoryItem();

            destTaskItem.ItemID = UUID.Random();
            destTaskItem.CreatorID = srcTaskItem.CreatorID;
            destTaskItem.AssetID = srcTaskItem.AssetID;
            destTaskItem.GroupID = destPart.GroupID;
            destTaskItem.OwnerID = destPart.OwnerID;
            destTaskItem.ParentID = destPart.UUID;
            destTaskItem.ParentPartID = destPart.UUID;

            destTaskItem.BasePermissions = srcTaskItem.BasePermissions;
            destTaskItem.EveryonePermissions = srcTaskItem.EveryonePermissions;
            destTaskItem.GroupPermissions = srcTaskItem.GroupPermissions;
            destTaskItem.CurrentPermissions = srcTaskItem.CurrentPermissions;
            destTaskItem.NextPermissions = srcTaskItem.NextPermissions;
            destTaskItem.Flags = srcTaskItem.Flags;

            if (destPart.OwnerID != srcPart.OwnerID)
            {
                if (Permissions.PropagatePermissions())
                {
                    destTaskItem.CurrentPermissions = srcTaskItem.CurrentPermissions &
                            srcTaskItem.NextPermissions;
                    destTaskItem.GroupPermissions = srcTaskItem.GroupPermissions &
                            srcTaskItem.NextPermissions;
                    destTaskItem.EveryonePermissions = srcTaskItem.EveryonePermissions &
                            srcTaskItem.NextPermissions;
                    destTaskItem.BasePermissions = srcTaskItem.BasePermissions &
                            srcTaskItem.NextPermissions;
                    destTaskItem.CurrentPermissions |= 8; // Slam!
                }
            }

            destTaskItem.Description = srcTaskItem.Description;
            destTaskItem.Name = srcTaskItem.Name;
            destTaskItem.InvType = srcTaskItem.InvType;
            destTaskItem.Type = srcTaskItem.Type;

            destPart.Inventory.AddInventoryItemExclusive(destTaskItem, false);

            if (running > 0)
            {
                destPart.Inventory.CreateScriptInstance(destTaskItem, start_param, false, DefaultScriptEngine, 0);
            }

            destPart.ParentGroup.ResumeScripts();

            ScenePresence avatar;

            if (TryGetScenePresence(srcTaskItem.OwnerID, out avatar))
            {
                destPart.GetProperties(avatar.ControllingClient);
            }
        }

          /// <summary>
        /// Called when one or more objects are removed from the environment into inventory.
        /// </summary>
        /// <param name="remoteClient"></param>
        /// <param name="localID"></param>
        /// <param name="groupID"></param>
        /// <param name="action"></param>
        /// <param name="destinationID"></param>
        public virtual void DeRezObject(IClientAPI remoteClient, List<uint> localIDs,
                UUID groupID, DeRezAction action, UUID destinationID)
        {
            foreach (uint localID in localIDs)
            {
                DeRezObject(remoteClient, localID, groupID, action, destinationID);
            }
        }

        /// <summary>
        /// Called when an object is removed from the environment into inventory.
        /// </summary>
        /// <param name="remoteClient"></param>
        /// <param name="localID"></param>
        /// <param name="groupID"></param>
        /// <param name="action"></param>
        /// <param name="destinationID"></param>
        public virtual void DeRezObject(IClientAPI remoteClient, uint localID,
                UUID groupID, DeRezAction action, UUID destinationID)
        {
            DeRezObjects(remoteClient, new List<uint>() { localID} , groupID, action, destinationID);
        }

        public virtual void DeRezObjects(IClientAPI remoteClient, List<uint> localIDs,
                UUID groupID, DeRezAction action, UUID destinationID)
        {
            // First, see of we can perform the requested action and
            // build a list of eligible objects
            List<uint> deleteIDs = new List<uint>();
            List<SceneObjectGroup> deleteGroups = new List<SceneObjectGroup>();

            // Start with true for both, then remove the flags if objects
            // that we can't derez are part of the selection
            bool permissionToTake = true;
            bool permissionToTakeCopy = true;
            bool permissionToDelete = true;

            foreach (uint localID in localIDs)
            {
                // Invalid id
                SceneObjectPart part = GetSceneObjectPart(localID);
                if (part == null)
                    continue;

                // Already deleted by someone else
                if (part.ParentGroup == null || part.ParentGroup.IsDeleted)
                    continue;

                // Can't delete child prims
                if (part != part.ParentGroup.RootPart)
                    continue;

                SceneObjectGroup grp = part.ParentGroup;

                deleteIDs.Add(localID);
                deleteGroups.Add(grp);

                // Force a database backup/update on this SceneObjectGroup
                // So that we know the database is upto date,
                // for when deleting the object from it
                ForceSceneObjectBackup(grp);
                if (remoteClient != null)
                {
                    if (!Permissions.CanTakeCopyObject(grp.UUID, remoteClient.AgentId))
                        permissionToTakeCopy = false;
                    if (!Permissions.CanTakeObject(grp.UUID, remoteClient.AgentId))
                        permissionToTake = false;

<<<<<<< HEAD
                    if (!Permissions.CanDeleteObject(grp.UUID, remoteClient.AgentId))
                        permissionToDelete = false;
=======
                if (remoteClient == null)
                {
                    // Autoreturn has a null client. Nothing else does. So
                    // allow only returns
                    if (action != DeRezAction.Return)
                        return;

                    permissionToTakeCopy = false;
                }
                else
                {
                    if (!Permissions.CanTakeCopyObject(grp.UUID, remoteClient.AgentId))
                        permissionToTakeCopy = false;
                    if (!Permissions.CanTakeObject(grp.UUID, remoteClient.AgentId))
                        permissionToTake = false;

                    if (!Permissions.CanDeleteObject(grp.UUID, remoteClient.AgentId))
                        permissionToDelete = false;
                }
>>>>>>> dd579cf6

                }
            }

            // Handle god perms
            if (remoteClient != null && Permissions.IsGod(remoteClient.AgentId))
            {
                permissionToTake = true;
                permissionToTakeCopy = true;
                permissionToDelete = true;
            }

            // If we're re-saving, we don't even want to delete
            if (action == DeRezAction.SaveToExistingUserInventoryItem)
                permissionToDelete = false;

            // if we want to take a copy,, we also don't want to delete
            // Note: after this point, the permissionToTakeCopy flag
            // becomes irrelevant. It already includes the permissionToTake
            // permission and after excluding no copy items here, we can
            // just use that.
            if (action == DeRezAction.TakeCopy)
            {
                // If we don't have permission, stop right here
                if (!permissionToTakeCopy)
                    return;

                // Don't delete
                permissionToDelete = false;
            }

            if (action == DeRezAction.Return)
            {
                if (remoteClient != null)
                {
                    if (Permissions.CanReturnObjects(
                                    null,
                                    remoteClient.AgentId,
                                    deleteGroups))
                    {
                        permissionToTake = true;
                        permissionToDelete = true;

                        foreach (SceneObjectGroup g in deleteGroups)
                        {
                            AddReturn(g.OwnerID, g.Name, g.AbsolutePosition, "parcel owner return");
                        }
                    }
                }
                else // Auto return passes through here with null agent
                {
                    permissionToTake = true;
                    permissionToDelete = true;
                }
            }

            if (permissionToTake)
            {
                m_asyncSceneObjectDeleter.DeleteToInventory(
                        action, destinationID, deleteGroups, remoteClient,
                        permissionToDelete);
            }
            else if (permissionToDelete)
            {
                foreach (SceneObjectGroup g in deleteGroups)
                    DeleteSceneObject(g, false);
            }
        }

        public void UpdateKnownItem(IClientAPI remoteClient, SceneObjectGroup grp, UUID itemID, UUID agentID)
        {
            SceneObjectGroup objectGroup = grp;
            if (objectGroup != null)
            {
                if (!grp.HasGroupChanged)
                {
                    m_log.InfoFormat("[ATTACHMENT]: Save request for {0} which is unchanged", grp.UUID);
                    return;
                }

                m_log.InfoFormat(
                    "[ATTACHMENT]: Updating asset for attachment {0}, attachpoint {1}",
                    grp.UUID, grp.GetAttachmentPoint());

                string sceneObjectXml = SceneObjectSerializer.ToOriginalXmlFormat(objectGroup);

                InventoryItemBase item = new InventoryItemBase(itemID, remoteClient.AgentId);
                item = InventoryService.GetItem(item);

                if (item != null)
                {
                    AssetBase asset = CreateAsset(
                        objectGroup.GetPartName(objectGroup.LocalId),
                        objectGroup.GetPartDescription(objectGroup.LocalId),
                        (sbyte)AssetType.Object,
                        Utils.StringToBytes(sceneObjectXml),
                        remoteClient.AgentId);
                    AssetService.Store(asset);

                    item.AssetID = asset.FullID;
                    item.Description = asset.Description;
                    item.Name = asset.Name;
                    item.AssetType = asset.Type;
                    item.InvType = (int)InventoryType.Object;

                    InventoryService.UpdateItem(item);

                    // this gets called when the agent loggs off!
                    if (remoteClient != null)
                    {
                        remoteClient.SendInventoryItemCreateUpdate(item, 0);
                    }
                }
            }
        }

        public UUID attachObjectAssetStore(IClientAPI remoteClient, SceneObjectGroup grp, UUID AgentId, out UUID itemID)
        {
            itemID = UUID.Zero;
            if (grp != null)
            {
                Vector3 inventoryStoredPosition = new Vector3
                       (((grp.AbsolutePosition.X > (int)Constants.RegionSize)
                             ? 250
                             : grp.AbsolutePosition.X)
                        ,
                        (grp.AbsolutePosition.X > (int)Constants.RegionSize)
                            ? 250
                            : grp.AbsolutePosition.X,
                        grp.AbsolutePosition.Z);

                Vector3 originalPosition = grp.AbsolutePosition;

                grp.AbsolutePosition = inventoryStoredPosition;

                string sceneObjectXml = SceneObjectSerializer.ToOriginalXmlFormat(grp);

                grp.AbsolutePosition = originalPosition;

                AssetBase asset = CreateAsset(
                    grp.GetPartName(grp.LocalId),
                    grp.GetPartDescription(grp.LocalId),
                    (sbyte)AssetType.Object,
                    Utils.StringToBytes(sceneObjectXml),
                    remoteClient.AgentId);
                AssetService.Store(asset);

                InventoryItemBase item = new InventoryItemBase();
                item.CreatorId = grp.RootPart.CreatorID.ToString();
                item.Owner = remoteClient.AgentId;
                item.ID = UUID.Random();
                item.AssetID = asset.FullID;
                item.Description = asset.Description;
                item.Name = asset.Name;
                item.AssetType = asset.Type;
                item.InvType = (int)InventoryType.Object;

                InventoryFolderBase folder = InventoryService.GetFolderForType(remoteClient.AgentId, AssetType.Object);
                if (folder != null)
                    item.Folder = folder.ID;
                else // oopsies
                    item.Folder = UUID.Zero;

                if ((remoteClient.AgentId != grp.RootPart.OwnerID) && Permissions.PropagatePermissions())
                {
                    item.BasePermissions = grp.RootPart.NextOwnerMask;
                    item.CurrentPermissions = grp.RootPart.NextOwnerMask;
                    item.NextPermissions = grp.RootPart.NextOwnerMask;
                    item.EveryOnePermissions = grp.RootPart.EveryoneMask & grp.RootPart.NextOwnerMask;
                    item.GroupPermissions = grp.RootPart.GroupMask & grp.RootPart.NextOwnerMask;
                }
                else
                {
                    item.BasePermissions = grp.RootPart.BaseMask;
                    item.CurrentPermissions = grp.RootPart.OwnerMask;
                    item.NextPermissions = grp.RootPart.NextOwnerMask;
                    item.EveryOnePermissions = grp.RootPart.EveryoneMask;
                    item.GroupPermissions = grp.RootPart.GroupMask;
                }
                item.CreationDate = Util.UnixTimeSinceEpoch();

                // sets itemID so client can show item as 'attached' in inventory
                grp.SetFromItemID(item.ID);

                if (InventoryService.AddItem(item))
                    remoteClient.SendInventoryItemCreateUpdate(item, 0);
                else
                    m_dialogModule.SendAlertToUser(remoteClient, "Operation failed");

                itemID = item.ID;
                return item.AssetID;
            }
            return UUID.Zero;
        }

        /// <summary>
        /// Event Handler Rez an object into a scene
        /// Calls the non-void event handler
        /// </summary>
        /// <param name="remoteClient"></param>
        /// <param name="itemID"></param>
        /// <param name="RayEnd"></param>
        /// <param name="RayStart"></param>
        /// <param name="RayTargetID"></param>
        /// <param name="BypassRayCast"></param>
        /// <param name="RayEndIsIntersection"></param>
        /// <param name="EveryoneMask"></param>
        /// <param name="GroupMask"></param>
        /// <param name="RezSelected"></param>
        /// <param name="RemoveItem"></param>
        /// <param name="fromTaskID"></param>
        public virtual void RezObject(IClientAPI remoteClient, UUID itemID, Vector3 RayEnd, Vector3 RayStart,
                                    UUID RayTargetID, byte BypassRayCast, bool RayEndIsIntersection,
                                    bool RezSelected, bool RemoveItem, UUID fromTaskID)
        {
            IInventoryAccessModule invAccess = RequestModuleInterface<IInventoryAccessModule>();
            if (invAccess != null)
                invAccess.RezObject(
                    remoteClient, itemID, RayEnd, RayStart, RayTargetID, BypassRayCast, RayEndIsIntersection,
                    RezSelected, RemoveItem, fromTaskID, false);
        }

        /// <summary>
        /// Rez an object into the scene from a prim's inventory.
        /// </summary>
        /// <param name="sourcePart"></param>
        /// <param name="item"></param>
        /// <param name="pos"></param>
        /// <param name="rot"></param>
        /// <param name="vel"></param>
        /// <param name="param"></param>
        /// <returns>The SceneObjectGroup rezzed or null if rez was unsuccessful</returns>
        public virtual SceneObjectGroup RezObject(
            SceneObjectPart sourcePart, TaskInventoryItem item,
            Vector3 pos, Quaternion rot, Vector3 vel, int param)
        {
            // Rez object
            if (item != null)
            {
                UUID ownerID = item.OwnerID;

                AssetBase rezAsset = AssetService.Get(item.AssetID.ToString());

                if (rezAsset != null)
                {
                    string xmlData = Utils.BytesToString(rezAsset.Data);
                    SceneObjectGroup group = SceneObjectSerializer.FromOriginalXmlFormat(xmlData);

                    if (!Permissions.CanRezObject(group.Children.Count, ownerID, pos))
                    {
                        return null;
                    }
                    group.ResetIDs();

                    AddNewSceneObject(group, true);

                    // we set it's position in world.
                    group.AbsolutePosition = pos;

                    SceneObjectPart rootPart = group.GetChildPart(group.UUID);

                    // Since renaming the item in the inventory does not affect the name stored
                    // in the serialization, transfer the correct name from the inventory to the
                    // object itself before we rez.
                    rootPart.Name = item.Name;
                    rootPart.Description = item.Description;

                    List<SceneObjectPart> partList = new List<SceneObjectPart>(group.Children.Values);

                    group.SetGroup(sourcePart.GroupID, null);

                    if (rootPart.OwnerID != item.OwnerID)
                    {
                        if (Permissions.PropagatePermissions())
                        {
                            if ((item.CurrentPermissions & 8) != 0)
                            {
                                foreach (SceneObjectPart part in partList)
                                {
                                    part.EveryoneMask = item.EveryonePermissions;
                                    part.NextOwnerMask = item.NextPermissions;
                                }
                            }
                            group.ApplyNextOwnerPermissions();
                        }
                    }

                    foreach (SceneObjectPart part in partList)
                    {
                        if (part.OwnerID != item.OwnerID)
                        {
                            part.LastOwnerID = part.OwnerID;
                            part.OwnerID = item.OwnerID;
                            part.Inventory.ChangeInventoryOwner(item.OwnerID);
                        }
                        else if ((item.CurrentPermissions & 8) != 0) // Slam!
                        {
                            part.EveryoneMask = item.EveryonePermissions;
                            part.NextOwnerMask = item.NextPermissions;
                        }
                    }
                    
                    rootPart.TrimPermissions();
                    
                    if (group.RootPart.Shape.PCode == (byte)PCode.Prim)
                    {
                        group.ClearPartAttachmentData();
                    }
                    
                    group.UpdateGroupRotationR(rot);
                    
                    //group.ApplyPhysics(m_physicalPrim);
                    if (group.RootPart.PhysActor != null && group.RootPart.PhysActor.IsPhysical && vel != Vector3.Zero)
                    {
                        group.RootPart.ApplyImpulse((vel * group.GetMass()), false);
                        group.Velocity = vel;
                        rootPart.ScheduleFullUpdate();
                    }
                    group.CreateScriptInstances(param, true, DefaultScriptEngine, 2);
                    rootPart.ScheduleFullUpdate();

                    if (!Permissions.BypassPermissions())
                    {
                        if ((item.CurrentPermissions & (uint)PermissionMask.Copy) == 0)
                            sourcePart.Inventory.RemoveInventoryItem(item.ItemID);
                    }
                    return rootPart.ParentGroup;
                }
            }

            return null;
        }

        public virtual bool returnObjects(SceneObjectGroup[] returnobjects, UUID AgentId)
        {
            foreach (SceneObjectGroup grp in returnobjects)
            {
                AddReturn(grp.OwnerID, grp.Name, grp.AbsolutePosition, "parcel owner return");
                DeRezObject(null, grp.RootPart.LocalId,
                        grp.RootPart.GroupID, DeRezAction.Return, UUID.Zero);
            }

            return true;
        }

        public void SetScriptRunning(IClientAPI controllingClient, UUID objectID, UUID itemID, bool running)
        {
            SceneObjectPart part = GetSceneObjectPart(objectID);
            if (part == null)
                return;

            if (running)
                EventManager.TriggerStartScript(part.LocalId, itemID);
            else
                EventManager.TriggerStopScript(part.LocalId, itemID);
        }

        public void GetScriptRunning(IClientAPI controllingClient, UUID objectID, UUID itemID)
        {
            EventManager.TriggerGetScriptRunning(controllingClient, objectID, itemID);
        }

        void ObjectOwner(IClientAPI remoteClient, UUID ownerID, UUID groupID, List<uint> localIDs)
        {
            if (!Permissions.IsGod(remoteClient.AgentId))
            {
                if (ownerID != UUID.Zero)
                    return;
                
                if (!Permissions.CanDeedObject(remoteClient.AgentId, groupID))
                    return;
            }

            List<SceneObjectGroup> groups = new List<SceneObjectGroup>();

            foreach (uint localID in localIDs)
            {
                SceneObjectPart part = GetSceneObjectPart(localID);
                if (!groups.Contains(part.ParentGroup))
                    groups.Add(part.ParentGroup);
            }

            foreach (SceneObjectGroup sog in groups)
            {
                if (ownerID != UUID.Zero)
                {
                    sog.SetOwnerId(ownerID);
                    sog.SetGroup(groupID, remoteClient);
                    sog.ScheduleGroupForFullUpdate();

                    foreach (SceneObjectPart child in sog.Children.Values)
                        child.Inventory.ChangeInventoryOwner(ownerID);
                }
                else
                {
                    if (!Permissions.CanEditObject(sog.UUID, remoteClient.AgentId))
                        continue;

                    if (sog.GroupID != groupID)
                        continue;

                    foreach (SceneObjectPart child in sog.Children.Values)
                    {
                        child.LastOwnerID = child.OwnerID;
                        child.Inventory.ChangeInventoryOwner(groupID);
                    }

                    sog.SetOwnerId(groupID);
                    sog.ApplyNextOwnerPermissions();
                }
                
            }

            foreach (uint localID in localIDs)
            {
                SceneObjectPart part = GetSceneObjectPart(localID);
                part.GetProperties(remoteClient);
            }
        }

        public void DelinkObjects(List<uint> primIds, IClientAPI client)
        {
            List<SceneObjectPart> parts = new List<SceneObjectPart>();

            foreach (uint localID in primIds)
            {
                SceneObjectPart part = GetSceneObjectPart(localID);

                if (part == null)
                    continue;

                if (Permissions.CanDelinkObject(client.AgentId, part.ParentGroup.RootPart.UUID))
                    parts.Add(part);
            }

            m_sceneGraph.DelinkObjects(parts);
        }

        public void LinkObjects(IClientAPI client, uint parentPrimId, List<uint> childPrimIds)
        {
            List<UUID> owners = new List<UUID>();

            List<SceneObjectPart> children = new List<SceneObjectPart>();
            SceneObjectPart root = GetSceneObjectPart(parentPrimId);

            if (root == null)
            {
                m_log.DebugFormat("[LINK]: Can't find linkset root prim {0{", parentPrimId);
                return;
            }

            if (!Permissions.CanLinkObject(client.AgentId, root.ParentGroup.RootPart.UUID))
            {
                m_log.DebugFormat("[LINK]: Refusing link. No permissions on root prim");
                return;
            }

            foreach (uint localID in childPrimIds)
            {
                SceneObjectPart part = GetSceneObjectPart(localID);

                if (part == null)
                    continue;

                if (!owners.Contains(part.OwnerID))
                    owners.Add(part.OwnerID);

                if (Permissions.CanLinkObject(client.AgentId, part.ParentGroup.RootPart.UUID))
                    children.Add(part);
            }

            // Must be all one owner
            //
            if (owners.Count > 1)
            {
                m_log.DebugFormat("[LINK]: Refusing link. Too many owners");
                return;
            }

            if (children.Count == 0)
            {
                m_log.DebugFormat("[LINK]: Refusing link. No permissions to link any of the children");
                return;
            }

            m_sceneGraph.LinkObjects(root, children);
        }
    }
}<|MERGE_RESOLUTION|>--- conflicted
+++ resolved
@@ -1592,38 +1592,25 @@
                 // So that we know the database is upto date,
                 // for when deleting the object from it
                 ForceSceneObjectBackup(grp);
-                if (remoteClient != null)
+
+                if (remoteClient == null)
+                {
+                    // Autoreturn has a null client. Nothing else does. So
+                    // allow only returns
+                    if (action != DeRezAction.Return)
+                        return;
+
+                    permissionToTakeCopy = false;
+                }
+                else
                 {
                     if (!Permissions.CanTakeCopyObject(grp.UUID, remoteClient.AgentId))
                         permissionToTakeCopy = false;
                     if (!Permissions.CanTakeObject(grp.UUID, remoteClient.AgentId))
                         permissionToTake = false;
 
-<<<<<<< HEAD
                     if (!Permissions.CanDeleteObject(grp.UUID, remoteClient.AgentId))
                         permissionToDelete = false;
-=======
-                if (remoteClient == null)
-                {
-                    // Autoreturn has a null client. Nothing else does. So
-                    // allow only returns
-                    if (action != DeRezAction.Return)
-                        return;
-
-                    permissionToTakeCopy = false;
-                }
-                else
-                {
-                    if (!Permissions.CanTakeCopyObject(grp.UUID, remoteClient.AgentId))
-                        permissionToTakeCopy = false;
-                    if (!Permissions.CanTakeObject(grp.UUID, remoteClient.AgentId))
-                        permissionToTake = false;
-
-                    if (!Permissions.CanDeleteObject(grp.UUID, remoteClient.AgentId))
-                        permissionToDelete = false;
-                }
->>>>>>> dd579cf6
-
                 }
             }
 
