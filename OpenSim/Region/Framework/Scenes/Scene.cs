/*
 * Copyright (c) Contributors, http://opensimulator.org/
 * See CONTRIBUTORS.TXT for a full list of copyright holders.
 *
 * Redistribution and use in source and binary forms, with or without
 * modification, are permitted provided that the following conditions are met:
 *     * Redistributions of source code must retain the above copyright
 *       notice, this list of conditions and the following disclaimer.
 *     * Redistributions in binary form must reproduce the above copyrightD
 *       notice, this list of conditions and the following disclaimer in the
 *       documentation and/or other materials provided with the distribution.
 *     * Neither the name of the OpenSimulator Project nor the
 *       names of its contributors may be used to endorse or promote products
 *       derived from this software without specific prior written permission.
 *
 * THIS SOFTWARE IS PROVIDED BY THE DEVELOPERS ``AS IS'' AND ANY
 * EXPRESS OR IMPLIED WARRANTIES, INCLUDING, BUT NOT LIMITED TO, THE IMPLIED
 * WARRANTIES OF MERCHANTABILITY AND FITNESS FOR A PARTICULAR PURPOSE ARE
 * DISCLAIMED. IN NO EVENT SHALL THE CONTRIBUTORS BE LIABLE FOR ANY
 * DIRECT, INDIRECT, INCIDENTAL, SPECIAL, EXEMPLARY, OR CONSEQUENTIAL DAMAGES
 * (INCLUDING, BUT NOT LIMITED TO, PROCUREMENT OF SUBSTITUTE GOODS OR SERVICES;
 * LOSS OF USE, DATA, OR PROFITS; OR BUSINESS INTERRUPTION) HOWEVER CAUSED AND
 * ON ANY THEORY OF LIABILITY, WHETHER IN CONTRACT, STRICT LIABILITY, OR TORT
 * (INCLUDING NEGLIGENCE OR OTHERWISE) ARISING IN ANY WAY OUT OF THE USE OF THIS
 * SOFTWARE, EVEN IF ADVISED OF THE POSSIBILITY OF SUCH DAMAGE.
 */

using System;
using System.Collections.Generic;
using System.Diagnostics;
using System.Drawing;
using System.Drawing.Imaging;
using System.IO;
using System.Text;
using System.Threading;
using System.Timers;
using System.Xml;
using Nini.Config;
using OpenMetaverse;
using OpenMetaverse.Packets;
using OpenMetaverse.Imaging;
using OpenSim.Framework;
using OpenSim.Framework.Monitoring;
using OpenSim.Services.Interfaces;
using OpenSim.Framework.Communications;
using OpenSim.Framework.Console;
using OpenSim.Region.Framework.Interfaces;
using OpenSim.Region.Framework.Scenes.Scripting;
using OpenSim.Region.Framework.Scenes.Serialization;
using OpenSim.Region.Physics.Manager;
using Timer=System.Timers.Timer;
using TPFlags = OpenSim.Framework.Constants.TeleportFlags;
using GridRegion = OpenSim.Services.Interfaces.GridRegion;

namespace OpenSim.Region.Framework.Scenes
{
    public delegate bool FilterAvatarList(ScenePresence avatar);

    public partial class Scene : SceneBase
    {
        private const long DEFAULT_MIN_TIME_FOR_PERSISTENCE = 60L;
        private const long DEFAULT_MAX_TIME_FOR_PERSISTENCE = 600L;

        public delegate void SynchronizeSceneHandler(Scene scene);

        #region Fields

        public bool EmergencyMonitoring = false;

        /// <summary>
        /// Show debug information about teleports.
        /// </summary>
        public bool DebugTeleporting { get; private set; }

        /// <summary>
        /// Show debug information about the scene loop.
        /// </summary>
        public bool DebugUpdates { get; private set; }

        public SynchronizeSceneHandler SynchronizeScene;

        /// <summary>
        /// Statistical information for this scene.
        /// </summary>
        public SimStatsReporter StatsReporter { get; private set; }

        public List<Border> NorthBorders = new List<Border>();
        public List<Border> EastBorders = new List<Border>();
        public List<Border> SouthBorders = new List<Border>();
        public List<Border> WestBorders = new List<Border>();

        /// <summary>
        /// Controls whether physics can be applied to prims.  Even if false, prims still have entries in a
        /// PhysicsScene in order to perform collision detection
        /// </summary>
        public bool PhysicalPrims { get; private set; }

        /// <summary>
        /// Controls whether prims can be collided with.
        /// </summary>
        /// <remarks>
        /// If this is set to false then prims cannot be subject to physics either.
        /// </summary>
        public bool CollidablePrims { get; private set; }

        /// <summary>
        /// Minimum value of the size of a non-physical prim in each axis
        /// </summary>
        public float m_minNonphys = 0.001f;

        /// <summary>
        /// Maximum value of the size of a non-physical prim in each axis
        /// </summary>
        public float m_maxNonphys = 256;

        /// <summary>
        /// Minimum value of the size of a physical prim in each axis
        /// </summary>
        public float m_minPhys = 0.01f;

        /// <summary>
        /// Maximum value of the size of a physical prim in each axis
        /// </summary>
        public float m_maxPhys = 10;

        /// <summary>
        /// Max prims an object will hold
        /// </summary>
        public int m_linksetCapacity = 0;

        public bool m_clampPrimSize;
        public bool m_trustBinaries;
        public bool m_allowScriptCrossings;
        public bool m_useFlySlow;
        public bool m_useTrashOnDelete = true;

        /// <summary>
        /// Temporarily setting to trigger appearance resends at 60 second intervals.
        /// </summary>
        public bool SendPeriodicAppearanceUpdates { get; set; }

        protected float m_defaultDrawDistance = 255.0f;
        public float DefaultDrawDistance 
        {
            get { return m_defaultDrawDistance; }
        }

        private List<string> m_AllowedViewers = new List<string>();
        private List<string> m_BannedViewers = new List<string>();
        
        // TODO: need to figure out how allow client agents but deny
        // root agents when ACL denies access to root agent
        public bool m_strictAccessControl = true;
        public bool m_seeIntoBannedRegion = false;
        public int MaxUndoCount = 5;

        // Using this for RegionReady module to prevent LoginsDisabled from changing under our feet;
        public bool LoginLock = false;

        public bool StartDisabled = false;
        public bool LoadingPrims;
        public IXfer XferManager;

        // the minimum time that must elapse before a changed object will be considered for persisted
        public long m_dontPersistBefore = DEFAULT_MIN_TIME_FOR_PERSISTENCE * 10000000L;
        // the maximum time that must elapse before a changed object will be considered for persisted
        public long m_persistAfter = DEFAULT_MAX_TIME_FOR_PERSISTENCE * 10000000L;

        protected int m_splitRegionID;
        protected Timer m_restartWaitTimer = new Timer();
        protected Timer m_timerWatchdog = new Timer();
        protected List<RegionInfo> m_regionRestartNotifyList = new List<RegionInfo>();
        protected List<RegionInfo> m_neighbours = new List<RegionInfo>();
        protected string m_simulatorVersion = "OpenSimulator Server";
        protected ModuleLoader m_moduleLoader;
        protected AgentCircuitManager m_authenticateHandler;
        protected SceneCommunicationService m_sceneGridService;
        protected ISnmpModule m_snmpService = null;

        protected ISimulationDataService m_SimulationDataService;
        protected IEstateDataService m_EstateDataService;
        protected IAssetService m_AssetService;
        protected IAuthorizationService m_AuthorizationService;
        protected IInventoryService m_InventoryService;
        protected IGridService m_GridService;
        protected ILibraryService m_LibraryService;
        protected ISimulationService m_simulationService;
        protected IAuthenticationService m_AuthenticationService;
        protected IPresenceService m_PresenceService;
        protected IUserAccountService m_UserAccountService;
        protected IAvatarService m_AvatarService;
        protected IGridUserService m_GridUserService;

        protected IXMLRPC m_xmlrpcModule;
        protected IWorldComm m_worldCommModule;
        protected IAvatarFactoryModule m_AvatarFactory;
        protected IConfigSource m_config;
        protected IRegionSerialiserModule m_serialiser;
        protected IDialogModule m_dialogModule;
        protected ICapabilitiesModule m_capsModule;
        protected IGroupsModule m_groupsModule;

        private Dictionary<string, string> m_extraSettings;

        /// <summary>
        /// Current scene frame number
        /// </summary>
        public uint Frame
        {
            get;
            protected set;
        }

        /// <summary>
        /// Current maintenance run number
        /// </summary>
        public uint MaintenanceRun { get; private set; }

        /// <summary>
        /// The minimum length of time in seconds that will be taken for a scene frame.  If the frame takes less time then we
        /// will sleep for the remaining period.
        /// </summary>
        /// <remarks>
        /// One can tweak this number to experiment.  One current effect of reducing it is to make avatar animations
        /// occur too quickly (viewer 1) or with even more slide (viewer 2).
        /// </remarks>
        public float MinFrameTime { get; private set; }

        /// <summary>
        /// The minimum length of time in seconds that will be taken for a maintenance run.
        /// </summary>
        public float MinMaintenanceTime { get; private set; }

        private int m_update_physics = 1;
        private int m_update_entitymovement = 1;
        private int m_update_objects = 1;
        private int m_update_temp_cleaning = 1000;
        private int m_update_presences = 1; // Update scene presence movements
        private int m_update_events = 1;
        private int m_update_backup = 200;
        private int m_update_terrain = 1000;
        private int m_update_land = 10;
        private int m_update_coarse_locations = 50;

        private int agentMS;
        private int frameMS;
        private int physicsMS2;
        private int physicsMS;
        private int otherMS;
        private int tempOnRezMS;
        private int eventMS;
        private int backupMS;
        private int terrainMS;
        private int landMS;

        /// <summary>
        /// Tick at which the last frame was processed.
        /// </summary>
        private int m_lastFrameTick;

        public bool CombineRegions = false;
        /// <summary>
        /// Tick at which the last maintenance run occurred.
        /// </summary>
        private int m_lastMaintenanceTick;

        /// <summary>
        /// Signals whether temporary objects are currently being cleaned up.  Needed because this is launched
        /// asynchronously from the update loop.
        /// </summary>
        private bool m_cleaningTemps = false;

//        private Object m_heartbeatLock = new Object();

        // TODO: Possibly stop other classes being able to manipulate this directly.
        private SceneGraph m_sceneGraph;
        private volatile int m_bordersLocked;
        private readonly Timer m_restartTimer = new Timer(15000); // Wait before firing
        private volatile bool m_backingup;
        private Dictionary<UUID, ReturnInfo> m_returns = new Dictionary<UUID, ReturnInfo>();
        private Dictionary<UUID, SceneObjectGroup> m_groupsWithTargets = new Dictionary<UUID, SceneObjectGroup>();

        private bool m_physics_enabled = true;
        private bool m_scripts_enabled = true;
        private string m_defaultScriptEngine;

        /// <summary>
        /// Tick at which the last login occurred.
        /// </summary>
        private int m_LastLogin;

        private int m_lastIncoming;
        private int m_lastOutgoing;
        private int m_hbRestarts = 0;


        /// <summary>
        /// Thread that runs the scene loop.
        /// </summary>
        private Thread m_heartbeatThread;

        /// <summary>
        /// True if these scene is in the process of shutting down or is shutdown.
        /// </summary>
        public bool ShuttingDown
        {
            get { return m_shuttingDown; }
        }
        private volatile bool m_shuttingDown;

//        private int m_lastUpdate;
        private bool m_firstHeartbeat = true;
        
        private UpdatePrioritizationSchemes m_priorityScheme = UpdatePrioritizationSchemes.Time;
        private bool m_reprioritizationEnabled = true;
        private double m_reprioritizationInterval = 5000.0;
        private double m_rootReprioritizationDistance = 10.0;
        private double m_childReprioritizationDistance = 20.0;

        private Timer m_mapGenerationTimer = new Timer();
        private bool m_generateMaptiles;
        private bool m_useBackup = true;

        #endregion Fields

        #region Properties

        /* Used by the loadbalancer plugin on GForge */
        public int SplitRegionID
        {
            get { return m_splitRegionID; }
            set { m_splitRegionID = value; }
        }

        public bool BordersLocked
        {
            get { return m_bordersLocked == 1; }
            set
            {
                if (value == true)
                    m_bordersLocked = 1;
                else
                    m_bordersLocked = 0;
            }
        }
        
        public new float TimeDilation
        {
            get { return m_sceneGraph.PhysicsScene.TimeDilation; }
        }

        public SceneCommunicationService SceneGridService
        {
            get { return m_sceneGridService; }
        }

        public ISnmpModule SnmpService
        {
            get
            {
                if (m_snmpService == null)
                {
                    m_snmpService = RequestModuleInterface<ISnmpModule>();
                }

                return m_snmpService;
            }
        }

        public ISimulationDataService SimulationDataService
        {
            get
            {
                if (m_SimulationDataService == null)
                {
                    m_SimulationDataService = RequestModuleInterface<ISimulationDataService>();

                    if (m_SimulationDataService == null)
                    {
                        throw new Exception("No ISimulationDataService available.");
                    }
                }

                return m_SimulationDataService;
            }
        }

        public IEstateDataService EstateDataService
        {
            get
            {
                if (m_EstateDataService == null)
                {
                    m_EstateDataService = RequestModuleInterface<IEstateDataService>();

                    if (m_EstateDataService == null)
                    {
                        throw new Exception("No IEstateDataService available.");
                    }
                }

                return m_EstateDataService;
            }
        }

        public IAssetService AssetService
        {
            get
            {
                if (m_AssetService == null)
                {
                    m_AssetService = RequestModuleInterface<IAssetService>();

                    if (m_AssetService == null)
                    {
                        throw new Exception("No IAssetService available.");
                    }
                }

                return m_AssetService;
            }
        }
        
        public IAuthorizationService AuthorizationService
        {
            get
            {
                if (m_AuthorizationService == null)
                {
                    m_AuthorizationService = RequestModuleInterface<IAuthorizationService>();

                    //if (m_AuthorizationService == null)
                    //{
                    //    // don't throw an exception if no authorization service is set for the time being
                    //     m_log.InfoFormat("[SCENE]: No Authorization service is configured");
                    //}
                }

                return m_AuthorizationService;
            }
        }

        public IInventoryService InventoryService
        {
            get
            {
                if (m_InventoryService == null)
                {
                    m_InventoryService = RequestModuleInterface<IInventoryService>();

                    if (m_InventoryService == null)
                    {
                        throw new Exception("No IInventoryService available. This could happen if the config_include folder doesn't exist or if the OpenSim.ini [Architecture] section isn't set.  Please also check that you have the correct version of your inventory service dll.  Sometimes old versions of this dll will still exist.  Do a clean checkout and re-create the opensim.ini from the opensim.ini.example.");
                    }
                }

                return m_InventoryService;
            }
        }

        public IGridService GridService
        {
            get
            {
                if (m_GridService == null)
                {
                    m_GridService = RequestModuleInterface<IGridService>();

                    if (m_GridService == null)
                    {
                        throw new Exception("No IGridService available. This could happen if the config_include folder doesn't exist or if the OpenSim.ini [Architecture] section isn't set.  Please also check that you have the correct version of your inventory service dll.  Sometimes old versions of this dll will still exist.  Do a clean checkout and re-create the opensim.ini from the opensim.ini.example.");
                    }
                }

                return m_GridService;
            }
        }

        public ILibraryService LibraryService
        {
            get
            {
                if (m_LibraryService == null)
                    m_LibraryService = RequestModuleInterface<ILibraryService>();

                return m_LibraryService;
            }
        }

        public ISimulationService SimulationService
        {
            get
            {
                if (m_simulationService == null)
                    m_simulationService = RequestModuleInterface<ISimulationService>();

                return m_simulationService;
            }
        }

        public IAuthenticationService AuthenticationService
        {
            get
            {
                if (m_AuthenticationService == null)
                    m_AuthenticationService = RequestModuleInterface<IAuthenticationService>();
                return m_AuthenticationService;
            }
        }

        public IPresenceService PresenceService
        {
            get
            {
                if (m_PresenceService == null)
                    m_PresenceService = RequestModuleInterface<IPresenceService>();
                return m_PresenceService;
            }
        }

        public IUserAccountService UserAccountService
        {
            get
            {
                if (m_UserAccountService == null)
                    m_UserAccountService = RequestModuleInterface<IUserAccountService>();
                return m_UserAccountService;
            }
        }

        public IAvatarService AvatarService
        {
            get
            {
                if (m_AvatarService == null)
                    m_AvatarService = RequestModuleInterface<IAvatarService>();
                return m_AvatarService;
            }
        }

        public IGridUserService GridUserService
        {
            get
            {
                if (m_GridUserService == null)
                    m_GridUserService = RequestModuleInterface<IGridUserService>();
                return m_GridUserService;
            }
        }

        public IAttachmentsModule AttachmentsModule { get; set; }
        public IEntityTransferModule EntityTransferModule { get; private set; }
        public IAgentAssetTransactions AgentTransactionsModule { get; private set; }
        public IUserManagement UserManagementModule { get; private set; }

        public IAvatarFactoryModule AvatarFactory
        {
            get { return m_AvatarFactory; }
        }
        
        public ICapabilitiesModule CapsModule
        {
            get { return m_capsModule; }
        }

        public int MonitorFrameTime { get { return frameMS; } }
        public int MonitorPhysicsUpdateTime { get { return physicsMS; } }
        public int MonitorPhysicsSyncTime { get { return physicsMS2; } }
        public int MonitorOtherTime { get { return otherMS; } }
        public int MonitorTempOnRezTime { get { return tempOnRezMS; } }
        public int MonitorEventTime { get { return eventMS; } } // This may need to be divided into each event?
        public int MonitorBackupTime { get { return backupMS; } }
        public int MonitorTerrainTime { get { return terrainMS; } }
        public int MonitorLandTime { get { return landMS; } }
        public int MonitorLastFrameTick { get { return m_lastFrameTick; } }

        public UpdatePrioritizationSchemes UpdatePrioritizationScheme { get { return m_priorityScheme; } }
        public bool IsReprioritizationEnabled { get { return m_reprioritizationEnabled; } }
        public double ReprioritizationInterval { get { return m_reprioritizationInterval; } }
        public double RootReprioritizationDistance { get { return m_rootReprioritizationDistance; } }
        public double ChildReprioritizationDistance { get { return m_childReprioritizationDistance; } }

        public AgentCircuitManager AuthenticateHandler
        {
            get { return m_authenticateHandler; }
        }

        public bool UseBackup
        {
            get { return m_useBackup; }
        }

        // an instance to the physics plugin's Scene object.
        public PhysicsScene PhysicsScene
        {
            get { return m_sceneGraph.PhysicsScene; }
            set
            {
                // If we're not doing the initial set
                // Then we've got to remove the previous
                // event handler
                if (PhysicsScene != null && PhysicsScene.SupportsNINJAJoints)
                {
                    PhysicsScene.OnJointMoved -= jointMoved;
                    PhysicsScene.OnJointDeactivated -= jointDeactivated;
                    PhysicsScene.OnJointErrorMessage -= jointErrorMessage;
                }

                m_sceneGraph.PhysicsScene = value;

                if (PhysicsScene != null && m_sceneGraph.PhysicsScene.SupportsNINJAJoints)
                {
                    // register event handlers to respond to joint movement/deactivation
                    PhysicsScene.OnJointMoved += jointMoved;
                    PhysicsScene.OnJointDeactivated += jointDeactivated;
                    PhysicsScene.OnJointErrorMessage += jointErrorMessage;
                }
            }
        }

        public string DefaultScriptEngine
        {
            get { return m_defaultScriptEngine; }
        }

        public EntityManager Entities
        {
            get { return m_sceneGraph.Entities; }
        }

        
        // used in sequence see: SpawnPoint()
        private int m_SpawnPoint;
        // can be closest/random/sequence
        public string SpawnPointRouting
        {
            get; private set;
        }
        // allow landmarks to pass
        public bool TelehubAllowLandmarks
        {
            get; private set;
        }

        #endregion Properties

        #region Constructors

        public Scene(RegionInfo regInfo, AgentCircuitManager authen,
                     SceneCommunicationService sceneGridService,
                     ISimulationDataService simDataService, IEstateDataService estateDataService,
                     ModuleLoader moduleLoader, bool dumpAssetsToFile,
                     IConfigSource config, string simulatorVersion)
            : this(regInfo)
        {
            m_config = config;
            MinFrameTime = 0.089f;
            MinMaintenanceTime = 1;

            Random random = new Random();

            m_lastAllocatedLocalId = (uint)(random.NextDouble() * (double)(uint.MaxValue / 2)) + (uint)(uint.MaxValue / 4);
            m_moduleLoader = moduleLoader;
            m_authenticateHandler = authen;
            m_sceneGridService = sceneGridService;
            m_SimulationDataService = simDataService;
            m_EstateDataService = estateDataService;
            m_regionHandle = RegionInfo.RegionHandle;
            m_lastIncoming = 0;
            m_lastOutgoing = 0;

            m_asyncSceneObjectDeleter = new AsyncSceneObjectGroupDeleter(this);
            m_asyncSceneObjectDeleter.Enabled = true;

            m_asyncInventorySender = new AsyncInventorySender(this);

            #region Region Settings

            // Load region settings
            // LoadRegionSettings creates new region settings in persistence if they don't already exist for this region.
            // However, in this case, the default textures are not set in memory properly, so we need to do it here and
            // resave.
            // FIXME: It shouldn't be up to the database plugins to create this data - we should do it when a new
            // region is set up and avoid these gyrations.
            RegionSettings rs = simDataService.LoadRegionSettings(RegionInfo.RegionID);
            m_extraSettings = simDataService.GetExtra(RegionInfo.RegionID);

            bool updatedTerrainTextures = false;
            if (rs.TerrainTexture1 == UUID.Zero)
            {
                rs.TerrainTexture1 = RegionSettings.DEFAULT_TERRAIN_TEXTURE_1;
                updatedTerrainTextures = true;
            }

            if (rs.TerrainTexture2 == UUID.Zero)
            {
                rs.TerrainTexture2 = RegionSettings.DEFAULT_TERRAIN_TEXTURE_2;
                updatedTerrainTextures = true;
            }

            if (rs.TerrainTexture3 == UUID.Zero)
            {
                rs.TerrainTexture3 = RegionSettings.DEFAULT_TERRAIN_TEXTURE_3;
                updatedTerrainTextures = true;
            }

            if (rs.TerrainTexture4 == UUID.Zero)
            {
                rs.TerrainTexture4 = RegionSettings.DEFAULT_TERRAIN_TEXTURE_4;
                updatedTerrainTextures = true;
            }

            if (updatedTerrainTextures)
                rs.Save();

            RegionInfo.RegionSettings = rs;

            if (estateDataService != null)
                RegionInfo.EstateSettings = estateDataService.LoadEstateSettings(RegionInfo.RegionID, false);

            #endregion Region Settings

            //Bind Storage Manager functions to some land manager functions for this scene
            EventManager.OnLandObjectAdded +=
                new EventManager.LandObjectAdded(simDataService.StoreLandObject);
            EventManager.OnLandObjectRemoved +=
                new EventManager.LandObjectRemoved(simDataService.RemoveLandObject);

            m_sceneGraph = new SceneGraph(this);

            // If the scene graph has an Unrecoverable error, restart this sim.
            // Currently the only thing that causes it to happen is two kinds of specific
            // Physics based crashes.
            //
            // Out of memory
            // Operating system has killed the plugin
            m_sceneGraph.UnRecoverableError += RestartNow;

            RegisterDefaultSceneEvents();

            DumpAssetsToFile = dumpAssetsToFile;

            m_scripts_enabled = !RegionInfo.RegionSettings.DisableScripts;

            m_physics_enabled = !RegionInfo.RegionSettings.DisablePhysics;

            m_simulatorVersion = simulatorVersion + " (" + Util.GetRuntimeInformation() + ")";

            #region Region Config

            // Region config overrides global config
            //
            try
            {
                if (m_config.Configs["Startup"] != null)
                {
                    IConfig startupConfig = m_config.Configs["Startup"];

                    StartDisabled = startupConfig.GetBoolean("StartDisabled", false);

                    m_defaultDrawDistance = startupConfig.GetFloat("DefaultDrawDistance",m_defaultDrawDistance);
                    m_useBackup = startupConfig.GetBoolean("UseSceneBackup", m_useBackup);
                    if (!m_useBackup)
                        m_log.InfoFormat("[SCENE]: Backup has been disabled for {0}", RegionInfo.RegionName);
                    
                    //Animation states
                    m_useFlySlow = startupConfig.GetBoolean("enableflyslow", false);

                    PhysicalPrims = startupConfig.GetBoolean("physical_prim", true);
                    CollidablePrims = startupConfig.GetBoolean("collidable_prim", true);

                    m_minNonphys = startupConfig.GetFloat("NonPhysicalPrimMin", m_minNonphys);
                    if (RegionInfo.NonphysPrimMin > 0)
                    {
                        m_minNonphys = RegionInfo.NonphysPrimMin;
                    }

                    m_maxNonphys = startupConfig.GetFloat("NonPhysicalPrimMax", m_maxNonphys);
                    if (RegionInfo.NonphysPrimMax > 0)
                    {
                        m_maxNonphys = RegionInfo.NonphysPrimMax;
                    }

                    m_minPhys = startupConfig.GetFloat("PhysicalPrimMin", m_minPhys);
                    if (RegionInfo.PhysPrimMin > 0)
                    {
                        m_minPhys = RegionInfo.PhysPrimMin;
                    }

                    m_maxPhys = startupConfig.GetFloat("PhysicalPrimMax", m_maxPhys);

                    if (RegionInfo.PhysPrimMax > 0)
                    {
                        m_maxPhys = RegionInfo.PhysPrimMax;
                    }

                    m_linksetCapacity = startupConfig.GetInt("LinksetPrims", m_linksetCapacity);
                    if (RegionInfo.LinksetCapacity > 0)
                    {
                        m_linksetCapacity = RegionInfo.LinksetCapacity;
                    }

                    SpawnPointRouting = startupConfig.GetString("SpawnPointRouting", "closest");
                    TelehubAllowLandmarks = startupConfig.GetBoolean("TelehubAllowLandmark", false);

                    // Here, if clamping is requested in either global or
                    // local config, it will be used
                    //
                    m_clampPrimSize = startupConfig.GetBoolean("ClampPrimSize", m_clampPrimSize);
                    if (RegionInfo.ClampPrimSize)
                    {
                        m_clampPrimSize = true;
                    }

                    m_useTrashOnDelete = startupConfig.GetBoolean("UseTrashOnDelete",m_useTrashOnDelete);
                    m_trustBinaries = startupConfig.GetBoolean("TrustBinaries", m_trustBinaries);
                    m_allowScriptCrossings = startupConfig.GetBoolean("AllowScriptCrossing", m_allowScriptCrossings);
                    m_dontPersistBefore =
                      startupConfig.GetLong("MinimumTimeBeforePersistenceConsidered", DEFAULT_MIN_TIME_FOR_PERSISTENCE);
                    m_dontPersistBefore *= 10000000;
                    m_persistAfter =
                      startupConfig.GetLong("MaximumTimeBeforePersistenceConsidered", DEFAULT_MAX_TIME_FOR_PERSISTENCE);
                    m_persistAfter *= 10000000;

                    m_defaultScriptEngine = startupConfig.GetString("DefaultScriptEngine", "XEngine");
                    m_log.InfoFormat("[SCENE]: Default script engine {0}", m_defaultScriptEngine);

                    IConfig packetConfig = m_config.Configs["PacketPool"];
                    if (packetConfig != null)
                    {
                        PacketPool.Instance.RecyclePackets = packetConfig.GetBoolean("RecyclePackets", true);
                        PacketPool.Instance.RecycleDataBlocks = packetConfig.GetBoolean("RecycleDataBlocks", true);
                    }

                    m_strictAccessControl = startupConfig.GetBoolean("StrictAccessControl", m_strictAccessControl);
                    m_seeIntoBannedRegion = startupConfig.GetBoolean("SeeIntoBannedRegion", m_seeIntoBannedRegion);
                    CombineRegions = startupConfig.GetBoolean("CombineContiguousRegions", false);

                    m_generateMaptiles = startupConfig.GetBoolean("GenerateMaptiles", true);
                    if (m_generateMaptiles)
                    {
                        int maptileRefresh = startupConfig.GetInt("MaptileRefresh", 0);
                        if (maptileRefresh != 0)
                        {
                            m_mapGenerationTimer.Interval = maptileRefresh * 1000;
                            m_mapGenerationTimer.Elapsed += RegenerateMaptileAndReregister;
                            m_mapGenerationTimer.AutoReset = true;
                            m_mapGenerationTimer.Start();
                        }
                    }
                    else
                    {
                        string tile = startupConfig.GetString("MaptileStaticUUID", UUID.Zero.ToString());
                        UUID tileID;

                        if (UUID.TryParse(tile, out tileID))
                        {
                            RegionInfo.RegionSettings.TerrainImageID = tileID;
                        }
                    }

                    string grant = startupConfig.GetString("AllowedClients", String.Empty);
                    if (grant.Length > 0)
                    {
                        foreach (string viewer in grant.Split(','))
                        {
                            m_AllowedViewers.Add(viewer.Trim().ToLower());
                        }
                    }

                    grant = startupConfig.GetString("BannedClients", String.Empty);
                    if (grant.Length > 0)
                    {
                        foreach (string viewer in grant.Split(','))
                        {
                            m_BannedViewers.Add(viewer.Trim().ToLower());
                        }
                    }

                    MinFrameTime              = startupConfig.GetFloat( "MinFrameTime",                      MinFrameTime);
                    m_update_backup           = startupConfig.GetInt(   "UpdateStorageEveryNFrames",         m_update_backup);
                    m_update_coarse_locations = startupConfig.GetInt(   "UpdateCoarseLocationsEveryNFrames", m_update_coarse_locations);
                    m_update_entitymovement   = startupConfig.GetInt(   "UpdateEntityMovementEveryNFrames",  m_update_entitymovement);
                    m_update_events           = startupConfig.GetInt(   "UpdateEventsEveryNFrames",          m_update_events);
                    m_update_objects          = startupConfig.GetInt(   "UpdateObjectsEveryNFrames",         m_update_objects);
                    m_update_physics          = startupConfig.GetInt(   "UpdatePhysicsEveryNFrames",         m_update_physics);
                    m_update_presences        = startupConfig.GetInt(   "UpdateAgentsEveryNFrames",          m_update_presences);
                    m_update_terrain          = startupConfig.GetInt(   "UpdateTerrainEveryNFrames",         m_update_terrain);
                    m_update_temp_cleaning    = startupConfig.GetInt(   "UpdateTempCleaningEveryNFrames",    m_update_temp_cleaning);
                }
            }
            catch (Exception e)
            {
                m_log.Error("[SCENE]: Failed to load StartupConfig: " + e.ToString());
            }

            // FIXME: Ultimately this should be in a module.
            SendPeriodicAppearanceUpdates = true;
            
            IConfig appearanceConfig = m_config.Configs["Appearance"];
            if (appearanceConfig != null)
            {
                SendPeriodicAppearanceUpdates
                    = appearanceConfig.GetBoolean("ResendAppearanceUpdates", SendPeriodicAppearanceUpdates);
            }

            #endregion Region Config

            #region Interest Management

            IConfig interestConfig = m_config.Configs["InterestManagement"];
            if (interestConfig != null)
            {
                string update_prioritization_scheme = interestConfig.GetString("UpdatePrioritizationScheme", "Time").Trim().ToLower();

                try
                {
                    m_priorityScheme = (UpdatePrioritizationSchemes)Enum.Parse(typeof(UpdatePrioritizationSchemes), update_prioritization_scheme, true);
                }
                catch (Exception)
                {
                    m_log.Warn("[PRIORITIZER]: UpdatePrioritizationScheme was not recognized, setting to default prioritizer Time");
                    m_priorityScheme = UpdatePrioritizationSchemes.Time;
                }

                m_reprioritizationEnabled = interestConfig.GetBoolean("ReprioritizationEnabled", true);
                m_reprioritizationInterval = interestConfig.GetDouble("ReprioritizationInterval", 5000.0);
                m_rootReprioritizationDistance = interestConfig.GetDouble("RootReprioritizationDistance", 10.0);
                m_childReprioritizationDistance = interestConfig.GetDouble("ChildReprioritizationDistance", 20.0);
            }

            m_log.DebugFormat("[SCENE]: Using the {0} prioritization scheme", m_priorityScheme);

            #endregion Interest Management

            StatsReporter = new SimStatsReporter(this);
            StatsReporter.OnSendStatsResult += SendSimStatsPackets;
            StatsReporter.OnStatsIncorrect += m_sceneGraph.RecalculateStats;

            MainConsole.Instance.Commands.AddCommand("scene", false, "gc collect", "gc collect", "gc collect", "Cause the garbage collector to make a single pass", HandleGcCollect);
        }

        public Scene(RegionInfo regInfo) : base(regInfo)
        {
            PhysicalPrims = true;
            CollidablePrims = true;

            BordersLocked = true;
            Border northBorder = new Border();
            northBorder.BorderLine = new Vector3(float.MinValue, float.MaxValue, (int)Constants.RegionSize);  //<---
            northBorder.CrossDirection = Cardinals.N;
            NorthBorders.Add(northBorder);

            Border southBorder = new Border();
            southBorder.BorderLine = new Vector3(float.MinValue, float.MaxValue,0);    //--->
            southBorder.CrossDirection = Cardinals.S;
            SouthBorders.Add(southBorder);

            Border eastBorder = new Border();
            eastBorder.BorderLine = new Vector3(float.MinValue, float.MaxValue, (int)Constants.RegionSize);   //<---
            eastBorder.CrossDirection = Cardinals.E;
            EastBorders.Add(eastBorder);

            Border westBorder = new Border();
            westBorder.BorderLine = new Vector3(float.MinValue, float.MaxValue,0);     //--->
            westBorder.CrossDirection = Cardinals.W;
            WestBorders.Add(westBorder);
            BordersLocked = false;

            m_eventManager = new EventManager();

            m_permissions = new ScenePermissions(this);
        }

        #endregion

        #region Startup / Close Methods

        /// <value>
        /// The scene graph for this scene
        /// </value>
        /// TODO: Possibly stop other classes being able to manipulate this directly.
        public SceneGraph SceneGraph
        {
            get { return m_sceneGraph; }
        }

        protected virtual void RegisterDefaultSceneEvents()
        {
            IDialogModule dm = RequestModuleInterface<IDialogModule>();

            if (dm != null)
                m_eventManager.OnPermissionError += dm.SendAlertToUser;

            m_eventManager.OnSignificantClientMovement += HandleOnSignificantClientMovement;
        }

        public override string GetSimulatorVersion()
        {
            return m_simulatorVersion;
        }

        /// <summary>
        /// Process the fact that a neighbouring region has come up.
        /// </summary>
        /// <remarks>
        /// We only add it to the neighbor list if it's within 1 region from here.
        /// Agents may have draw distance values that cross two regions though, so
        /// we add it to the notify list regardless of distance. We'll check
        /// the agent's draw distance before notifying them though.
        /// </remarks>
        /// <param name="otherRegion">RegionInfo handle for the new region.</param>
        /// <returns>True after all operations complete, throws exceptions otherwise.</returns>
        public override void OtherRegionUp(GridRegion otherRegion)
        {
            uint xcell = (uint)((int)otherRegion.RegionLocX / (int)Constants.RegionSize);
            uint ycell = (uint)((int)otherRegion.RegionLocY / (int)Constants.RegionSize);
            //m_log.InfoFormat("[SCENE]: (on region {0}): Region {1} up in coords {2}-{3}", 
            //    RegionInfo.RegionName, otherRegion.RegionName, xcell, ycell);

            if (RegionInfo.RegionHandle != otherRegion.RegionHandle)
            {
                // If these are cast to INT because long + negative values + abs returns invalid data
                int resultX = Math.Abs((int)xcell - (int)RegionInfo.RegionLocX);
                int resultY = Math.Abs((int)ycell - (int)RegionInfo.RegionLocY);
                if (resultX <= 1 && resultY <= 1)
                {
                    // Let the grid service module know, so this can be cached
                    m_eventManager.TriggerOnRegionUp(otherRegion);

                    try
                    {
                        ForEachRootScenePresence(delegate(ScenePresence agent)
                        {
                            //agent.ControllingClient.new
                            //this.CommsManager.InterRegion.InformRegionOfChildAgent(otherRegion.RegionHandle, agent.ControllingClient.RequestClientInfo());

                            List<ulong> old = new List<ulong>();
                            old.Add(otherRegion.RegionHandle);
                            agent.DropOldNeighbours(old);
                            if (EntityTransferModule != null && agent.PresenceType != PresenceType.Npc)
                                EntityTransferModule.EnableChildAgent(agent, otherRegion);
                        });
                    }
                    catch (NullReferenceException)
                    {
                        // This means that we're not booted up completely yet.
                        // This shouldn't happen too often anymore.
                        m_log.Error("[SCENE]: Couldn't inform client of regionup because we got a null reference exception");
                    }
                }
                else
                {
                    m_log.InfoFormat(
                        "[SCENE]: Got notice about far away Region: {0} at ({1}, {2})",
                        otherRegion.RegionName, otherRegion.RegionLocX, otherRegion.RegionLocY);
                }
            }
        }

        public void AddNeighborRegion(RegionInfo region)
        {
            lock (m_neighbours)
            {
                if (!CheckNeighborRegion(region))
                {
                    m_neighbours.Add(region);
                }
            }
        }

        public bool CheckNeighborRegion(RegionInfo region)
        {
            bool found = false;
            lock (m_neighbours)
            {
                foreach (RegionInfo reg in m_neighbours)
                {
                    if (reg.RegionHandle == region.RegionHandle)
                    {
                        found = true;
                        break;
                    }
                }
            }
            return found;
        }

        /// <summary>
        /// Checks whether this region has a neighbour in the given direction.
        /// </summary>
        /// <param name="car"></param>
        /// <param name="fix"></param>
        /// <returns>
        /// An integer which represents a compass point.  N == 1, going clockwise until we reach NW == 8.
        /// Returns a positive integer if there is a region in that direction, a negative integer if not.
        /// </returns>
        public int HaveNeighbor(Cardinals car, ref int[] fix)
        {
            uint neighbourx = RegionInfo.RegionLocX;
            uint neighboury = RegionInfo.RegionLocY;

            int dir = (int)car;

            if (dir > 1 && dir < 5) //Heading East
                neighbourx++;
            else if (dir > 5) // Heading West
                neighbourx--;

            if (dir < 3 || dir == 8) // Heading North
                neighboury++;
            else if (dir > 3 && dir < 7) // Heading Sout
                neighboury--;

            int x = (int)(neighbourx * Constants.RegionSize);
            int y = (int)(neighboury * Constants.RegionSize);
            GridRegion neighbourRegion = GridService.GetRegionByPosition(RegionInfo.ScopeID, x, y);

            if (neighbourRegion == null)
            {
                fix[0] = (int)(RegionInfo.RegionLocX - neighbourx);
                fix[1] = (int)(RegionInfo.RegionLocY - neighboury);
                return dir * (-1);
            }
            else
                return dir;
        }

        // Alias IncomingHelloNeighbour OtherRegionUp, for now
        public GridRegion IncomingHelloNeighbour(RegionInfo neighbour)
        {
            OtherRegionUp(new GridRegion(neighbour));
            return new GridRegion(RegionInfo);
        }

        // This causes the region to restart immediatley.
        public void RestartNow()
        {
            IConfig startupConfig = m_config.Configs["Startup"];
            if (startupConfig != null)
            {
                if (startupConfig.GetBoolean("InworldRestartShutsDown", false))
                {
                    MainConsole.Instance.RunCommand("shutdown");
                    return;
                }
            }

            m_log.Error("[REGION]: Closing");
            Close();

            if (PhysicsScene != null)
            {
                PhysicsScene.Dispose();
            }            

            m_log.Error("[REGION]: Firing Region Restart Message");

            base.Restart();
        }

        // This is a helper function that notifies root agents in this region that a new sim near them has come up
        // This is in the form of a timer because when an instance of OpenSim.exe is started,
        // Even though the sims initialize, they don't listen until 'all of the sims are initialized'
        // If we tell an agent about a sim that's not listening yet, the agent will not be able to connect to it.
        // subsequently the agent will never see the region come back online.
        public void RestartNotifyWaitElapsed(object sender, ElapsedEventArgs e)
        {
            m_restartWaitTimer.Stop();
            lock (m_regionRestartNotifyList)
            {
                foreach (RegionInfo region in m_regionRestartNotifyList)
                {
                    GridRegion r = new GridRegion(region);
                    try
                    {
                        ForEachRootScenePresence(delegate(ScenePresence agent)
                        {
                            if (EntityTransferModule != null && agent.PresenceType != PresenceType.Npc)
                                EntityTransferModule.EnableChildAgent(agent, r);
                        });
                    }
                    catch (NullReferenceException)
                    {
                        // This means that we're not booted up completely yet.
                        // This shouldn't happen too often anymore.
                    }
                }

                // Reset list to nothing.
                m_regionRestartNotifyList.Clear();
            }
        }

        public void SetSceneCoreDebug(Dictionary<string, string> options)
        {
            if (options.ContainsKey("scripting"))
            {
                bool enableScripts = true;
                if (bool.TryParse(options["scripting"], out enableScripts) && m_scripts_enabled != enableScripts)
                {
                    if (!enableScripts)
                    {
                        m_log.Info("Stopping all Scripts in Scene");
                        
                        EntityBase[] entities = Entities.GetEntities();
                        foreach (EntityBase ent in entities)
                        {
                            if (ent is SceneObjectGroup)
                                ((SceneObjectGroup)ent).RemoveScriptInstances(false);
                        }
                    }
                    else
                    {
                        m_log.Info("Starting all Scripts in Scene");
    
                        EntityBase[] entities = Entities.GetEntities();
                        foreach (EntityBase ent in entities)
                        {
                            if (ent is SceneObjectGroup)
                            {
                                SceneObjectGroup sog = (SceneObjectGroup)ent;
                                sog.CreateScriptInstances(0, false, DefaultScriptEngine, 0);
                                sog.ResumeScripts();
                            }
                        }
                    }

                    m_scripts_enabled = enableScripts;
                }
            }

            if (options.ContainsKey("physics"))
            {
                bool enablePhysics;
                if (bool.TryParse(options["physics"], out enablePhysics))
                    m_physics_enabled = enablePhysics;
            }

//            if (options.ContainsKey("collisions"))
//            {
//                // TODO: Implement.  If false, should stop objects colliding, though possibly should still allow
//                // the avatar themselves to collide with the ground.
//            }

            if (options.ContainsKey("teleport"))
            {
                bool enableTeleportDebugging;
                if (bool.TryParse(options["teleport"], out enableTeleportDebugging))
                    DebugTeleporting = enableTeleportDebugging;
            }

            if (options.ContainsKey("updates"))
            {
                bool enableUpdateDebugging;
                if (bool.TryParse(options["updates"], out enableUpdateDebugging))
                {
                    DebugUpdates = enableUpdateDebugging;
                    GcNotify.Enabled = DebugUpdates;
                }
            }
        }

        public int GetInaccurateNeighborCount()
        {
            return m_neighbours.Count;
        }

        // This is the method that shuts down the scene.
        public override void Close()
        {
            m_log.InfoFormat("[SCENE]: Closing down the single simulator: {0}", RegionInfo.RegionName);

            StatsReporter.Close();

            m_restartTimer.Stop();
            m_restartTimer.Close();

            // Kick all ROOT agents with the message, 'The simulator is going down'
            ForEachScenePresence(delegate(ScenePresence avatar)
                                 {
                                     avatar.RemoveNeighbourRegion(RegionInfo.RegionHandle);

                                     if (!avatar.IsChildAgent)
                                         avatar.ControllingClient.Kick("The simulator is going down.");

                                     avatar.ControllingClient.SendShutdownConnectionNotice();
                                 });

            // Stop updating the scene objects and agents.
            m_shuttingDown = true;

            // Wait here, or the kick messages won't actually get to the agents before the scene terminates.
            // We also need to wait to avoid a race condition with the scene update loop which might not yet
            // have checked ShuttingDown.
            Thread.Sleep(500);

            // Stop all client threads.
            ForEachScenePresence(delegate(ScenePresence avatar) { avatar.ControllingClient.Close(); });

            m_log.Debug("[SCENE]: Persisting changed objects");
            EventManager.TriggerSceneShuttingDown(this);

            EntityBase[] entities = GetEntities();
            foreach (EntityBase entity in entities)
            {
                if (!entity.IsDeleted && entity is SceneObjectGroup && ((SceneObjectGroup)entity).HasGroupChanged)
                {
                    ((SceneObjectGroup)entity).ProcessBackup(SimulationDataService, false);
                }
            }

            m_sceneGraph.Close();

            if (PhysicsScene != null)
            {
                PhysicsScene phys = PhysicsScene;
                // remove the physics engine from both Scene and SceneGraph
                PhysicsScene = null;
                phys.Dispose();
                phys = null;
            }

            if (!GridService.DeregisterRegion(RegionInfo.RegionID))
                m_log.WarnFormat("[SCENE]: Deregister from grid failed for region {0}", Name);

            // call the base class Close method.
            base.Close();
        }

        /// <summary>
        /// Start the scene
        /// </summary>
        public void Start()
        {
//            m_log.DebugFormat("[SCENE]: Starting Heartbeat timer for {0}", RegionInfo.RegionName);

            //m_heartbeatTimer.Enabled = true;
            //m_heartbeatTimer.Interval = (int)(m_timespan * 1000);
            //m_heartbeatTimer.Elapsed += new ElapsedEventHandler(Heartbeat);
            if (m_heartbeatThread != null)
            {
                m_hbRestarts++;
                if(m_hbRestarts > 10)
                    Environment.Exit(1);
                m_log.ErrorFormat("[SCENE]: Restarting heartbeat thread because it hasn't reported in in region {0}", RegionInfo.RegionName);

//int pid = System.Diagnostics.Process.GetCurrentProcess().Id;
//System.Diagnostics.Process proc = new System.Diagnostics.Process();
//proc.EnableRaisingEvents=false; 
//proc.StartInfo.FileName = "/bin/kill";
//proc.StartInfo.Arguments = "-QUIT " + pid.ToString();
//proc.Start();
//proc.WaitForExit();
//Thread.Sleep(1000);
//Environment.Exit(1);
                m_heartbeatThread.Abort();
                Watchdog.AbortThread(m_heartbeatThread.ManagedThreadId);
                m_heartbeatThread = null;
            }
//            m_lastUpdate = Util.EnvironmentTickCount();

            m_heartbeatThread
                = Watchdog.StartThread(
                    Heartbeat, string.Format("Heartbeat ({0})", RegionInfo.RegionName), ThreadPriority.Normal, false, false);
        }

        /// <summary>
        /// Sets up references to modules required by the scene
        /// </summary>
        public void SetModuleInterfaces()
        {
            m_xmlrpcModule = RequestModuleInterface<IXMLRPC>();
            m_worldCommModule = RequestModuleInterface<IWorldComm>();
            XferManager = RequestModuleInterface<IXfer>();
            m_AvatarFactory = RequestModuleInterface<IAvatarFactoryModule>();
            AttachmentsModule = RequestModuleInterface<IAttachmentsModule>();
            m_serialiser = RequestModuleInterface<IRegionSerialiserModule>();
            m_dialogModule = RequestModuleInterface<IDialogModule>();
            m_capsModule = RequestModuleInterface<ICapabilitiesModule>();
            EntityTransferModule = RequestModuleInterface<IEntityTransferModule>();
            m_groupsModule = RequestModuleInterface<IGroupsModule>();
            AgentTransactionsModule = RequestModuleInterface<IAgentAssetTransactions>();
            UserManagementModule = RequestModuleInterface<IUserManagement>();
        }

        #endregion

        #region Update Methods

        /// <summary>
        /// Performs per-frame updates regularly
        /// </summary>
        private void Heartbeat()
        {
//            if (!Monitor.TryEnter(m_heartbeatLock))
//            {
//                Watchdog.RemoveThread();
//                return;
//            }

//            try
//            {

            m_eventManager.TriggerOnRegionStarted(this);

            // The first frame can take a very long time due to physics actors being added on startup.  Therefore,
            // don't turn on the watchdog alarm for this thread until the second frame, in order to prevent false
            // alarms for scenes with many objects.
            Update(1);

            Watchdog.StartThread(
                    Maintenance, string.Format("Maintenance ({0})", RegionInfo.RegionName), ThreadPriority.Normal, false, true);

            Watchdog.GetCurrentThreadInfo().AlarmIfTimeout = true;
            Update(-1);

//                m_lastUpdate = Util.EnvironmentTickCount();
//                m_firstHeartbeat = false;
//            }
//            finally
//            {
//                Monitor.Pulse(m_heartbeatLock);
//                Monitor.Exit(m_heartbeatLock);
//            }

            Watchdog.RemoveThread();
        }

        private void Maintenance()
        {
            DoMaintenance(-1);

            Watchdog.RemoveThread();
        }

        public void DoMaintenance(int runs)
        {
            long? endRun = null;
            int runtc;
            int previousMaintenanceTick;

            if (runs >= 0)
                endRun = MaintenanceRun + runs;

            List<Vector3> coarseLocations;
            List<UUID> avatarUUIDs;

            while (!m_shuttingDown && (endRun == null || MaintenanceRun < endRun))
            {
                runtc = Util.EnvironmentTickCount();
                ++MaintenanceRun;

                // Coarse locations relate to positions of green dots on the mini-map (on a SecondLife client)
                if (MaintenanceRun % (m_update_coarse_locations / 10) == 0)
                {
                    SceneGraph.GetCoarseLocations(out coarseLocations, out avatarUUIDs, 60);
                    // Send coarse locations to clients
                    ForEachScenePresence(delegate(ScenePresence presence)
                    {
                        presence.SendCoarseLocations(coarseLocations, avatarUUIDs);
                    });
                }

                if (SendPeriodicAppearanceUpdates && MaintenanceRun % 60 == 0)
                {
//                    m_log.DebugFormat("[SCENE]: Sending periodic appearance updates");

                    if (AvatarFactory != null)
                    {
                        ForEachRootScenePresence(sp => AvatarFactory.SendAppearance(sp.UUID));
                    }
                }

                Watchdog.UpdateThread();

                previousMaintenanceTick = m_lastMaintenanceTick;
                m_lastMaintenanceTick = Util.EnvironmentTickCount();
                runtc = Util.EnvironmentTickCountSubtract(m_lastMaintenanceTick, runtc);
                runtc = (int)(MinMaintenanceTime * 1000) - runtc;
    
                if (runtc > 0)
                    Thread.Sleep(runtc);
    
                // Optionally warn if a frame takes double the amount of time that it should.
                if (DebugUpdates
                    && Util.EnvironmentTickCountSubtract(
                        m_lastMaintenanceTick, previousMaintenanceTick) > (int)(MinMaintenanceTime * 1000 * 2))
                    m_log.WarnFormat(
                        "[SCENE]: Maintenance took {0} ms (desired max {1} ms) in {2}",
                        Util.EnvironmentTickCountSubtract(m_lastMaintenanceTick, previousMaintenanceTick),
                        MinMaintenanceTime * 1000,
                        RegionInfo.RegionName);
            }
        }

        public override void Update(int frames)
        {
            long? endFrame = null;

            if (frames >= 0)
                endFrame = Frame + frames;

            float physicsFPS = 0f;
            int tmpMS;
            int previousFrameTick;
            int maintc;
            int sleepMS;
            int framestart;

            while (!m_shuttingDown && (endFrame == null || Frame < endFrame))
            {
                framestart = Util.EnvironmentTickCount();
                ++Frame;

//            m_log.DebugFormat("[SCENE]: Processing frame {0} in {1}", Frame, RegionInfo.RegionName);

                agentMS = tempOnRezMS = eventMS = backupMS = terrainMS = landMS = 0;

                try
                {
                    // Apply taints in terrain module to terrain in physics scene
                    if (Frame % m_update_terrain == 0)
                    {
                        tmpMS = Util.EnvironmentTickCount();
                        UpdateTerrain();
                        terrainMS = Util.EnvironmentTickCountSubtract(tmpMS);
                    }

                    tmpMS = Util.EnvironmentTickCount();
                    if ((Frame % m_update_physics == 0) && m_physics_enabled)
                        m_sceneGraph.UpdatePreparePhysics();
                    physicsMS2 = Util.EnvironmentTickCountSubtract(tmpMS);
    
                    // Apply any pending avatar force input to the avatar's velocity
                    tmpMS = Util.EnvironmentTickCount();
                    if (Frame % m_update_entitymovement == 0)
                        m_sceneGraph.UpdateScenePresenceMovement();
                    agentMS = Util.EnvironmentTickCountSubtract(tmpMS);
    
                    // Perform the main physics update.  This will do the actual work of moving objects and avatars according to their
                    // velocity
                    tmpMS = Util.EnvironmentTickCount();
                    if (Frame % m_update_physics == 0)
                    {
                        if (m_physics_enabled)
                            physicsFPS = m_sceneGraph.UpdatePhysics(MinFrameTime);
    
                        if (SynchronizeScene != null)
                            SynchronizeScene(this);
                    }
                    physicsMS = Util.EnvironmentTickCountSubtract(tmpMS);

                    tmpMS = Util.EnvironmentTickCount();
    
                    // Check if any objects have reached their targets
                    CheckAtTargets();
    
                    // Update SceneObjectGroups that have scheduled themselves for updates
                    // Objects queue their updates onto all scene presences
                    if (Frame % m_update_objects == 0)
                        m_sceneGraph.UpdateObjectGroups();
    
                    // Run through all ScenePresences looking for updates
                    // Presence updates and queued object updates for each presence are sent to clients
                    if (Frame % m_update_presences == 0)
                        m_sceneGraph.UpdatePresences();
    
                    agentMS += Util.EnvironmentTickCountSubtract(tmpMS);

    
                    // Delete temp-on-rez stuff
                    if (Frame % m_update_temp_cleaning == 0 && !m_cleaningTemps)
                    {
                        tmpMS = Util.EnvironmentTickCount();
                        m_cleaningTemps = true;
                        Util.FireAndForget(delegate { CleanTempObjects(); m_cleaningTemps = false;  });
                        tempOnRezMS = Util.EnvironmentTickCountSubtract(tmpMS);
                    }
    
                    if (Frame % m_update_events == 0)
                    {
                        tmpMS = Util.EnvironmentTickCount();
                        UpdateEvents();
                        eventMS = Util.EnvironmentTickCountSubtract(tmpMS);
                    }
    
                    if (Frame % m_update_backup == 0)
                    {
                        tmpMS = Util.EnvironmentTickCount();
                        UpdateStorageBackup();
                        backupMS = Util.EnvironmentTickCountSubtract(tmpMS);
                    }
    
                    //if (Frame % m_update_land == 0)
                    //{
                    //    int ldMS = Util.EnvironmentTickCount();
                    //    UpdateLand();
                    //    landMS = Util.EnvironmentTickCountSubtract(ldMS);
                    //}
    
                    if (!LoginsEnabled && Frame == 20)
                    {
    //                    m_log.DebugFormat("{0} {1} {2}", LoginsDisabled, m_sceneGraph.GetActiveScriptsCount(), LoginLock);
    
                        // In 99.9% of cases it is a bad idea to manually force garbage collection. However,
                        // this is a rare case where we know we have just went through a long cycle of heap
                        // allocations, and there is no more work to be done until someone logs in
                        GC.Collect();

                        if (!LoginLock)
                        {
                            if (!StartDisabled)
                            {
                                m_log.InfoFormat("[REGION]: Enabling logins for {0}", RegionInfo.RegionName);
                                LoginsEnabled = true;
                            }

                            m_sceneGridService.InformNeighborsThatRegionisUp(
                                RequestModuleInterface<INeighbourService>(), RegionInfo);

                            // Region ready should always be set
                            Ready = true;
                        }
                        else
                        {
                            // This handles a case of a region having no scripts for the RegionReady module
                            if (m_sceneGraph.GetActiveScriptsCount() == 0)
                            {
                                // In this case, we leave it to the IRegionReadyModule to enable logins
                               
                                // LoginLock can currently only be set by a region module implementation.
                                // If somehow this hasn't been done then the quickest way to bugfix is to see the
                                // NullReferenceException
                                IRegionReadyModule rrm = RequestModuleInterface<IRegionReadyModule>();
                                rrm.TriggerRegionReady(this);
                            }
                        }
                    }
                }
                catch (Exception e)
                {
                    m_log.ErrorFormat(
                        "[SCENE]: Failed on region {0} with exception {1}{2}",
                        RegionInfo.RegionName, e.Message, e.StackTrace);
                }
    
                EventManager.TriggerRegionHeartbeatEnd(this);

                Watchdog.UpdateThread();

                otherMS = tempOnRezMS + eventMS + backupMS + terrainMS + landMS;

                StatsReporter.AddPhysicsFPS(physicsFPS);
                StatsReporter.AddTimeDilation(TimeDilation);
                StatsReporter.AddFPS(1);

                StatsReporter.addAgentMS(agentMS);
                StatsReporter.addPhysicsMS(physicsMS + physicsMS2);
                StatsReporter.addOtherMS(otherMS);
                StatsReporter.addScriptLines(m_sceneGraph.GetScriptLPS());

                previousFrameTick = m_lastFrameTick;
                m_lastFrameTick = Util.EnvironmentTickCount();
                tmpMS = Util.EnvironmentTickCountSubtract(m_lastFrameTick, framestart);
                tmpMS = (int)(MinFrameTime * 1000) - tmpMS;

                m_firstHeartbeat = false;

                sleepMS = Util.EnvironmentTickCount();

                if (tmpMS > 0)
                    Thread.Sleep(tmpMS);

                sleepMS = Util.EnvironmentTickCountSubtract(sleepMS);
                frameMS = Util.EnvironmentTickCountSubtract(framestart);
                StatsReporter.addSleepMS(sleepMS);
                StatsReporter.addFrameMS(frameMS);

                // if (Frame%m_update_avatars == 0)
                //   UpdateInWorldTime();


               // Optionally warn if a frame takes double the amount of time that it should.
                if (DebugUpdates
                    && Util.EnvironmentTickCountSubtract(
                        m_lastFrameTick, previousFrameTick) > (int)(MinFrameTime * 1000 * 2))
                    m_log.WarnFormat(
                        "[SCENE]: Frame took {0} ms (desired max {1} ms) in {2}",
                        Util.EnvironmentTickCountSubtract(m_lastFrameTick, previousFrameTick),
                        MinFrameTime * 1000,
                        RegionInfo.RegionName);
            }
        }        

        public void AddGroupTarget(SceneObjectGroup grp)
        {
            lock (m_groupsWithTargets)
                m_groupsWithTargets[grp.UUID] = grp;
        }

        public void RemoveGroupTarget(SceneObjectGroup grp)
        {
            lock (m_groupsWithTargets)
                m_groupsWithTargets.Remove(grp.UUID);
        }

        private void CheckAtTargets()
        {
            List<SceneObjectGroup> objs = new List<SceneObjectGroup>();
            lock (m_groupsWithTargets)
                objs = new List<SceneObjectGroup>(m_groupsWithTargets.Values);

            foreach (SceneObjectGroup entry in objs)
                entry.checkAtTargets();
        }

        /// <summary>
        /// Send out simstats data to all clients
        /// </summary>
        /// <param name="stats">Stats on the Simulator's performance</param>
        private void SendSimStatsPackets(SimStats stats)
        {
            ForEachRootClient(delegate(IClientAPI client)
            {
                client.SendSimStats(stats);
            });
        }

        /// <summary>
        /// Update the terrain if it needs to be updated.
        /// </summary>
        private void UpdateTerrain()
        {
            EventManager.TriggerTerrainTick();
        }

        /// <summary>
        /// Back up queued up changes
        /// </summary>
        private void UpdateStorageBackup()
        {
            if (!m_backingup)
            {
                m_backingup = true;
                Util.FireAndForget(BackupWaitCallback);
            }
        }

        /// <summary>
        /// Sends out the OnFrame event to the modules
        /// </summary>
        private void UpdateEvents()
        {
            m_eventManager.TriggerOnFrame();
        }

        /// <summary>
        /// Wrapper for Backup() that can be called with Util.FireAndForget()
        /// </summary>
        private void BackupWaitCallback(object o)
        {
            Backup(false);
        }
        
        /// <summary>
        /// Backup the scene.  This acts as the main method of the backup thread.
        /// </summary>
        /// <param name="forced">
        /// If true, then any changes that have not yet been persisted are persisted.  If false,
        /// then the persistence decision is left to the backup code (in some situations, such as object persistence,
        /// it's much more efficient to backup multiple changes at once rather than every single one).
        /// <returns></returns>
        public void Backup(bool forced)
        {
            lock (m_returns)
            {
                EventManager.TriggerOnBackup(SimulationDataService, forced);
                m_backingup = false;

                foreach (KeyValuePair<UUID, ReturnInfo> ret in m_returns)
                {
                    UUID transaction = UUID.Random();

                    GridInstantMessage msg = new GridInstantMessage();
                    msg.fromAgentID = new Guid(UUID.Zero.ToString()); // From server
                    msg.toAgentID = new Guid(ret.Key.ToString());
                    msg.imSessionID = new Guid(transaction.ToString());
                    msg.timestamp = (uint)Util.UnixTimeSinceEpoch();
                    msg.fromAgentName = "Server";
                    msg.dialog = (byte)19; // Object msg
                    msg.fromGroup = false;
                    msg.offline = (byte)1;
                    msg.ParentEstateID = RegionInfo.EstateSettings.ParentEstateID;
                    msg.Position = Vector3.Zero;
                    msg.RegionID = RegionInfo.RegionID.Guid;

                    // We must fill in a null-terminated 'empty' string here since bytes[0] will crash viewer 3.
                    msg.binaryBucket = Util.StringToBytes256("\0");
                    if (ret.Value.count > 1)
                        msg.message = string.Format("Your {0} objects were returned from {1} in region {2} due to {3}", ret.Value.count, ret.Value.location.ToString(), RegionInfo.RegionName, ret.Value.reason);
                    else
                        msg.message = string.Format("Your object {0} was returned from {1} in region {2} due to {3}", ret.Value.objectName, ret.Value.location.ToString(), RegionInfo.RegionName, ret.Value.reason);

                    IMessageTransferModule tr = RequestModuleInterface<IMessageTransferModule>();
                    if (tr != null)
                        tr.SendInstantMessage(msg, delegate(bool success) {});
                }
                m_returns.Clear();
            }
        }

        /// <summary>
        /// Synchronous force backup.  For deletes and links/unlinks
        /// </summary>
        /// <param name="group">Object to be backed up</param>
        public void ForceSceneObjectBackup(SceneObjectGroup group)
        {
            if (group != null)
            {
                group.ProcessBackup(SimulationDataService, true);
            }
        }

        /// <summary>
        /// Tell an agent that their object has been returned. 
        /// </summary>
        /// <remarks>
        /// The actual return is handled by the caller.
        /// </remarks>
        /// <param name="agentID">Avatar Unique Id</param>
        /// <param name="objectName">Name of object returned</param>
        /// <param name="location">Location of object returned</param>
        /// <param name="reason">Reasion for object return</param>
        public void AddReturn(UUID agentID, string objectName, Vector3 location, string reason)
        {
            lock (m_returns)
            {
                if (m_returns.ContainsKey(agentID))
                {
                    ReturnInfo info = m_returns[agentID];
                    info.count++;
                    m_returns[agentID] = info;
                }
                else
                {
                    ReturnInfo info = new ReturnInfo();
                    info.count = 1;
                    info.objectName = objectName;
                    info.location = location;
                    info.reason = reason;
                    m_returns[agentID] = info;
                }
            }
        }

        #endregion

        #region Load Terrain

        /// <summary>
        /// Store the terrain in the persistant data store
        /// </summary>
        public void SaveTerrain()
        {
            SimulationDataService.StoreTerrain(Heightmap.GetDoubles(), RegionInfo.RegionID);
        }

        public void StoreWindlightProfile(RegionLightShareData wl)
        {
            RegionInfo.WindlightSettings = wl;
            SimulationDataService.StoreRegionWindlightSettings(wl);
            m_eventManager.TriggerOnSaveNewWindlightProfile();
        }

        public void LoadWindlightProfile()
        {
            RegionInfo.WindlightSettings = SimulationDataService.LoadRegionWindlightSettings(RegionInfo.RegionID);
            m_eventManager.TriggerOnSaveNewWindlightProfile();
        }

        /// <summary>
        /// Loads the World heightmap
        /// </summary>
        public override void LoadWorldMap()
        {
            try
            {
                double[,] map = SimulationDataService.LoadTerrain(RegionInfo.RegionID);
                if (map == null)
                {
                    // This should be in the Terrain module, but it isn't because
                    // the heightmap is needed _way_ before the modules are initialized...
                    IConfig terrainConfig = m_config.Configs["Terrain"];
                    String m_InitialTerrain = "pinhead-island";
                    if (terrainConfig != null)
                        m_InitialTerrain = terrainConfig.GetString("InitialTerrain", m_InitialTerrain);

                    m_log.InfoFormat("[TERRAIN]: No default terrain. Generating a new terrain {0}.", m_InitialTerrain);
                    Heightmap = new TerrainChannel(m_InitialTerrain);

                    SimulationDataService.StoreTerrain(Heightmap.GetDoubles(), RegionInfo.RegionID);
                }
                else
                {
                    Heightmap = new TerrainChannel(map);
                }
            }
            catch (IOException e)
            {
                m_log.WarnFormat(
                    "[TERRAIN]: Scene.cs: LoadWorldMap() - Regenerating as failed with exception {0}{1}",
                    e.Message, e.StackTrace);
                
                // Non standard region size.    If there's an old terrain in the database, it might read past the buffer
                #pragma warning disable 0162
                if ((int)Constants.RegionSize != 256)
                {
                    Heightmap = new TerrainChannel();

                    SimulationDataService.StoreTerrain(Heightmap.GetDoubles(), RegionInfo.RegionID);
                }
            }
            catch (Exception e)
            {
                m_log.WarnFormat(
                    "[TERRAIN]: Scene.cs: LoadWorldMap() - Failed with exception {0}{1}", e.Message, e.StackTrace);
            }
        }

        /// <summary>
        /// Register this region with a grid service
        /// </summary>
        /// <exception cref="System.Exception">Thrown if registration of the region itself fails.</exception>
        public void RegisterRegionWithGrid()
        {
            m_sceneGridService.SetScene(this);

            //// Unfortunately this needs to be here and it can't be async.
            //// The map tile image is stored in RegionSettings, but it also needs to be
            //// stored in the GridService, because that's what the world map module uses
            //// to send the map image UUIDs (of other regions) to the viewer...
            if (m_generateMaptiles)
                RegenerateMaptile();

            GridRegion region = new GridRegion(RegionInfo);
            string error = GridService.RegisterRegion(RegionInfo.ScopeID, region);
            if (error != String.Empty)
                throw new Exception(error);
        }

        #endregion

        #region Load Land

        /// <summary>
        /// Loads all Parcel data from the datastore for region identified by regionID
        /// </summary>
        /// <param name="regionID">Unique Identifier of the Region to load parcel data for</param>
        public void loadAllLandObjectsFromStorage(UUID regionID)
        {
            m_log.Info("[SCENE]: Loading land objects from storage");
            List<LandData> landData = SimulationDataService.LoadLandObjects(regionID);

            if (LandChannel != null)
            {
                if (landData.Count == 0)
                {
                    EventManager.TriggerNoticeNoLandDataFromStorage();
                }
                else
                {
                    EventManager.TriggerIncomingLandDataFromStorage(landData);
                }
            }
            else
            {
                m_log.Error("[SCENE]: Land Channel is not defined. Cannot load from storage!");
            }
        }

        #endregion

        #region Primitives Methods

        /// <summary>
        /// Loads the World's objects
        /// </summary>
        /// <param name="regionID"></param>
        public virtual void LoadPrimsFromStorage(UUID regionID)
        {
            LoadingPrims = true;
            m_log.Info("[SCENE]: Loading objects from datastore");

            List<SceneObjectGroup> PrimsFromDB = SimulationDataService.LoadObjects(regionID);

            m_log.InfoFormat("[SCENE]: Loaded {0} objects from the datastore", PrimsFromDB.Count);

            foreach (SceneObjectGroup group in PrimsFromDB)
            {
                AddRestoredSceneObject(group, true, true);
                EventManager.TriggerOnSceneObjectLoaded(group);
                SceneObjectPart rootPart = group.GetPart(group.UUID);
                rootPart.Flags &= ~PrimFlags.Scripted;
                rootPart.TrimPermissions();

                // Don't do this here - it will get done later on when sculpt data is loaded.
//                group.CheckSculptAndLoad();
            }

            LoadingPrims = false;
            EventManager.TriggerPrimsLoaded(this);
        }

        public bool SuportsRayCastFiltered()
        {
            if (PhysicsScene == null)
                return false;
            return PhysicsScene.SuportsRaycastWorldFiltered();
        }

        public object RayCastFiltered(Vector3 position, Vector3 direction, float length, int Count, RayFilterFlags filter)      
        {
            if (PhysicsScene == null)
                return null;
            return PhysicsScene.RaycastWorld(position, direction, length, Count,filter);
        }

        /// <summary>
        /// Gets a new rez location based on the raycast and the size of the object that is being rezzed.
        /// </summary>
        /// <param name="RayStart"></param>
        /// <param name="RayEnd"></param>
        /// <param name="RayTargetID"></param>
        /// <param name="rot"></param>
        /// <param name="bypassRayCast"></param>
        /// <param name="RayEndIsIntersection"></param>
        /// <param name="frontFacesOnly"></param>
        /// <param name="scale"></param>
        /// <param name="FaceCenter"></param>
        /// <returns></returns>
        public Vector3 GetNewRezLocation(Vector3 RayStart, Vector3 RayEnd, UUID RayTargetID, Quaternion rot, byte bypassRayCast, byte RayEndIsIntersection, bool frontFacesOnly, Vector3 scale, bool FaceCenter)
        {
        
            float wheight = (float)RegionInfo.RegionSettings.WaterHeight;
            Vector3 wpos = Vector3.Zero;
            // Check for water surface intersection from above
            if ( (RayStart.Z > wheight) && (RayEnd.Z < wheight) )
            {
                float ratio = (RayStart.Z - wheight) / (RayStart.Z - RayEnd.Z);
                wpos.X = RayStart.X - (ratio * (RayStart.X - RayEnd.X));
                wpos.Y = RayStart.Y - (ratio * (RayStart.Y - RayEnd.Y));
                wpos.Z = wheight;
            }                
        
            Vector3 pos = Vector3.Zero;
            if (RayEndIsIntersection == (byte)1)
            {
                pos = RayEnd;
            }
            else if (RayTargetID != UUID.Zero)
            {
                SceneObjectPart target = GetSceneObjectPart(RayTargetID);

                Vector3 direction = Vector3.Normalize(RayEnd - RayStart);
                Vector3 AXOrigin = new Vector3(RayStart.X, RayStart.Y, RayStart.Z);
                Vector3 AXdirection = new Vector3(direction.X, direction.Y, direction.Z);

                if (target != null)
                {
                    pos = target.AbsolutePosition;
                    //m_log.Info("[OBJECT_REZ]: TargetPos: " + pos.ToString() + ", RayStart: " + RayStart.ToString() + ", RayEnd: " + RayEnd.ToString() + ", Volume: " + Util.GetDistanceTo(RayStart,RayEnd).ToString() + ", mag1: " + Util.GetMagnitude(RayStart).ToString() + ", mag2: " + Util.GetMagnitude(RayEnd).ToString());

                    // TODO: Raytrace better here

                    //EntityIntersection ei = m_sceneGraph.GetClosestIntersectingPrim(new Ray(AXOrigin, AXdirection));
                    Ray NewRay = new Ray(AXOrigin, AXdirection);

                    // Ray Trace against target here
                    EntityIntersection ei = target.TestIntersectionOBB(NewRay, Quaternion.Identity, frontFacesOnly, FaceCenter);

                    // Un-comment out the following line to Get Raytrace results printed to the console.
                    // m_log.Info("[RAYTRACERESULTS]: Hit:" + ei.HitTF.ToString() + " Point: " + ei.ipoint.ToString() + " Normal: " + ei.normal.ToString());
                    float ScaleOffset = 0.5f;

                    // If we hit something
                    if (ei.HitTF)
                    {
                        Vector3 scaleComponent = new Vector3(ei.AAfaceNormal.X, ei.AAfaceNormal.Y, ei.AAfaceNormal.Z);
                        if (scaleComponent.X != 0) ScaleOffset = scale.X;
                        if (scaleComponent.Y != 0) ScaleOffset = scale.Y;
                        if (scaleComponent.Z != 0) ScaleOffset = scale.Z;
                        ScaleOffset = Math.Abs(ScaleOffset);
                        Vector3 intersectionpoint = new Vector3(ei.ipoint.X, ei.ipoint.Y, ei.ipoint.Z);
                        Vector3 normal = new Vector3(ei.normal.X, ei.normal.Y, ei.normal.Z);
                        // Set the position to the intersection point
                        Vector3 offset = (normal * (ScaleOffset / 2f));
                        pos = (intersectionpoint + offset);

                        //Seems to make no sense to do this as this call is used for rezzing from inventory as well, and with inventory items their size is not always 0.5f
                        //And in cases when we weren't rezzing from inventory we were re-adding the 0.25 straight after calling this method
                        // Un-offset the prim (it gets offset later by the consumer method)
                        //pos.Z -= 0.25F; 
                       
                    }
                }
                else
                {
                    // We don't have a target here, so we're going to raytrace all the objects in the scene.
                    EntityIntersection ei = m_sceneGraph.GetClosestIntersectingPrim(new Ray(AXOrigin, AXdirection), true, false);

                    // Un-comment the following line to print the raytrace results to the console.
                    //m_log.Info("[RAYTRACERESULTS]: Hit:" + ei.HitTF.ToString() + " Point: " + ei.ipoint.ToString() + " Normal: " + ei.normal.ToString());

                    if (ei.HitTF)
                    {
                        pos = new Vector3(ei.ipoint.X, ei.ipoint.Y, ei.ipoint.Z);
                    } 
                    else
                    {
                        // fall back to our stupid functionality
                        pos = RayEnd;
                    }
                }
            }
            else
            {
                // fall back to our stupid functionality
                pos = RayEnd;

                //increase height so its above the ground.
                //should be getting the normal of the ground at the rez point and using that?
                pos.Z += scale.Z / 2f;
//                return pos;
            }
            
            // check against posible water intercept
            if (wpos.Z > pos.Z) pos = wpos;
            return pos;
        }


        /// <summary>
        /// Create a New SceneObjectGroup/Part by raycasting
        /// </summary>
        /// <param name="ownerID"></param>
        /// <param name="groupID"></param>
        /// <param name="RayEnd"></param>
        /// <param name="rot"></param>
        /// <param name="shape"></param>
        /// <param name="bypassRaycast"></param>
        /// <param name="RayStart"></param>
        /// <param name="RayTargetID"></param>
        /// <param name="RayEndIsIntersection"></param>
        public virtual void AddNewPrim(UUID ownerID, UUID groupID, Vector3 RayEnd, Quaternion rot, PrimitiveBaseShape shape,
                                       byte bypassRaycast, Vector3 RayStart, UUID RayTargetID,
                                       byte RayEndIsIntersection)
        {
            Vector3 pos = GetNewRezLocation(RayStart, RayEnd, RayTargetID, rot, bypassRaycast, RayEndIsIntersection, true, new Vector3(0.5f, 0.5f, 0.5f), false);

            if (Permissions.CanRezObject(1, ownerID, pos))
            {
                // rez ON the ground, not IN the ground
                // pos.Z += 0.25F; The rez point should now be correct so that its not in the ground

                AddNewPrim(ownerID, groupID, pos, rot, shape);
            }
            else
            {
                IClientAPI client = null;
                if (TryGetClient(ownerID, out client))
                    client.SendAlertMessage("You cannot create objects here.");
            }
        }

        public virtual SceneObjectGroup AddNewPrim(
            UUID ownerID, UUID groupID, Vector3 pos, Quaternion rot, PrimitiveBaseShape shape)
        {
            //m_log.DebugFormat(
            //    "[SCENE]: Scene.AddNewPrim() pcode {0} called for {1} in {2}", shape.PCode, ownerID, RegionInfo.RegionName);

            SceneObjectGroup sceneObject = null;
            
            // If an entity creator has been registered for this prim type then use that
            if (m_entityCreators.ContainsKey((PCode)shape.PCode))
            {
                sceneObject = m_entityCreators[(PCode)shape.PCode].CreateEntity(ownerID, groupID, pos, rot, shape);
            }
            else
            {
                // Otherwise, use this default creation code;
                sceneObject = new SceneObjectGroup(ownerID, pos, rot, shape);
                AddNewSceneObject(sceneObject, true);
                sceneObject.SetGroup(groupID, null);
            }

            if (UserManagementModule != null)
                sceneObject.RootPart.CreatorIdentification = UserManagementModule.GetUserUUI(ownerID);

            sceneObject.ScheduleGroupForFullUpdate();

            return sceneObject;
        }
        
        /// <summary>
        /// Add an object into the scene that has come from storage
        /// </summary>
        ///
        /// <param name="sceneObject"></param>
        /// <param name="attachToBackup">
        /// If true, changes to the object will be reflected in its persisted data
        /// If false, the persisted data will not be changed even if the object in the scene is changed
        /// </param>
        /// <param name="alreadyPersisted">
        /// If true, we won't persist this object until it changes
        /// If false, we'll persist this object immediately
        /// </param>
        /// <param name="sendClientUpdates">
        /// If true, we send updates to the client to tell it about this object
        /// If false, we leave it up to the caller to do this
        /// </param>
        /// <returns>
        /// true if the object was added, false if an object with the same uuid was already in the scene
        /// </returns>
        public bool AddRestoredSceneObject(
            SceneObjectGroup sceneObject, bool attachToBackup, bool alreadyPersisted, bool sendClientUpdates)
        {
            bool result =  m_sceneGraph.AddRestoredSceneObject(sceneObject, attachToBackup, alreadyPersisted, sendClientUpdates);
            if (result)
                sceneObject.IsDeleted = false;
            return result;
        }
        
        /// <summary>
        /// Add an object into the scene that has come from storage
        /// </summary>
        ///
        /// <param name="sceneObject"></param>
        /// <param name="attachToBackup">
        /// If true, changes to the object will be reflected in its persisted data
        /// If false, the persisted data will not be changed even if the object in the scene is changed
        /// </param>
        /// <param name="alreadyPersisted">
        /// If true, we won't persist this object until it changes
        /// If false, we'll persist this object immediately
        /// </param>
        /// <returns>
        /// true if the object was added, false if an object with the same uuid was already in the scene
        /// </returns>
        public bool AddRestoredSceneObject(
            SceneObjectGroup sceneObject, bool attachToBackup, bool alreadyPersisted)
        {
            return AddRestoredSceneObject(sceneObject, attachToBackup, alreadyPersisted, true);
        }

        /// <summary>
        /// Add a newly created object to the scene.  Updates are also sent to viewers.
        /// </summary>
        /// <param name="sceneObject"></param>
        /// <param name="attachToBackup">
        /// If true, the object is made persistent into the scene.
        /// If false, the object will not persist over server restarts
        /// </param>
        /// <returns>true if the object was added.  false if not</returns>
        public bool AddNewSceneObject(SceneObjectGroup sceneObject, bool attachToBackup)
        {
            return AddNewSceneObject(sceneObject, attachToBackup, true);
        }
        
        /// <summary>
        /// Add a newly created object to the scene
        /// </summary>
        /// <param name="sceneObject"></param>
        /// <param name="attachToBackup">
        /// If true, the object is made persistent into the scene.
        /// If false, the object will not persist over server restarts
        /// </param>
        /// <param name="sendClientUpdates">
        /// If true, updates for the new scene object are sent to all viewers in range.
        /// If false, it is left to the caller to schedule the update
        /// </param>
        /// <returns>true if the object was added.  false if not</returns>
        public bool AddNewSceneObject(SceneObjectGroup sceneObject, bool attachToBackup, bool sendClientUpdates)
        {           
            if (m_sceneGraph.AddNewSceneObject(sceneObject, attachToBackup, sendClientUpdates))
            {
                EventManager.TriggerObjectAddedToScene(sceneObject);
                return true;       
            }
            
            return false;
        }
        
        /// <summary>
        /// Add a newly created object to the scene.
        /// </summary>
        /// <remarks>
        /// This method does not send updates to the client - callers need to handle this themselves.
        /// </remarks>
        /// <param name="sceneObject"></param>
        /// <param name="attachToBackup"></param>
        /// <param name="pos">Position of the object.  If null then the position stored in the object is used.</param>
        /// <param name="rot">Rotation of the object.  If null then the rotation stored in the object is used.</param>
        /// <param name="vel">Velocity of the object.  This parameter only has an effect if the object is physical</param>
        /// <returns></returns>
        public bool AddNewSceneObject(
            SceneObjectGroup sceneObject, bool attachToBackup, Vector3? pos, Quaternion? rot, Vector3 vel)
        {
            if (m_sceneGraph.AddNewSceneObject(sceneObject, attachToBackup, pos, rot, vel))
            {            
                EventManager.TriggerObjectAddedToScene(sceneObject);
                return true;
            }

            return false;
        }

        /// <summary>
        /// Delete every object from the scene.  This does not include attachments worn by avatars.
        /// </summary>
        public void DeleteAllSceneObjects()
        {
            DeleteAllSceneObjects(false);
        }

        /// <summary>
        /// Delete every object from the scene.  This does not include attachments worn by avatars.
        /// </summary>
        public void DeleteAllSceneObjects(bool exceptNoCopy)
        {
            List<SceneObjectGroup> toReturn = new List<SceneObjectGroup>();
            lock (Entities)
            {
                EntityBase[] entities = Entities.GetEntities();
                foreach (EntityBase e in entities)
                {
                    if (e is SceneObjectGroup)
                    {
                        SceneObjectGroup sog = (SceneObjectGroup)e;
                        if (sog != null && !sog.IsAttachment)
                        {
                            if (!exceptNoCopy || ((sog.GetEffectivePermissions() & (uint)PermissionMask.Copy) != 0))
                            {
                                DeleteSceneObject((SceneObjectGroup)e, false);
                            }
                            else
                            {
                                toReturn.Add((SceneObjectGroup)e);   
                            }
                        }
                    }
                }
            }
            if (toReturn.Count > 0)
            {
                returnObjects(toReturn.ToArray(), UUID.Zero);
            }
        }

        /// <summary>
        /// Synchronously delete the given object from the scene.
        /// </summary>
        /// <remarks>
        /// Scripts are also removed.
        /// </remarks>
        /// <param name="group">Object Id</param>
        /// <param name="silent">Suppress broadcasting changes to other clients.</param>
        public void DeleteSceneObject(SceneObjectGroup group, bool silent)
        {
            DeleteSceneObject(group, silent, true);
        }

        /// <summary>
        /// Synchronously delete the given object from the scene.
        /// </summary>
        /// <param name="group">Object Id</param>
        /// <param name="silent">Suppress broadcasting changes to other clients.</param>
        /// <param name="removeScripts">If true, then scripts are removed.  If false, then they are only stopped.</para>
        public void DeleteSceneObject(SceneObjectGroup group, bool silent, bool removeScripts)
        {            
//            m_log.DebugFormat("[SCENE]: Deleting scene object {0} {1}", group.Name, group.UUID);

            if (removeScripts)
                group.RemoveScriptInstances(true);
            else
                group.StopScriptInstances();

            SceneObjectPart[] partList = group.Parts;

            foreach (SceneObjectPart part in partList)
            {
                if (part.KeyframeMotion != null)
                {
                    part.KeyframeMotion.Delete();
                    part.KeyframeMotion = null;
                }

                if (part.IsJoint() && ((part.Flags & PrimFlags.Physics) != 0))
                {
                    PhysicsScene.RequestJointDeletion(part.Name); // FIXME: what if the name changed?
                }
                else if (part.PhysActor != null)
                {
                    part.RemoveFromPhysics();
                }
            }

            if (UnlinkSceneObject(group, false))
            {
                EventManager.TriggerObjectBeingRemovedFromScene(group);
                EventManager.TriggerParcelPrimCountTainted();
            }

            group.DeleteGroupFromScene(silent);
            if (!silent)
                SendKillObject(new List<uint>() { group.LocalId });

//            m_log.DebugFormat("[SCENE]: Exit DeleteSceneObject() for {0} {1}", group.Name, group.UUID);            
        }

        /// <summary>
        /// Unlink the given object from the scene.  Unlike delete, this just removes the record of the object - the
        /// object itself is not destroyed.
        /// </summary>
        /// <param name="so">The scene object.</param>
        /// <param name="softDelete">If true, only deletes from scene, but keeps the object in the database.</param>
        /// <returns>true if the object was in the scene, false if it was not</returns>
        public bool UnlinkSceneObject(SceneObjectGroup so, bool softDelete)
        {
            if (m_sceneGraph.DeleteSceneObject(so.UUID, softDelete))
            {
                if (!softDelete)
                {
                    // Force a database update so that the scene object group ID is accurate.  It's possible that the
                    // group has recently been delinked from another group but that this change has not been persisted
                    // to the DB.
                    // This is an expensive thing to do so only do it if absolutely necessary.
                    if (so.HasGroupChangedDueToDelink)
                        ForceSceneObjectBackup(so);                
                    
                    so.DetachFromBackup();
                    SimulationDataService.RemoveObject(so.UUID, RegionInfo.RegionID);
                }
                                    
                // We need to keep track of this state in case this group is still queued for further backup.
                so.IsDeleted = true;

                return true;
            }

            return false;
        }

        /// <summary>
        /// Move the given scene object into a new region depending on which region its absolute position has moved
        /// into.
        ///
        /// </summary>
        /// <param name="attemptedPosition">the attempted out of region position of the scene object</param>
        /// <param name="grp">the scene object that we're crossing</param>
        public void CrossPrimGroupIntoNewRegion(Vector3 attemptedPosition, SceneObjectGroup grp, bool silent)
        {
            if (grp == null)
                return;
            if (grp.IsDeleted)
                return;

            if (grp.RootPart.DIE_AT_EDGE)
            {
                // We remove the object here
                try
                {
                    DeleteSceneObject(grp, false);
                }
                catch (Exception)
                {
                    m_log.Warn("[SCENE]: exception when trying to remove the prim that crossed the border.");
                }
                return;
            }

            if (grp.RootPart.RETURN_AT_EDGE)
            {
                // We remove the object here
                try
                {
                    List<SceneObjectGroup> objects = new List<SceneObjectGroup>();
                    objects.Add(grp);
                    SceneObjectGroup[] objectsArray = objects.ToArray();
                    returnObjects(objectsArray, UUID.Zero);
                }
                catch (Exception)
                {
                    m_log.Warn("[SCENE]: exception when trying to return the prim that crossed the border.");
                }
                return;
            }

            if (EntityTransferModule != null)
                EntityTransferModule.Cross(grp, attemptedPosition, silent);
        }

        public Border GetCrossedBorder(Vector3 position, Cardinals gridline)
        {
            if (BordersLocked)
            {
                switch (gridline)
                {
                    case Cardinals.N:
                        lock (NorthBorders)
                        {
                            foreach (Border b in NorthBorders)
                            {
                                if (b.TestCross(position))
                                    return b;
                            }
                        }
                        break;
                    case Cardinals.S:
                        lock (SouthBorders)
                        {
                            foreach (Border b in SouthBorders)
                            {
                                if (b.TestCross(position))
                                    return b;
                            }
                        }

                        break;
                    case Cardinals.E:
                        lock (EastBorders)
                        {
                            foreach (Border b in EastBorders)
                            {
                                if (b.TestCross(position))
                                    return b;
                            }
                        }

                        break;
                    case Cardinals.W:

                        lock (WestBorders)
                        {
                            foreach (Border b in WestBorders)
                            {
                                if (b.TestCross(position))
                                    return b;
                            }
                        }
                        break;

                }
            }
            else
            {
                switch (gridline)
                {
                    case Cardinals.N:
                        foreach (Border b in NorthBorders)
                        {
                            if (b.TestCross(position))
                                return b;
                        }
                       
                        break;
                    case Cardinals.S:
                        foreach (Border b in SouthBorders)
                        {
                            if (b.TestCross(position))
                                return b;
                        }
                        break;
                    case Cardinals.E:
                        foreach (Border b in EastBorders)
                        {
                            if (b.TestCross(position))
                                return b;
                        }

                        break;
                    case Cardinals.W:
                        foreach (Border b in WestBorders)
                        {
                            if (b.TestCross(position))
                                return b;
                        }
                        break;

                }
            }
            

            return null;
        }

        public bool TestBorderCross(Vector3 position, Cardinals border)
        {
            if (BordersLocked)
            {
                switch (border)
                {
                    case Cardinals.N:
                        lock (NorthBorders)
                        {
                            foreach (Border b in NorthBorders)
                            {
                                if (b.TestCross(position))
                                    return true;
                            }
                        }
                        break;
                    case Cardinals.E:
                        lock (EastBorders)
                        {
                            foreach (Border b in EastBorders)
                            {
                                if (b.TestCross(position))
                                    return true;
                            }
                        }
                        break;
                    case Cardinals.S:
                        lock (SouthBorders)
                        {
                            foreach (Border b in SouthBorders)
                            {
                                if (b.TestCross(position))
                                    return true;
                            }
                        }
                        break;
                    case Cardinals.W:
                        lock (WestBorders)
                        {
                            foreach (Border b in WestBorders)
                            {
                                if (b.TestCross(position))
                                    return true;
                            }
                        }
                        break;
                }
            }
            else
            {
                switch (border)
                {
                    case Cardinals.N:
                        foreach (Border b in NorthBorders)
                        {
                            if (b.TestCross(position))
                                return true;
                        }
                        break;
                    case Cardinals.E:
                        foreach (Border b in EastBorders)
                        {
                            if (b.TestCross(position))
                                return true;
                        }
                        break;
                    case Cardinals.S:
                        foreach (Border b in SouthBorders)
                        {
                            if (b.TestCross(position))
                                return true;
                        }
                        break;
                    case Cardinals.W:
                        foreach (Border b in WestBorders)
                        {
                            if (b.TestCross(position))
                                return true;
                        }
                        break;
                }
            }
            return false;
        }


        /// <summary>
        /// Called when objects or attachments cross the border, or teleport, between regions.
        /// </summary>
        /// <param name="sog"></param>
        /// <returns></returns>
        public bool IncomingCreateObject(Vector3 newPosition, ISceneObject sog)
        {
            //m_log.DebugFormat(" >>> IncomingCreateObject(sog) <<< {0} deleted? {1} isAttach? {2}", ((SceneObjectGroup)sog).AbsolutePosition,
            //    ((SceneObjectGroup)sog).IsDeleted, ((SceneObjectGroup)sog).RootPart.IsAttachment);

            SceneObjectGroup newObject;
            try
            {
                newObject = (SceneObjectGroup)sog;
            }
            catch (Exception e)
            {
                m_log.WarnFormat("[INTERREGION]: Problem casting object, exception {0}{1}", e.Message, e.StackTrace);
                return false;
            }

            // If the user is banned, we won't let any of their objects
            // enter. Period.
            //
            if (RegionInfo.EstateSettings.IsBanned(newObject.OwnerID, 36))
            {
                m_log.InfoFormat("[INTERREGION]: Denied prim crossing for banned avatar {0}", newObject.OwnerID);
                return false;
            }

            if (newPosition != Vector3.Zero)
                newObject.RootPart.GroupPosition = newPosition;
            if (newObject.RootPart.KeyframeMotion != null)
                newObject.RootPart.KeyframeMotion.UpdateSceneObject(newObject);

            if (!AddSceneObject(newObject))
            {
                m_log.DebugFormat(
                    "[INTERREGION]: Problem adding scene object {0} in {1} ", newObject.UUID, RegionInfo.RegionName);
                return false;
            }

            if (!newObject.IsAttachment)
            {
                // FIXME: It would be better to never add the scene object at all rather than add it and then delete
                // it
                if (!Permissions.CanObjectEntry(newObject.UUID, true, newObject.AbsolutePosition))
                {
                    // Deny non attachments based on parcel settings
                    //
                    m_log.Info("[INTERREGION]: Denied prim crossing because of parcel settings");

                    DeleteSceneObject(newObject, false);

                    return false;
                }

                // For attachments, we need to wait until the agent is root
                // before we restart the scripts, or else some functions won't work.
                newObject.RootPart.ParentGroup.CreateScriptInstances(0, false, DefaultScriptEngine, GetStateSource(newObject));
                newObject.ResumeScripts();
            }

            // Do this as late as possible so that listeners have full access to the incoming object
            EventManager.TriggerOnIncomingSceneObject(newObject);

            return true;
        }

        /// <summary>
        /// Adds a Scene Object group to the Scene.
        /// Verifies that the creator of the object is not banned from the simulator.
        /// Checks if the item is an Attachment
        /// </summary>
        /// <param name="sceneObject"></param>
        /// <returns>True if the SceneObjectGroup was added, False if it was not</returns>
        public bool AddSceneObject(SceneObjectGroup sceneObject)
        {
            if (sceneObject.OwnerID == UUID.Zero)
            {
                m_log.ErrorFormat("[SCENE]: Owner ID for {0} was zero", sceneObject.UUID);
                return false;
            }

            // If the user is banned, we won't let any of their objects
            // enter. Period.
            //
            int flags = GetUserFlags(sceneObject.OwnerID);
            if (RegionInfo.EstateSettings.IsBanned(sceneObject.OwnerID, flags))
            {
                m_log.InfoFormat("[INTERREGION]: Denied prim crossing for banned avatar {0}", sceneObject.OwnerID);

                return false;
            }

            // Force allocation of new LocalId
            //
            SceneObjectPart[] parts = sceneObject.Parts;
            for (int i = 0; i < parts.Length; i++)
                parts[i].LocalId = 0;

            if (sceneObject.IsAttachmentCheckFull()) // Attachment
            {
                sceneObject.RootPart.AddFlag(PrimFlags.TemporaryOnRez);
                sceneObject.RootPart.AddFlag(PrimFlags.Phantom);
                      
                // Don't sent a full update here because this will cause full updates to be sent twice for 
                // attachments on region crossings, resulting in viewer glitches.
                AddRestoredSceneObject(sceneObject, false, false, false);

                // Handle attachment special case
                SceneObjectPart RootPrim = sceneObject.RootPart;

                // Fix up attachment Parent Local ID
                ScenePresence sp = GetScenePresence(sceneObject.OwnerID);

                if (sp != null)
                {
                    SceneObjectGroup grp = sceneObject;

//                    m_log.DebugFormat(
//                        "[ATTACHMENT]: Received attachment {0}, inworld asset id {1}", grp.FromItemID, grp.UUID);
//                    m_log.DebugFormat(
//                        "[ATTACHMENT]: Attach to avatar {0} at position {1}", sp.UUID, grp.AbsolutePosition);

                    RootPrim.RemFlag(PrimFlags.TemporaryOnRez);
                    
                    if (AttachmentsModule != null)
                        AttachmentsModule.AttachObject(sp, grp, 0, false, false, false);
                }
                else
                {
                    m_log.DebugFormat("[SCENE]: Attachment {0} arrived and scene presence was not found, setting to temp", sceneObject.UUID);
                    RootPrim.RemFlag(PrimFlags.TemporaryOnRez);
                    RootPrim.AddFlag(PrimFlags.TemporaryOnRez);
                }
                if (sceneObject.OwnerID == UUID.Zero)
                {
                    m_log.ErrorFormat("[SCENE]: Owner ID for {0} was zero after attachment processing. BUG!", sceneObject.UUID);
                    return false;
                }
            }
            else
            {
                if (sceneObject.OwnerID == UUID.Zero)
                {
                    m_log.ErrorFormat("[SCENE]: Owner ID for non-attachment {0} was zero", sceneObject.UUID);
                    return false;
                }
                AddRestoredSceneObject(sceneObject, true, false);
            }

            return true;
        }

        private int GetStateSource(SceneObjectGroup sog)
        {
            ScenePresence sp = GetScenePresence(sog.OwnerID);

            if (sp != null)
                return sp.GetStateSource();

            return 2; // StateSource.PrimCrossing
        }

        public int GetUserFlags(UUID user)
        {
            //Unfortunately the SP approach means that the value is cached until region is restarted
            /*
            ScenePresence sp;
            if (TryGetScenePresence(user, out sp))
            {
                return sp.UserFlags;
            }
            else
            {
             */
                UserAccount uac = UserAccountService.GetUserAccount(RegionInfo.ScopeID, user);
                if (uac == null)
                    return 0;
                return uac.UserFlags;
            //}
        }
        #endregion

        #region Add/Remove Avatar Methods

        public override ISceneAgent AddNewClient(IClientAPI client, PresenceType type)
        {
            // Validation occurs in LLUDPServer
            AgentCircuitData aCircuit = m_authenticateHandler.GetAgentCircuitData(client.CircuitCode);

            bool vialogin
                = (aCircuit.teleportFlags & (uint)Constants.TeleportFlags.ViaHGLogin) != 0
                    || (aCircuit.teleportFlags & (uint)Constants.TeleportFlags.ViaLogin) != 0;

            CheckHeartbeat();

            ScenePresence sp = GetScenePresence(client.AgentId);

            // XXX: Not sure how good it is to add a new client if a scene presence already exists.  Possibly this
            // could occur if a viewer crashes and relogs before the old client is kicked out.  But this could cause
            // other problems, and possible the code calling AddNewClient() should ensure that no client is already
            // connected.
            if (sp == null)
            {
                m_log.DebugFormat(
                    "[SCENE]: Adding new child scene presence {0} {1} to scene {2} at pos {3}",
                    client.Name, client.AgentId, RegionInfo.RegionName, client.StartPos);

                m_clientManager.Add(client);
                SubscribeToClientEvents(client);

                sp = m_sceneGraph.CreateAndAddChildScenePresence(client, aCircuit.Appearance, type);
                m_eventManager.TriggerOnNewPresence(sp);

                sp.TeleportFlags = (TPFlags)aCircuit.teleportFlags;

                // The first agent upon login is a root agent by design.
                // For this agent we will have to rez the attachments.
                // All other AddNewClient calls find aCircuit.child to be true.
                if (aCircuit.child == false)
                {
                    // We have to set SP to be a root agent here so that SP.MakeRootAgent() will later not try to
                    // start the scripts again (since this is done in RezAttachments()).
                    // XXX: This is convoluted.
                    sp.IsChildAgent = false;

                    if (AttachmentsModule != null)
                        Util.FireAndForget(delegate(object o) { AttachmentsModule.RezAttachments(sp); });
                }
            }
            else
            {
                m_log.WarnFormat(
                    "[SCENE]: Already found {0} scene presence for {1} in {2} when asked to add new scene presence",
                    sp.IsChildAgent ? "child" : "root", sp.Name, RegionInfo.RegionName);
            }

            // We must set this here so that TriggerOnNewClient and TriggerOnClientLogin can determine whether the
            // client is for a root or child agent.
            client.SceneAgent = sp;

            m_LastLogin = Util.EnvironmentTickCount();

            // Cache the user's name
            CacheUserName(sp, aCircuit);

            EventManager.TriggerOnNewClient(client);
            if (vialogin)
            {
                EventManager.TriggerOnClientLogin(client);
                // Send initial parcel data
/* this is done on TriggerOnNewClient by landmanegement respective event handler
                Vector3 pos = sp.AbsolutePosition;
                ILandObject land = LandChannel.GetLandObject(pos.X, pos.Y);
                land.SendLandUpdateToClient(client);
*/
            }

            return sp;
        }

        /// <summary>
        /// Cache the user name for later use.
        /// </summary>
        /// <param name="sp"></param>
        /// <param name="aCircuit"></param>
        private void CacheUserName(ScenePresence sp, AgentCircuitData aCircuit)
        {
            if (UserManagementModule != null)
            {
                string first = aCircuit.firstname, last = aCircuit.lastname;

                if (sp.PresenceType == PresenceType.Npc)
                {
                    UserManagementModule.AddUser(aCircuit.AgentID, first, last);
                }
                else
                {
                    string homeURL = string.Empty;

                    if (aCircuit.ServiceURLs.ContainsKey("HomeURI"))
                        homeURL = aCircuit.ServiceURLs["HomeURI"].ToString();

                    if (aCircuit.lastname.StartsWith("@"))
                    {
                        string[] parts = aCircuit.firstname.Split('.');
                        if (parts.Length >= 2)
                        {
                            first = parts[0];
                            last = parts[1];
                        }
                    }

                    UserManagementModule.AddUser(aCircuit.AgentID, first, last, homeURL);
                }
            }
        }

        private bool VerifyClient(AgentCircuitData aCircuit, System.Net.IPEndPoint ep, out bool vialogin)
        {
            vialogin = false;
            
            // Do the verification here
            if ((aCircuit.teleportFlags & (uint)Constants.TeleportFlags.ViaHGLogin) != 0)
            {
                m_log.DebugFormat("[SCENE]: Incoming client {0} {1} in region {2} via HG login", aCircuit.firstname, aCircuit.lastname, RegionInfo.RegionName);
                vialogin = true;
                IUserAgentVerificationModule userVerification = RequestModuleInterface<IUserAgentVerificationModule>();
                if (userVerification != null && ep != null)
                {
                    if (!userVerification.VerifyClient(aCircuit, ep.Address.ToString()))
                    {
                        // uh-oh, this is fishy
                        m_log.DebugFormat("[SCENE]: User Client Verification for {0} {1} in {2} returned false", aCircuit.firstname, aCircuit.lastname, RegionInfo.RegionName);
                        return false;
                    }
                    else
                        m_log.DebugFormat("[SCENE]: User Client Verification for {0} {1} in {2} returned true", aCircuit.firstname, aCircuit.lastname, RegionInfo.RegionName);

                }
            }

            else if ((aCircuit.teleportFlags & (uint)Constants.TeleportFlags.ViaLogin) != 0)
            {
                m_log.DebugFormat("[SCENE]: Incoming client {0} {1} in region {2} via regular login. Client IP verification not performed.",
                    aCircuit.firstname, aCircuit.lastname, RegionInfo.RegionName);
                vialogin = true;
            }

            return true;
        }

        // Called by Caps, on the first HTTP contact from the client
        public override bool CheckClient(UUID agentID, System.Net.IPEndPoint ep)
        {
            AgentCircuitData aCircuit = m_authenticateHandler.GetAgentCircuitData(agentID);
            if (aCircuit != null)
            {
                bool vialogin = false;
                if (!VerifyClient(aCircuit, ep, out vialogin))
                {
                    // if it doesn't pass, we remove the agentcircuitdata altogether
                    // and the scene presence and the client, if they exist
                    try
                    {
                        ScenePresence sp = GetScenePresence(agentID);

                        if (sp != null)
                        {
                            PresenceService.LogoutAgent(sp.ControllingClient.SessionId);
                            sp.ControllingClient.Close();
                        }

                        // BANG! SLASH!
                        m_authenticateHandler.RemoveCircuit(agentID);

                        return false;
                    }
                    catch (Exception e)
                    {
                        m_log.DebugFormat("[SCENE]: Exception while closing aborted client: {0}", e.StackTrace);
                    }
                }
                else
                    return true;
            }

            return false;
        }

        /// <summary>
        /// Register for events from the client
        /// </summary>
        /// <param name="client">The IClientAPI of the connected client</param>
        public virtual void SubscribeToClientEvents(IClientAPI client)
        {
            SubscribeToClientTerrainEvents(client);
            SubscribeToClientPrimEvents(client);
            SubscribeToClientPrimRezEvents(client);
            SubscribeToClientInventoryEvents(client);
            SubscribeToClientTeleportEvents(client);
            SubscribeToClientScriptEvents(client);
            SubscribeToClientParcelEvents(client);
            SubscribeToClientGridEvents(client);
            SubscribeToClientNetworkEvents(client);
        }

        public virtual void SubscribeToClientTerrainEvents(IClientAPI client)
        {
            client.OnRegionHandShakeReply += SendLayerData;
        }
        
        public virtual void SubscribeToClientPrimEvents(IClientAPI client)
        {
            client.OnUpdatePrimGroupPosition += m_sceneGraph.UpdatePrimGroupPosition;
            client.OnUpdatePrimSinglePosition += m_sceneGraph.UpdatePrimSinglePosition;

            client.onClientChangeObject += m_sceneGraph.ClientChangeObject;

            client.OnUpdatePrimGroupRotation += m_sceneGraph.UpdatePrimGroupRotation;
            client.OnUpdatePrimGroupMouseRotation += m_sceneGraph.UpdatePrimGroupRotation;
            client.OnUpdatePrimSingleRotation += m_sceneGraph.UpdatePrimSingleRotation;
            client.OnUpdatePrimSingleRotationPosition += m_sceneGraph.UpdatePrimSingleRotationPosition;
            
            client.OnUpdatePrimScale += m_sceneGraph.UpdatePrimScale;
            client.OnUpdatePrimGroupScale += m_sceneGraph.UpdatePrimGroupScale;
            client.OnUpdateExtraParams += m_sceneGraph.UpdateExtraParam;
            client.OnUpdatePrimShape += m_sceneGraph.UpdatePrimShape;
            client.OnUpdatePrimTexture += m_sceneGraph.UpdatePrimTexture;
            client.OnObjectRequest += RequestPrim;
            client.OnObjectSelect += SelectPrim;
            client.OnObjectDeselect += DeselectPrim;
            client.OnGrabUpdate += m_sceneGraph.MoveObject;
            client.OnSpinStart += m_sceneGraph.SpinStart;
            client.OnSpinUpdate += m_sceneGraph.SpinObject;
            client.OnDeRezObject += DeRezObjects;
            
            client.OnObjectName += m_sceneGraph.PrimName;
            client.OnObjectClickAction += m_sceneGraph.PrimClickAction;
            client.OnObjectMaterial += m_sceneGraph.PrimMaterial;
            client.OnLinkObjects += LinkObjects;
            client.OnDelinkObjects += DelinkObjects;
            client.OnObjectDuplicate += DuplicateObject;
            client.OnObjectDuplicateOnRay += doObjectDuplicateOnRay;
            client.OnUpdatePrimFlags += m_sceneGraph.UpdatePrimFlags;
            client.OnRequestObjectPropertiesFamily += m_sceneGraph.RequestObjectPropertiesFamily;
            client.OnObjectPermissions += HandleObjectPermissionsUpdate;
            client.OnGrabObject += ProcessObjectGrab;
            client.OnGrabUpdate += ProcessObjectGrabUpdate; 
            client.OnDeGrabObject += ProcessObjectDeGrab;
            client.OnUndo += m_sceneGraph.HandleUndo;
            client.OnRedo += m_sceneGraph.HandleRedo;
            client.OnObjectDescription += m_sceneGraph.PrimDescription;
            client.OnObjectIncludeInSearch += m_sceneGraph.MakeObjectSearchable;
            client.OnObjectOwner += ObjectOwner;
            client.OnObjectGroupRequest += HandleObjectGroupUpdate;
        }

        public virtual void SubscribeToClientPrimRezEvents(IClientAPI client)
        {
            client.OnAddPrim += AddNewPrim;
            client.OnRezObject += RezObject;
        }

        public virtual void SubscribeToClientInventoryEvents(IClientAPI client)
        {
            client.OnLinkInventoryItem += HandleLinkInventoryItem;
            client.OnCreateNewInventoryFolder += HandleCreateInventoryFolder;
            client.OnUpdateInventoryFolder += HandleUpdateInventoryFolder;
            client.OnMoveInventoryFolder += HandleMoveInventoryFolder; // 2; //!!
            client.OnFetchInventoryDescendents += HandleFetchInventoryDescendents;
            client.OnPurgeInventoryDescendents += HandlePurgeInventoryDescendents; // 2; //!!
            client.OnFetchInventory += m_asyncInventorySender.HandleFetchInventory;
            client.OnUpdateInventoryItem += UpdateInventoryItemAsset;
            client.OnCopyInventoryItem += CopyInventoryItem;
            client.OnMoveItemsAndLeaveCopy += MoveInventoryItemsLeaveCopy;
            client.OnMoveInventoryItem += MoveInventoryItem;
            client.OnRemoveInventoryItem += RemoveInventoryItem;
            client.OnRemoveInventoryFolder += RemoveInventoryFolder;
            client.OnRezScript += RezScript;
            client.OnRequestTaskInventory += RequestTaskInventory;
            client.OnRemoveTaskItem += RemoveTaskInventory;
            client.OnUpdateTaskInventory += UpdateTaskInventory;
            client.OnMoveTaskItem += ClientMoveTaskInventoryItem;
        }

        public virtual void SubscribeToClientTeleportEvents(IClientAPI client)
        {
            client.OnTeleportLocationRequest += RequestTeleportLocation;
        }

        public virtual void SubscribeToClientScriptEvents(IClientAPI client)
        {
            client.OnScriptReset += ProcessScriptReset;
            client.OnGetScriptRunning += GetScriptRunning;
            client.OnSetScriptRunning += SetScriptRunning;
        }

        public virtual void SubscribeToClientParcelEvents(IClientAPI client)
        {
            client.OnParcelReturnObjectsRequest += LandChannel.ReturnObjectsInParcel;
            client.OnParcelSetOtherCleanTime += LandChannel.SetParcelOtherCleanTime;
            client.OnParcelBuy += ProcessParcelBuy;
        }

        public virtual void SubscribeToClientGridEvents(IClientAPI client)
        {
            //client.OnNameFromUUIDRequest += HandleUUIDNameRequest;
            client.OnMoneyTransferRequest += ProcessMoneyTransferRequest;
            client.OnSetStartLocationRequest += SetHomeRezPoint;
            client.OnRegionHandleRequest += RegionHandleRequest;
        }
        
        public virtual void SubscribeToClientNetworkEvents(IClientAPI client)
        {
            client.OnNetworkStatsUpdate += StatsReporter.AddPacketsStats;
            client.OnViewerEffect += ProcessViewerEffect;
        }

        /// <summary>
        /// Unsubscribe the client from events.
        /// </summary>
        /// FIXME: Not called anywhere!
        /// <param name="client">The IClientAPI of the client</param>
        public virtual void UnSubscribeToClientEvents(IClientAPI client)
        {
            UnSubscribeToClientTerrainEvents(client);
            UnSubscribeToClientPrimEvents(client);
            UnSubscribeToClientPrimRezEvents(client);
            UnSubscribeToClientInventoryEvents(client);
            UnSubscribeToClientTeleportEvents(client);
            UnSubscribeToClientScriptEvents(client);
            UnSubscribeToClientParcelEvents(client);
            UnSubscribeToClientGridEvents(client);
            UnSubscribeToClientNetworkEvents(client);
        }

        public virtual void UnSubscribeToClientTerrainEvents(IClientAPI client)
        {
            client.OnRegionHandShakeReply -= SendLayerData;
        }

        public virtual void UnSubscribeToClientPrimEvents(IClientAPI client)
        {
            client.OnUpdatePrimGroupPosition -= m_sceneGraph.UpdatePrimGroupPosition;
            client.OnUpdatePrimSinglePosition -= m_sceneGraph.UpdatePrimSinglePosition;

            client.onClientChangeObject -= m_sceneGraph.ClientChangeObject;

            client.OnUpdatePrimGroupRotation -= m_sceneGraph.UpdatePrimGroupRotation;
            client.OnUpdatePrimGroupMouseRotation -= m_sceneGraph.UpdatePrimGroupRotation;
            client.OnUpdatePrimSingleRotation -= m_sceneGraph.UpdatePrimSingleRotation;
            client.OnUpdatePrimSingleRotationPosition -= m_sceneGraph.UpdatePrimSingleRotationPosition;

            client.OnUpdatePrimScale -= m_sceneGraph.UpdatePrimScale;
            client.OnUpdatePrimGroupScale -= m_sceneGraph.UpdatePrimGroupScale;
            client.OnUpdateExtraParams -= m_sceneGraph.UpdateExtraParam;
            client.OnUpdatePrimShape -= m_sceneGraph.UpdatePrimShape;
            client.OnUpdatePrimTexture -= m_sceneGraph.UpdatePrimTexture;
            client.OnObjectRequest -= RequestPrim;
            client.OnObjectSelect -= SelectPrim;
            client.OnObjectDeselect -= DeselectPrim;
            client.OnGrabUpdate -= m_sceneGraph.MoveObject;
            client.OnSpinStart -= m_sceneGraph.SpinStart;
            client.OnSpinUpdate -= m_sceneGraph.SpinObject;
            client.OnDeRezObject -= DeRezObjects;
            client.OnObjectName -= m_sceneGraph.PrimName;
            client.OnObjectClickAction -= m_sceneGraph.PrimClickAction;
            client.OnObjectMaterial -= m_sceneGraph.PrimMaterial;
            client.OnLinkObjects -= LinkObjects;
            client.OnDelinkObjects -= DelinkObjects;
            client.OnObjectDuplicate -= DuplicateObject;
            client.OnObjectDuplicateOnRay -= doObjectDuplicateOnRay;
            client.OnUpdatePrimFlags -= m_sceneGraph.UpdatePrimFlags;
            client.OnRequestObjectPropertiesFamily -= m_sceneGraph.RequestObjectPropertiesFamily;
            client.OnObjectPermissions -= HandleObjectPermissionsUpdate;
            client.OnGrabObject -= ProcessObjectGrab;
            client.OnDeGrabObject -= ProcessObjectDeGrab;
            client.OnUndo -= m_sceneGraph.HandleUndo;
            client.OnRedo -= m_sceneGraph.HandleRedo;
            client.OnObjectDescription -= m_sceneGraph.PrimDescription;
            client.OnObjectIncludeInSearch -= m_sceneGraph.MakeObjectSearchable;
            client.OnObjectOwner -= ObjectOwner;
        }

        public virtual void UnSubscribeToClientPrimRezEvents(IClientAPI client)
        {
            client.OnAddPrim -= AddNewPrim;
            client.OnRezObject -= RezObject;
        }

        public virtual void UnSubscribeToClientInventoryEvents(IClientAPI client)
        {
            client.OnCreateNewInventoryFolder -= HandleCreateInventoryFolder;
            client.OnUpdateInventoryFolder -= HandleUpdateInventoryFolder;
            client.OnMoveInventoryFolder -= HandleMoveInventoryFolder; // 2; //!!
            client.OnFetchInventoryDescendents -= HandleFetchInventoryDescendents;
            client.OnPurgeInventoryDescendents -= HandlePurgeInventoryDescendents; // 2; //!!
            client.OnFetchInventory -= m_asyncInventorySender.HandleFetchInventory;
            client.OnUpdateInventoryItem -= UpdateInventoryItemAsset;
            client.OnCopyInventoryItem -= CopyInventoryItem;
            client.OnMoveInventoryItem -= MoveInventoryItem;
            client.OnRemoveInventoryItem -= RemoveInventoryItem;
            client.OnRemoveInventoryFolder -= RemoveInventoryFolder;
            client.OnRezScript -= RezScript;
            client.OnRequestTaskInventory -= RequestTaskInventory;
            client.OnRemoveTaskItem -= RemoveTaskInventory;
            client.OnUpdateTaskInventory -= UpdateTaskInventory;
            client.OnMoveTaskItem -= ClientMoveTaskInventoryItem;
        }

        public virtual void UnSubscribeToClientTeleportEvents(IClientAPI client)
        {
            client.OnTeleportLocationRequest -= RequestTeleportLocation;
            //client.OnTeleportLandmarkRequest -= RequestTeleportLandmark;
            //client.OnTeleportHomeRequest -= TeleportClientHome;
        }

        public virtual void UnSubscribeToClientScriptEvents(IClientAPI client)
        {
            client.OnScriptReset -= ProcessScriptReset;
            client.OnGetScriptRunning -= GetScriptRunning;
            client.OnSetScriptRunning -= SetScriptRunning;
        }

        public virtual void UnSubscribeToClientParcelEvents(IClientAPI client)
        {
            client.OnParcelReturnObjectsRequest -= LandChannel.ReturnObjectsInParcel;
            client.OnParcelSetOtherCleanTime -= LandChannel.SetParcelOtherCleanTime;
            client.OnParcelBuy -= ProcessParcelBuy;
        }

        public virtual void UnSubscribeToClientGridEvents(IClientAPI client)
        {
            //client.OnNameFromUUIDRequest -= HandleUUIDNameRequest;
            client.OnMoneyTransferRequest -= ProcessMoneyTransferRequest;
            client.OnSetStartLocationRequest -= SetHomeRezPoint;
            client.OnRegionHandleRequest -= RegionHandleRequest;
        }

        public virtual void UnSubscribeToClientNetworkEvents(IClientAPI client)
        {
            client.OnNetworkStatsUpdate -= StatsReporter.AddPacketsStats;
            client.OnViewerEffect -= ProcessViewerEffect;
        }

        /// <summary>
        /// Teleport an avatar to their home region
        /// </summary>
        /// <param name="agentId">The avatar's Unique ID</param>
        /// <param name="client">The IClientAPI for the client</param>
        public virtual bool TeleportClientHome(UUID agentId, IClientAPI client)
        {
            if (EntityTransferModule != null)
            {
                EntityTransferModule.TeleportHome(agentId, client);
            }
            else
            {
                m_log.DebugFormat("[SCENE]: Unable to teleport user home: no AgentTransferModule is active");
                client.SendTeleportFailed("Unable to perform teleports on this simulator.");
            }
            return false;
        }

        /// <summary>
        /// Duplicates object specified by localID. This is the event handler for IClientAPI.
        /// </summary>
        /// <param name="originalPrim">ID of object to duplicate</param>
        /// <param name="offset"></param>
        /// <param name="flags"></param>
        /// <param name="AgentID">Agent doing the duplication</param>
        /// <param name="GroupID">Group of new object</param>
        public void DuplicateObject(uint originalPrim, Vector3 offset, uint flags, UUID AgentID, UUID GroupID)
        {
            SceneObjectGroup copy = SceneGraph.DuplicateObject(originalPrim, offset, flags, AgentID, GroupID, Quaternion.Identity);
            if (copy != null)
                EventManager.TriggerObjectAddedToScene(copy);
        }

        /// <summary>
        /// Duplicates object specified by localID at position raycasted against RayTargetObject using 
        /// RayEnd and RayStart to determine what the angle of the ray is
        /// </summary>
        /// <param name="localID">ID of object to duplicate</param>
        /// <param name="dupeFlags"></param>
        /// <param name="AgentID">Agent doing the duplication</param>
        /// <param name="GroupID">Group of new object</param>
        /// <param name="RayTargetObj">The target of the Ray</param>
        /// <param name="RayEnd">The ending of the ray (farthest away point)</param>
        /// <param name="RayStart">The Beginning of the ray (closest point)</param>
        /// <param name="BypassRaycast">Bool to bypass raycasting</param>
        /// <param name="RayEndIsIntersection">The End specified is the place to add the object</param>
        /// <param name="CopyCenters">Position the object at the center of the face that it's colliding with</param>
        /// <param name="CopyRotates">Rotate the object the same as the localID object</param>
        public void doObjectDuplicateOnRay(uint localID, uint dupeFlags, UUID AgentID, UUID GroupID,
                                           UUID RayTargetObj, Vector3 RayEnd, Vector3 RayStart,
                                           bool BypassRaycast, bool RayEndIsIntersection, bool CopyCenters, bool CopyRotates)
        {
            Vector3 pos;
            const bool frontFacesOnly = true;
            //m_log.Info("HITTARGET: " + RayTargetObj.ToString() + ", COPYTARGET: " + localID.ToString());
            SceneObjectPart target = GetSceneObjectPart(localID);
            SceneObjectPart target2 = GetSceneObjectPart(RayTargetObj);

            if (target != null && target2 != null)
            {
                Vector3 direction = Vector3.Normalize(RayEnd - RayStart);
                Vector3 AXOrigin = new Vector3(RayStart.X, RayStart.Y, RayStart.Z);
                Vector3 AXdirection = new Vector3(direction.X, direction.Y, direction.Z);

                pos = target2.AbsolutePosition;
                //m_log.Info("[OBJECT_REZ]: TargetPos: " + pos.ToString() + ", RayStart: " + RayStart.ToString() + ", RayEnd: " + RayEnd.ToString() + ", Volume: " + Util.GetDistanceTo(RayStart,RayEnd).ToString() + ", mag1: " + Util.GetMagnitude(RayStart).ToString() + ", mag2: " + Util.GetMagnitude(RayEnd).ToString());

                // TODO: Raytrace better here

                //EntityIntersection ei = m_sceneGraph.GetClosestIntersectingPrim(new Ray(AXOrigin, AXdirection));
                Ray NewRay = new Ray(AXOrigin, AXdirection);

                // Ray Trace against target here
                EntityIntersection ei = target2.TestIntersectionOBB(NewRay, Quaternion.Identity, frontFacesOnly, CopyCenters);

                // Un-comment out the following line to Get Raytrace results printed to the console.
                //m_log.Info("[RAYTRACERESULTS]: Hit:" + ei.HitTF.ToString() + " Point: " + ei.ipoint.ToString() + " Normal: " + ei.normal.ToString());
                float ScaleOffset = 0.5f;

                // If we hit something
                if (ei.HitTF)
                {
                    Vector3 scale = target.Scale;
                    Vector3 scaleComponent = new Vector3(ei.AAfaceNormal.X, ei.AAfaceNormal.Y, ei.AAfaceNormal.Z);
                    if (scaleComponent.X != 0) ScaleOffset = scale.X;
                    if (scaleComponent.Y != 0) ScaleOffset = scale.Y;
                    if (scaleComponent.Z != 0) ScaleOffset = scale.Z;
                    ScaleOffset = Math.Abs(ScaleOffset);
                    Vector3 intersectionpoint = new Vector3(ei.ipoint.X, ei.ipoint.Y, ei.ipoint.Z);
                    Vector3 normal = new Vector3(ei.normal.X, ei.normal.Y, ei.normal.Z);
                    Vector3 offset = normal * (ScaleOffset / 2f);
                    pos = intersectionpoint + offset;

                    // stick in offset format from the original prim
                    pos = pos - target.ParentGroup.AbsolutePosition;
                    SceneObjectGroup copy;
                    if (CopyRotates)
                    {
                        Quaternion worldRot = target2.GetWorldRotation();

                        // SceneObjectGroup obj = m_sceneGraph.DuplicateObject(localID, pos, target.GetEffectiveObjectFlags(), AgentID, GroupID, worldRot);
                        copy = m_sceneGraph.DuplicateObject(localID, pos, target.GetEffectiveObjectFlags(), AgentID, GroupID, worldRot);
                        //obj.Rotation = worldRot;
                        //obj.UpdateGroupRotationR(worldRot);
                    }
                    else
                    {
                        copy = m_sceneGraph.DuplicateObject(localID, pos, target.GetEffectiveObjectFlags(), AgentID, GroupID, Quaternion.Identity);
                    }
                    if (copy != null)
                        EventManager.TriggerObjectAddedToScene(copy);
                }
            }
        }

        /// <summary>
        /// Sets the Home Point.   The LoginService uses this to know where to put a user when they log-in
        /// </summary>
        /// <param name="remoteClient"></param>
        /// <param name="regionHandle"></param>
        /// <param name="position"></param>
        /// <param name="lookAt"></param>
        /// <param name="flags"></param>
        public virtual void SetHomeRezPoint(IClientAPI remoteClient, ulong regionHandle, Vector3 position, Vector3 lookAt, uint flags)
        {
            //Add half the avatar's height so that the user doesn't fall through prims
            ScenePresence presence;
            if (TryGetScenePresence(remoteClient.AgentId, out presence))
            {
                if (presence.Appearance != null)
                {
                    position.Z = position.Z + (presence.Appearance.AvatarHeight / 2);
                }
            }

            if (GridUserService != null && GridUserService.SetHome(remoteClient.AgentId.ToString(), RegionInfo.RegionID, position, lookAt))
                // FUBAR ALERT: this needs to be "Home position set." so the viewer saves a home-screenshot.
                m_dialogModule.SendAlertToUser(remoteClient, "Home position set.");
            else
                m_dialogModule.SendAlertToUser(remoteClient, "Set Home request Failed.");
        }

        /// <summary>
        /// Get the avatar apperance for the given client.
        /// </summary>
        /// <param name="client"></param>
        /// <param name="appearance"></param>
        public void GetAvatarAppearance(IClientAPI client, out AvatarAppearance appearance)
        {
            AgentCircuitData aCircuit = m_authenticateHandler.GetAgentCircuitData(client.CircuitCode);

            if (aCircuit == null)
            {
                m_log.DebugFormat("[APPEARANCE] Client did not supply a circuit. Non-Linden? Creating default appearance.");
                appearance = new AvatarAppearance();
                return;
            }

            appearance = aCircuit.Appearance;
            if (appearance == null)
            {
                m_log.DebugFormat("[APPEARANCE]: Appearance not found in {0}, returning default", RegionInfo.RegionName);
                appearance = new AvatarAppearance();
            }
        }

        public override void RemoveClient(UUID agentID, bool closeChildAgents)
        {
//            CheckHeartbeat();
            bool isChildAgent = false;
            ScenePresence avatar = GetScenePresence(agentID);

            if (avatar == null)
            {
                m_log.WarnFormat(
                    "[SCENE]: Called RemoveClient() with agent ID {0} but no such presence is in the scene.", agentID);

                return;
            }

            try
            {
                isChildAgent = avatar.IsChildAgent;

                m_log.DebugFormat(
                    "[SCENE]: Removing {0} agent {1} {2} from {3}",
                    (isChildAgent ? "child" : "root"), avatar.Name, agentID, RegionInfo.RegionName);

                // Don't do this to root agents, it's not nice for the viewer
                if (closeChildAgents && isChildAgent)
                {
                    // Tell a single agent to disconnect from the region.
                    IEventQueue eq = RequestModuleInterface<IEventQueue>();
                    if (eq != null)
                    {
                        eq.DisableSimulator(RegionInfo.RegionHandle, avatar.UUID);
                    }
                    else
                    {
                        avatar.ControllingClient.SendShutdownConnectionNotice();
                    }
                }

                // Only applies to root agents.
                if (avatar.ParentID != 0)
                {
                    avatar.StandUp();
                }

                m_sceneGraph.removeUserCount(!isChildAgent);

                // TODO: We shouldn't use closeChildAgents here - it's being used by the NPC module to stop
                // unnecessary operations.  This should go away once NPCs have no accompanying IClientAPI
                if (closeChildAgents && CapsModule != null)
                    CapsModule.RemoveCaps(agentID);

                // REFACTORING PROBLEM -- well not really a problem, but just to point out that whatever
                // this method is doing is HORRIBLE!!!
                avatar.Scene.NeedSceneCacheClear(avatar.UUID);

                if (closeChildAgents && !isChildAgent)
                {
                    List<ulong> regions = avatar.KnownRegionHandles;
                    regions.Remove(RegionInfo.RegionHandle);
                    m_sceneGridService.SendCloseChildAgentConnections(agentID, regions);
                }

                m_eventManager.TriggerClientClosed(agentID, this);
                m_eventManager.TriggerOnRemovePresence(agentID);

                if (!isChildAgent)
                {
                    if (AttachmentsModule != null)
                    {
                        AttachmentsModule.DeRezAttachments(avatar);
                    }

                    ForEachClient(
                        delegate(IClientAPI client)
                        {
                            //We can safely ignore null reference exceptions.  It means the avatar is dead and cleaned up anyway
                            try { client.SendKillObject(avatar.RegionHandle, new List<uint> { avatar.LocalId }); }
                            catch (NullReferenceException) { }
                        });
                }

                // It's possible for child agents to have transactions if changes are being made cross-border.
                if (AgentTransactionsModule != null)
                    AgentTransactionsModule.RemoveAgentAssetTransactions(agentID);

                m_authenticateHandler.RemoveCircuit(avatar.ControllingClient.CircuitCode);
                m_log.Debug("[Scene] The avatar has left the building");
            }
            catch (Exception e)
            {
                m_log.Error(
                    string.Format("[SCENE]: Exception removing {0} from {1}.  Cleaning up.  Exception ", avatar.Name, Name), e);
            }
            finally
            {
                try
                {
                    // Always clean these structures up so that any failure above doesn't cause them to remain in the
                    // scene with possibly bad effects (e.g. continually timing out on unacked packets and triggering
                    // the same cleanup exception continually.
                    m_sceneGraph.RemoveScenePresence(agentID);
                    m_clientManager.Remove(agentID);
    
                    avatar.Close();
                }
                catch (Exception e)
                {
                    m_log.Error(
                        string.Format("[SCENE]: Exception in final clean up of {0} in {1}.  Exception ", avatar.Name, Name), e);
                }
            }

            //m_log.InfoFormat("[SCENE] Memory pre  GC {0}", System.GC.GetTotalMemory(false));
            //m_log.InfoFormat("[SCENE] Memory post GC {0}", System.GC.GetTotalMemory(true));
        }

        /// <summary>
        /// Removes region from an avatar's known region list.  This coincides with child agents.  For each child agent, there will be a known region entry.
        /// 
        /// </summary>
        /// <param name="avatarID"></param>
        /// <param name="regionslst"></param>
        public void HandleRemoveKnownRegionsFromAvatar(UUID avatarID, List<ulong> regionslst)
        {
            ScenePresence av = GetScenePresence(avatarID);
            if (av != null)
            {
                lock (av)
                {
                    for (int i = 0; i < regionslst.Count; i++)
                    {
                        av.RemoveNeighbourRegion(regionslst[i]);
                    }
                }
            }
        }

        #endregion

        #region Entities

        public void SendKillObject(List<uint> localIDs)
        {
            List<uint> deleteIDs = new List<uint>();

            foreach (uint localID in localIDs)
            {
                SceneObjectPart part = GetSceneObjectPart(localID);
                if (part != null) // It is a prim
                {
                    if (part.ParentGroup != null && !part.ParentGroup.IsDeleted) // Valid
                    {
                        if (part.ParentGroup.RootPart != part) // Child part
                            continue;
                    }
                }
                deleteIDs.Add(localID);
            }
            ForEachClient(delegate(IClientAPI client) { client.SendKillObject(m_regionHandle, deleteIDs); });
        }

        #endregion

        #region RegionComms

        /// <summary>
        /// Do the work necessary to initiate a new user connection for a particular scene.
        /// At the moment, this consists of setting up the caps infrastructure
        /// The return bool should allow for connections to be refused, but as not all calling paths
        /// take proper notice of it let, we allowed banned users in still.
        /// </summary>
        /// <param name="agent">CircuitData of the agent who is connecting</param>
        /// <param name="reason">Outputs the reason for the false response on this string</param>
        /// <returns>True if the region accepts this agent.  False if it does not.  False will 
        /// also return a reason.</returns>
        public bool NewUserConnection(AgentCircuitData agent, uint teleportFlags, out string reason)
        {
            return NewUserConnection(agent, teleportFlags, out reason, true);
        }

        /// <summary>
        /// Do the work necessary to initiate a new user connection for a particular scene.
        /// At the moment, this consists of setting up the caps infrastructure
        /// The return bool should allow for connections to be refused, but as not all calling paths
        /// take proper notice of it let, we allowed banned users in still.
        /// </summary>
        /// <param name="agent">CircuitData of the agent who is connecting</param>
        /// <param name="reason">Outputs the reason for the false response on this string</param>
        /// <param name="requirePresenceLookup">True for normal presence. False for NPC
        /// or other applications where a full grid/Hypergrid presence may not be required.</param>
        /// <returns>True if the region accepts this agent.  False if it does not.  False will 
        /// also return a reason.</returns>
        public bool NewUserConnection(AgentCircuitData agent, uint teleportFlags, out string reason, bool requirePresenceLookup)
        {
            bool vialogin = ((teleportFlags & (uint)TPFlags.ViaLogin) != 0 ||
                (teleportFlags & (uint)TPFlags.ViaHGLogin) != 0);
            bool viahome = ((teleportFlags & (uint)TPFlags.ViaHome) != 0);
            bool godlike = ((teleportFlags & (uint)TPFlags.Godlike) != 0);

            reason = String.Empty;

            //Teleport flags:
            //
            // TeleportFlags.ViaGodlikeLure - Border Crossing
            // TeleportFlags.ViaLogin - Login
            // TeleportFlags.TeleportFlags.ViaLure - Teleport request sent by another user
            // TeleportFlags.ViaLandmark | TeleportFlags.ViaLocation | TeleportFlags.ViaLandmark | TeleportFlags.Default - Regular Teleport

            // Don't disable this log message - it's too helpful
            m_log.DebugFormat(
                "[SCENE]: Region {0} told of incoming {1} agent {2} {3} {4} (circuit code {5}, IP {6}, viewer {7}, teleportflags ({8}), position {9})",
                RegionInfo.RegionName,
                (agent.child ? "child" : "root"),
                agent.firstname,
                agent.lastname,
                agent.AgentID,
                agent.circuitcode,
                agent.IPAddress,
                agent.Viewer,
                ((TPFlags)teleportFlags).ToString(),
                agent.startpos
            );

            if (!LoginsEnabled)
            {
                reason = "Logins Disabled";
                return false;
            }

            //Check if the viewer is banned or in the viewer access list
            //We check if the substring is listed for higher flexebility
            bool ViewerDenied = true;

            //Check if the specific viewer is listed in the allowed viewer list
            if (m_AllowedViewers.Count > 0)
            {
                foreach (string viewer in m_AllowedViewers)
                {
                    if (viewer == agent.Viewer.Substring(0, viewer.Length).Trim().ToLower())
                    {
                        ViewerDenied = false;
                        break;
                    }
                }
            }
            else
            {
                ViewerDenied = false;
            }

            //Check if the viewer is in the banned list
            if (m_BannedViewers.Count > 0)
            {
                foreach (string viewer in m_BannedViewers)
                {
                    if (viewer == agent.Viewer.Substring(0, viewer.Length).Trim().ToLower())
                    {
                        ViewerDenied = true;
                        break;
                    }
                }
            }

            if (ViewerDenied)
            {
                m_log.DebugFormat(
                    "[SCENE]: Access denied for {0} {1} using {2}",
                    agent.firstname, agent.lastname, agent.Viewer);
                reason = "Access denied, your viewer is banned by the region owner";
                return false;
            }           


            ScenePresence sp = GetScenePresence(agent.AgentID);

            if (sp != null && !sp.IsChildAgent)
            {
                // We have a zombie from a crashed session. 
                // Or the same user is trying to be root twice here, won't work.
                // Kill it.
                m_log.WarnFormat(
                    "[SCENE]: Existing root scene presence detected for {0} {1} in {2} when connecting.  Removing existing presence.",
                    sp.Name, sp.UUID, RegionInfo.RegionName);

                sp.ControllingClient.Close(true, true);
                sp = null;
            }


            //On login test land permisions
            if (vialogin)
            {
                IUserAccountCacheModule cache = RequestModuleInterface<IUserAccountCacheModule>();
                if (cache != null)
                    cache.Remove(agent.firstname + " " + agent.lastname);
                if (!TestLandRestrictions(agent.AgentID, out reason, ref agent.startpos.X, ref agent.startpos.Y))
                {
                    m_log.DebugFormat("[CONNECTION BEGIN]: Denying access to {0} due to no land access", agent.AgentID.ToString());
                    return false;
                }
            }

            if (sp == null) // We don't have an [child] agent here already
            {
                if (requirePresenceLookup)
                {
                    try
                    {
                        if (!VerifyUserPresence(agent, out reason))
                            return false;
                    } catch (Exception e)
                    {
                        m_log.ErrorFormat(
                            "[SCENE]: Exception verifying presence {0}{1}", e.Message, e.StackTrace);
                        return false;
                    }
                }

                try
                {
                    // Always check estate if this is a login. Always
                    // check if banned regions are to be blacked out.
                    if (vialogin || (!m_seeIntoBannedRegion))
                    {
                        if (!AuthorizeUser(agent, out reason))
                            return false;
                    }
                }
                catch (Exception e)
                {
                    m_log.ErrorFormat(
                        "[SCENE]: Exception authorizing user {0}{1}", e.Message, e.StackTrace);
                    return false;
                }

                m_log.InfoFormat(
                    "[SCENE]: Region {0} authenticated and authorized incoming {1} agent {2} {3} {4} (circuit code {5})",
                    RegionInfo.RegionName, (agent.child ? "child" : "root"), agent.firstname, agent.lastname,
                    agent.AgentID, agent.circuitcode);

                if (CapsModule != null)
                {
                    CapsModule.SetAgentCapsSeeds(agent);
                    CapsModule.CreateCaps(agent.AgentID);
                }
            } else
            {
                // Let the SP know how we got here. This has a lot of interesting
                // uses down the line.
                sp.TeleportFlags = (TPFlags)teleportFlags;

                if (sp.IsChildAgent)
                {
                    m_log.DebugFormat(
                        "[SCENE]: Adjusting known seeds for existing agent {0} in {1}",
                        agent.AgentID, RegionInfo.RegionName);

                    sp.AdjustKnownSeeds();
                    
                    if (CapsModule != null)
                        CapsModule.SetAgentCapsSeeds(agent);
                }
            }

            // In all cases, add or update the circuit data with the new agent circuit data and teleport flags
            agent.teleportFlags = teleportFlags;
            m_authenticateHandler.AddNewCircuit(agent.circuitcode, agent);

            if (vialogin)
            {
//                CleanDroppedAttachments();

                if (TestBorderCross(agent.startpos, Cardinals.E))
                {
                    Border crossedBorder = GetCrossedBorder(agent.startpos, Cardinals.E);
                    agent.startpos.X = crossedBorder.BorderLine.Z - 1;
                }

                if (TestBorderCross(agent.startpos, Cardinals.N))
                {
                    Border crossedBorder = GetCrossedBorder(agent.startpos, Cardinals.N);
                    agent.startpos.Y = crossedBorder.BorderLine.Z - 1;
                }

                //Mitigate http://opensimulator.org/mantis/view.php?id=3522
                // Check if start position is outside of region
                // If it is, check the Z start position also..   if not, leave it alone.
                if (BordersLocked)
                {
                    lock (EastBorders)
                    {
                        if (agent.startpos.X > EastBorders[0].BorderLine.Z)
                        {
                            m_log.Warn("FIX AGENT POSITION");
                            agent.startpos.X = EastBorders[0].BorderLine.Z * 0.5f;
                            if (agent.startpos.Z > 720)
                                agent.startpos.Z = 720;
                        }
                    }
                    lock (NorthBorders)
                    {
                        if (agent.startpos.Y > NorthBorders[0].BorderLine.Z)
                        {
                            m_log.Warn("FIX Agent POSITION");
                            agent.startpos.Y = NorthBorders[0].BorderLine.Z * 0.5f;
                            if (agent.startpos.Z > 720)
                                agent.startpos.Z = 720;
                        }
                    }
                } else
                {
                    if (agent.startpos.X > EastBorders[0].BorderLine.Z)
                    {
                        m_log.Warn("FIX AGENT POSITION");
                        agent.startpos.X = EastBorders[0].BorderLine.Z * 0.5f;
                        if (agent.startpos.Z > 720)
                            agent.startpos.Z = 720;
                    }
                    if (agent.startpos.Y > NorthBorders[0].BorderLine.Z)
                    {
                        m_log.Warn("FIX Agent POSITION");
                        agent.startpos.Y = NorthBorders[0].BorderLine.Z * 0.5f;
                        if (agent.startpos.Z > 720)
                            agent.startpos.Z = 720;
                    }
                }

                // Honor Estate teleport routing via Telehubs excluding ViaHome and GodLike TeleportFlags
                if (RegionInfo.RegionSettings.TelehubObject != UUID.Zero &&
                    RegionInfo.EstateSettings.AllowDirectTeleport == false &&
                    !viahome && !godlike)
                {
                    SceneObjectGroup telehub = GetSceneObjectGroup(RegionInfo.RegionSettings.TelehubObject);
                    // Can have multiple SpawnPoints
                    List<SpawnPoint> spawnpoints = RegionInfo.RegionSettings.SpawnPoints();
                    if (spawnpoints.Count > 1)
                    {
                        // We have multiple SpawnPoints, Route the agent to a random or sequential one
                        if (SpawnPointRouting == "random")
                            agent.startpos = spawnpoints[Util.RandomClass.Next(spawnpoints.Count) - 1].GetLocation(
                                telehub.AbsolutePosition,
                                telehub.GroupRotation
                            );
                        else
                            agent.startpos = spawnpoints[SpawnPoint()].GetLocation(
                                telehub.AbsolutePosition,
                                telehub.GroupRotation
                            );
                    }
                    else
                    {
                        // We have a single SpawnPoint and will route the agent to it
                        agent.startpos = spawnpoints[0].GetLocation(telehub.AbsolutePosition, telehub.GroupRotation);
                    }

                    return true;
                }

                // Honor parcel landing type and position.
                /*
                ILandObject land = LandChannel.GetLandObject(agent.startpos.X, agent.startpos.Y);
                if (land != null)
                {
                    if (land.LandData.LandingType == (byte)1 && land.LandData.UserLocation != Vector3.Zero)
                    {
                        agent.startpos = land.LandData.UserLocation;
                    }
                }
                */// This is now handled properly in ScenePresence.MakeRootAgent
            }

            return true;
        }

        public bool TestLandRestrictions(UUID agentID, out string reason, ref float posX, ref float posY)
        {
            if (posX < 0)
                posX = 0;
            else if (posX >= 256)
                posX = 255.999f;
            if (posY < 0)
                posY = 0;
            else if (posY >= 256)
                posY = 255.999f;

            reason = String.Empty;
            if (Permissions.IsGod(agentID))
                return true;

            ILandObject land = LandChannel.GetLandObject(posX, posY);
            if (land == null)
                return false;

            bool banned = land.IsBannedFromLand(agentID);
            bool restricted = land.IsRestrictedFromLand(agentID);

            if (banned || restricted)
            {
                ILandObject nearestParcel = GetNearestAllowedParcel(agentID, posX, posY);
                if (nearestParcel != null)
                {
                    //Move agent to nearest allowed
                    Vector3 newPosition = GetParcelCenterAtGround(nearestParcel);
                    posX = newPosition.X;
                    posY = newPosition.Y;
                }
                else
                {
                    if (banned)
                    {
                        reason = "Cannot regioncross into banned parcel.";
                    }
                    else
                    {
                        reason = String.Format("Denied access to private region {0}: You are not on the access list for that region.",
                                   RegionInfo.RegionName);
                    }
                    return false;
                }
            }
            reason = "";
            return true;
        }

        /// <summary>
        /// Verifies that the user has a presence on the Grid
        /// </summary>
        /// <param name="agent">Circuit Data of the Agent we're verifying</param>
        /// <param name="reason">Outputs the reason for the false response on this string</param>
        /// <returns>True if the user has a session on the grid.  False if it does not.  False will 
        /// also return a reason.</returns>
        public virtual bool VerifyUserPresence(AgentCircuitData agent, out string reason)
        {
            reason = String.Empty;

            IPresenceService presence = RequestModuleInterface<IPresenceService>();
            if (presence == null)
            {
                reason = String.Format("Failed to verify user presence in the grid for {0} {1} in region {2}. Presence service does not exist.", agent.firstname, agent.lastname, RegionInfo.RegionName);
                return false;
            }

            OpenSim.Services.Interfaces.PresenceInfo pinfo = presence.GetAgent(agent.SessionID);

            if (pinfo == null)
            {
                reason = String.Format("Failed to verify user presence in the grid for {0} {1}, access denied to region {2}.", agent.firstname, agent.lastname, RegionInfo.RegionName);
                return false;
            }

            return true;
        }

        /// <summary>
        /// Verify if the user can connect to this region.  Checks the banlist and ensures that the region is set for public access
        /// </summary>
        /// <param name="agent">The circuit data for the agent</param>
        /// <param name="reason">outputs the reason to this string</param>
        /// <returns>True if the region accepts this agent.  False if it does not.  False will 
        /// also return a reason.</returns>
        protected virtual bool AuthorizeUser(AgentCircuitData agent, out string reason)
        {
            reason = String.Empty;

            if (!m_strictAccessControl) return true;
            if (Permissions.IsGod(agent.AgentID)) return true;

            if (AuthorizationService != null)
            {
                if (!AuthorizationService.IsAuthorizedForRegion(
                    agent.AgentID.ToString(), agent.firstname, agent.lastname, RegionInfo.RegionID.ToString(), out reason))
                {
                    m_log.WarnFormat("[CONNECTION BEGIN]: Denied access to: {0} ({1} {2}) at {3} because {4}",
                                     agent.AgentID, agent.firstname, agent.lastname, RegionInfo.RegionName, reason);
                    
                    return false;
                }
            }

            if (RegionInfo.EstateSettings != null)
            {
                if (RegionInfo.EstateSettings.IsBanned(agent.AgentID, 0))
                {
                    m_log.WarnFormat("[CONNECTION BEGIN]: Denied access to: {0} ({1} {2}) at {3} because the user is on the banlist",
                                     agent.AgentID, agent.firstname, agent.lastname, RegionInfo.RegionName);
                    reason = String.Format("Denied access to region {0}: You have been banned from that region.",
                                           RegionInfo.RegionName);
                    return false;
                }
            }
            else
            {
                m_log.ErrorFormat("[CONNECTION BEGIN]: Estate Settings is null!");
            }

            List<UUID> agentGroups = new List<UUID>();

            if (m_groupsModule != null)
            {
                GroupMembershipData[] GroupMembership = m_groupsModule.GetMembershipData(agent.AgentID);

                if (GroupMembership != null)
                {
                    for (int i = 0; i < GroupMembership.Length; i++)
                        agentGroups.Add(GroupMembership[i].GroupID);
                }
                else
                {
                    m_log.ErrorFormat("[CONNECTION BEGIN]: GroupMembership is null!");
                }
            }

            bool groupAccess = false;
            UUID[] estateGroups = RegionInfo.EstateSettings.EstateGroups;

            if (estateGroups != null)
            {
                foreach (UUID group in estateGroups)
                {
                    if (agentGroups.Contains(group))
                    {
                        groupAccess = true;
                        break;
                    }
                }
            }
            else
            {
                m_log.ErrorFormat("[CONNECTION BEGIN]: EstateGroups is null!");
            }

            if (!RegionInfo.EstateSettings.PublicAccess &&
                !RegionInfo.EstateSettings.HasAccess(agent.AgentID) &&
                !groupAccess)
            {
                m_log.WarnFormat("[CONNECTION BEGIN]: Denied access to: {0} ({1} {2}) at {3} because the user does not have access to the estate",
                                 agent.AgentID, agent.firstname, agent.lastname, RegionInfo.RegionName);
                reason = String.Format("Denied access to private region {0}: You are not on the access list for that region.",
                                       RegionInfo.RegionName);
                return false;
            }

            // TODO: estate/region settings are not properly hooked up
            // to ILandObject.isRestrictedFromLand()
            // if (null != LandChannel)
            // {
            //     // region seems to have local Id of 1
            //     ILandObject land = LandChannel.GetLandObject(1);
            //     if (null != land)
            //     {
            //         if (land.isBannedFromLand(agent.AgentID))
            //         {
            //             m_log.WarnFormat("[CONNECTION BEGIN]: Denied access to: {0} ({1} {2}) at {3} because the user has been banned from land",
            //                              agent.AgentID, agent.firstname, agent.lastname, RegionInfo.RegionName);
            //             reason = String.Format("Denied access to private region {0}: You are banned from that region.",
            //                                    RegionInfo.RegionName);
            //             return false;
            //         }

            //         if (land.isRestrictedFromLand(agent.AgentID))
            //         {
            //             m_log.WarnFormat("[CONNECTION BEGIN]: Denied access to: {0} ({1} {2}) at {3} because the user does not have access to the region",
            //                              agent.AgentID, agent.firstname, agent.lastname, RegionInfo.RegionName);
            //             reason = String.Format("Denied access to private region {0}: You are not on the access list for that region.",
            //                                    RegionInfo.RegionName);
            //             return false;
            //         }
            //     }
            // }

            return true;
        }

        /// <summary>
        /// Update an AgentCircuitData object with new information
        /// </summary>
        /// <param name="data">Information to update the AgentCircuitData with</param>
        public void UpdateCircuitData(AgentCircuitData data)
        {
            m_authenticateHandler.UpdateAgentData(data);
        }

        /// <summary>
        /// Change the Circuit Code for the user's Circuit Data
        /// </summary>
        /// <param name="oldcc">The old Circuit Code.  Must match a previous circuit code</param>
        /// <param name="newcc">The new Circuit Code.  Must not be an already existing circuit code</param>
        /// <returns>True if we successfully changed it.  False if we did not</returns>
        public bool ChangeCircuitCode(uint oldcc, uint newcc)
        {
            return m_authenticateHandler.TryChangeCiruitCode(oldcc, newcc);
        }

//        /// <summary>
//        /// The Grid has requested that we log-off a user.  Log them off.
//        /// </summary>
//        /// <param name="AvatarID">Unique ID of the avatar to log-off</param>
//        /// <param name="RegionSecret">SecureSessionID of the user, or the RegionSecret text when logging on to the grid</param>
//        /// <param name="message">message to display to the user.  Reason for being logged off</param>
//        public void HandleLogOffUserFromGrid(UUID AvatarID, UUID RegionSecret, string message)
//        {
//            ScenePresence loggingOffUser = GetScenePresence(AvatarID);
//            if (loggingOffUser != null)
//            {
//                UUID localRegionSecret = UUID.Zero;
//                bool parsedsecret = UUID.TryParse(RegionInfo.regionSecret, out localRegionSecret);
//
//                // Region Secret is used here in case a new sessionid overwrites an old one on the user server.
//                // Will update the user server in a few revisions to use it.
//
//                if (RegionSecret == loggingOffUser.ControllingClient.SecureSessionId || (parsedsecret && RegionSecret == localRegionSecret))
//                {
//                    m_sceneGridService.SendCloseChildAgentConnections(loggingOffUser.UUID, loggingOffUser.KnownRegionHandles);
//                    loggingOffUser.ControllingClient.Kick(message);
//                    // Give them a second to receive the message!
//                    Thread.Sleep(1000);
//                    loggingOffUser.ControllingClient.Close();
//                }
//                else
//                {
//                    m_log.Info("[USERLOGOFF]: System sending the LogOff user message failed to sucessfully authenticate");
//                }
//            }
//            else
//            {
//                m_log.InfoFormat("[USERLOGOFF]: Got a logoff request for {0} but the user isn't here.  The user might already have been logged out", AvatarID.ToString());
//            }
//        }

        /// <summary>
        /// Triggered when an agent crosses into this sim.  Also happens on initial login.
        /// </summary>
        /// <param name="agentID"></param>
        /// <param name="position"></param>
        /// <param name="isFlying"></param>
        public virtual void AgentCrossing(UUID agentID, Vector3 position, bool isFlying)
        {
            ScenePresence presence = GetScenePresence(agentID);
            if (presence != null)
            {
                try
                {
                    presence.MakeRootAgent(position, isFlying);
                }
                catch (Exception e)
                {
                    m_log.ErrorFormat("[SCENE]: Unable to do agent crossing, exception {0}{1}", e.Message, e.StackTrace);
                }
            }
            else
            {
                m_log.ErrorFormat(
                    "[SCENE]: Could not find presence for agent {0} crossing into scene {1}",
                    agentID, RegionInfo.RegionName);
            }
        }

        /// <summary>
        /// We've got an update about an agent that sees into this region, 
        /// send it to ScenePresence for processing  It's the full data.
        /// </summary>
        /// <param name="cAgentData">Agent that contains all of the relevant things about an agent.
        /// Appearance, animations, position, etc.</param>
        /// <returns>true if we handled it.</returns>
        public virtual bool IncomingChildAgentDataUpdate(AgentData cAgentData)
        {
            m_log.DebugFormat(
                "[SCENE]: Incoming child agent update for {0} in {1}", cAgentData.AgentID, RegionInfo.RegionName);

            // XPTO: if this agent is not allowed here as root, always return false

            // We have to wait until the viewer contacts this region after receiving EAC.
            // That calls AddNewClient, which finally creates the ScenePresence
            int flags = GetUserFlags(cAgentData.AgentID);
            if (RegionInfo.EstateSettings.IsBanned(cAgentData.AgentID, flags))
            {
                m_log.DebugFormat("[SCENE]: Denying root agent entry to {0}: banned", cAgentData.AgentID);
                return false;
            }

            // TODO: This check should probably be in QueryAccess().
            ILandObject nearestParcel = GetNearestAllowedParcel(cAgentData.AgentID, Constants.RegionSize / 2, Constants.RegionSize / 2);
            if (nearestParcel == null)
            {
                m_log.DebugFormat(
                    "[SCENE]: Denying root agent entry to {0} in {1}: no allowed parcel",
                    cAgentData.AgentID, RegionInfo.RegionName);

                return false;
            }

            // We have to wait until the viewer contacts this region after receiving EAC.
            // That calls AddNewClient, which finally creates the ScenePresence
            ScenePresence childAgentUpdate = WaitGetScenePresence(cAgentData.AgentID);

            if (childAgentUpdate != null)
            {
                childAgentUpdate.ChildAgentDataUpdate(cAgentData);
                return true;
            }

            return false;
        }

        /// <summary>
        /// We've got an update about an agent that sees into this region, 
        /// send it to ScenePresence for processing  It's only positional data
        /// </summary>
        /// <param name="cAgentData">AgentPosition that contains agent positional data so we can know what to send</param>
        /// <returns>true if we handled it.</returns>
        public virtual bool IncomingChildAgentDataUpdate(AgentPosition cAgentData)
        {
            //m_log.Debug(" XXX Scene IncomingChildAgentDataUpdate POSITION in " + RegionInfo.RegionName);
            ScenePresence childAgentUpdate = GetScenePresence(cAgentData.AgentID);
            if (childAgentUpdate != null)
            {
                // I can't imagine *yet* why we would get an update if the agent is a root agent..
                // however to avoid a race condition crossing borders..
                if (childAgentUpdate.IsChildAgent)
                {
                    uint rRegionX = (uint)(cAgentData.RegionHandle >> 40);
                    uint rRegionY = (((uint)(cAgentData.RegionHandle)) >> 8);
                    uint tRegionX = RegionInfo.RegionLocX;
                    uint tRegionY = RegionInfo.RegionLocY;
                    //Send Data to ScenePresence
                    childAgentUpdate.ChildAgentDataUpdate(cAgentData, tRegionX, tRegionY, rRegionX, rRegionY);
                    // Not Implemented:
                    //TODO: Do we need to pass the message on to one of our neighbors?
                }

                return true;
            }

            return false;
        }

        /// <summary>
        /// Poll until the requested ScenePresence appears or we timeout.
        /// </summary>
        /// <returns>The scene presence is found, else null.</returns>
        /// <param name='agentID'></param>
        protected virtual ScenePresence WaitGetScenePresence(UUID agentID)
        {
            int ntimes = 30;
            ScenePresence sp = null;
            while ((sp = GetScenePresence(agentID)) == null && (ntimes-- > 0))
                Thread.Sleep(1000);

            if (sp == null)
                m_log.WarnFormat(
                    "[SCENE PRESENCE]: Did not find presence with id {0} in {1} before timeout",
                    agentID, RegionInfo.RegionName);
//            else
//                m_log.DebugFormat(
//                    "[SCENE PRESENCE]: Found presence {0} {1} {2} in {3} after {4} waits",
//                    sp.Name, sp.UUID, sp.IsChildAgent ? "child" : "root", RegionInfo.RegionName, 10 - ntimes);

            return sp;
        }

        public virtual bool IncomingRetrieveRootAgent(UUID id, out IAgentData agent)
        {
            agent = null;
            ScenePresence sp = GetScenePresence(id);
            if ((sp != null) && (!sp.IsChildAgent))
            {
                sp.IsChildAgent = true;
                return sp.CopyAgent(out agent);
            }

            return false;
        }

        public bool IncomingCloseAgent(UUID agentID)
        {
            return IncomingCloseAgent(agentID, false);
        }

        public bool IncomingCloseChildAgent(UUID agentID)
        {
            return IncomingCloseAgent(agentID, true);
        }

        /// <summary>
        /// Tell a single agent to disconnect from the region.
        /// </summary>
        /// <param name="agentID"></param>
        /// <param name="force">
        /// Force the agent to close even if it might be in the middle of some other operation.  You do not want to
        /// force unless you are absolutely sure that the agent is dead and a normal close is not working.
        /// </param>
        public bool IncomingCloseAgent(UUID agentID, bool force)
        {
            //m_log.DebugFormat("[SCENE]: Processing incoming close agent for {0}", agentID);

            ScenePresence presence = m_sceneGraph.GetScenePresence(agentID);
            if (presence != null)
            {
<<<<<<< HEAD
                presence.ControllingClient.Close(true, force);
=======
                presence.ControllingClient.Close(false);
>>>>>>> 6cf51c32
                return true;
            }

            // Agent not here
            return false;
        }

        /// <summary>
        /// Tries to teleport agent to another region.
        /// </summary>
        /// <remarks>
        /// The region name must exactly match that given.
        /// </remarks>
        /// <param name="remoteClient"></param>
        /// <param name="regionName"></param>
        /// <param name="position"></param>
        /// <param name="lookAt"></param>
        /// <param name="teleportFlags"></param>
        public void RequestTeleportLocation(IClientAPI remoteClient, string regionName, Vector3 position,
                                            Vector3 lookat, uint teleportFlags)
        {
            GridRegion region = GridService.GetRegionByName(RegionInfo.ScopeID, regionName);

            if (region == null)
            {
                // can't find the region: Tell viewer and abort
                remoteClient.SendTeleportFailed("The region '" + regionName + "' could not be found.");
                return;
            }

            RequestTeleportLocation(remoteClient, region.RegionHandle, position, lookat, teleportFlags);
        }

        /// <summary>
        /// Tries to teleport agent to other region.
        /// </summary>
        /// <param name="remoteClient"></param>
        /// <param name="regionHandle"></param>
        /// <param name="position"></param>
        /// <param name="lookAt"></param>
        /// <param name="teleportFlags"></param>
        public void RequestTeleportLocation(IClientAPI remoteClient, ulong regionHandle, Vector3 position,
                                            Vector3 lookAt, uint teleportFlags)
        {
            ScenePresence sp = GetScenePresence(remoteClient.AgentId);
            if (sp != null)
            {
                uint regionX = RegionInfo.RegionLocX;
                uint regionY = RegionInfo.RegionLocY;

                Utils.LongToUInts(regionHandle, out regionX, out regionY);

                int shiftx = (int) regionX - (int) RegionInfo.RegionLocX * (int)Constants.RegionSize;
                int shifty = (int) regionY - (int) RegionInfo.RegionLocY * (int)Constants.RegionSize;

                position.X += shiftx;
                position.Y += shifty;

                bool result = false;

                if (TestBorderCross(position,Cardinals.N))
                    result = true;

                if (TestBorderCross(position, Cardinals.S))
                    result = true;

                if (TestBorderCross(position, Cardinals.E))
                    result = true;

                if (TestBorderCross(position, Cardinals.W))
                    result = true;

                // bordercross if position is outside of region

                if (!result)
                {
                    regionHandle = RegionInfo.RegionHandle;
                }
                else
                {
                    // not in this region, undo the shift!
                    position.X -= shiftx;
                    position.Y -= shifty;
                }

                if (EntityTransferModule != null)
                {
                    EntityTransferModule.Teleport(sp, regionHandle, position, lookAt, teleportFlags);
                }
                else
                {
                    m_log.DebugFormat("[SCENE]: Unable to perform teleports: no AgentTransferModule is active");
                    sp.ControllingClient.SendTeleportFailed("Unable to perform teleports on this simulator.");
                }
            }
        }

        public bool CrossAgentToNewRegion(ScenePresence agent, bool isFlying)
        {
            if (EntityTransferModule != null)
            {
                return EntityTransferModule.Cross(agent, isFlying);
            }
            else
            {
                m_log.DebugFormat("[SCENE]: Unable to cross agent to neighbouring region, because there is no AgentTransferModule");
            }

            return false;
        }

        public void SendOutChildAgentUpdates(AgentPosition cadu, ScenePresence presence)
        {
            m_sceneGridService.SendChildAgentDataUpdate(cadu, presence);
        }

        #endregion

        #region Other Methods

        protected override IConfigSource GetConfig()
        {
            return m_config;
        }

        #endregion

        public void HandleObjectPermissionsUpdate(IClientAPI controller, UUID agentID, UUID sessionID, byte field, uint localId, uint mask, byte set)
        {
            // Check for spoofing..  since this is permissions we're talking about here!
            if ((controller.SessionId == sessionID) && (controller.AgentId == agentID))
            {
                // Tell the object to do permission update
                if (localId != 0)
                {
                    SceneObjectGroup chObjectGroup = GetGroupByPrim(localId);
                    if (chObjectGroup != null)
                    {
                        chObjectGroup.UpdatePermissions(agentID, field, localId, mask, set);
                    }
                }
            }
        }

        /// <summary>
        /// Causes all clients to get a full object update on all of the objects in the scene.
        /// </summary>
        public void ForceClientUpdate()
        {
            EntityBase[] entityList = GetEntities();
            foreach (EntityBase ent in entityList)
            {
                if (ent is SceneObjectGroup)
                {
                    ((SceneObjectGroup)ent).ScheduleGroupForFullUpdate();
                }
            }
        }

        /// <summary>
        /// This is currently only used for scale (to scale to MegaPrim size)
        /// There is a console command that calls this in OpenSimMain
        /// </summary>
        /// <param name="cmdparams"></param>
        public void HandleEditCommand(string[] cmdparams)
        {
            m_log.DebugFormat("Searching for Primitive: '{0}'", cmdparams[2]);

            EntityBase[] entityList = GetEntities();
            foreach (EntityBase ent in entityList)
            {
                if (ent is SceneObjectGroup)
                {
                    SceneObjectPart part = ((SceneObjectGroup)ent).GetPart(((SceneObjectGroup)ent).UUID);
                    if (part != null)
                    {
                        if (part.Name == cmdparams[2])
                        {
                            part.Resize(
                                new Vector3(Convert.ToSingle(cmdparams[3]), Convert.ToSingle(cmdparams[4]),
                                              Convert.ToSingle(cmdparams[5])));

                            m_log.DebugFormat("Edited scale of Primitive: {0}", part.Name);
                        }
                    }
                }
            }
        }

        #region Script Handling Methods

        /// <summary>
        /// Console command handler to send script command to script engine.
        /// </summary>
        /// <param name="args"></param>
        public void SendCommandToPlugins(string[] args)
        {
            m_eventManager.TriggerOnPluginConsole(args);
        }

        public LandData GetLandData(float x, float y)
        {
            return LandChannel.GetLandObject(x, y).LandData;
        }

        /// <summary>
        /// Get LandData by position.
        /// </summary>
        /// <param name="pos"></param>
        /// <returns></returns>
        public LandData GetLandData(Vector3 pos)
        {
            return GetLandData(pos.X, pos.Y);
        }

        public LandData GetLandData(uint x, uint y)
        {
            m_log.DebugFormat("[SCENE]: returning land for {0},{1}", x, y);
            return LandChannel.GetLandObject((int)x, (int)y).LandData;
        }

        #endregion

        #region Script Engine

        private List<ScriptEngineInterface> ScriptEngines = new List<ScriptEngineInterface>();
        public bool DumpAssetsToFile;

        /// <summary>
        ///
        /// </summary>
        /// <param name="scriptEngine"></param>
        public void AddScriptEngine(ScriptEngineInterface scriptEngine)
        {
            ScriptEngines.Add(scriptEngine);
            scriptEngine.InitializeEngine(this);
        }

        private bool ScriptDanger(SceneObjectPart part,Vector3 pos)
        {
            ILandObject parcel = LandChannel.GetLandObject(pos.X, pos.Y);
            if (part != null)
            {
                if (parcel != null)
                {
                    if ((parcel.LandData.Flags & (uint)ParcelFlags.AllowOtherScripts) != 0)
                    {
                        return true;
                    }
                    else if ((parcel.LandData.Flags & (uint)ParcelFlags.AllowGroupScripts) != 0)
                    {
                        if (part.OwnerID == parcel.LandData.OwnerID
                            || (parcel.LandData.IsGroupOwned && part.GroupID == parcel.LandData.GroupID)
                            || Permissions.IsGod(part.OwnerID))
                        {
                            return true;
                        }
                        else
                        {
                            return false;
                        }
                    }
                    else
                    {
                        if (part.OwnerID == parcel.LandData.OwnerID)
                        {
                            return true;
                        }
                        else
                        {
                            return false;
                        }
                    }
                }
                else
                {

                    if (pos.X > 0f && pos.X < Constants.RegionSize && pos.Y > 0f && pos.Y < Constants.RegionSize)
                    {
                        // The only time parcel != null when an object is inside a region is when
                        // there is nothing behind the landchannel.  IE, no land plugin loaded.
                        return true;
                    }
                    else
                    {
                        // The object is outside of this region.  Stop piping events to it.
                        return false;
                    }
                }
            }
            else
            {
                return false;
            }
        }

        public bool ScriptDanger(uint localID, Vector3 pos)
        {
            SceneObjectPart part = GetSceneObjectPart(localID);
            if (part != null)
            {
                return ScriptDanger(part, pos);
            }
            else
            {
                return false;
            }
        }

        public bool PipeEventsForScript(uint localID)
        {
            SceneObjectPart part = GetSceneObjectPart(localID);

            if (part != null)
            {
                SceneObjectPart parent = part.ParentGroup.RootPart;
                return ScriptDanger(parent, parent.GetWorldPosition());
            }
            else
            {
                return false;
            }
        }

        #endregion

        #region SceneGraph wrapper methods

        /// <summary>
        ///
        /// </summary>
        /// <param name="localID"></param>
        /// <returns></returns>
        public UUID ConvertLocalIDToFullID(uint localID)
        {
            return m_sceneGraph.ConvertLocalIDToFullID(localID);
        }

        public void SwapRootAgentCount(bool rootChildChildRootTF)
        {
            m_sceneGraph.SwapRootChildAgent(rootChildChildRootTF);
        }

        public void AddPhysicalPrim(int num)
        {
            m_sceneGraph.AddPhysicalPrim(num);
        }

        public void RemovePhysicalPrim(int num)
        {
            m_sceneGraph.RemovePhysicalPrim(num);
        }

        public int GetRootAgentCount()
        {
            return m_sceneGraph.GetRootAgentCount();
        }

        public int GetChildAgentCount()
        {
            return m_sceneGraph.GetChildAgentCount();
        }

        /// <summary>
        /// Request a scene presence by UUID. Fast, indexed lookup.
        /// </summary>
        /// <param name="agentID"></param>
        /// <returns>null if the presence was not found</returns>
        public ScenePresence GetScenePresence(UUID agentID)
        {
            return m_sceneGraph.GetScenePresence(agentID);
        }

        /// <summary>
        /// Request the scene presence by name.
        /// </summary>
        /// <param name="firstName"></param>
        /// <param name="lastName"></param>
        /// <returns>null if the presence was not found</returns>
        public ScenePresence GetScenePresence(string firstName, string lastName)
        {
            return m_sceneGraph.GetScenePresence(firstName, lastName);
        }

        /// <summary>
        /// Request the scene presence by localID.
        /// </summary>
        /// <param name="localID"></param>
        /// <returns>null if the presence was not found</returns>
        public ScenePresence GetScenePresence(uint localID)
        {
            return m_sceneGraph.GetScenePresence(localID);
        }

        /// <summary>
        /// Gets all the scene presences in this scene.
        /// </summary>
        /// <remarks>
        /// This method will return both root and child scene presences.
        ///
        /// Consider using ForEachScenePresence() or ForEachRootScenePresence() if possible since these will not
        /// involving creating a new List object.
        /// </remarks>
        /// <returns>
        /// A list of the scene presences.  Adding or removing from the list will not affect the presences in the scene.
        /// </returns>
        public List<ScenePresence> GetScenePresences()
        {
            return new List<ScenePresence>(m_sceneGraph.GetScenePresences());
        }

        /// <summary>
        /// Performs action on all avatars in the scene (root scene presences)
        /// Avatars may be an NPC or a 'real' client.
        /// </summary>
        /// <param name="action"></param>
        public void ForEachRootScenePresence(Action<ScenePresence> action)
        {
            m_sceneGraph.ForEachAvatar(action);
        }

        /// <summary>
        /// Performs action on all scene presences (root and child)
        /// </summary>
        /// <param name="action"></param>
        public void ForEachScenePresence(Action<ScenePresence> action)
        {
            m_sceneGraph.ForEachScenePresence(action);
        }

        /// <summary>
        /// Get all the scene object groups.
        /// </summary>
        /// <returns>
        /// The scene object groups.  If the scene is empty then an empty list is returned.
        /// </returns>
        public List<SceneObjectGroup> GetSceneObjectGroups()
        {
            return m_sceneGraph.GetSceneObjectGroups();
        }

        /// <summary>
        /// Get a group via its UUID
        /// </summary>
        /// <param name="fullID"></param>
        /// <returns>null if no group with that name exists</returns>
        public SceneObjectGroup GetSceneObjectGroup(UUID fullID)
        {
            return m_sceneGraph.GetSceneObjectGroup(fullID);
        }

        /// <summary>
        /// Get a group by name from the scene (will return the first
        /// found, if there are more than one prim with the same name)
        /// </summary>
        /// <param name="name"></param>
        /// <returns>null if no group with that name exists</returns>
        public SceneObjectGroup GetSceneObjectGroup(string name)
        {
            return m_sceneGraph.GetSceneObjectGroup(name);
        }

        /// <summary>
        /// Attempt to get the SOG via its UUID
        /// </summary>
        /// <param name="fullID"></param>
        /// <param name="sog"></param>
        /// <returns></returns>
        public bool TryGetSceneObjectGroup(UUID fullID, out SceneObjectGroup sog)
        {
            sog = GetSceneObjectGroup(fullID);
            return sog != null;
        }

        /// <summary>
        /// Get a prim by name from the scene (will return the first
        /// found, if there are more than one prim with the same name)
        /// </summary>
        /// <param name="name"></param>
        /// <returns></returns>
        public SceneObjectPart GetSceneObjectPart(string name)
        {
            return m_sceneGraph.GetSceneObjectPart(name);
        }

        /// <summary>
        /// Get a prim via its local id
        /// </summary>
        /// <param name="localID"></param>
        /// <returns></returns>
        public SceneObjectPart GetSceneObjectPart(uint localID)
        {
            return m_sceneGraph.GetSceneObjectPart(localID);
        }

        /// <summary>
        /// Get a prim via its UUID
        /// </summary>
        /// <param name="fullID"></param>
        /// <returns></returns>
        public SceneObjectPart GetSceneObjectPart(UUID fullID)
        {
            return m_sceneGraph.GetSceneObjectPart(fullID);
        }

        /// <summary>
        /// Attempt to get a prim via its UUID
        /// </summary>
        /// <param name="fullID"></param>
        /// <param name="sop"></param>
        /// <returns></returns>
        public bool TryGetSceneObjectPart(UUID fullID, out SceneObjectPart sop)
        {
            sop = GetSceneObjectPart(fullID);
            return sop != null;
        }

        /// <summary>
        /// Get a scene object group that contains the prim with the given local id
        /// </summary>
        /// <param name="localID"></param>
        /// <returns>null if no scene object group containing that prim is found</returns>        
        public SceneObjectGroup GetGroupByPrim(uint localID)
        {
            return m_sceneGraph.GetGroupByPrim(localID);
        }

        /// <summary>
        /// Get a scene object group that contains the prim with the given uuid
        /// </summary>
        /// <param name="fullID"></param>
        /// <returns>null if no scene object group containing that prim is found</returns>     
        public SceneObjectGroup GetGroupByPrim(UUID fullID)
        {
            return m_sceneGraph.GetGroupByPrim(fullID);
        }

        public override bool TryGetScenePresence(UUID agentID, out ScenePresence sp)
        {
            return m_sceneGraph.TryGetScenePresence(agentID, out sp);
        }

        public bool TryGetAvatarByName(string avatarName, out ScenePresence avatar)
        {
            return m_sceneGraph.TryGetAvatarByName(avatarName, out avatar);
        }

        /// <summary>
        /// Perform an action on all clients with an avatar in this scene (root only)
        /// </summary>
        /// <param name="action"></param>
        public void ForEachRootClient(Action<IClientAPI> action)
        {
            ForEachRootScenePresence(delegate(ScenePresence presence)
            {
                action(presence.ControllingClient);
            });
        }

        /// <summary>
        /// Perform an action on all clients connected to the region (root and child)
        /// </summary>
        /// <param name="action"></param>
        public void ForEachClient(Action<IClientAPI> action)
        {
            m_clientManager.ForEachSync(action);
        }

        public bool TryGetClient(UUID avatarID, out IClientAPI client)
        {
            return m_clientManager.TryGetValue(avatarID, out client);
        }

        public bool TryGetClient(System.Net.IPEndPoint remoteEndPoint, out IClientAPI client)
        {
            return m_clientManager.TryGetValue(remoteEndPoint, out client);
        }

        public void ForEachSOG(Action<SceneObjectGroup> action)
        {
            m_sceneGraph.ForEachSOG(action);
        }

        /// <summary>
        /// Returns a list of the entities in the scene.  This is a new list so operations perform on the list itself
        /// will not affect the original list of objects in the scene.
        /// </summary>
        /// <returns></returns>
        public EntityBase[] GetEntities()
        {
            return m_sceneGraph.GetEntities();
        }

        #endregion

        public void RegionHandleRequest(IClientAPI client, UUID regionID)
        {
            ulong handle = 0;
            if (regionID == RegionInfo.RegionID)
                handle = RegionInfo.RegionHandle;
            else
            {
                GridRegion r = GridService.GetRegionByUUID(UUID.Zero, regionID);
                if (r != null)
                    handle = r.RegionHandle;
            }

            if (handle != 0)
                client.SendRegionHandle(regionID, handle);
        }

        public bool NeedSceneCacheClear(UUID agentID)
        {
            IInventoryTransferModule inv = RequestModuleInterface<IInventoryTransferModule>();
            if (inv == null)
                return true;

            return inv.NeedSceneCacheClear(agentID, this);
        }

        public void CleanTempObjects()
        {
            EntityBase[] entities = GetEntities();
            foreach (EntityBase obj in entities)
            {
                if (obj is SceneObjectGroup)
                {
                    SceneObjectGroup grp = (SceneObjectGroup)obj;

                    if (!grp.IsDeleted)
                    {
                        if ((grp.RootPart.Flags & PrimFlags.TemporaryOnRez) != 0)
                        {
                            if (grp.RootPart.Expires <= DateTime.Now)
                                DeleteSceneObject(grp, false);
                        }
                    }
                }
            }

        }

        public void DeleteFromStorage(UUID uuid)
        {
            SimulationDataService.RemoveObject(uuid, RegionInfo.RegionID);
        }

        public int GetHealth(out int flags, out string message)
        {
            // Returns:
            // 1 = sim is up and accepting http requests. The heartbeat has
            // stopped and the sim is probably locked up, but a remote
            // admin restart may succeed
            // 
            // 2 = Sim is up and the heartbeat is running. The sim is likely
            // usable for people within
            //
            // 3 = Sim is up and one packet thread is running. Sim is
            // unstable and will not accept new logins
            //
            // 4 = Sim is up and both packet threads are running. Sim is
            // likely usable
            //
            // 5 = We have seen a new user enter within the past 4 minutes
            // which can be seen as positive confirmation of sim health
            //

            flags = 0;
            message = String.Empty;

            CheckHeartbeat();

            if (m_firstHeartbeat || (m_lastIncoming == 0 && m_lastOutgoing == 0))
            {
                // We're still starting
                // 0 means "in startup", it can't happen another way, since
                // to get here, we must be able to accept http connections
                return 0;
            }

            int health=1; // Start at 1, means we're up

            if ((Util.EnvironmentTickCountSubtract(m_lastFrameTick)) < 1000)
            {
                health+=1;
                flags |= 1;
            }

            if (Util.EnvironmentTickCountSubtract(m_lastIncoming) < 1000)
            {
                health+=1;
                flags |= 2;
            }

            if (Util.EnvironmentTickCountSubtract(m_lastOutgoing) < 1000)
            {
                health+=1;
                flags |= 4;
            }
            else
            {
int pid = System.Diagnostics.Process.GetCurrentProcess().Id;
System.Diagnostics.Process proc = new System.Diagnostics.Process();
proc.EnableRaisingEvents=false; 
proc.StartInfo.FileName = "/bin/kill";
proc.StartInfo.Arguments = "-QUIT " + pid.ToString();
proc.Start();
proc.WaitForExit();
Thread.Sleep(1000);
Environment.Exit(1);
            }

            if (flags != 7)
                return health;

            // A login in the last 4 mins? We can't be doing too badly
            //
            if (Util.EnvironmentTickCountSubtract(m_LastLogin) < 240000)
                health++;
            else
                return health;

            return health;
        }

        // This callback allows the PhysicsScene to call back to its caller (the SceneGraph) and
        // update non-physical objects like the joint proxy objects that represent the position
        // of the joints in the scene.

        // This routine is normally called from within a lock (OdeLock) from within the OdePhysicsScene
        // WARNING: be careful of deadlocks here if you manipulate the scene. Remember you are being called
        // from within the OdePhysicsScene.

        protected internal void jointMoved(PhysicsJoint joint)
        {
            // m_parentScene.PhysicsScene.DumpJointInfo(); // non-thread-locked version; we should already be in a lock (OdeLock) when this callback is invoked
            SceneObjectPart jointProxyObject = GetSceneObjectPart(joint.ObjectNameInScene);
            if (jointProxyObject == null)
            {
                jointErrorMessage(joint, "WARNING, joint proxy not found, name " + joint.ObjectNameInScene);
                return;
            }

            // now update the joint proxy object in the scene to have the position of the joint as returned by the physics engine
            SceneObjectPart trackedBody = GetSceneObjectPart(joint.TrackedBodyName); // FIXME: causes a sequential lookup
            if (trackedBody == null) return; // the actor may have been deleted but the joint still lingers around a few frames waiting for deletion. during this time, trackedBody is NULL to prevent further motion of the joint proxy.
            jointProxyObject.Velocity = trackedBody.Velocity;
            jointProxyObject.AngularVelocity = trackedBody.AngularVelocity;
            switch (joint.Type)
            {
                case PhysicsJointType.Ball:
                    {
                        Vector3 jointAnchor = PhysicsScene.GetJointAnchor(joint);
                        Vector3 proxyPos = new Vector3(jointAnchor.X, jointAnchor.Y, jointAnchor.Z);
                        jointProxyObject.ParentGroup.UpdateGroupPosition(proxyPos); // schedules the entire group for a terse update
                    }
                    break;

                case PhysicsJointType.Hinge:
                    {
                        Vector3 jointAnchor = PhysicsScene.GetJointAnchor(joint);

                        // Normally, we would just ask the physics scene to return the axis for the joint.
                        // Unfortunately, ODE sometimes returns <0,0,0> for the joint axis, which should
                        // never occur. Therefore we cannot rely on ODE to always return a correct joint axis.
                        // Therefore the following call does not always work:
                        //PhysicsVector phyJointAxis = _PhyScene.GetJointAxis(joint);

                        // instead we compute the joint orientation by saving the original joint orientation
                        // relative to one of the jointed bodies, and applying this transformation
                        // to the current position of the jointed bodies (the tracked body) to compute the
                        // current joint orientation.

                        if (joint.TrackedBodyName == null)
                        {
                            jointErrorMessage(joint, "joint.TrackedBodyName is null, joint " + joint.ObjectNameInScene);
                        }

                        Vector3 proxyPos = new Vector3(jointAnchor.X, jointAnchor.Y, jointAnchor.Z);
                        Quaternion q = trackedBody.RotationOffset * joint.LocalRotation;

                        jointProxyObject.ParentGroup.UpdateGroupPosition(proxyPos); // schedules the entire group for a terse update
                        jointProxyObject.ParentGroup.UpdateGroupRotationR(q); // schedules the entire group for a terse update
                    }
                    break;
            }
        }

        // This callback allows the PhysicsScene to call back to its caller (the SceneGraph) and
        // update non-physical objects like the joint proxy objects that represent the position
        // of the joints in the scene.

        // This routine is normally called from within a lock (OdeLock) from within the OdePhysicsScene
        // WARNING: be careful of deadlocks here if you manipulate the scene. Remember you are being called
        // from within the OdePhysicsScene.
        protected internal void jointDeactivated(PhysicsJoint joint)
        {
            //m_log.Debug("[NINJA] SceneGraph.jointDeactivated, joint:" + joint.ObjectNameInScene);
            SceneObjectPart jointProxyObject = GetSceneObjectPart(joint.ObjectNameInScene);
            if (jointProxyObject == null)
            {
                jointErrorMessage(joint, "WARNING, trying to deactivate (stop interpolation of) joint proxy, but not found, name " + joint.ObjectNameInScene);
                return;
            }

            // turn the proxy non-physical, which also stops its client-side interpolation
            bool wasUsingPhysics = ((jointProxyObject.Flags & PrimFlags.Physics) != 0);
            if (wasUsingPhysics)
            {
                jointProxyObject.UpdatePrimFlags(false, false, true, false,false); // FIXME: possible deadlock here; check to make sure all the scene alterations set into motion here won't deadlock
            }
        }

        // This callback allows the PhysicsScene to call back to its caller (the SceneGraph) and
        // alert the user of errors by using the debug channel in the same way that scripts alert
        // the user of compile errors.

        // This routine is normally called from within a lock (OdeLock) from within the OdePhysicsScene
        // WARNING: be careful of deadlocks here if you manipulate the scene. Remember you are being called
        // from within the OdePhysicsScene.
        public void jointErrorMessage(PhysicsJoint joint, string message)
        {
            if (joint != null)
            {
                if (joint.ErrorMessageCount > PhysicsJoint.maxErrorMessages)
                    return;

                SceneObjectPart jointProxyObject = GetSceneObjectPart(joint.ObjectNameInScene);
                if (jointProxyObject != null)
                {
                    SimChat(Utils.StringToBytes("[NINJA]: " + message),
                        ChatTypeEnum.DebugChannel,
                        2147483647,
                        jointProxyObject.AbsolutePosition,
                        jointProxyObject.Name,
                        jointProxyObject.UUID,
                        false);

                    joint.ErrorMessageCount++;

                    if (joint.ErrorMessageCount > PhysicsJoint.maxErrorMessages)
                    {
                        SimChat(Utils.StringToBytes("[NINJA]: Too many messages for this joint, suppressing further messages."),
                            ChatTypeEnum.DebugChannel,
                            2147483647,
                            jointProxyObject.AbsolutePosition,
                            jointProxyObject.Name,
                            jointProxyObject.UUID,
                            false);
                    }
                }
                else
                {
                    // couldn't find the joint proxy object; the error message is silently suppressed
                }
            }
        }

        public Scene ConsoleScene()
        {
            if (MainConsole.Instance == null)
                return null;
            if (MainConsole.Instance.ConsoleScene is Scene)
                return (Scene)MainConsole.Instance.ConsoleScene;
            return null;
        }

        public float GetGroundHeight(float x, float y)
        {
            if (x < 0)
                x = 0;
            if (x >= Heightmap.Width)
                x = Heightmap.Width - 1;
            if (y < 0)
                y = 0;
            if (y >= Heightmap.Height)
                y = Heightmap.Height - 1;

            Vector3 p0 = new Vector3(x, y, (float)Heightmap[(int)x, (int)y]);
            Vector3 p1 = new Vector3(p0);
            Vector3 p2 = new Vector3(p0);

            p1.X += 1.0f;
            if (p1.X < Heightmap.Width)
                p1.Z = (float)Heightmap[(int)p1.X, (int)p1.Y];

            p2.Y += 1.0f;
            if (p2.Y < Heightmap.Height)
                p2.Z = (float)Heightmap[(int)p2.X, (int)p2.Y];

            Vector3 v0 = new Vector3(p1.X - p0.X, p1.Y - p0.Y, p1.Z - p0.Z);
            Vector3 v1 = new Vector3(p2.X - p0.X, p2.Y - p0.Y, p2.Z - p0.Z);

            v0.Normalize();
            v1.Normalize();

            Vector3 vsn = new Vector3();
            vsn.X = (v0.Y * v1.Z) - (v0.Z * v1.Y);
            vsn.Y = (v0.Z * v1.X) - (v0.X * v1.Z);
            vsn.Z = (v0.X * v1.Y) - (v0.Y * v1.X);
            vsn.Normalize();

            float xdiff = x - (float)((int)x);
            float ydiff = y - (float)((int)y);

            return (((vsn.X * xdiff) + (vsn.Y * ydiff)) / (-1 * vsn.Z)) + p0.Z;
        }

        private void CheckHeartbeat()
        {
            if (m_firstHeartbeat)
                return;

            if ((Util.EnvironmentTickCountSubtract(m_lastFrameTick)) > 5000)
                Start();
        }

        public override ISceneObject DeserializeObject(string representation)
        {
            return SceneObjectSerializer.FromXml2Format(representation);
        }

        public override bool AllowScriptCrossings
        {
            get { return m_allowScriptCrossings; }
        }

        public Vector3 GetNearestAllowedPosition(ScenePresence avatar)
        {
            return GetNearestAllowedPosition(avatar, null);
        }

        public Vector3 GetNearestAllowedPosition(ScenePresence avatar, ILandObject excludeParcel)
        {
            ILandObject nearestParcel = GetNearestAllowedParcel(avatar.UUID, avatar.AbsolutePosition.X, avatar.AbsolutePosition.Y, excludeParcel);

            if (nearestParcel != null)
            {
                Vector3 dir = Vector3.Normalize(Vector3.Multiply(avatar.Velocity, -1));
                //Try to get a location that feels like where they came from
                Vector3? nearestPoint = GetNearestPointInParcelAlongDirectionFromPoint(avatar.AbsolutePosition, dir, nearestParcel);
                if (nearestPoint != null)
                {
                    Debug.WriteLine("Found a sane previous position based on velocity, sending them to: " + nearestPoint.ToString());
                    return nearestPoint.Value;
                }

                //Sometimes velocity might be zero (local teleport), so try finding point along path from avatar to center of nearest parcel
                Vector3 directionToParcelCenter = Vector3.Subtract(GetParcelCenterAtGround(nearestParcel), avatar.AbsolutePosition);
                dir = Vector3.Normalize(directionToParcelCenter);
                nearestPoint = GetNearestPointInParcelAlongDirectionFromPoint(avatar.AbsolutePosition, dir, nearestParcel);
                if (nearestPoint != null)
                {
                    Debug.WriteLine("They had a zero velocity, sending them to: " + nearestPoint.ToString());
                    return nearestPoint.Value;
                }

                ILandObject dest = LandChannel.GetLandObject(avatar.lastKnownAllowedPosition.X, avatar.lastKnownAllowedPosition.Y);
                if (dest !=  excludeParcel)
                {
                    // Ultimate backup if we have no idea where they are and
                    // the last allowed position was in another parcel
                    Debug.WriteLine("Have no idea where they are, sending them to: " + avatar.lastKnownAllowedPosition.ToString());
                    return avatar.lastKnownAllowedPosition;
                }

                // else fall through to region edge
            }

            //Go to the edge, this happens in teleporting to a region with no available parcels
            Vector3 nearestRegionEdgePoint = GetNearestRegionEdgePosition(avatar);

            //Debug.WriteLine("They are really in a place they don't belong, sending them to: " + nearestRegionEdgePoint.ToString());
            
            return nearestRegionEdgePoint;
        }

        private Vector3 GetParcelCenterAtGround(ILandObject parcel)
        {
            Vector2 center = GetParcelCenter(parcel);
            return GetPositionAtGround(center.X, center.Y);
        }

        private Vector3? GetNearestPointInParcelAlongDirectionFromPoint(Vector3 pos, Vector3 direction, ILandObject parcel)
        {
            Vector3 unitDirection = Vector3.Normalize(direction);
            //Making distance to search go through some sane limit of distance
            for (float distance = 0; distance < Constants.RegionSize * 2; distance += .5f)
            {
                Vector3 testPos = Vector3.Add(pos, Vector3.Multiply(unitDirection, distance));
                if (parcel.ContainsPoint((int)testPos.X, (int)testPos.Y))
                {
                    return testPos;
                }
            }
            return null;
        }

        public ILandObject GetNearestAllowedParcel(UUID avatarId, float x, float y)
        {
            return GetNearestAllowedParcel(avatarId, x, y, null);
        }

        public ILandObject GetNearestAllowedParcel(UUID avatarId, float x, float y, ILandObject excludeParcel)
        {
            List<ILandObject> all = AllParcels();
            float minParcelDistance = float.MaxValue;
            ILandObject nearestParcel = null;

            foreach (var parcel in all)
            {
                if (!parcel.IsEitherBannedOrRestricted(avatarId) && parcel != excludeParcel)
                {
                    float parcelDistance = GetParcelDistancefromPoint(parcel, x, y);
                    if (parcelDistance < minParcelDistance)
                    {
                        minParcelDistance = parcelDistance;
                        nearestParcel = parcel;
                    }
                }
            }

            return nearestParcel;
        }

        private List<ILandObject> AllParcels()
        {
            return LandChannel.AllParcels();
        }

        private float GetParcelDistancefromPoint(ILandObject parcel, float x, float y)
        {
            return Vector2.Distance(new Vector2(x, y), GetParcelCenter(parcel));
        }

        //calculate the average center point of a parcel
        private Vector2 GetParcelCenter(ILandObject parcel)
        {
            int count = 0;
            int avgx = 0;
            int avgy = 0;
            for (int x = 0; x < Constants.RegionSize; x++)
            {
                for (int y = 0; y < Constants.RegionSize; y++)
                {
                    //Just keep a running average as we check if all the points are inside or not
                    if (parcel.ContainsPoint(x, y))
                    {
                        if (count == 0)
                        {
                            avgx = x;
                            avgy = y;
                        }
                        else
                        {
                            avgx = (avgx * count + x) / (count + 1);
                            avgy = (avgy * count + y) / (count + 1);
                        }
                        count += 1;
                    }
                }
            }
            return new Vector2(avgx, avgy);
        }

        private Vector3 GetNearestRegionEdgePosition(ScenePresence avatar)
        {
            float xdistance = avatar.AbsolutePosition.X < Constants.RegionSize / 2 ? avatar.AbsolutePosition.X : Constants.RegionSize - avatar.AbsolutePosition.X;
            float ydistance = avatar.AbsolutePosition.Y < Constants.RegionSize / 2 ? avatar.AbsolutePosition.Y : Constants.RegionSize - avatar.AbsolutePosition.Y;

            //find out what vertical edge to go to
            if (xdistance < ydistance)
            {
                if (avatar.AbsolutePosition.X < Constants.RegionSize / 2)
                {
                    return GetPositionAtAvatarHeightOrGroundHeight(avatar, 0.0f, avatar.AbsolutePosition.Y);
                }
                else
                {
                    return GetPositionAtAvatarHeightOrGroundHeight(avatar, Constants.RegionSize, avatar.AbsolutePosition.Y);
                }
            }
            //find out what horizontal edge to go to
            else
            {
                if (avatar.AbsolutePosition.Y < Constants.RegionSize / 2)
                {
                    return GetPositionAtAvatarHeightOrGroundHeight(avatar, avatar.AbsolutePosition.X, 0.0f);
                }
                else
                {
                    return GetPositionAtAvatarHeightOrGroundHeight(avatar, avatar.AbsolutePosition.X, Constants.RegionSize);
                }
            }
        }

        private Vector3 GetPositionAtAvatarHeightOrGroundHeight(ScenePresence avatar, float x, float y)
        {
            Vector3 ground = GetPositionAtGround(x, y);
            if (avatar.AbsolutePosition.Z > ground.Z)
            {
                ground.Z = avatar.AbsolutePosition.Z;
            }
            return ground;
        }

        private Vector3 GetPositionAtGround(float x, float y)
        {
            return new Vector3(x, y, GetGroundHeight(x, y));
        }

        public List<UUID> GetEstateRegions(int estateID)
        {
            IEstateDataService estateDataService = EstateDataService;
            if (estateDataService == null)
                return new List<UUID>(0);

            return estateDataService.GetRegions(estateID);
        }

        public void ReloadEstateData()
        {
            IEstateDataService estateDataService = EstateDataService;
            if (estateDataService != null)
            {
                RegionInfo.EstateSettings = estateDataService.LoadEstateSettings(RegionInfo.RegionID, false);
                TriggerEstateSunUpdate();
            }
        }

        public void TriggerEstateSunUpdate()
        {
            float sun;
            if (RegionInfo.RegionSettings.UseEstateSun)
            {
                sun = (float)RegionInfo.EstateSettings.SunPosition;
                if (RegionInfo.EstateSettings.UseGlobalTime)
                {
                    sun = EventManager.GetCurrentTimeAsSunLindenHour() - 6.0f;
                }

                // 
                EventManager.TriggerEstateToolsSunUpdate(
                        RegionInfo.RegionHandle,
                        RegionInfo.EstateSettings.FixedSun,
                        RegionInfo.RegionSettings.UseEstateSun,
                        sun);
            }
            else
            {
                // Use the Sun Position from the Region Settings
                sun = (float)RegionInfo.RegionSettings.SunPosition - 6.0f;

                EventManager.TriggerEstateToolsSunUpdate(
                        RegionInfo.RegionHandle,
                        RegionInfo.RegionSettings.FixedSun,
                        RegionInfo.RegionSettings.UseEstateSun,
                        sun);
            }
        }

        private void HandleReloadEstate(string module, string[] cmd)
        {
            if (MainConsole.Instance.ConsoleScene == null ||
                (MainConsole.Instance.ConsoleScene is Scene &&
                (Scene)MainConsole.Instance.ConsoleScene == this))
            {
                ReloadEstateData();
            }
        }

        /// <summary>
        /// Get the volume of space that will encompass all the given objects.
        /// </summary>
        /// <param name="objects"></param>
        /// <param name="minX"></param>
        /// <param name="maxX"></param>
        /// <param name="minY"></param>
        /// <param name="maxY"></param>
        /// <param name="minZ"></param>
        /// <param name="maxZ"></param>
        /// <returns></returns>
        public static Vector3[] GetCombinedBoundingBox(
           List<SceneObjectGroup> objects, 
           out float minX, out float maxX, out float minY, out float maxY, out float minZ, out float maxZ)
        {
            minX = 256;
            maxX = -256;
            minY = 256;
            maxY = -256;
            minZ = 8192;
            maxZ = -256;

            List<Vector3> offsets = new List<Vector3>();

            foreach (SceneObjectGroup g in objects)
            {
                float ominX, ominY, ominZ, omaxX, omaxY, omaxZ;

                Vector3 vec = g.AbsolutePosition;

                g.GetAxisAlignedBoundingBoxRaw(out ominX, out omaxX, out ominY, out omaxY, out ominZ, out omaxZ);
               
//                m_log.DebugFormat(
//                    "[SCENE]: For {0} found AxisAlignedBoundingBoxRaw {1}, {2}", 
//                    g.Name, new Vector3(ominX, ominY, ominZ), new Vector3(omaxX, omaxY, omaxZ));

                ominX += vec.X;
                omaxX += vec.X;
                ominY += vec.Y;
                omaxY += vec.Y;
                ominZ += vec.Z;
                omaxZ += vec.Z;

                if (minX > ominX)
                    minX = ominX;
                if (minY > ominY)
                    minY = ominY;
                if (minZ > ominZ)
                    minZ = ominZ;
                if (maxX < omaxX)
                    maxX = omaxX;
                if (maxY < omaxY)
                    maxY = omaxY;
                if (maxZ < omaxZ)
                    maxZ = omaxZ;
            }

            foreach (SceneObjectGroup g in objects)
            {
                Vector3 vec = g.AbsolutePosition;
                vec.X -= minX;
                vec.Y -= minY;
                vec.Z -= minZ;

                offsets.Add(vec);
            }

            return offsets.ToArray();
        }

        /// <summary>
        /// Regenerate the maptile for this scene.
        /// </summary>
        /// <param name="sender"></param>
        /// <param name="e"></param>
        private void RegenerateMaptile()
        {
            IWorldMapModule mapModule = RequestModuleInterface<IWorldMapModule>();
            if (mapModule != null)
                mapModule.GenerateMaptile();
        }

//        public void CleanDroppedAttachments()
//        {
//            List<SceneObjectGroup> objectsToDelete =
//                    new List<SceneObjectGroup>();
//
//            lock (m_cleaningAttachments)
//            {
//                ForEachSOG(delegate (SceneObjectGroup grp)
//                        {
//                            if (grp.RootPart.Shape.PCode == 0 && grp.RootPart.Shape.State != 0 && (!objectsToDelete.Contains(grp)))
//                            {
//                                UUID agentID = grp.OwnerID;
//                                if (agentID == UUID.Zero)
//                                {
//                                    objectsToDelete.Add(grp);
//                                    return;
//                                }
//
//                                ScenePresence sp = GetScenePresence(agentID);
//                                if (sp == null)
//                                {
//                                    objectsToDelete.Add(grp);
//                                    return;
//                                }
//                            }
//                        });
//            }
//
//            foreach (SceneObjectGroup grp in objectsToDelete)
//            {
//                m_log.InfoFormat("[SCENE]: Deleting dropped attachment {0} of user {1}", grp.UUID, grp.OwnerID);
//                DeleteSceneObject(grp, true);
//            }
//        }

        public void ThreadAlive(int threadCode)
        {
            switch(threadCode)
            {
                case 1: // Incoming
                    m_lastIncoming = Util.EnvironmentTickCount();
                    break;
                case 2: // Incoming
                    m_lastOutgoing = Util.EnvironmentTickCount();
                    break;
            }
        }

        public void RegenerateMaptileAndReregister(object sender, ElapsedEventArgs e)
        {
            RegenerateMaptile();

            // We need to propagate the new image UUID to the grid service
            // so that all simulators can retrieve it
            string error = GridService.RegisterRegion(RegionInfo.ScopeID, new GridRegion(RegionInfo));
            if (error != string.Empty)
                throw new Exception(error);
        }

        /// <summary>
        /// This method is called across the simulation connector to
        /// determine if a given agent is allowed in this region
        /// AS A ROOT AGENT
        /// </summary>
        /// <remarks>
        /// Returning false here will prevent them
        /// from logging into the region, teleporting into the region
        /// or corssing the broder walking, but will NOT prevent
        /// child agent creation, thereby emulating the SL behavior.
        /// </remarks>
        /// <param name='agentID'></param>
        /// <param name='position'></param>
        /// <param name='reason'></param>
        /// <returns></returns>
        public bool QueryAccess(UUID agentID, Vector3 position, out string reason)
        {
            reason = "You are banned from the region";

            if (EntityTransferModule.IsInTransit(agentID))
            {
                reason = "Agent is still in transit from this region";

                m_log.WarnFormat(
                    "[SCENE]: Denying agent {0} entry into {1} since region still has them registered as in transit",
                    agentID, RegionInfo.RegionName);

                return false;
            }

            if (Permissions.IsGod(agentID))
            {
                reason = String.Empty;
                return true;
            }

            // FIXME: Root agent count is currently known to be inaccurate.  This forces a recount before we check.
            // However, the long term fix is to make sure root agent count is always accurate.
            m_sceneGraph.RecalculateStats();

            int num = m_sceneGraph.GetRootAgentCount();

            if (num >= RegionInfo.RegionSettings.AgentLimit)
            {
                if (!Permissions.IsAdministrator(agentID))
                {
                    reason = "The region is full";

                    m_log.DebugFormat(
                        "[SCENE]: Denying presence with id {0} entry into {1} since region is at agent limit of {2}",
                        agentID, RegionInfo.RegionName, RegionInfo.RegionSettings.AgentLimit);

                    return false;
                }
            }

            ScenePresence presence = GetScenePresence(agentID);
            IClientAPI client = null;
            AgentCircuitData aCircuit = null;

            if (presence != null)
            {
                client = presence.ControllingClient;
                if (client != null)
                    aCircuit = client.RequestClientInfo();
            }

            // We may be called before there is a presence or a client.
            // Fake AgentCircuitData to keep IAuthorizationModule smiling
            if (client == null)
            {
                aCircuit = new AgentCircuitData();
                aCircuit.AgentID = agentID;
                aCircuit.firstname = String.Empty;
                aCircuit.lastname = String.Empty;
            }

            try
            {
                if (!AuthorizeUser(aCircuit, out reason))
                {
                    // m_log.DebugFormat("[SCENE]: Denying access for {0}", agentID);
                    return false;
                }
            }
            catch (Exception e)
            {
                m_log.DebugFormat("[SCENE]: Exception authorizing agent: {0} "+ e.StackTrace, e.Message);
                return false;
            }

            if (position == Vector3.Zero) // Teleport
            {
                if (!RegionInfo.EstateSettings.AllowDirectTeleport)
                {
                    SceneObjectGroup telehub;
                    if (RegionInfo.RegionSettings.TelehubObject != UUID.Zero && (telehub = GetSceneObjectGroup(RegionInfo.RegionSettings.TelehubObject)) != null)
                    {
                        List<SpawnPoint> spawnPoints = RegionInfo.RegionSettings.SpawnPoints();
                        bool banned = true;
                        foreach (SpawnPoint sp in spawnPoints)
                        {
                            Vector3 spawnPoint = sp.GetLocation(telehub.AbsolutePosition, telehub.GroupRotation);
                            ILandObject land = LandChannel.GetLandObject(spawnPoint.X, spawnPoint.Y);
                            if (land == null)
                                continue;
                            if (land.IsEitherBannedOrRestricted(agentID))
                                continue;
                            banned = false;
                            break;
                        }

                        if (banned)
                        {
                            reason = "No suitable landing point found";
                            return false;
                        }
                    }
                }

                float posX = 128.0f;
                float posY = 128.0f;

                if (!TestLandRestrictions(agentID, out reason, ref posX, ref posY))
                {
                    // m_log.DebugFormat("[SCENE]: Denying {0} because they are banned on all parcels", agentID);
                    return false;
                }
            }
            else // Walking
            {
                ILandObject land = LandChannel.GetLandObject(position.X, position.Y);
                if (land == null)
                    return false;

                bool banned = land.IsBannedFromLand(agentID);
                bool restricted = land.IsRestrictedFromLand(agentID);

                if (banned || restricted)
                    return false;
            }

            reason = String.Empty;
            return true;
        }

		public void StartTimerWatchdog()
        {
            m_timerWatchdog.Interval = 1000;
            m_timerWatchdog.Elapsed += TimerWatchdog;
            m_timerWatchdog.AutoReset = true;
            m_timerWatchdog.Start();
        }

        public void TimerWatchdog(object sender, ElapsedEventArgs e)
        {
            CheckHeartbeat();
		}

        /// This method deals with movement when an avatar is automatically moving (but this is distinct from the
        /// autopilot that moves an avatar to a sit target!.
        /// </summary>
        /// <remarks>
        /// This is not intended as a permament location for this method.
        /// </remarks>
        /// <param name="presence"></param>
        private void HandleOnSignificantClientMovement(ScenePresence presence)
        {
            if (presence.MovingToTarget)
            {
                double distanceToTarget = Util.GetDistanceTo(presence.AbsolutePosition, presence.MoveToPositionTarget);
//                            m_log.DebugFormat(
//                                "[SCENE]: Abs pos of {0} is {1}, target {2}, distance {3}",
//                                presence.Name, presence.AbsolutePosition, presence.MoveToPositionTarget, distanceToTarget);

                // Check the error term of the current position in relation to the target position
                if (distanceToTarget <= ScenePresence.SIGNIFICANT_MOVEMENT)
                {
                    // We are close enough to the target
//                        m_log.DebugFormat("[SCENEE]: Stopping autopilot of  {0}", presence.Name);

                    presence.Velocity = Vector3.Zero;
                    presence.AbsolutePosition = presence.MoveToPositionTarget;
                    presence.ResetMoveToTarget();

                    if (presence.Flying)
                    {
                        // A horrible hack to stop the avatar dead in its tracks rather than having them overshoot
                        // the target if flying.
                        // We really need to be more subtle (slow the avatar as it approaches the target) or at
                        // least be able to set collision status once, rather than 5 times to give it enough
                        // weighting so that that PhysicsActor thinks it really is colliding.
                        for (int i = 0; i < 5; i++)
                            presence.IsColliding = true;

                        if (presence.LandAtTarget)
                            presence.Flying = false;

//                            Vector3 targetPos = presence.MoveToPositionTarget;
//                            float terrainHeight = (float)presence.Scene.Heightmap[(int)targetPos.X, (int)targetPos.Y];
//                            if (targetPos.Z - terrainHeight < 0.2)
//                            {
//                                presence.Flying = false;
//                            }
                    }

//                        m_log.DebugFormat(
//                            "[SCENE]: AgentControlFlags {0}, MovementFlag {1} for {2}",
//                            presence.AgentControlFlags, presence.MovementFlag, presence.Name);
                }
                else
                {
//                        m_log.DebugFormat(
//                            "[SCENE]: Updating npc {0} at {1} for next movement to {2}",
//                            presence.Name, presence.AbsolutePosition, presence.MoveToPositionTarget);

                    Vector3 agent_control_v3 = new Vector3();
                    presence.HandleMoveToTargetUpdate(1, ref agent_control_v3);
                    presence.AddNewMovement(agent_control_v3);
                }
            }
        }

        // manage and select spawn points in sequence
        public int SpawnPoint()
        {
            int spawnpoints = RegionInfo.RegionSettings.SpawnPoints().Count;

            if (spawnpoints == 0)
                return 0;

            m_SpawnPoint++;
            if (m_SpawnPoint > spawnpoints)
                m_SpawnPoint = 1;
            return m_SpawnPoint - 1;
        }

        private void HandleGcCollect(string module, string[] args)
        {
            GC.Collect();
        }

        // Wrappers to get physics modules retrieve assets. Has to be done this way
        // because we can't assign the asset service to physics directly - at the
        // time physics are instantiated it's not registered but it will be by
        // the time the first prim exists.
        public void PhysicsRequestAsset(UUID assetID, AssetReceivedDelegate callback)
        {
            AssetService.Get(assetID.ToString(), callback, PhysicsAssetReceived);
        }

        private void PhysicsAssetReceived(string id, Object sender, AssetBase asset)
        {
            AssetReceivedDelegate callback = (AssetReceivedDelegate)sender;

            callback(asset);
        }

        public string GetExtraSetting(string name)
        {
            if (m_extraSettings == null)
                return String.Empty;

            string val;

            if (!m_extraSettings.TryGetValue(name, out val))
                return String.Empty;

            return val;
        }

        public void StoreExtraSetting(string name, string val)
        {
            string oldVal;

            if (m_extraSettings.TryGetValue(name, out oldVal))
            {
                if (oldVal == val)
                    return;
            }

            m_extraSettings[name] = val;

            m_SimulationDataService.SaveExtra(RegionInfo.RegionID, name, val);

            m_eventManager.TriggerExtraSettingChanged(this, name, val);
        }

        public void RemoveExtraSetting(string name)
        {
            if (!m_extraSettings.ContainsKey(name))
                return;

            m_extraSettings.Remove(name);

            m_SimulationDataService.RemoveExtra(RegionInfo.RegionID, name);

            m_eventManager.TriggerExtraSettingChanged(this, name, String.Empty);
        }
    }
}<|MERGE_RESOLUTION|>--- conflicted
+++ resolved
@@ -4372,11 +4372,7 @@
             ScenePresence presence = m_sceneGraph.GetScenePresence(agentID);
             if (presence != null)
             {
-<<<<<<< HEAD
-                presence.ControllingClient.Close(true, force);
-=======
-                presence.ControllingClient.Close(false);
->>>>>>> 6cf51c32
+                presence.ControllingClient.Close(force, force);
                 return true;
             }
 
