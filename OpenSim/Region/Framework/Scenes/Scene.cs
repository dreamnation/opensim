--- conflicted
+++ resolved
@@ -1466,13 +1466,9 @@
 
             m_isRunning = true;
             m_active = true;
-<<<<<<< HEAD
-
-            //            m_log.DebugFormat("[SCENE]: Starting Heartbeat timer for {0}", RegionInfo.RegionName);
-=======
+
             m_unixStartTime = Util.UnixTimeSinceEpoch();
 //            m_log.DebugFormat("[SCENE]: Starting Heartbeat timer for {0}", RegionInfo.RegionName);
->>>>>>> d9afe354
             if (m_heartbeatThread != null)
             {
                 m_heartbeatThread.Abort();
