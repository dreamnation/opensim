--- conflicted
+++ resolved
@@ -864,10 +864,7 @@
                 //Animation states
                 m_useFlySlow = startupConfig.GetBoolean("enableflyslow", false);
 
-<<<<<<< HEAD
-=======
                 SeeIntoRegion = startupConfig.GetBoolean("see_into_region", SeeIntoRegion);
->>>>>>> 8996ac1a
 
                 MaxUndoCount = startupConfig.GetInt("MaxPrimUndos", 20);
 
@@ -4640,15 +4637,15 @@
             return false;
         }
 
-        public bool IncomingCloseAgent(UUID agentID)
-        {
-            return IncomingCloseAgent(agentID, false);
-        }
-
-        public bool IncomingCloseChildAgent(UUID agentID)
-        {
-            return IncomingCloseAgent(agentID, true);
-        }
+//        public bool IncomingCloseAgent(UUID agentID)
+//        {
+//            return IncomingCloseAgent(agentID, false);
+//        }
+
+//        public bool IncomingCloseChildAgent(UUID agentID)
+//        {
+//            return IncomingCloseAgent(agentID, true);
+//        }
 
         /// <summary>
         /// Tell a single client to prepare to close.
