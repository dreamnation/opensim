--- conflicted
+++ resolved
@@ -863,18 +863,11 @@
                 //Animation states
                 m_useFlySlow = startupConfig.GetBoolean("enableflyslow", false);
 
-<<<<<<< HEAD
+
+                MaxUndoCount = startupConfig.GetInt("MaxPrimUndos", 20);
+
                 PhysicalPrims = startupConfig.GetBoolean("physical_prim", true);
                 CollidablePrims = startupConfig.GetBoolean("collidable_prim", true);
-=======
-                SeeIntoRegion = startupConfig.GetBoolean("see_into_region", true);
-
-                MaxUndoCount = startupConfig.GetInt("MaxPrimUndos", 20);
-
-                PhysicalPrims = startupConfig.GetBoolean("physical_prim", PhysicalPrims);
-                CollidablePrims = startupConfig.GetBoolean("collidable_prim", CollidablePrims);
->>>>>>> cac37e29
-
                 m_minNonphys = startupConfig.GetFloat("NonPhysicalPrimMin", m_minNonphys);
                 if (RegionInfo.NonphysPrimMin > 0)
                 {
@@ -3921,19 +3914,10 @@
 
                     try
                     {
-<<<<<<< HEAD
-                        // Always check estate if this is a login. Always
-                        // check if banned regions are to be blacked out.
-                        if (vialogin || (!m_seeIntoBannedRegion))
-=======
                         if (!AuthorizeUser(agent, SeeIntoRegion, out reason))
->>>>>>> cac37e29
                         {
-                            if (!AuthorizeUser(agent, out reason))
-                            {
-                                m_authenticateHandler.RemoveCircuit(agent.circuitcode);
-                                return false;
-                            }
+                            m_authenticateHandler.RemoveCircuit(agent.circuitcode);
+                            return false;
                         }
                     }
                     catch (Exception e)
@@ -4486,11 +4470,7 @@
         /// <param name='agentID'></param>
         protected virtual ScenePresence WaitGetScenePresence(UUID agentID)
         {
-<<<<<<< HEAD
             int ntimes = 30;
-=======
-            int ntimes = 20;
->>>>>>> cac37e29
             ScenePresence sp = null;
             while ((sp = GetScenePresence(agentID)) == null && (ntimes-- > 0))
                 Thread.Sleep(1000);
