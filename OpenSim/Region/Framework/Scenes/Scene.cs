/*
 * Copyright (c) Contributors, http://opensimulator.org/
 * See CONTRIBUTORS.TXT for a full list of copyright holders.
 *
 * Redistribution and use in source and binary forms, with or without
 * modification, are permitted provided that the following conditions are met:
 *     * Redistributions of source code must retain the above copyright
 *       notice, this list of conditions and the following disclaimer.
 *     * Redistributions in binary form must reproduce the above copyrightD
 *       notice, this list of conditions and the following disclaimer in the
 *       documentation and/or other materials provided with the distribution.
 *     * Neither the name of the OpenSimulator Project nor the
 *       names of its contributors may be used to endorse or promote products
 *       derived from this software without specific prior written permission.
 *
 * THIS SOFTWARE IS PROVIDED BY THE DEVELOPERS ``AS IS'' AND ANY
 * EXPRESS OR IMPLIED WARRANTIES, INCLUDING, BUT NOT LIMITED TO, THE IMPLIED
 * WARRANTIES OF MERCHANTABILITY AND FITNESS FOR A PARTICULAR PURPOSE ARE
 * DISCLAIMED. IN NO EVENT SHALL THE CONTRIBUTORS BE LIABLE FOR ANY
 * DIRECT, INDIRECT, INCIDENTAL, SPECIAL, EXEMPLARY, OR CONSEQUENTIAL DAMAGES
 * (INCLUDING, BUT NOT LIMITED TO, PROCUREMENT OF SUBSTITUTE GOODS OR SERVICES;
 * LOSS OF USE, DATA, OR PROFITS; OR BUSINESS INTERRUPTION) HOWEVER CAUSED AND
 * ON ANY THEORY OF LIABILITY, WHETHER IN CONTRACT, STRICT LIABILITY, OR TORT
 * (INCLUDING NEGLIGENCE OR OTHERWISE) ARISING IN ANY WAY OUT OF THE USE OF THIS
 * SOFTWARE, EVEN IF ADVISED OF THE POSSIBILITY OF SUCH DAMAGE.
 */

using System;
using System.Collections.Generic;
using System.Diagnostics;
using System.Drawing;
using System.Drawing.Imaging;
using System.IO;
using System.Text;
using System.Threading;
using System.Timers;
using System.Xml;
using Nini.Config;
using OpenMetaverse;
using OpenMetaverse.Packets;
using OpenMetaverse.Imaging;
using OpenSim.Framework;
using OpenSim.Services.Interfaces;
using OpenSim.Framework.Communications;

using OpenSim.Framework.Console;
using OpenSim.Region.Framework.Interfaces;
using OpenSim.Region.Framework.Scenes.Scripting;
using OpenSim.Region.Framework.Scenes.Serialization;
using OpenSim.Region.Physics.Manager;
using Timer=System.Timers.Timer;
using TPFlags = OpenSim.Framework.Constants.TeleportFlags;
using GridRegion = OpenSim.Services.Interfaces.GridRegion;

namespace OpenSim.Region.Framework.Scenes
{
    public delegate bool FilterAvatarList(ScenePresence avatar);

    public partial class Scene : SceneBase
    {
        public enum UpdatePrioritizationSchemes {
            Time = 0,
            Distance = 1,
            SimpleAngularDistance = 2,
            FrontBack = 3,
        }

        public delegate void SynchronizeSceneHandler(Scene scene);
        public SynchronizeSceneHandler SynchronizeScene = null;

        /* Used by the loadbalancer plugin on GForge */
        protected int m_splitRegionID = 0;
        public int SplitRegionID
        {
            get { return m_splitRegionID; }
            set { m_splitRegionID = value; }
        }

        private const long DEFAULT_MIN_TIME_FOR_PERSISTENCE = 60L;
        private const long DEFAULT_MAX_TIME_FOR_PERSISTENCE = 600L;

        #region Fields

        protected Timer m_restartWaitTimer = new Timer();

        public SimStatsReporter StatsReporter;

        protected List<RegionInfo> m_regionRestartNotifyList = new List<RegionInfo>();
        protected List<RegionInfo> m_neighbours = new List<RegionInfo>();

        private volatile int m_bordersLocked = 0;
        public bool BordersLocked
        {
            get { return m_bordersLocked == 1; }
            set
            {
                if (value == true)
                    m_bordersLocked = 1;
                else
                    m_bordersLocked = 0;
            }
        }
        public List<Border> NorthBorders = new List<Border>();
        public List<Border> EastBorders = new List<Border>();
        public List<Border> SouthBorders = new List<Border>();
        public List<Border> WestBorders = new List<Border>();

        /// <value>
        /// The scene graph for this scene
        /// </value>
        /// TODO: Possibly stop other classes being able to manipulate this directly.
        private SceneGraph m_sceneGraph;

        /// <summary>
        /// Are we applying physics to any of the prims in this scene?
        /// </summary>
        public bool m_physicalPrim;
        public float m_maxNonphys = 256;
        public float m_maxPhys = 10;
        public bool m_clampPrimSize;
        public bool m_trustBinaries;
        public bool m_allowScriptCrossings;
        public bool m_useFlySlow;
        public bool m_usePreJump;
        public bool m_seeIntoRegionFromNeighbor;
        // TODO: need to figure out how allow client agents but deny
        // root agents when ACL denies access to root agent
        public bool m_strictAccessControl = true;
        public int MaxUndoCount = 5;
        private int m_RestartTimerCounter;
        private readonly Timer m_restartTimer = new Timer(15000); // Wait before firing
        private int m_incrementsof15seconds;
        private volatile bool m_backingup;

        private Dictionary<UUID, ReturnInfo> m_returns = new Dictionary<UUID, ReturnInfo>();
        private Dictionary<UUID, SceneObjectGroup> m_groupsWithTargets = new Dictionary<UUID, SceneObjectGroup>();

        protected string m_simulatorVersion = "OpenSimulator Server";

        protected ModuleLoader m_moduleLoader;
        protected StorageManager m_storageManager;
        protected AgentCircuitManager m_authenticateHandler;

        protected SceneCommunicationService m_sceneGridService;
        public bool LoginsDisabled = true;

        public new float TimeDilation
        {
            get { return m_sceneGraph.PhysicsScene.TimeDilation; }
        }

        public SceneCommunicationService SceneGridService
        {
            get { return m_sceneGridService; }
        }

        public IXfer XferManager;

        protected ISnmpModule m_snmpService = null;
        public ISnmpModule SnmpService
        {
            get
            {
                if (m_snmpService == null)
                {
                    m_snmpService = RequestModuleInterface<ISnmpModule>();
                }

                return m_snmpService;
            }
        }

        protected IAssetService m_AssetService;
        protected IAuthorizationService m_AuthorizationService;

        private Object m_heartbeatLock = new Object();

        public IAssetService AssetService
        {
            get
            {
                if (m_AssetService == null)
                {
                    m_AssetService = RequestModuleInterface<IAssetService>();

                    if (m_AssetService == null)
                    {
                        throw new Exception("No IAssetService available.");
                    }
                }

                return m_AssetService;
            }
        }
        
        public IAuthorizationService AuthorizationService
        {
            get
            {
                if (m_AuthorizationService == null)
                {
                    m_AuthorizationService = RequestModuleInterface<IAuthorizationService>();

                    //if (m_AuthorizationService == null)
                    //{
                    //    // don't throw an exception if no authorization service is set for the time being
                    //     m_log.InfoFormat("[SCENE]: No Authorization service is configured");
                    //}
                }

                return m_AuthorizationService;
            }
        }

        protected IInventoryService m_InventoryService;

        public IInventoryService InventoryService
        {
            get
            {
                if (m_InventoryService == null)
                {
                    m_InventoryService = RequestModuleInterface<IInventoryService>();

                    if (m_InventoryService == null)
                    {
                        throw new Exception("No IInventoryService available. This could happen if the config_include folder doesn't exist or if the OpenSim.ini [Architecture] section isn't set.  Please also check that you have the correct version of your inventory service dll.  Sometimes old versions of this dll will still exist.  Do a clean checkout and re-create the opensim.ini from the opensim.ini.example.");
                    }
                }

                return m_InventoryService;
            }
        }

        protected IGridService m_GridService;

        public IGridService GridService
        {
            get
            {
                if (m_GridService == null)
                {
                    m_GridService = RequestModuleInterface<IGridService>();

                    if (m_GridService == null)
                    {
                        throw new Exception("No IGridService available. This could happen if the config_include folder doesn't exist or if the OpenSim.ini [Architecture] section isn't set.  Please also check that you have the correct version of your inventory service dll.  Sometimes old versions of this dll will still exist.  Do a clean checkout and re-create the opensim.ini from the opensim.ini.example.");
                    }
                }

                return m_GridService;
            }
        }

        protected ILibraryService m_LibraryService;

        public ILibraryService LibraryService
        {
            get
            {
                if (m_LibraryService == null)
                    m_LibraryService = RequestModuleInterface<ILibraryService>();

                return m_LibraryService;
            }
        }

        protected ISimulationService m_simulationService;
        public ISimulationService SimulationService
        {
            get
            {
                if (m_simulationService == null)
                    m_simulationService = RequestModuleInterface<ISimulationService>();
                return m_simulationService;
            }
        }

        protected IAuthenticationService m_AuthenticationService;
        public IAuthenticationService AuthenticationService
        {
            get
            {
                if (m_AuthenticationService == null)
                    m_AuthenticationService = RequestModuleInterface<IAuthenticationService>();
                return m_AuthenticationService;
            }
        }

        protected IPresenceService m_PresenceService;
        public IPresenceService PresenceService
        {
            get
            {
                if (m_PresenceService == null)
                    m_PresenceService = RequestModuleInterface<IPresenceService>();
                return m_PresenceService;
            }
        }
        protected IUserAccountService m_UserAccountService;
        public IUserAccountService UserAccountService
        {
            get
            {
                if (m_UserAccountService == null)
                    m_UserAccountService = RequestModuleInterface<IUserAccountService>();
                return m_UserAccountService;
            }
        }

        protected OpenSim.Services.Interfaces.IAvatarService m_AvatarService;
        public OpenSim.Services.Interfaces.IAvatarService AvatarService
        {
            get
            {
                if (m_AvatarService == null)
                    m_AvatarService = RequestModuleInterface<IAvatarService>();
                return m_AvatarService;
            }
        }
        
        protected IXMLRPC m_xmlrpcModule;
        protected IWorldComm m_worldCommModule;
        public IAttachmentsModule AttachmentsModule { get; set; }
        protected IAvatarFactory m_AvatarFactory;
        public IAvatarFactory AvatarFactory
        {
            get { return m_AvatarFactory; }
        }
        protected IConfigSource m_config;
        protected IRegionSerialiserModule m_serialiser;
        protected IDialogModule m_dialogModule;
        protected IEntityTransferModule m_teleportModule;

        protected ICapabilitiesModule m_capsModule;
        public ICapabilitiesModule CapsModule
        {
            get { return m_capsModule; }
        }

        protected override IConfigSource GetConfig()
        {
            return m_config;
        }

        // Central Update Loop

        protected int m_fps = 10;
        protected uint m_frame;
        protected float m_timespan = 0.089f;
        protected DateTime m_lastupdate = DateTime.UtcNow;

        private int m_update_physics = 1;
        private int m_update_entitymovement = 1;
        private int m_update_objects = 1; // Update objects which have scheduled themselves for updates
        private int m_update_presences = 1; // Update scene presence movements
        private int m_update_events = 1;
        private int m_update_backup = 200;
        private int m_update_terrain = 50;
        private int m_update_land = 1;

        private int frameMS;
        private int physicsMS2;
        private int physicsMS;
        private int otherMS;
        private int tempOnRezMS;
        private int eventMS;
        private int backupMS;
        private int terrainMS;
        private int landMS;
        private int lastCompletedFrame;

        public int MonitorFrameTime { get { return frameMS; } }
        public int MonitorPhysicsUpdateTime { get { return physicsMS; } }
        public int MonitorPhysicsSyncTime { get { return physicsMS2; } }
        public int MonitorOtherTime { get { return otherMS; } }
        public int MonitorTempOnRezTime { get { return tempOnRezMS; } }
        public int MonitorEventTime { get { return eventMS; } } // This may need to be divided into each event?
        public int MonitorBackupTime { get { return backupMS; } }
        public int MonitorTerrainTime { get { return terrainMS; } }
        public int MonitorLandTime { get { return landMS; } }
        public int MonitorLastFrameTick { get { return lastCompletedFrame; } }

        private bool m_physics_enabled = true;
        private bool m_scripts_enabled = true;
        private string m_defaultScriptEngine;
        private int m_LastLogin;
        private Thread HeartbeatThread;
        private volatile bool shuttingdown;

        private int m_lastUpdate;
        private bool m_firstHeartbeat = true;

        private UpdatePrioritizationSchemes m_update_prioritization_scheme = UpdatePrioritizationSchemes.Time;
        private bool m_reprioritization_enabled = true;
        private double m_reprioritization_interval = 5000.0;
        private double m_root_reprioritization_distance = 10.0;
        private double m_child_reprioritization_distance = 20.0;

        private object m_deleting_scene_object = new object();

        // the minimum time that must elapse before a changed object will be considered for persisted
        public long m_dontPersistBefore = DEFAULT_MIN_TIME_FOR_PERSISTENCE * 10000000L;
        // the maximum time that must elapse before a changed object will be considered for persisted
        public long m_persistAfter = DEFAULT_MAX_TIME_FOR_PERSISTENCE * 10000000L;

        #endregion

        #region Properties

        public UpdatePrioritizationSchemes UpdatePrioritizationScheme { get { return this.m_update_prioritization_scheme; } }
        public bool IsReprioritizationEnabled { get { return m_reprioritization_enabled; } }
        public double ReprioritizationInterval { get { return m_reprioritization_interval; } }
        public double RootReprioritizationDistance { get { return m_root_reprioritization_distance; } }
        public double ChildReprioritizationDistance { get { return m_child_reprioritization_distance; } }

        public AgentCircuitManager AuthenticateHandler
        {
            get { return m_authenticateHandler; }
        }

        public SceneGraph SceneContents
        {
            get { return m_sceneGraph; }
        }

        // an instance to the physics plugin's Scene object.
        public PhysicsScene PhysicsScene
        {
            get { return m_sceneGraph.PhysicsScene; }
            set
            {
                // If we're not doing the initial set
                // Then we've got to remove the previous
                // event handler
                if (PhysicsScene != null && PhysicsScene.SupportsNINJAJoints)
                {
                    PhysicsScene.OnJointMoved -= jointMoved;
                    PhysicsScene.OnJointDeactivated -= jointDeactivated;
                    PhysicsScene.OnJointErrorMessage -= jointErrorMessage;
                }

                m_sceneGraph.PhysicsScene = value;

                if (PhysicsScene != null && m_sceneGraph.PhysicsScene.SupportsNINJAJoints)
                {
                    // register event handlers to respond to joint movement/deactivation
                    PhysicsScene.OnJointMoved += jointMoved;
                    PhysicsScene.OnJointDeactivated += jointDeactivated;
                    PhysicsScene.OnJointErrorMessage += jointErrorMessage;
                }
            }
        }

        // This gets locked so things stay thread safe.
        public object SyncRoot
        {
            get { return m_sceneGraph.m_syncRoot; }
        }

        /// <summary>
        /// This is for llGetRegionFPS
        /// </summary>
        public float SimulatorFPS
        {
            get { return StatsReporter.getLastReportedSimFPS(); }
        }
        
        public float[] SimulatorStats
        {
            get { return StatsReporter.getLastReportedSimStats(); }
        }

        public string DefaultScriptEngine
        {
            get { return m_defaultScriptEngine; }
        }

        public EntityManager Entities
        {
            get { return m_sceneGraph.Entities; }
        }

        public Dictionary<UUID, ScenePresence> m_restorePresences
        {
            get { return m_sceneGraph.RestorePresences; }
            set { m_sceneGraph.RestorePresences = value; }
        }

        public int objectCapacity = 45000;

        #endregion

        #region BinaryStats

        public class StatLogger
        {
            public DateTime StartTime;
            public string Path;
            public System.IO.BinaryWriter Log;
        }
        static StatLogger m_statLog = null;
        static TimeSpan m_statLogPeriod = TimeSpan.FromSeconds(300);
        static string m_statsDir = String.Empty;
        static Object m_statLockObject = new Object();
        private void LogSimStats(SimStats stats)
        {
            SimStatsPacket pack = new SimStatsPacket();
            pack.Region = new SimStatsPacket.RegionBlock();
            pack.Region.RegionX = stats.RegionX;
            pack.Region.RegionY = stats.RegionY;
            pack.Region.RegionFlags = stats.RegionFlags;
            pack.Region.ObjectCapacity = stats.ObjectCapacity;
            //pack.Region = //stats.RegionBlock;
            pack.Stat = stats.StatsBlock;
            pack.Header.Reliable = false;

            // note that we are inside the reporter lock when called
            DateTime now = DateTime.Now;

            // hide some time information into the packet
            pack.Header.Sequence = (uint)now.Ticks;

            lock (m_statLockObject) // m_statLog is shared so make sure there is only executer here
            {
                try
                {
                    if (m_statLog == null || now > m_statLog.StartTime + m_statLogPeriod)
                    {
                        // First log file or time has expired, start writing to a new log file
                        if (m_statLog != null && m_statLog.Log != null)
                        {
                            m_statLog.Log.Close();
                        }
                        m_statLog = new StatLogger();
                        m_statLog.StartTime = now;
                        m_statLog.Path = (m_statsDir.Length > 0 ? m_statsDir + System.IO.Path.DirectorySeparatorChar.ToString() : "")
                                + String.Format("stats-{0}.log", now.ToString("yyyyMMddHHmmss"));
                        m_statLog.Log = new BinaryWriter(File.Open(m_statLog.Path, FileMode.Append, FileAccess.Write));
                    }

                    // Write the serialized data to disk
                    if (m_statLog != null && m_statLog.Log != null)
                        m_statLog.Log.Write(pack.ToBytes());
                }
                catch (Exception ex)
                {
                    m_log.Error("statistics gathering failed: " + ex.Message, ex);
                    if (m_statLog != null && m_statLog.Log != null)
                    {
                        m_statLog.Log.Close();
                    }
                    m_statLog = null;
                }
            }
            return;
        }

        #endregion

        #region Constructors

        public Scene(RegionInfo regInfo, AgentCircuitManager authen,
                     SceneCommunicationService sceneGridService,
                     StorageManager storeManager,
                     ModuleLoader moduleLoader, bool dumpAssetsToFile, bool physicalPrim,
                     bool SeeIntoRegionFromNeighbor, IConfigSource config, string simulatorVersion)
        {
            m_config = config;

            Random random = new Random();
            
            BordersLocked = true;

            Border northBorder = new Border();
            northBorder.BorderLine = new Vector3(float.MinValue, float.MaxValue, (int)Constants.RegionSize);  //<---
            northBorder.CrossDirection = Cardinals.N;
            NorthBorders.Add(northBorder);

            Border southBorder = new Border();
            southBorder.BorderLine = new Vector3(float.MinValue, float.MaxValue, 0);    //--->
            southBorder.CrossDirection = Cardinals.S;
            SouthBorders.Add(southBorder);

            Border eastBorder = new Border();
            eastBorder.BorderLine = new Vector3(float.MinValue, float.MaxValue, (int)Constants.RegionSize);   //<---
            eastBorder.CrossDirection = Cardinals.E;
            EastBorders.Add(eastBorder);

            Border westBorder = new Border();
            westBorder.BorderLine = new Vector3(float.MinValue, float.MaxValue, 0);     //--->
            westBorder.CrossDirection = Cardinals.W;
            WestBorders.Add(westBorder);

            BordersLocked = false;

            m_lastAllocatedLocalId = (uint)(random.NextDouble() * (double)(uint.MaxValue/2))+(uint)(uint.MaxValue/4);
            m_moduleLoader = moduleLoader;
            m_authenticateHandler = authen;
            m_sceneGridService = sceneGridService;
            m_storageManager = storeManager;
            m_regInfo = regInfo;
            m_regionHandle = m_regInfo.RegionHandle;
            m_regionName = m_regInfo.RegionName;
            m_datastore = m_regInfo.DataStore;
            m_lastUpdate = Util.EnvironmentTickCount();

            m_physicalPrim = physicalPrim;
            m_seeIntoRegionFromNeighbor = SeeIntoRegionFromNeighbor;

            m_eventManager = new EventManager();
            m_permissions = new ScenePermissions(this);

            m_asyncSceneObjectDeleter = new AsyncSceneObjectGroupDeleter(this);
            m_asyncSceneObjectDeleter.Enabled = true;

            // Load region settings
            m_regInfo.RegionSettings = m_storageManager.DataStore.LoadRegionSettings(m_regInfo.RegionID);
            m_regInfo.WindlightSettings = m_storageManager.DataStore.LoadRegionWindlightSettings(m_regInfo.RegionID);

            if (m_storageManager.EstateDataStore != null)
            {
                m_regInfo.EstateSettings = m_storageManager.EstateDataStore.LoadEstateSettings(m_regInfo.RegionID, false);
                if (m_regInfo.EstateSettings.EstateID == 0) // No record at all
                {
                    MainConsole.Instance.Output("Your region is not part of an estate.");
                    while (true)
                    {
                        string response = MainConsole.Instance.CmdPrompt("Do you wish to join an existing estate?", "no", new List<string>() {"yes", "no"});
                        if (response == "no")
                        {
                            // Create a new estate
                            m_regInfo.EstateSettings = m_storageManager.EstateDataStore.LoadEstateSettings(m_regInfo.RegionID, true);

                            m_regInfo.EstateSettings.EstateName = MainConsole.Instance.CmdPrompt("New estate name", m_regInfo.EstateSettings.EstateName);
                            m_regInfo.EstateSettings.Save();
                            break;
                        }
                        else
                        {
                            response = MainConsole.Instance.CmdPrompt("Estate name to join", "None");
                            if (response == "None")
                                continue;

                            List<int> estateIDs = m_storageManager.EstateDataStore.GetEstates(response);
                            if (estateIDs.Count < 1)
                            {
                                MainConsole.Instance.Output("The name you have entered matches no known estate. Please try again");
                                continue;
                            }

                            int estateID = estateIDs[0];

                            m_regInfo.EstateSettings = m_storageManager.EstateDataStore.LoadEstateSettings(estateID);

                            if (m_storageManager.EstateDataStore.LinkRegion(m_regInfo.RegionID, estateID))
                                break;

                            MainConsole.Instance.Output("Joining the estate failed. Please try again.");
                        }
                    }
                }
            }

            MainConsole.Instance.Commands.AddCommand("region", false, "reload estate",
                                          "reload estate",
                                          "Reload the estate data", HandleReloadEstate);

            //Bind Storage Manager functions to some land manager functions for this scene
            EventManager.OnLandObjectAdded +=
                new EventManager.LandObjectAdded(m_storageManager.DataStore.StoreLandObject);
            EventManager.OnLandObjectRemoved +=
                new EventManager.LandObjectRemoved(m_storageManager.DataStore.RemoveLandObject);

            m_sceneGraph = new SceneGraph(this, m_regInfo);

            // If the scene graph has an Unrecoverable error, restart this sim.
            // Currently the only thing that causes it to happen is two kinds of specific
            // Physics based crashes.
            //
            // Out of memory
            // Operating system has killed the plugin
            m_sceneGraph.UnRecoverableError += RestartNow;

            RegisterDefaultSceneEvents();

            DumpAssetsToFile = dumpAssetsToFile;

            m_scripts_enabled = !RegionInfo.RegionSettings.DisableScripts;

            m_physics_enabled = !RegionInfo.RegionSettings.DisablePhysics;

            StatsReporter = new SimStatsReporter(this);
            StatsReporter.OnSendStatsResult += SendSimStatsPackets;
            StatsReporter.OnStatsIncorrect += m_sceneGraph.RecalculateStats;

            StatsReporter.SetObjectCapacity(objectCapacity);

            // Old
            /*
            m_simulatorVersion = simulatorVersion
                + " (OS " + Util.GetOperatingSystemInformation() + ")"
                + " ChilTasks:" + m_seeIntoRegionFromNeighbor.ToString()
                + " PhysPrim:" + m_physicalPrim.ToString();
            */

            m_simulatorVersion = simulatorVersion + " (" + Util.GetRuntimeInformation() + ")";

            try
            {
                // Region config overrides global config
                //
                IConfig startupConfig = m_config.Configs["Startup"];

                //Animation states
                m_useFlySlow = startupConfig.GetBoolean("enableflyslow", false);
                // TODO: Change default to true once the feature is supported
                m_usePreJump = startupConfig.GetBoolean("enableprejump", false);

                m_maxNonphys = startupConfig.GetFloat("NonPhysicalPrimMax", m_maxNonphys);
                if (RegionInfo.NonphysPrimMax > 0)
                {
                    m_maxNonphys = RegionInfo.NonphysPrimMax;
                }

                m_maxPhys = startupConfig.GetFloat("PhysicalPrimMax", m_maxPhys);

                if (RegionInfo.PhysPrimMax > 0)
                {
                    m_maxPhys = RegionInfo.PhysPrimMax;
                }

                // Here, if clamping is requested in either global or
                // local config, it will be used
                //
                m_clampPrimSize = startupConfig.GetBoolean("ClampPrimSize", m_clampPrimSize);
                if (RegionInfo.ClampPrimSize)
                {
                    m_clampPrimSize = true;
                }

                m_trustBinaries = startupConfig.GetBoolean("TrustBinaries", m_trustBinaries);
                m_allowScriptCrossings = startupConfig.GetBoolean("AllowScriptCrossing", m_allowScriptCrossings);
                m_dontPersistBefore =
                  startupConfig.GetLong("MinimumTimeBeforePersistenceConsidered", DEFAULT_MIN_TIME_FOR_PERSISTENCE);
                m_dontPersistBefore *= 10000000;
                m_persistAfter =
                  startupConfig.GetLong("MaximumTimeBeforePersistenceConsidered", DEFAULT_MAX_TIME_FOR_PERSISTENCE);
                m_persistAfter *= 10000000;

                m_defaultScriptEngine = startupConfig.GetString("DefaultScriptEngine", "XEngine");

                IConfig packetConfig = m_config.Configs["PacketPool"];
                if (packetConfig != null)
                {
                    PacketPool.Instance.RecyclePackets = packetConfig.GetBoolean("RecyclePackets", true);
                    PacketPool.Instance.RecycleDataBlocks = packetConfig.GetBoolean("RecycleDataBlocks", true);
                }

                m_strictAccessControl = startupConfig.GetBoolean("StrictAccessControl", m_strictAccessControl);

                IConfig interest_management_config = m_config.Configs["InterestManagement"];
                if (interest_management_config != null)
                {
                    string update_prioritization_scheme = interest_management_config.GetString("UpdatePrioritizationScheme", "Time").Trim().ToLower();
                    switch (update_prioritization_scheme)
                    {
                        case "time":
                            m_update_prioritization_scheme = UpdatePrioritizationSchemes.Time;
                            break;
                        case "distance":
                            m_update_prioritization_scheme = UpdatePrioritizationSchemes.Distance;
                            break;
                        case "simpleangulardistance":
                            m_update_prioritization_scheme = UpdatePrioritizationSchemes.SimpleAngularDistance;
                            break;
                        case "frontback":
                            m_update_prioritization_scheme = UpdatePrioritizationSchemes.FrontBack;
                            break;
                        default:
                            m_log.Warn("[SCENE]: UpdatePrioritizationScheme was not recognized, setting to default settomg of Time");
                            m_update_prioritization_scheme = UpdatePrioritizationSchemes.Time;
                            break;
                    }

                    m_reprioritization_enabled = interest_management_config.GetBoolean("ReprioritizationEnabled", true);
                    m_reprioritization_interval = interest_management_config.GetDouble("ReprioritizationInterval", 5000.0);
                    m_root_reprioritization_distance = interest_management_config.GetDouble("RootReprioritizationDistance", 10.0);
                    m_child_reprioritization_distance = interest_management_config.GetDouble("ChildReprioritizationDistance", 20.0);
                }

                m_log.Info("[SCENE]: Using the " + m_update_prioritization_scheme + " prioritization scheme");

                #region BinaryStats

                try
                {
                    IConfig statConfig = m_config.Configs["Statistics.Binary"];
                    if (statConfig.Contains("enabled") && statConfig.GetBoolean("enabled"))
                    {
                        if (statConfig.Contains("collect_region_stats"))
                        {
                            if (statConfig.GetBoolean("collect_region_stats"))
                            {
                                // if enabled, add us to the event. If not enabled, I won't get called
                                StatsReporter.OnSendStatsResult += LogSimStats;
                            }
                        }
                        if (statConfig.Contains("region_stats_period_seconds"))
                        {
                            m_statLogPeriod = TimeSpan.FromSeconds(statConfig.GetInt("region_stats_period_seconds"));
                        }
                        if (statConfig.Contains("stats_dir"))
                        {
                            m_statsDir = statConfig.GetString("stats_dir");
                        }
                    }
                }
                catch
                {
                    // if it doesn't work, we don't collect anything
                }

                #endregion BinaryStats
            }
            catch
            {
                m_log.Warn("[SCENE]: Failed to load StartupConfig");
            }
        }

        /// <summary>
        /// Mock constructor for scene group persistency unit tests.
        /// SceneObjectGroup RegionId property is delegated to Scene.
        /// </summary>
        /// <param name="regInfo"></param>
        public Scene(RegionInfo regInfo)
        {
            BordersLocked = true;
            Border northBorder = new Border();
            northBorder.BorderLine = new Vector3(float.MinValue, float.MaxValue, (int)Constants.RegionSize);  //<---
            northBorder.CrossDirection = Cardinals.N;
            NorthBorders.Add(northBorder);

            Border southBorder = new Border();
            southBorder.BorderLine = new Vector3(float.MinValue, float.MaxValue,0);    //--->
            southBorder.CrossDirection = Cardinals.S;
            SouthBorders.Add(southBorder);

            Border eastBorder = new Border();
            eastBorder.BorderLine = new Vector3(float.MinValue, float.MaxValue, (int)Constants.RegionSize);   //<---
            eastBorder.CrossDirection = Cardinals.E;
            EastBorders.Add(eastBorder);

            Border westBorder = new Border();
            westBorder.BorderLine = new Vector3(float.MinValue, float.MaxValue,0);     //--->
            westBorder.CrossDirection = Cardinals.W;
            WestBorders.Add(westBorder);
            BordersLocked = false;

            m_regInfo = regInfo;
            m_eventManager = new EventManager();

            m_lastUpdate = Util.EnvironmentTickCount();
        }

        #endregion

        #region Startup / Close Methods

        public bool ShuttingDown
        {
            get { return shuttingdown; }
        }

        /// <value>
        /// The scene graph for this scene
        /// </value>
        /// TODO: Possibly stop other classes being able to manipulate this directly.
        public SceneGraph SceneGraph
        {
            get { return m_sceneGraph; }
        }

        protected virtual void RegisterDefaultSceneEvents()
        {
            IDialogModule dm = RequestModuleInterface<IDialogModule>();

            if (dm != null)
                m_eventManager.OnPermissionError += dm.SendAlertToUser;
        }

        public override string GetSimulatorVersion()
        {
            return m_simulatorVersion;
        }

        public string[] GetUserNames(UUID uuid)
        {
            string[] returnstring = new string[0];

            UserAccount account = UserAccountService.GetUserAccount(RegionInfo.ScopeID, uuid);

            if (account != null)
            {
                returnstring = new string[2];
                returnstring[0] = account.FirstName;
                returnstring[1] = account.LastName;
            }

            return returnstring;
        }

        public string GetUserName(UUID uuid)
        {
            string[] names = GetUserNames(uuid);
            if (names.Length == 2)
            {
                string firstname = names[0];
                string lastname = names[1];

                return firstname + " " + lastname;

            }
            return "(hippos)";
        }

        /// <summary>
        /// Another region is up. 
        ///
        /// We only add it to the neighbor list if it's within 1 region from here.
        /// Agents may have draw distance values that cross two regions though, so
        /// we add it to the notify list regardless of distance. We'll check
        /// the agent's draw distance before notifying them though.
        /// </summary>
        /// <param name="otherRegion">RegionInfo handle for the new region.</param>
        /// <returns>True after all operations complete, throws exceptions otherwise.</returns>
        public override void OtherRegionUp(GridRegion otherRegion)
        {
            uint xcell = (uint)((int)otherRegion.RegionLocX / (int)Constants.RegionSize);
            uint ycell = (uint)((int)otherRegion.RegionLocY / (int)Constants.RegionSize);
            m_log.InfoFormat("[SCENE]: (on region {0}): Region {1} up in coords {2}-{3}", 
                RegionInfo.RegionName, otherRegion.RegionName, xcell, ycell);

            if (RegionInfo.RegionHandle != otherRegion.RegionHandle)
            {

                // If these are cast to INT because long + negative values + abs returns invalid data
                int resultX = Math.Abs((int)xcell - (int)RegionInfo.RegionLocX);
                int resultY = Math.Abs((int)ycell - (int)RegionInfo.RegionLocY);
                if (resultX <= 1 && resultY <= 1)
                {
                    // Let the grid service module know, so this can be cached
                    m_eventManager.TriggerOnRegionUp(otherRegion);

                    RegionInfo regInfo = new RegionInfo(xcell, ycell, otherRegion.InternalEndPoint, otherRegion.ExternalHostName);
                    regInfo.RegionID = otherRegion.RegionID;
                    regInfo.RegionName = otherRegion.RegionName;
                    regInfo.ScopeID = otherRegion.ScopeID;
                    regInfo.ExternalHostName = otherRegion.ExternalHostName;
                    GridRegion r = new GridRegion(regInfo);
                    try
                    {
                        ForEachScenePresence(delegate(ScenePresence agent)
                                             {
                                                 // If agent is a root agent.
                                                 if (!agent.IsChildAgent)
                                                 {
                                                     //agent.ControllingClient.new
                                                     //this.CommsManager.InterRegion.InformRegionOfChildAgent(otherRegion.RegionHandle, agent.ControllingClient.RequestClientInfo());

                                                     List<ulong> old = new List<ulong>();
                                                     old.Add(otherRegion.RegionHandle);
                                                     agent.DropOldNeighbours(old);
                                                     if (m_teleportModule != null)
                                                         m_teleportModule.EnableChildAgent(agent, r);
                                                 }
                                             }
                            );
                    }
                    catch (NullReferenceException)
                    {
                        // This means that we're not booted up completely yet.
                        // This shouldn't happen too often anymore.
                        m_log.Error("[SCENE]: Couldn't inform client of regionup because we got a null reference exception");
                    }

                }
                else
                {
                    m_log.Info("[INTERGRID]: Got notice about far away Region: " + otherRegion.RegionName.ToString() +
                               " at  (" + otherRegion.RegionLocX.ToString() + ", " +
                               otherRegion.RegionLocY.ToString() + ")");
                }
            }
        }

        public void AddNeighborRegion(RegionInfo region)
        {
            lock (m_neighbours)
            {
                if (!CheckNeighborRegion(region))
                {
                    m_neighbours.Add(region);
                }
            }
        }

        public bool CheckNeighborRegion(RegionInfo region)
        {
            bool found = false;
            lock (m_neighbours)
            {
                foreach (RegionInfo reg in m_neighbours)
                {
                    if (reg.RegionHandle == region.RegionHandle)
                    {
                        found = true;
                        break;
                    }
                }
            }
            return found;
        }

        // Alias IncomingHelloNeighbour OtherRegionUp, for now
        public GridRegion IncomingHelloNeighbour(RegionInfo neighbour)
        {
            OtherRegionUp(new GridRegion(neighbour));
            return new GridRegion(RegionInfo);
        }

        /// <summary>
        /// Given float seconds, this will restart the region.
        /// </summary>
        /// <param name="seconds">float indicating duration before restart.</param>
        public virtual void Restart(float seconds)
        {
            Restart(seconds, true);
        }

        /// <summary>
        /// Given float seconds, this will restart the region. showDialog will optionally alert the users.
        /// </summary>
        /// <param name="seconds">float indicating duration before restart.</param>
        public virtual void Restart(float seconds, bool showDialog)
        {
            // notifications are done in 15 second increments
            // so ..   if the number of seconds is less then 15 seconds, it's not really a restart request
            // It's a 'Cancel restart' request.

            // RestartNow() does immediate restarting.
            if (seconds < 15)
            {
                m_restartTimer.Stop();
                m_dialogModule.SendGeneralAlert("Restart Aborted");
            }
            else
            {
                // Now we figure out what to set the timer to that does the notifications and calls, RestartNow()
                m_restartTimer.Interval = 15000;
                m_incrementsof15seconds = (int)seconds / 15;
                m_RestartTimerCounter = 0;
                m_restartTimer.AutoReset = true;
                m_restartTimer.Elapsed += new ElapsedEventHandler(RestartTimer_Elapsed);
                m_log.Info("[REGION]: Restarting Region in " + (seconds / 60) + " minutes");
                m_restartTimer.Start();
                if (showDialog)
                {
                    m_dialogModule.SendNotificationToUsersInRegion(
                    UUID.Random(), String.Empty, RegionInfo.RegionName + String.Format(": Restarting in {0} Minutes", (int)(seconds / 60.0)));
                }
            }
        }

        // The Restart timer has occured.
        // We have to figure out if this is a notification or if the number of seconds specified in Restart
        // have elapsed.
        // If they have elapsed, call RestartNow()
        public void RestartTimer_Elapsed(object sender, ElapsedEventArgs e)
        {
            m_RestartTimerCounter++;
            if (m_RestartTimerCounter <= m_incrementsof15seconds)
            {
                if (m_RestartTimerCounter == 4 || m_RestartTimerCounter == 6 || m_RestartTimerCounter == 7)
                    m_dialogModule.SendNotificationToUsersInRegion(
                        UUID.Random(),
                        String.Empty,
                        RegionInfo.RegionName + ": Restarting in " + ((8 - m_RestartTimerCounter) * 15) + " seconds");
            }
            else
            {
                m_restartTimer.Stop();
                m_restartTimer.AutoReset = false;
                RestartNow();
            }
        }

        // This causes the region to restart immediatley.
        public void RestartNow()
        {
            IConfig startupConfig = m_config.Configs["Startup"];
            if (startupConfig != null)
            {
                if (startupConfig.GetBoolean("InworldRestartShutsDown", false))
                {
                    MainConsole.Instance.RunCommand("shutdown");
                    return;
                }
            }

            if (PhysicsScene != null)
            {
                PhysicsScene.Dispose();
            }

            m_log.Error("[REGION]: Closing");
            Close();

            m_log.Error("[REGION]: Firing Region Restart Message");
            base.Restart(0);
        }

        // This is a helper function that notifies root agents in this region that a new sim near them has come up
        // This is in the form of a timer because when an instance of OpenSim.exe is started,
        // Even though the sims initialize, they don't listen until 'all of the sims are initialized'
        // If we tell an agent about a sim that's not listening yet, the agent will not be able to connect to it.
        // subsequently the agent will never see the region come back online.
        public void RestartNotifyWaitElapsed(object sender, ElapsedEventArgs e)
        {
            m_restartWaitTimer.Stop();
            lock (m_regionRestartNotifyList)
            {
                foreach (RegionInfo region in m_regionRestartNotifyList)
                {
                    GridRegion r = new GridRegion(region);
                    try
                    {
                        ForEachScenePresence(delegate(ScenePresence agent)
                                             {
                                                 // If agent is a root agent.
                                                 if (!agent.IsChildAgent)
                                                 {
                                                     if (m_teleportModule != null)
                                                         m_teleportModule.EnableChildAgent(agent, r);
                                                 }
                                             }
                            );
                    }
                    catch (NullReferenceException)
                    {
                        // This means that we're not booted up completely yet.
                        // This shouldn't happen too often anymore.
                    }
                }

                // Reset list to nothing.
                m_regionRestartNotifyList.Clear();
            }
        }

        public void SetSceneCoreDebug(bool ScriptEngine, bool CollisionEvents, bool PhysicsEngine)
        {
            if (m_scripts_enabled != !ScriptEngine)
            {
                if (ScriptEngine)
                {
                    m_log.Info("Stopping all Scripts in Scene");
                    foreach (EntityBase ent in Entities)
                    {
                        if (ent is SceneObjectGroup)
                        {
                            ((SceneObjectGroup) ent).RemoveScriptInstances(false);
                        }
                    }
                }
                else
                {
                    m_log.Info("Starting all Scripts in Scene");
                    lock (Entities)
                    {
                        foreach (EntityBase ent in Entities)
                        {
                            if (ent is SceneObjectGroup)
                            {
                                ((SceneObjectGroup)ent).CreateScriptInstances(0, false, DefaultScriptEngine, 0);
                                ((SceneObjectGroup)ent).ResumeScripts();
                            }
                        }
                    }
                }
                m_scripts_enabled = !ScriptEngine;
                m_log.Info("[TOTEDD]: Here is the method to trigger disabling of the scripting engine");
            }

            if (m_physics_enabled != !PhysicsEngine)
            {
                m_physics_enabled = !PhysicsEngine;
            }
        }

        public int GetInaccurateNeighborCount()
        {
            return m_neighbours.Count;
        }

        // This is the method that shuts down the scene.
        public override void Close()
        {
            m_log.InfoFormat("[SCENE]: Closing down the single simulator: {0}", RegionInfo.RegionName);

            m_restartTimer.Stop();
            m_restartTimer.Close();

            // Kick all ROOT agents with the message, 'The simulator is going down'
            ForEachScenePresence(delegate(ScenePresence avatar)
                                 {
                                     if (avatar.KnownChildRegionHandles.Contains(RegionInfo.RegionHandle))
                                         avatar.KnownChildRegionHandles.Remove(RegionInfo.RegionHandle);

                                     if (!avatar.IsChildAgent)
                                         avatar.ControllingClient.Kick("The simulator is going down.");

                                     avatar.ControllingClient.SendShutdownConnectionNotice();
                                 });

            // Wait here, or the kick messages won't actually get to the agents before the scene terminates.
            Thread.Sleep(500);

            // Stop all client threads.
            ForEachScenePresence(delegate(ScenePresence avatar) { avatar.ControllingClient.Close(); });

            // Stop updating the scene objects and agents.
            //m_heartbeatTimer.Close();
            shuttingdown = true;

            m_log.Debug("[SCENE]: Persisting changed objects");
            List<EntityBase> entities = GetEntities();
            foreach (EntityBase entity in entities)
            {
                if (!entity.IsDeleted && entity is SceneObjectGroup && ((SceneObjectGroup)entity).HasGroupChanged)
                {
                    ((SceneObjectGroup)entity).ProcessBackup(m_storageManager.DataStore, false);
                }
            }

            m_sceneGraph.Close();

            // De-register with region communications (events cleanup)
            UnRegisterRegionWithComms();

            // call the base class Close method.
            base.Close();
        }

        /// <summary>
        /// Start the timer which triggers regular scene updates
        /// </summary>
        public void StartTimer()
        {
            //m_log.Debug("[SCENE]: Starting timer");
            //m_heartbeatTimer.Enabled = true;
            //m_heartbeatTimer.Interval = (int)(m_timespan * 1000);
            //m_heartbeatTimer.Elapsed += new ElapsedEventHandler(Heartbeat);
            if (HeartbeatThread != null)
            {
                HeartbeatThread.Abort();
                HeartbeatThread = null;
            }
            m_lastUpdate = Util.EnvironmentTickCount();

            HeartbeatThread = Watchdog.StartThread(Heartbeat, "Heartbeat for region " + RegionInfo.RegionName, ThreadPriority.Normal, false);
        }

        /// <summary>
        /// Sets up references to modules required by the scene
        /// </summary>
        public void SetModuleInterfaces()
        {
            m_xmlrpcModule = RequestModuleInterface<IXMLRPC>();
            m_worldCommModule = RequestModuleInterface<IWorldComm>();
            XferManager = RequestModuleInterface<IXfer>();
            m_AvatarFactory = RequestModuleInterface<IAvatarFactory>();
            AttachmentsModule = RequestModuleInterface<IAttachmentsModule>();
            m_serialiser = RequestModuleInterface<IRegionSerialiserModule>();
            m_dialogModule = RequestModuleInterface<IDialogModule>();
            m_capsModule = RequestModuleInterface<ICapabilitiesModule>();
            m_teleportModule = RequestModuleInterface<IEntityTransferModule>();

            // Shoving this in here for now, because we have the needed
            // interfaces at this point
            //
            // TODO: Find a better place for this
            //
            while (m_regInfo.EstateSettings.EstateOwner == UUID.Zero && MainConsole.Instance != null)
            {
                MainConsole.Instance.Output("The current estate has no owner set.");
                string first = MainConsole.Instance.CmdPrompt("Estate owner first name", "Test");
                string last = MainConsole.Instance.CmdPrompt("Estate owner last name", "User");

                UserAccount account = UserAccountService.GetUserAccount(m_regInfo.ScopeID, first, last);

                if (account == null)
                {
                    // Create a new account
                    account = new UserAccount(m_regInfo.ScopeID, first, last, String.Empty);
                    if (account.ServiceURLs == null || (account.ServiceURLs != null && account.ServiceURLs.Count == 0))
                    {
                        account.ServiceURLs = new Dictionary<string, object>();
                        account.ServiceURLs["HomeURI"] = string.Empty;
                        account.ServiceURLs["GatekeeperURI"] = string.Empty;
                        account.ServiceURLs["InventoryServerURI"] = string.Empty;
                        account.ServiceURLs["AssetServerURI"] = string.Empty;
                    }

                    if (UserAccountService.StoreUserAccount(account))
                    {
                        string password = MainConsole.Instance.PasswdPrompt("Password");
                        string email = MainConsole.Instance.CmdPrompt("Email", "");

                        account.Email = email;
                        UserAccountService.StoreUserAccount(account);

                        bool success = false;
                        success = AuthenticationService.SetPassword(account.PrincipalID, password);
                        if (!success)
                            m_log.WarnFormat("[USER ACCOUNT SERVICE]: Unable to set password for account {0} {1}.",
                               first, last);

                        GridRegion home = null;
                        if (GridService != null)
                        {
                            List<GridRegion> defaultRegions = GridService.GetDefaultRegions(UUID.Zero);
                            if (defaultRegions != null && defaultRegions.Count >= 1)
                                home = defaultRegions[0];

                            if (PresenceService != null && home != null)
                                PresenceService.SetHomeLocation(account.PrincipalID.ToString(), home.RegionID, new Vector3(128, 128, 0), new Vector3(0, 1, 0));
                            else
                                m_log.WarnFormat("[USER ACCOUNT SERVICE]: Unable to set home for account {0} {1}.",
                                   first, last);

                        }
                        else
                            m_log.WarnFormat("[USER ACCOUNT SERVICE]: Unable to retrieve home region for account {0} {1}.",
                               first, last);

                        if (InventoryService != null)
                            success = InventoryService.CreateUserInventory(account.PrincipalID);
                        if (!success)
                            m_log.WarnFormat("[USER ACCOUNT SERVICE]: Unable to create inventory for account {0} {1}.",
                               first, last);


                        m_log.InfoFormat("[USER ACCOUNT SERVICE]: Account {0} {1} created successfully", first, last);

                        m_regInfo.EstateSettings.EstateOwner = account.PrincipalID;
                        m_regInfo.EstateSettings.Save();
                    }
                }
                else
                {
                    m_regInfo.EstateSettings.EstateOwner = account.PrincipalID;
                    m_regInfo.EstateSettings.Save();
                }
            }
        }

        #endregion

        #region Update Methods

        /// <summary>
        /// Performs per-frame updates regularly
        /// </summary>
        private void Heartbeat()
        {
            if (!Monitor.TryEnter(m_heartbeatLock))
            {
                Watchdog.RemoveThread();
                return;
            }

            try
            {
                Update();

                m_lastUpdate = Util.EnvironmentTickCount();
                m_firstHeartbeat = false;
            }
            catch (ThreadAbortException)
            {
            }
            finally
            {
                Monitor.Pulse(m_heartbeatLock);
                Monitor.Exit(m_heartbeatLock);
            }

            Watchdog.RemoveThread();
        }

        /// <summary>
        /// Performs per-frame updates on the scene, this should be the central scene loop
        /// </summary>
        public override void Update()
        {
            float physicsFPS;
            int maintc;

            while (!shuttingdown)
            {
                TimeSpan SinceLastFrame = DateTime.UtcNow - m_lastupdate;
                physicsFPS = 0f;

                maintc = Util.EnvironmentTickCount();
                int tmpFrameMS = maintc;
                tempOnRezMS = eventMS = backupMS = terrainMS = landMS = 0;

                // Increment the frame counter
                ++m_frame;

                try
                {
                    // Check if any objects have reached their targets
                    CheckAtTargets();

                    // Run through all ScenePresences looking for updates
                    // Presence updates and queued object updates for each presence are sent to clients
                    if (m_frame % m_update_presences == 0)
                        m_sceneGraph.UpdatePresences();

                    // Update SceneObjectGroups that have scheduled themselves for updates
                    // Objects queue their updates onto all scene presences
                    if (m_frame % m_update_objects == 0)
                        m_sceneGraph.UpdateObjectGroups();

                    int tmpPhysicsMS2 = Util.EnvironmentTickCount();
                    if ((m_frame % m_update_physics == 0) && m_physics_enabled)
                        m_sceneGraph.UpdatePreparePhysics();
                    physicsMS2 = Util.EnvironmentTickCountSubtract(tmpPhysicsMS2);

                    if (m_frame % m_update_entitymovement == 0)
                        m_sceneGraph.UpdateScenePresenceMovement();

                    int tmpPhysicsMS = Util.EnvironmentTickCount();
                    if (m_frame % m_update_physics == 0)
                    {
                        if (m_physics_enabled)
                            physicsFPS = m_sceneGraph.UpdatePhysics(Math.Max(SinceLastFrame.TotalSeconds, m_timespan));
                        if (SynchronizeScene != null)
                            SynchronizeScene(this);
                    }
                    physicsMS = Util.EnvironmentTickCountSubtract(tmpPhysicsMS);

                    // Delete temp-on-rez stuff
                    if (m_frame % m_update_backup == 0)
                    {
                        int tmpTempOnRezMS = Util.EnvironmentTickCount();
                        CleanTempObjects();
                        tempOnRezMS = Util.EnvironmentTickCountSubtract(tmpTempOnRezMS);
                    }

                    if (RegionStatus != RegionStatus.SlaveScene)
                    {
                        if (m_frame % m_update_events == 0)
                        {
                            int evMS = Util.EnvironmentTickCount();
                            UpdateEvents();
                            eventMS = Util.EnvironmentTickCountSubtract(evMS); ;
                        }

                        if (m_frame % m_update_backup == 0)
                        {
                            int backMS = Util.EnvironmentTickCount();
                            UpdateStorageBackup();
                            backupMS = Util.EnvironmentTickCountSubtract(backMS);
                        }

                        if (m_frame % m_update_terrain == 0)
                        {
                            int terMS = Util.EnvironmentTickCount();
                            UpdateTerrain();
                            terrainMS = Util.EnvironmentTickCountSubtract(terMS);
                        }

                        if (m_frame % m_update_land == 0)
                        {
                            int ldMS = Util.EnvironmentTickCount();
                            UpdateLand();
                            landMS = Util.EnvironmentTickCountSubtract(ldMS);
                        }

                        frameMS = Util.EnvironmentTickCountSubtract(tmpFrameMS);
                        otherMS = tempOnRezMS + eventMS + backupMS + terrainMS + landMS;
                        lastCompletedFrame = Util.EnvironmentTickCount();

                        // if (m_frame%m_update_avatars == 0)
                        //   UpdateInWorldTime();
                        StatsReporter.AddPhysicsFPS(physicsFPS);
                        StatsReporter.AddTimeDilation(TimeDilation);
                        StatsReporter.AddFPS(1);
                        StatsReporter.SetRootAgents(m_sceneGraph.GetRootAgentCount());
                        StatsReporter.SetChildAgents(m_sceneGraph.GetChildAgentCount());
                        StatsReporter.SetObjects(m_sceneGraph.GetTotalObjectsCount());
                        StatsReporter.SetActiveObjects(m_sceneGraph.GetActiveObjectsCount());
                        StatsReporter.addFrameMS(frameMS);
                        StatsReporter.addPhysicsMS(physicsMS + physicsMS2);
                        StatsReporter.addOtherMS(otherMS);
                        StatsReporter.SetActiveScripts(m_sceneGraph.GetActiveScriptsCount());
                        StatsReporter.addScriptLines(m_sceneGraph.GetScriptLPS());
                    }

                    if (LoginsDisabled && m_frame == 20)
                    {
                        // In 99.9% of cases it is a bad idea to manually force garbage collection. However,
                        // this is a rare case where we know we have just went through a long cycle of heap
                        // allocations, and there is no more work to be done until someone logs in
                        GC.Collect();

                        IConfig startupConfig = m_config.Configs["Startup"];
                        if (startupConfig == null || !startupConfig.GetBoolean("StartDisabled", false))
                        {
                            m_log.DebugFormat("[REGION]: Enabling logins for {0}", RegionInfo.RegionName);
                            LoginsDisabled = false;
                        }
                    }
                }
                catch (NotImplementedException)
                {
                    throw;
                }
                catch (AccessViolationException e)
                {
                    m_log.Error("[REGION]: Failed with exception " + e.ToString() + " On Region: " + RegionInfo.RegionName);
                }
                //catch (NullReferenceException e)
                //{
                //   m_log.Error("[REGION]: Failed with exception " + e.ToString() + " On Region: " + RegionInfo.RegionName);
                //}
                catch (InvalidOperationException e)
                {
                    m_log.Error("[REGION]: Failed with exception " + e.ToString() + " On Region: " + RegionInfo.RegionName);
                }
                catch (Exception e)
                {
                    m_log.Error("[REGION]: Failed with exception " + e.ToString() + " On Region: " + RegionInfo.RegionName);
                }
                finally
                {
                    m_lastupdate = DateTime.UtcNow;
                }

                maintc = Util.EnvironmentTickCountSubtract(maintc);
                maintc = (int)(m_timespan * 1000) - maintc;

                if (maintc > 0)
                    Thread.Sleep(maintc);

                // Tell the watchdog that this thread is still alive
                Watchdog.UpdateThread();
            }
        }

        

        public void AddGroupTarget(SceneObjectGroup grp)
        {
            lock (m_groupsWithTargets)
                m_groupsWithTargets[grp.UUID] = grp;
        }

        public void RemoveGroupTarget(SceneObjectGroup grp)
        {
            lock (m_groupsWithTargets)
                m_groupsWithTargets.Remove(grp.UUID);
        }

        private void CheckAtTargets()
        {
            lock (m_groupsWithTargets)
            {
                foreach (SceneObjectGroup entry in m_groupsWithTargets.Values)
                {
                    entry.checkAtTargets();
                }
            }
        }


        /// <summary>
        /// Send out simstats data to all clients
        /// </summary>
        /// <param name="stats">Stats on the Simulator's performance</param>
        private void SendSimStatsPackets(SimStats stats)
        {
            ForEachScenePresence(
                delegate(ScenePresence agent)
                {
                    if (!agent.IsChildAgent)
                        agent.ControllingClient.SendSimStats(stats);
                }
            );
        }

        /// <summary>
        /// Recount SceneObjectPart in parcel aabb
        /// </summary>
        private void UpdateLand()
        {
            if (LandChannel != null)
            {
                if (LandChannel.IsLandPrimCountTainted())
                {
                    EventManager.TriggerParcelPrimCountUpdate();
                }
            }
        }

        /// <summary>
        /// Update the terrain if it needs to be updated.
        /// </summary>
        private void UpdateTerrain()
        {
            EventManager.TriggerTerrainTick();
        }

        /// <summary>
        /// Back up queued up changes
        /// </summary>
        private void UpdateStorageBackup()
        {
            if (!m_backingup)
            {
                m_backingup = true;
                Util.FireAndForget(BackupWaitCallback);
            }
        }

        /// <summary>
        /// Sends out the OnFrame event to the modules
        /// </summary>
        private void UpdateEvents()
        {
            m_eventManager.TriggerOnFrame();
        }

        /// <summary>
        /// Wrapper for Backup() that can be called with Util.FireAndForget()
        /// </summary>
        private void BackupWaitCallback(object o)
        {
            Backup();
        }

        /// <summary>
        /// Backup the scene.  This acts as the main method of the backup thread.
        /// </summary>
        /// <returns></returns>
        public void Backup()
        {
            lock (m_returns)
            {
                EventManager.TriggerOnBackup(m_storageManager.DataStore);
                m_backingup = false;

                foreach (KeyValuePair<UUID, ReturnInfo> ret in m_returns)
                {
                    UUID transaction = UUID.Random();

                    GridInstantMessage msg = new GridInstantMessage();
                    msg.fromAgentID = new Guid(UUID.Zero.ToString()); // From server
                    msg.toAgentID = new Guid(ret.Key.ToString());
                    msg.imSessionID = new Guid(transaction.ToString());
                    msg.timestamp = (uint)Util.UnixTimeSinceEpoch();
                    msg.fromAgentName = "Server";
                    msg.dialog = (byte)19; // Object msg
                    msg.fromGroup = false;
                    msg.offline = (byte)1;
                    msg.ParentEstateID = RegionInfo.EstateSettings.ParentEstateID;
                    msg.Position = Vector3.Zero;
                    msg.RegionID = RegionInfo.RegionID.Guid;
                    msg.binaryBucket = new byte[0];
                    if (ret.Value.count > 1)
                        msg.message = string.Format("Your {0} objects were returned from {1} in region {2} due to {3}", ret.Value.count, ret.Value.location.ToString(), RegionInfo.RegionName, ret.Value.reason);
                    else
                        msg.message = string.Format("Your object {0} was returned from {1} in region {2} due to {3}", ret.Value.objectName, ret.Value.location.ToString(), RegionInfo.RegionName, ret.Value.reason);

                    IMessageTransferModule tr = RequestModuleInterface<IMessageTransferModule>();
                    if (tr != null)
                        tr.SendInstantMessage(msg, delegate(bool success) {});
                }
                m_returns.Clear();
            }
        }

        /// <summary>
        /// Synchronous force backup.  For deletes and links/unlinks
        /// </summary>
        /// <param name="group">Object to be backed up</param>
        public void ForceSceneObjectBackup(SceneObjectGroup group)
        {
            if (group != null)
            {
                group.ProcessBackup(m_storageManager.DataStore, true);
            }
        }

        /// <summary>
        /// Return object to avatar Message
        /// </summary>
        /// <param name="agentID">Avatar Unique Id</param>
        /// <param name="objectName">Name of object returned</param>
        /// <param name="location">Location of object returned</param>
        /// <param name="reason">Reasion for object return</param>
        public void AddReturn(UUID agentID, string objectName, Vector3 location, string reason)
        {
            lock (m_returns)
            {
                if (m_returns.ContainsKey(agentID))
                {
                    ReturnInfo info = m_returns[agentID];
                    info.count++;
                    m_returns[agentID] = info;
                }
                else
                {
                    ReturnInfo info = new ReturnInfo();
                    info.count = 1;
                    info.objectName = objectName;
                    info.location = location;
                    info.reason = reason;
                    m_returns[agentID] = info;
                }
            }
        }

        #endregion

        #region Load Terrain

        /// <summary>
        /// Store the terrain in the persistant data store
        /// </summary>
        public void SaveTerrain()
        {
            m_storageManager.DataStore.StoreTerrain(Heightmap.GetDoubles(), RegionInfo.RegionID);
        }

        public void StoreWindlightProfile(RegionLightShareData wl)
        {
            m_regInfo.WindlightSettings = wl;
            m_storageManager.DataStore.StoreRegionWindlightSettings(wl);
            m_eventManager.TriggerOnSaveNewWindlightProfile();
        }

        public void LoadWindlightProfile()
        {
            m_regInfo.WindlightSettings = m_storageManager.DataStore.LoadRegionWindlightSettings(RegionInfo.RegionID);
            m_eventManager.TriggerOnSaveNewWindlightProfile();
        }

        /// <summary>
        /// Loads the World heightmap
        /// </summary>
        public override void LoadWorldMap()
        {
            try
            {
                double[,] map = m_storageManager.DataStore.LoadTerrain(RegionInfo.RegionID);
                if (map == null)
                {
                    m_log.Info("[TERRAIN]: No default terrain. Generating a new terrain.");
                    Heightmap = new TerrainChannel();

                    m_storageManager.DataStore.StoreTerrain(Heightmap.GetDoubles(), RegionInfo.RegionID);
                }
                else
                {
                    Heightmap = new TerrainChannel(map);
                }
            }
            catch (IOException e)
            {
                m_log.Warn("[TERRAIN]: Scene.cs: LoadWorldMap() - Failed with exception " + e.ToString() + " Regenerating");
                
                // Non standard region size.    If there's an old terrain in the database, it might read past the buffer
                #pragma warning disable 0162
                if ((int)Constants.RegionSize != 256)
                {
                    Heightmap = new TerrainChannel();

                    m_storageManager.DataStore.StoreTerrain(Heightmap.GetDoubles(), RegionInfo.RegionID);
                }
            }
            catch (Exception e)
            {
                m_log.Warn("[TERRAIN]: Scene.cs: LoadWorldMap() - Failed with exception " + e.ToString());
            }
        }

        /// <summary>
        /// Register this region with a grid service
        /// </summary>
        /// <exception cref="System.Exception">Thrown if registration of the region itself fails.</exception>
        public void RegisterRegionWithGrid()
        {
            RegisterCommsEvents();

            // These two 'commands' *must be* next to each other or sim rebooting fails.
            //m_sceneGridService.RegisterRegion(m_interregionCommsOut, RegionInfo);

            GridRegion region = new GridRegion(RegionInfo);
            string error = GridService.RegisterRegion(RegionInfo.ScopeID, region);
            if (error != String.Empty)
            {
                throw new Exception(error);
            }

            m_sceneGridService.SetScene(this);
            m_sceneGridService.InformNeighborsThatRegionisUp(RequestModuleInterface<INeighbourService>(), RegionInfo);

            //Dictionary<string, string> dGridSettings = m_sceneGridService.GetGridSettings();

            //if (dGridSettings.ContainsKey("allow_forceful_banlines"))
            //{
            //    if (dGridSettings["allow_forceful_banlines"] != "TRUE")
            //    {
            //        m_log.Info("[GRID]: Grid is disabling forceful parcel banlists");
            //        EventManager.TriggerSetAllowForcefulBan(false);
            //    }
            //    else
            //    {
            //        m_log.Info("[GRID]: Grid is allowing forceful parcel banlists");
            //        EventManager.TriggerSetAllowForcefulBan(true);
            //    }
            //}
        }

        /// <summary>
        /// Create a terrain texture for this scene
        /// </summary>
        public void CreateTerrainTexture(bool temporary)
        {
            //create a texture asset of the terrain
            IMapImageGenerator terrain = RequestModuleInterface<IMapImageGenerator>();

            // Cannot create a map for a nonexistant heightmap yet.
            if (Heightmap == null)
                return;

            if (terrain == null)
                return;

            byte[] data = terrain.WriteJpeg2000Image("defaultstripe.png");
            if (data != null)
            {
                IWorldMapModule mapModule = RequestModuleInterface<IWorldMapModule>();

                if (mapModule != null)
                    mapModule.LazySaveGeneratedMaptile(data, temporary);
            }
        }

        #endregion

        #region Load Land

        /// <summary>
        /// Loads all Parcel data from the datastore for region identified by regionID
        /// </summary>
        /// <param name="regionID">Unique Identifier of the Region to load parcel data for</param>
        public void loadAllLandObjectsFromStorage(UUID regionID)
        {
            m_log.Info("[SCENE]: Loading land objects from storage");
            List<LandData> landData = m_storageManager.DataStore.LoadLandObjects(regionID);

            if (LandChannel != null)
            {
                if (landData.Count == 0)
                {
                    EventManager.TriggerNoticeNoLandDataFromStorage();
                }
                else
                {
                    EventManager.TriggerIncomingLandDataFromStorage(landData);
                }
            }
            else
            {
                m_log.Error("[SCENE]: Land Channel is not defined. Cannot load from storage!");
            }
        }

        #endregion

        #region Primitives Methods

        /// <summary>
        /// Loads the World's objects
        /// </summary>
        public virtual void LoadPrimsFromStorage(UUID regionID)
        {
            m_log.Info("[SCENE]: Loading objects from datastore");

            List<SceneObjectGroup> PrimsFromDB = m_storageManager.DataStore.LoadObjects(regionID);

            m_log.Info("[SCENE]: Loaded " + PrimsFromDB.Count + " objects from the datastore");

            foreach (SceneObjectGroup group in PrimsFromDB)
            {
                if (group.RootPart == null)
                {
                    m_log.ErrorFormat("[SCENE] Found a SceneObjectGroup with m_rootPart == null and {0} children",
                                      group.Children == null ? 0 : group.Children.Count);
                }

                AddRestoredSceneObject(group, true, true);
                SceneObjectPart rootPart = group.GetChildPart(group.UUID);
                rootPart.ObjectFlags &= ~(uint)PrimFlags.Scripted;
                rootPart.TrimPermissions();
                group.CheckSculptAndLoad();
                //rootPart.DoPhysicsPropertyUpdate(UsePhysics, true);
            }

            m_log.Info("[SCENE]: Loaded " + PrimsFromDB.Count.ToString() + " SceneObject(s)");
        }


        /// <summary>
        /// Gets a new rez location based on the raycast and the size of the object that is being rezzed.
        /// </summary>
        /// <param name="RayStart"></param>
        /// <param name="RayEnd"></param>
        /// <param name="RayTargetID"></param>
        /// <param name="rot"></param>
        /// <param name="bypassRayCast"></param>
        /// <param name="RayEndIsIntersection"></param>
        /// <param name="frontFacesOnly"></param>
        /// <param name="scale"></param>
        /// <param name="FaceCenter"></param>
        /// <returns></returns>
        public Vector3 GetNewRezLocation(Vector3 RayStart, Vector3 RayEnd, UUID RayTargetID, Quaternion rot, byte bypassRayCast, byte RayEndIsIntersection, bool frontFacesOnly, Vector3 scale, bool FaceCenter)
        {
            Vector3 pos = Vector3.Zero;
            if (RayEndIsIntersection == (byte)1)
            {
                pos = RayEnd;
                return pos;
            }

            if (RayTargetID != UUID.Zero)
            {
                SceneObjectPart target = GetSceneObjectPart(RayTargetID);

                Vector3 direction = Vector3.Normalize(RayEnd - RayStart);
                Vector3 AXOrigin = new Vector3(RayStart.X, RayStart.Y, RayStart.Z);
                Vector3 AXdirection = new Vector3(direction.X, direction.Y, direction.Z);

                if (target != null)
                {
                    pos = target.AbsolutePosition;
                    //m_log.Info("[OBJECT_REZ]: TargetPos: " + pos.ToString() + ", RayStart: " + RayStart.ToString() + ", RayEnd: " + RayEnd.ToString() + ", Volume: " + Util.GetDistanceTo(RayStart,RayEnd).ToString() + ", mag1: " + Util.GetMagnitude(RayStart).ToString() + ", mag2: " + Util.GetMagnitude(RayEnd).ToString());

                    // TODO: Raytrace better here

                    //EntityIntersection ei = m_sceneGraph.GetClosestIntersectingPrim(new Ray(AXOrigin, AXdirection));
                    Ray NewRay = new Ray(AXOrigin, AXdirection);

                    // Ray Trace against target here
                    EntityIntersection ei = target.TestIntersectionOBB(NewRay, Quaternion.Identity, frontFacesOnly, FaceCenter);

                    // Un-comment out the following line to Get Raytrace results printed to the console.
                   // m_log.Info("[RAYTRACERESULTS]: Hit:" + ei.HitTF.ToString() + " Point: " + ei.ipoint.ToString() + " Normal: " + ei.normal.ToString());
                    float ScaleOffset = 0.5f;

                    // If we hit something
                    if (ei.HitTF)
                    {
                        Vector3 scaleComponent = new Vector3(ei.AAfaceNormal.X, ei.AAfaceNormal.Y, ei.AAfaceNormal.Z);
                        if (scaleComponent.X != 0) ScaleOffset = scale.X;
                        if (scaleComponent.Y != 0) ScaleOffset = scale.Y;
                        if (scaleComponent.Z != 0) ScaleOffset = scale.Z;
                        ScaleOffset = Math.Abs(ScaleOffset);
                        Vector3 intersectionpoint = new Vector3(ei.ipoint.X, ei.ipoint.Y, ei.ipoint.Z);
                        Vector3 normal = new Vector3(ei.normal.X, ei.normal.Y, ei.normal.Z);
                        // Set the position to the intersection point
                        Vector3 offset = (normal * (ScaleOffset / 2f));
                        pos = (intersectionpoint + offset);

                        //Seems to make no sense to do this as this call is used for rezzing from inventory as well, and with inventory items their size is not always 0.5f
                        //And in cases when we weren't rezzing from inventory we were re-adding the 0.25 straight after calling this method
                        // Un-offset the prim (it gets offset later by the consumer method)
                        //pos.Z -= 0.25F; 
                       
                    }

                    return pos;
                }
                else
                {
                    // We don't have a target here, so we're going to raytrace all the objects in the scene.

                    EntityIntersection ei = m_sceneGraph.GetClosestIntersectingPrim(new Ray(AXOrigin, AXdirection), true, false);

                    // Un-comment the following line to print the raytrace results to the console.
                    //m_log.Info("[RAYTRACERESULTS]: Hit:" + ei.HitTF.ToString() + " Point: " + ei.ipoint.ToString() + " Normal: " + ei.normal.ToString());

                    if (ei.HitTF)
                    {
                        pos = new Vector3(ei.ipoint.X, ei.ipoint.Y, ei.ipoint.Z);
                    } else
                    {
                        // fall back to our stupid functionality
                        pos = RayEnd;
                    }

                    return pos;
                }
            }
            else
            {
                // fall back to our stupid functionality
                pos = RayEnd;

                //increase height so its above the ground.
                //should be getting the normal of the ground at the rez point and using that?
                pos.Z += scale.Z / 2f;
                return pos;
            }
        }


        /// <summary>
        /// Create a New SceneObjectGroup/Part by raycasting
        /// </summary>
        /// <param name="ownerID"></param>
        /// <param name="groupID"></param>
        /// <param name="RayEnd"></param>
        /// <param name="rot"></param>
        /// <param name="shape"></param>
        /// <param name="bypassRaycast"></param>
        /// <param name="RayStart"></param>
        /// <param name="RayTargetID"></param>
        /// <param name="RayEndIsIntersection"></param>
        public virtual void AddNewPrim(UUID ownerID, UUID groupID, Vector3 RayEnd, Quaternion rot, PrimitiveBaseShape shape,
                                       byte bypassRaycast, Vector3 RayStart, UUID RayTargetID,
                                       byte RayEndIsIntersection)
        {
            Vector3 pos = GetNewRezLocation(RayStart, RayEnd, RayTargetID, rot, bypassRaycast, RayEndIsIntersection, true, new Vector3(0.5f, 0.5f, 0.5f), false);

            if (Permissions.CanRezObject(1, ownerID, pos))
            {
                // rez ON the ground, not IN the ground
               // pos.Z += 0.25F; The rez point should now be correct so that its not in the ground

                AddNewPrim(ownerID, groupID, pos, rot, shape);
            }
        }

        public virtual SceneObjectGroup AddNewPrim(
            UUID ownerID, UUID groupID, Vector3 pos, Quaternion rot, PrimitiveBaseShape shape)
        {
            //m_log.DebugFormat(
            //    "[SCENE]: Scene.AddNewPrim() pcode {0} called for {1} in {2}", shape.PCode, ownerID, RegionInfo.RegionName);

            SceneObjectGroup sceneObject = null;
            
            // If an entity creator has been registered for this prim type then use that
            if (m_entityCreators.ContainsKey((PCode)shape.PCode))
            {
                sceneObject = m_entityCreators[(PCode)shape.PCode].CreateEntity(ownerID, groupID, pos, rot, shape);
            }
            else
            {
                // Otherwise, use this default creation code;
                sceneObject = new SceneObjectGroup(ownerID, pos, rot, shape);
                AddNewSceneObject(sceneObject, true);
                sceneObject.SetGroup(groupID, null);
            }

            sceneObject.ScheduleGroupForFullUpdate();

            return sceneObject;
        }

        /// <summary>
        /// Add an object into the scene that has come from storage
        /// </summary>
        ///
        /// <param name="sceneObject"></param>
        /// <param name="attachToBackup">
        /// If true, changes to the object will be reflected in its persisted data
        /// If false, the persisted data will not be changed even if the object in the scene is changed
        /// </param>
        /// <param name="alreadyPersisted">
        /// If true, we won't persist this object until it changes
        /// If false, we'll persist this object immediately
        /// </param>
        /// <returns>
        /// true if the object was added, false if an object with the same uuid was already in the scene
        /// </returns>
        public bool AddRestoredSceneObject(
            SceneObjectGroup sceneObject, bool attachToBackup, bool alreadyPersisted)
        {
            return m_sceneGraph.AddRestoredSceneObject(sceneObject, attachToBackup, alreadyPersisted);
        }

        /// <summary>
        /// Add a newly created object to the scene.  Updates are also sent to viewers.
        /// </summary>
        /// <param name="sceneObject"></param>
        /// <param name="attachToBackup">
        /// If true, the object is made persistent into the scene.
        /// If false, the object will not persist over server restarts
        /// </param>
        public bool AddNewSceneObject(SceneObjectGroup sceneObject, bool attachToBackup)
        {
            return AddNewSceneObject(sceneObject, attachToBackup, true);
        }
        
        /// <summary>
        /// Add a newly created object to the scene
        /// </summary>
        /// <param name="sceneObject"></param>
        /// <param name="attachToBackup">
        /// If true, the object is made persistent into the scene.
        /// If false, the object will not persist over server restarts
        /// </param>
        /// <param name="sendClientUpdates">
        /// If true, updates for the new scene object are sent to all viewers in range.
        /// If false, it is left to the caller to schedule the update
        /// </param>
        public bool AddNewSceneObject(SceneObjectGroup sceneObject, bool attachToBackup, bool sendClientUpdates)
        {
            return m_sceneGraph.AddNewSceneObject(sceneObject, attachToBackup, sendClientUpdates);
        }        

        /// <summary>
        /// Delete every object from the scene
        /// </summary>
        public void DeleteAllSceneObjects()
        {
            lock (Entities)
            {
                ICollection<EntityBase> entities = new List<EntityBase>(Entities);

                foreach (EntityBase e in entities)
                {
                    if (e is SceneObjectGroup)
                        DeleteSceneObject((SceneObjectGroup)e, false);
                }
            }
        }

        /// <summary>
        /// Synchronously delete the given object from the scene.
        /// </summary>
        /// <param name="group">Object Id</param>
        /// <param name="silent">Suppress broadcasting changes to other clients.</param>
        public void DeleteSceneObject(SceneObjectGroup group, bool silent)
        {
//            m_log.DebugFormat("[SCENE]: Deleting scene object {0} {1}", group.Name, group.UUID);
            
            //SceneObjectPart rootPart = group.GetChildPart(group.UUID);

            // Serialise calls to RemoveScriptInstances to avoid
            // deadlocking on m_parts inside SceneObjectGroup
            lock (m_deleting_scene_object)
            {
                group.RemoveScriptInstances(true);
            }

            foreach (SceneObjectPart part in group.Children.Values)
            {
                if (part.IsJoint() && ((part.ObjectFlags&(uint)PrimFlags.Physics) != 0))
                {
                    PhysicsScene.RequestJointDeletion(part.Name); // FIXME: what if the name changed?
                }
                else if (part.PhysActor != null)
                {
                    PhysicsScene.RemovePrim(part.PhysActor);
                    part.PhysActor = null;
                }
            }
//            if (rootPart.PhysActor != null)
//            {
//                PhysicsScene.RemovePrim(rootPart.PhysActor);
//                rootPart.PhysActor = null;
//            }

            if (UnlinkSceneObject(group.UUID, false))
            {
                EventManager.TriggerObjectBeingRemovedFromScene(group);
                EventManager.TriggerParcelPrimCountTainted();
            }

            group.DeleteGroup(silent);

//            m_log.DebugFormat("[SCENE]: Exit DeleteSceneObject() for {0} {1}", group.Name, group.UUID);
        }

        /// <summary>
        /// Unlink the given object from the scene.  Unlike delete, this just removes the record of the object - the
        /// object itself is not destroyed.
        /// </summary>
        /// <param name="uuid">Id of object.</param>
        /// <returns>true if the object was in the scene, false if it was not</returns>
        /// <param name="softDelete">If true, only deletes from scene, but keeps object in database.</param>
        public bool UnlinkSceneObject(UUID uuid, bool softDelete)
        {
            if (m_sceneGraph.DeleteSceneObject(uuid, softDelete))
            {
                if (!softDelete)
                {
                    m_storageManager.DataStore.RemoveObject(uuid,
                                                            m_regInfo.RegionID);
                }

                return true;
            }

            return false;
        }

        /// <summary>
        /// Move the given scene object into a new region depending on which region its absolute position has moved
        /// into.
        ///
        /// </summary>
        /// <param name="attemptedPosition">the attempted out of region position of the scene object</param>
        /// <param name="grp">the scene object that we're crossing</param>
        public void CrossPrimGroupIntoNewRegion(Vector3 attemptedPosition, SceneObjectGroup grp, bool silent)
        {
            if (grp == null)
                return;
            if (grp.IsDeleted)
                return;

            if (grp.RootPart.DIE_AT_EDGE)
            {
                // We remove the object here
                try
                {
                    DeleteSceneObject(grp, false);
                }
                catch (Exception)
                {
                    m_log.Warn("[DATABASE]: exception when trying to remove the prim that crossed the border.");
                }
                return;
            }

            if (grp.RootPart.RETURN_AT_EDGE)
            {
                // We remove the object here
                try
                {
                    List<SceneObjectGroup> objects = new List<SceneObjectGroup>();
                    objects.Add(grp);
                    SceneObjectGroup[] objectsArray = objects.ToArray();
                    returnObjects(objectsArray, UUID.Zero);
                }
                catch (Exception)
                {
                    m_log.Warn("[DATABASE]: exception when trying to return the prim that crossed the border.");
                }
                return;
            }

            if (m_teleportModule != null)
                m_teleportModule.Cross(grp, attemptedPosition, silent);
        }

        public Border GetCrossedBorder(Vector3 position, Cardinals gridline)
        {
            if (BordersLocked)
            {
                switch (gridline)
                {
                    case Cardinals.N:
                        lock (NorthBorders)
                        {
                            foreach (Border b in NorthBorders)
                            {
                                if (b.TestCross(position))
                                    return b;
                            }
                        }
                        break;
                    case Cardinals.S:
                        lock (SouthBorders)
                        {
                            foreach (Border b in SouthBorders)
                            {
                                if (b.TestCross(position))
                                    return b;
                            }
                        }

                        break;
                    case Cardinals.E:
                        lock (EastBorders)
                        {
                            foreach (Border b in EastBorders)
                            {
                                if (b.TestCross(position))
                                    return b;
                            }
                        }

                        break;
                    case Cardinals.W:

                        lock (WestBorders)
                        {
                            foreach (Border b in WestBorders)
                            {
                                if (b.TestCross(position))
                                    return b;
                            }
                        }
                        break;

                }
            }
            else
            {
                switch (gridline)
                {
                    case Cardinals.N:
                        foreach (Border b in NorthBorders)
                        {
                            if (b.TestCross(position))
                                return b;
                        }
                       
                        break;
                    case Cardinals.S:
                        foreach (Border b in SouthBorders)
                        {
                            if (b.TestCross(position))
                                return b;
                        }
                        break;
                    case Cardinals.E:
                        foreach (Border b in EastBorders)
                        {
                            if (b.TestCross(position))
                                return b;
                        }

                        break;
                    case Cardinals.W:
                        foreach (Border b in WestBorders)
                        {
                            if (b.TestCross(position))
                                return b;
                        }
                        break;

                }
            }
            

            return null;
        }

        public bool TestBorderCross(Vector3 position, Cardinals border)
        {
            if (BordersLocked)
            {
                switch (border)
                {
                    case Cardinals.N:
                        lock (NorthBorders)
                        {
                            foreach (Border b in NorthBorders)
                            {
                                if (b.TestCross(position))
                                    return true;
                            }
                        }
                        break;
                    case Cardinals.E:
                        lock (EastBorders)
                        {
                            foreach (Border b in EastBorders)
                            {
                                if (b.TestCross(position))
                                    return true;
                            }
                        }
                        break;
                    case Cardinals.S:
                        lock (SouthBorders)
                        {
                            foreach (Border b in SouthBorders)
                            {
                                if (b.TestCross(position))
                                    return true;
                            }
                        }
                        break;
                    case Cardinals.W:
                        lock (WestBorders)
                        {
                            foreach (Border b in WestBorders)
                            {
                                if (b.TestCross(position))
                                    return true;
                            }
                        }
                        break;
                }
            }
            else
            {
                switch (border)
                {
                    case Cardinals.N:
                        foreach (Border b in NorthBorders)
                        {
                            if (b.TestCross(position))
                                return true;
                        }
                        break;
                    case Cardinals.E:
                        foreach (Border b in EastBorders)
                        {
                            if (b.TestCross(position))
                                return true;
                        }
                        break;
                    case Cardinals.S:
                        foreach (Border b in SouthBorders)
                        {
                            if (b.TestCross(position))
                                return true;
                        }
                        break;
                    case Cardinals.W:
                        foreach (Border b in WestBorders)
                        {
                            if (b.TestCross(position))
                                return true;
                        }
                        break;
                }
            }
            return false;
        }


        /// <summary>
        /// Called when objects or attachments cross the border between regions.
        /// </summary>
        /// <param name="sog"></param>
        /// <returns></returns>
        public bool IncomingCreateObject(ISceneObject sog)
        {
            //m_log.Debug(" >>> IncomingCreateObject(sog) <<< " + ((SceneObjectGroup)sog).AbsolutePosition + " deleted? " + ((SceneObjectGroup)sog).IsDeleted);
            SceneObjectGroup newObject;
            try
            {
                newObject = (SceneObjectGroup)sog;
            }
            catch (Exception e)
            {
                m_log.WarnFormat("[SCENE]: Problem casting object: {0}", e.Message);
                return false;
            }

            if (!AddSceneObject(newObject))
            {
                m_log.DebugFormat("[SCENE]: Problem adding scene object {0} in {1} ", sog.UUID, RegionInfo.RegionName);
                return false;
            }
            
            newObject.RootPart.ParentGroup.CreateScriptInstances(0, false, DefaultScriptEngine, 1);

            // Do this as late as possible so that listeners have full access to the incoming object
            EventManager.TriggerOnIncomingSceneObject(newObject);
            
            return true;
        }

        /// <summary>
        /// Attachment rezzing
        /// </summary>
        /// <param name="userID">Agent Unique ID</param>
        /// <param name="itemID">Object ID</param>
        /// <returns>False</returns>
        public virtual bool IncomingCreateObject(UUID userID, UUID itemID)
        {
            //m_log.DebugFormat(" >>> IncomingCreateObject(userID, itemID) <<< {0} {1}", userID, itemID);
            
            ScenePresence sp = GetScenePresence(userID);
            if (sp != null && AttachmentsModule != null)
            {
                uint attPt = (uint)sp.Appearance.GetAttachpoint(itemID);                
                AttachmentsModule.RezSingleAttachmentFromInventory(sp.ControllingClient, itemID, attPt);
            }

            return false;
        }

        /// <summary>
        /// Adds a Scene Object group to the Scene.
        /// Verifies that the creator of the object is not banned from the simulator.
        /// Checks if the item is an Attachment
        /// </summary>
        /// <param name="sceneObject"></param>
        /// <returns>True if the SceneObjectGroup was added, False if it was not</returns>
        public bool AddSceneObject(SceneObjectGroup sceneObject)
        {
            // If the user is banned, we won't let any of their objects
            // enter. Period.
            //
            if (m_regInfo.EstateSettings.IsBanned(sceneObject.OwnerID))
            {
                m_log.Info("[INTERREGION]: Denied prim crossing for " +
                        "banned avatar");

                return false;
            }

            sceneObject.SetScene(this);

            // Force allocation of new LocalId
            //
            foreach (SceneObjectPart p in sceneObject.Children.Values)
                p.LocalId = 0;

            if (sceneObject.IsAttachmentCheckFull()) // Attachment
            {
                sceneObject.RootPart.AddFlag(PrimFlags.TemporaryOnRez);
                sceneObject.RootPart.AddFlag(PrimFlags.Phantom);

                AddRestoredSceneObject(sceneObject, false, false);

                // Handle attachment special case
                SceneObjectPart RootPrim = sceneObject.RootPart;

                // Fix up attachment Parent Local ID
                ScenePresence sp = GetScenePresence(sceneObject.OwnerID);

                //uint parentLocalID = 0;
                if (sp != null)
                {
                    //parentLocalID = sp.LocalId;

                    //sceneObject.RootPart.IsAttachment = true;
                    //sceneObject.RootPart.SetParentLocalId(parentLocalID);

                    SceneObjectGroup grp = sceneObject;

                    //RootPrim.SetParentLocalId(parentLocalID);

                    m_log.DebugFormat(
                        "[ATTACHMENT]: Received attachment {0}, inworld asset id {1}", grp.GetFromItemID(), grp.UUID);

                    //grp.SetFromAssetID(grp.RootPart.LastOwnerID);
                    m_log.DebugFormat(
                        "[ATTACHMENT]: Attach to avatar {0} at position {1}", sp.UUID, grp.AbsolutePosition);

                    if (AttachmentsModule != null)
                        AttachmentsModule.AttachObject(
                            sp.ControllingClient, grp.LocalId, (uint)0, grp.GroupRotation, grp.AbsolutePosition, false);
                    
                    RootPrim.RemFlag(PrimFlags.TemporaryOnRez);
                    grp.SendGroupFullUpdate();
                }
                else
                {
                    RootPrim.RemFlag(PrimFlags.TemporaryOnRez);
                    RootPrim.AddFlag(PrimFlags.TemporaryOnRez);
                }
            }
            else
            {
                AddRestoredSceneObject(sceneObject, true, false);

                if (!Permissions.CanObjectEntry(sceneObject.UUID,
                        true, sceneObject.AbsolutePosition))
                {
                    // Deny non attachments based on parcel settings
                    //
                    m_log.Info("[INTERREGION]: Denied prim crossing " +
                            "because of parcel settings");

                    DeleteSceneObject(sceneObject, false);

                    return false;
                }
            }

            return true;
        }
        #endregion

        #region Add/Remove Avatar Methods

        /// <summary>
        /// Adding a New Client and Create a Presence for it.
        /// </summary>
        /// <param name="client"></param>
        public override void AddNewClient(IClientAPI client)
        {
            bool vialogin = false;

            m_clientManager.Add(client);

            CheckHeartbeat();
            SubscribeToClientEvents(client);
            ScenePresence presence;

            if (m_restorePresences.ContainsKey(client.AgentId))
            {
                m_log.DebugFormat("[SCENE]: Restoring agent {0} {1} in {2}", client.Name, client.AgentId, RegionInfo.RegionName);

                presence = m_restorePresences[client.AgentId];
                m_restorePresences.Remove(client.AgentId);

                // This is one of two paths to create avatars that are
                // used.  This tends to get called more in standalone
                // than grid, not really sure why, but as such needs
                // an explicity appearance lookup here.
                AvatarAppearance appearance = null;
                GetAvatarAppearance(client, out appearance);
                presence.Appearance = appearance;

                presence.initializeScenePresence(client, RegionInfo, this);

                m_sceneGraph.AddScenePresence(presence);

                lock (m_restorePresences)
                {
                    Monitor.PulseAll(m_restorePresences);
                }
            }
            else
            {
                AgentCircuitData aCircuit = m_authenticateHandler.GetAgentCircuitData(client.CircuitCode);

                // Do the verification here
                System.Net.EndPoint ep = client.GetClientEP();
                if (aCircuit != null)
                {
                    if ((aCircuit.teleportFlags & (uint)Constants.TeleportFlags.ViaLogin) != 0)
                    {
                        m_log.DebugFormat("[Scene]: Incoming client {0} {1} in region {2} via Login", aCircuit.firstname, aCircuit.lastname, RegionInfo.RegionName);
                        vialogin = true;
                        IUserAgentVerificationModule userVerification = RequestModuleInterface<IUserAgentVerificationModule>();
                        if (userVerification != null && ep != null)
                        {
                            if (!userVerification.VerifyClient(aCircuit, ep.ToString()))
                            {
                                // uh-oh, this is fishy
                                m_log.WarnFormat("[Scene]: Agent {0} with session {1} connecting with unidentified end point {2}. Refusing service.",
                                    client.AgentId, client.SessionId, ep.ToString());
                                try
                                {
                                    client.Close();
                                }
                                catch (Exception e)
                                {
                                    m_log.DebugFormat("[Scene]: Exception while closing aborted client: {0}", e.StackTrace);
                                }
                                return;
                            }
                            else
                                m_log.DebugFormat("[Scene]: User Client Verification for {0} {1} returned true", aCircuit.firstname, aCircuit.lastname);
                        }
                    }
                }

                m_log.Debug("[Scene] Adding new agent " + client.Name + " to scene " + RegionInfo.RegionName);

                ScenePresence sp = CreateAndAddScenePresence(client);
                if (aCircuit != null)
                {
                    sp.Appearance = aCircuit.Appearance;
<<<<<<< HEAD
                sp.Viewer = aCircuit.Viewer;
=======
                    sp.Viewer = aCircuit.Viewer;
                }
>>>>>>> ad2039a8

                // HERE!!! Do the initial attachments right here
                // first agent upon login is a root agent by design.
                // All other AddNewClient calls find aCircuit.child to be true
                if (aCircuit == null || (aCircuit != null && aCircuit.child == false))
                {
                    sp.IsChildAgent = false;
                    Util.FireAndForget(delegate(object o) { sp.RezAttachments(); });
                }
            }

            m_LastLogin = Util.EnvironmentTickCount();
            EventManager.TriggerOnNewClient(client);
            if (vialogin)
                EventManager.TriggerOnClientLogin(client);
        }

        

        /// <summary>
        /// Register for events from the client
        /// </summary>
        /// <param name="client">The IClientAPI of the connected client</param>
        public virtual void SubscribeToClientEvents(IClientAPI client)
        {
            SubscribeToClientTerrainEvents(client);
            SubscribeToClientPrimEvents(client);
            SubscribeToClientPrimRezEvents(client);
            SubscribeToClientInventoryEvents(client);
            SubscribeToClientAttachmentEvents(client);
            SubscribeToClientTeleportEvents(client);
            SubscribeToClientScriptEvents(client);
            SubscribeToClientParcelEvents(client);
            SubscribeToClientGridEvents(client);
            SubscribeToClientGodEvents(client);

            SubscribeToClientNetworkEvents(client);
            

            // EventManager.TriggerOnNewClient(client);
        }

        public virtual void SubscribeToClientTerrainEvents(IClientAPI client)
        {
            client.OnRegionHandShakeReply += SendLayerData;
            client.OnUnackedTerrain += TerrainUnAcked;
        }
        
        public virtual void SubscribeToClientPrimEvents(IClientAPI client)
        {
            
            client.OnUpdatePrimGroupPosition += m_sceneGraph.UpdatePrimPosition;
            client.OnUpdatePrimSinglePosition += m_sceneGraph.UpdatePrimSinglePosition;
            client.OnUpdatePrimGroupRotation += m_sceneGraph.UpdatePrimRotation;
            client.OnUpdatePrimGroupMouseRotation += m_sceneGraph.UpdatePrimRotation;
            client.OnUpdatePrimSingleRotation += m_sceneGraph.UpdatePrimSingleRotation;
            client.OnUpdatePrimSingleRotationPosition += m_sceneGraph.UpdatePrimSingleRotationPosition;
            client.OnUpdatePrimScale += m_sceneGraph.UpdatePrimScale;
            client.OnUpdatePrimGroupScale += m_sceneGraph.UpdatePrimGroupScale;
            client.OnUpdateExtraParams += m_sceneGraph.UpdateExtraParam;
            client.OnUpdatePrimShape += m_sceneGraph.UpdatePrimShape;
            client.OnUpdatePrimTexture += m_sceneGraph.UpdatePrimTexture;
            client.OnObjectRequest += RequestPrim;
            client.OnObjectSelect += SelectPrim;
            client.OnObjectDeselect += DeselectPrim;
            client.OnGrabUpdate += m_sceneGraph.MoveObject;
            client.OnSpinStart += m_sceneGraph.SpinStart;
            client.OnSpinUpdate += m_sceneGraph.SpinObject;
            client.OnDeRezObject += DeRezObject;
            
            client.OnObjectName += m_sceneGraph.PrimName;
            client.OnObjectClickAction += m_sceneGraph.PrimClickAction;
            client.OnObjectMaterial += m_sceneGraph.PrimMaterial;
            client.OnLinkObjects += LinkObjects;
            client.OnDelinkObjects += DelinkObjects;
            client.OnObjectDuplicate += m_sceneGraph.DuplicateObject;
            client.OnObjectDuplicateOnRay += doObjectDuplicateOnRay;
            client.OnUpdatePrimFlags += m_sceneGraph.UpdatePrimFlags;
            client.OnRequestObjectPropertiesFamily += m_sceneGraph.RequestObjectPropertiesFamily;
            client.OnObjectPermissions += HandleObjectPermissionsUpdate;
            client.OnGrabObject += ProcessObjectGrab;
            client.OnGrabUpdate += ProcessObjectGrabUpdate; 
            client.OnDeGrabObject += ProcessObjectDeGrab;
            client.OnUndo += m_sceneGraph.HandleUndo;
            client.OnRedo += m_sceneGraph.HandleRedo;
            client.OnObjectDescription += m_sceneGraph.PrimDescription;
            client.OnObjectDrop += m_sceneGraph.DropObject;
            client.OnObjectSaleInfo += ObjectSaleInfo;
            client.OnObjectIncludeInSearch += m_sceneGraph.MakeObjectSearchable;
            client.OnObjectOwner += ObjectOwner;
        }

        public virtual void SubscribeToClientPrimRezEvents(IClientAPI client)
        {
            client.OnAddPrim += AddNewPrim;
            client.OnRezObject += RezObject;
        }

        public virtual void SubscribeToClientInventoryEvents(IClientAPI client)
        {
            client.OnCreateNewInventoryItem += CreateNewInventoryItem;
            client.OnLinkInventoryItem += HandleLinkInventoryItem;
            client.OnCreateNewInventoryFolder += HandleCreateInventoryFolder;
            client.OnUpdateInventoryFolder += HandleUpdateInventoryFolder;
            client.OnMoveInventoryFolder += HandleMoveInventoryFolder; // 2; //!!
            client.OnFetchInventoryDescendents += HandleFetchInventoryDescendents;
            client.OnPurgeInventoryDescendents += HandlePurgeInventoryDescendents; // 2; //!!
            client.OnFetchInventory += HandleFetchInventory;
            client.OnUpdateInventoryItem += UpdateInventoryItemAsset;
            client.OnCopyInventoryItem += CopyInventoryItem;
            client.OnMoveInventoryItem += MoveInventoryItem;
            client.OnRemoveInventoryItem += RemoveInventoryItem;
            client.OnRemoveInventoryFolder += RemoveInventoryFolder;
            client.OnRezScript += RezScript;
            client.OnRequestTaskInventory += RequestTaskInventory;
            client.OnRemoveTaskItem += RemoveTaskInventory;
            client.OnUpdateTaskInventory += UpdateTaskInventory;
            client.OnMoveTaskItem += ClientMoveTaskInventoryItem;
        }

        public virtual void SubscribeToClientAttachmentEvents(IClientAPI client)
        {                                    
            if (AttachmentsModule != null)
            {
                client.OnRezSingleAttachmentFromInv += AttachmentsModule.RezSingleAttachmentFromInventory;
                client.OnRezMultipleAttachmentsFromInv += AttachmentsModule.RezMultipleAttachmentsFromInventory;
                client.OnObjectAttach += AttachmentsModule.AttachObject;
                client.OnObjectDetach += AttachmentsModule.DetachObject;
                client.OnDetachAttachmentIntoInv += AttachmentsModule.ShowDetachInUserInventory;
            }
        }

        public virtual void SubscribeToClientTeleportEvents(IClientAPI client)
        {
            client.OnTeleportLocationRequest += RequestTeleportLocation;
            client.OnTeleportLandmarkRequest += RequestTeleportLandmark;
        }

        public virtual void SubscribeToClientScriptEvents(IClientAPI client)
        {
            client.OnScriptReset += ProcessScriptReset;
            client.OnGetScriptRunning += GetScriptRunning;
            client.OnSetScriptRunning += SetScriptRunning;
        }

        public virtual void SubscribeToClientParcelEvents(IClientAPI client)
        {
            client.OnObjectGroupRequest += m_sceneGraph.HandleObjectGroupUpdate;
            client.OnParcelReturnObjectsRequest += LandChannel.ReturnObjectsInParcel;
            client.OnParcelSetOtherCleanTime += LandChannel.SetParcelOtherCleanTime;
            client.OnParcelBuy += ProcessParcelBuy;
        }

        public virtual void SubscribeToClientGridEvents(IClientAPI client)
        {
            client.OnNameFromUUIDRequest += HandleUUIDNameRequest;
            client.OnMoneyTransferRequest += ProcessMoneyTransferRequest;
            client.OnAvatarPickerRequest += ProcessAvatarPickerRequest;
            client.OnSetStartLocationRequest += SetHomeRezPoint;
            client.OnRegionHandleRequest += RegionHandleRequest;
        }

        public virtual void SubscribeToClientGodEvents(IClientAPI client)
        {
            IGodsModule godsModule = RequestModuleInterface<IGodsModule>();
            client.OnGodKickUser += godsModule.KickUser;
            client.OnRequestGodlikePowers += godsModule.RequestGodlikePowers;
        }

        public virtual void SubscribeToClientNetworkEvents(IClientAPI client)
        {
            client.OnNetworkStatsUpdate += StatsReporter.AddPacketsStats;
            client.OnViewerEffect += ProcessViewerEffect;
        }

        protected virtual void UnsubscribeToClientEvents(IClientAPI client)
        {
        }

        /// <summary>
        /// Register for events from the client
        /// </summary>
        /// <param name="client">The IClientAPI of the connected client</param>
        public virtual void UnSubscribeToClientEvents(IClientAPI client)
        {
            UnSubscribeToClientTerrainEvents(client);
            UnSubscribeToClientPrimEvents(client);
            UnSubscribeToClientPrimRezEvents(client);
            UnSubscribeToClientInventoryEvents(client);
            UnSubscribeToClientAttachmentEvents(client);
            UnSubscribeToClientTeleportEvents(client);
            UnSubscribeToClientScriptEvents(client);
            UnSubscribeToClientParcelEvents(client);
            UnSubscribeToClientGridEvents(client);
            UnSubscribeToClientGodEvents(client);

            UnSubscribeToClientNetworkEvents(client);

            // EventManager.TriggerOnNewClient(client);
        }

        public virtual void UnSubscribeToClientTerrainEvents(IClientAPI client)
        {
            client.OnRegionHandShakeReply -= SendLayerData;
            client.OnUnackedTerrain -= TerrainUnAcked;
        }

        public virtual void UnSubscribeToClientPrimEvents(IClientAPI client)
        {
            client.OnUpdatePrimGroupPosition -= m_sceneGraph.UpdatePrimPosition;
            client.OnUpdatePrimSinglePosition -= m_sceneGraph.UpdatePrimSinglePosition;
            client.OnUpdatePrimGroupRotation -= m_sceneGraph.UpdatePrimRotation;
            client.OnUpdatePrimGroupMouseRotation -= m_sceneGraph.UpdatePrimRotation;
            client.OnUpdatePrimSingleRotation -= m_sceneGraph.UpdatePrimSingleRotation;
            client.OnUpdatePrimSingleRotationPosition -= m_sceneGraph.UpdatePrimSingleRotationPosition;
            client.OnUpdatePrimScale -= m_sceneGraph.UpdatePrimScale;
            client.OnUpdatePrimGroupScale -= m_sceneGraph.UpdatePrimGroupScale;
            client.OnUpdateExtraParams -= m_sceneGraph.UpdateExtraParam;
            client.OnUpdatePrimShape -= m_sceneGraph.UpdatePrimShape;
            client.OnUpdatePrimTexture -= m_sceneGraph.UpdatePrimTexture;
            client.OnObjectRequest -= RequestPrim;
            client.OnObjectSelect -= SelectPrim;
            client.OnObjectDeselect -= DeselectPrim;
            client.OnGrabUpdate -= m_sceneGraph.MoveObject;
            client.OnSpinStart -= m_sceneGraph.SpinStart;
            client.OnSpinUpdate -= m_sceneGraph.SpinObject;
            client.OnDeRezObject -= DeRezObject;
            client.OnObjectName -= m_sceneGraph.PrimName;
            client.OnObjectClickAction -= m_sceneGraph.PrimClickAction;
            client.OnObjectMaterial -= m_sceneGraph.PrimMaterial;
            client.OnLinkObjects -= LinkObjects;
            client.OnDelinkObjects -= DelinkObjects;
            client.OnObjectDuplicate -= m_sceneGraph.DuplicateObject;
            client.OnObjectDuplicateOnRay -= doObjectDuplicateOnRay;
            client.OnUpdatePrimFlags -= m_sceneGraph.UpdatePrimFlags;
            client.OnRequestObjectPropertiesFamily -= m_sceneGraph.RequestObjectPropertiesFamily;
            client.OnObjectPermissions -= HandleObjectPermissionsUpdate;
            client.OnGrabObject -= ProcessObjectGrab;
            client.OnDeGrabObject -= ProcessObjectDeGrab;
            client.OnUndo -= m_sceneGraph.HandleUndo;
            client.OnRedo -= m_sceneGraph.HandleRedo;
            client.OnObjectDescription -= m_sceneGraph.PrimDescription;
            client.OnObjectDrop -= m_sceneGraph.DropObject;
            client.OnObjectSaleInfo -= ObjectSaleInfo;
            client.OnObjectIncludeInSearch -= m_sceneGraph.MakeObjectSearchable;
            client.OnObjectOwner -= ObjectOwner;
        }

        public virtual void UnSubscribeToClientPrimRezEvents(IClientAPI client)
        {
            client.OnAddPrim -= AddNewPrim;
            client.OnRezObject -= RezObject;
        }

        public virtual void UnSubscribeToClientInventoryEvents(IClientAPI client)
        {
            client.OnCreateNewInventoryItem -= CreateNewInventoryItem;
            client.OnCreateNewInventoryFolder -= HandleCreateInventoryFolder;
            client.OnUpdateInventoryFolder -= HandleUpdateInventoryFolder;
            client.OnMoveInventoryFolder -= HandleMoveInventoryFolder; // 2; //!!
            client.OnFetchInventoryDescendents -= HandleFetchInventoryDescendents;
            client.OnPurgeInventoryDescendents -= HandlePurgeInventoryDescendents; // 2; //!!
            client.OnFetchInventory -= HandleFetchInventory;
            client.OnUpdateInventoryItem -= UpdateInventoryItemAsset;
            client.OnCopyInventoryItem -= CopyInventoryItem;
            client.OnMoveInventoryItem -= MoveInventoryItem;
            client.OnRemoveInventoryItem -= RemoveInventoryItem;
            client.OnRemoveInventoryFolder -= RemoveInventoryFolder;
            client.OnRezScript -= RezScript;
            client.OnRequestTaskInventory -= RequestTaskInventory;
            client.OnRemoveTaskItem -= RemoveTaskInventory;
            client.OnUpdateTaskInventory -= UpdateTaskInventory;
            client.OnMoveTaskItem -= ClientMoveTaskInventoryItem;
        }

        public virtual void UnSubscribeToClientAttachmentEvents(IClientAPI client)
        {            
            if (AttachmentsModule != null)
            {
                client.OnRezSingleAttachmentFromInv -= AttachmentsModule.RezSingleAttachmentFromInventory;
                client.OnRezMultipleAttachmentsFromInv -= AttachmentsModule.RezMultipleAttachmentsFromInventory;
                client.OnObjectAttach -= AttachmentsModule.AttachObject;
                client.OnObjectDetach -= AttachmentsModule.DetachObject;
                client.OnDetachAttachmentIntoInv -= AttachmentsModule.ShowDetachInUserInventory;
            }
        }

        public virtual void UnSubscribeToClientTeleportEvents(IClientAPI client)
        {
            client.OnTeleportLocationRequest -= RequestTeleportLocation;
            client.OnTeleportLandmarkRequest -= RequestTeleportLandmark;
            //client.OnTeleportHomeRequest -= TeleportClientHome;
        }

        public virtual void UnSubscribeToClientScriptEvents(IClientAPI client)
        {
            client.OnScriptReset -= ProcessScriptReset;
            client.OnGetScriptRunning -= GetScriptRunning;
            client.OnSetScriptRunning -= SetScriptRunning;
        }

        public virtual void UnSubscribeToClientParcelEvents(IClientAPI client)
        {
            client.OnObjectGroupRequest -= m_sceneGraph.HandleObjectGroupUpdate;
            client.OnParcelReturnObjectsRequest -= LandChannel.ReturnObjectsInParcel;
            client.OnParcelSetOtherCleanTime -= LandChannel.SetParcelOtherCleanTime;
            client.OnParcelBuy -= ProcessParcelBuy;
        }

        public virtual void UnSubscribeToClientGridEvents(IClientAPI client)
        {
            client.OnNameFromUUIDRequest -= HandleUUIDNameRequest;
            client.OnMoneyTransferRequest -= ProcessMoneyTransferRequest;
            client.OnAvatarPickerRequest -= ProcessAvatarPickerRequest;
            client.OnSetStartLocationRequest -= SetHomeRezPoint;
            client.OnRegionHandleRequest -= RegionHandleRequest;
        }

        public virtual void UnSubscribeToClientGodEvents(IClientAPI client)
        {
            IGodsModule godsModule = RequestModuleInterface<IGodsModule>();
            client.OnGodKickUser -= godsModule.KickUser;
            client.OnRequestGodlikePowers -= godsModule.RequestGodlikePowers;
        }

        public virtual void UnSubscribeToClientNetworkEvents(IClientAPI client)
        {
            client.OnNetworkStatsUpdate -= StatsReporter.AddPacketsStats;
            client.OnViewerEffect -= ProcessViewerEffect;
        }

        /// <summary>
        /// Teleport an avatar to their home region
        /// </summary>
        /// <param name="agentId">The avatar's Unique ID</param>
        /// <param name="client">The IClientAPI for the client</param>
        public virtual void TeleportClientHome(UUID agentId, IClientAPI client)
        {
            if (m_teleportModule != null)
                m_teleportModule.TeleportHome(agentId, client);
            else
            {
                m_log.DebugFormat("[SCENE]: Unable to teleport user home: no AgentTransferModule is active");
                client.SendTeleportFailed("Unable to perform teleports on this simulator.");
            }
        }

        /// <summary>
        /// Duplicates object specified by localID at position raycasted against RayTargetObject using 
        /// RayEnd and RayStart to determine what the angle of the ray is
        /// </summary>
        /// <param name="localID">ID of object to duplicate</param>
        /// <param name="dupeFlags"></param>
        /// <param name="AgentID">Agent doing the duplication</param>
        /// <param name="GroupID">Group of new object</param>
        /// <param name="RayTargetObj">The target of the Ray</param>
        /// <param name="RayEnd">The ending of the ray (farthest away point)</param>
        /// <param name="RayStart">The Beginning of the ray (closest point)</param>
        /// <param name="BypassRaycast">Bool to bypass raycasting</param>
        /// <param name="RayEndIsIntersection">The End specified is the place to add the object</param>
        /// <param name="CopyCenters">Position the object at the center of the face that it's colliding with</param>
        /// <param name="CopyRotates">Rotate the object the same as the localID object</param>
        public void doObjectDuplicateOnRay(uint localID, uint dupeFlags, UUID AgentID, UUID GroupID,
                                           UUID RayTargetObj, Vector3 RayEnd, Vector3 RayStart,
                                           bool BypassRaycast, bool RayEndIsIntersection, bool CopyCenters, bool CopyRotates)
        {
            Vector3 pos;
            const bool frontFacesOnly = true;
            //m_log.Info("HITTARGET: " + RayTargetObj.ToString() + ", COPYTARGET: " + localID.ToString());
            SceneObjectPart target = GetSceneObjectPart(localID);
            SceneObjectPart target2 = GetSceneObjectPart(RayTargetObj);

            if (target != null && target2 != null)
            {
                Vector3 direction = Vector3.Normalize(RayEnd - RayStart);
                Vector3 AXOrigin = new Vector3(RayStart.X, RayStart.Y, RayStart.Z);
                Vector3 AXdirection = new Vector3(direction.X, direction.Y, direction.Z);

                if (target2.ParentGroup != null)
                {
                    pos = target2.AbsolutePosition;
                    //m_log.Info("[OBJECT_REZ]: TargetPos: " + pos.ToString() + ", RayStart: " + RayStart.ToString() + ", RayEnd: " + RayEnd.ToString() + ", Volume: " + Util.GetDistanceTo(RayStart,RayEnd).ToString() + ", mag1: " + Util.GetMagnitude(RayStart).ToString() + ", mag2: " + Util.GetMagnitude(RayEnd).ToString());

                    // TODO: Raytrace better here

                    //EntityIntersection ei = m_sceneGraph.GetClosestIntersectingPrim(new Ray(AXOrigin, AXdirection));
                    Ray NewRay = new Ray(AXOrigin, AXdirection);

                    // Ray Trace against target here
                    EntityIntersection ei = target2.TestIntersectionOBB(NewRay, Quaternion.Identity, frontFacesOnly, CopyCenters);

                    // Un-comment out the following line to Get Raytrace results printed to the console.
                    //m_log.Info("[RAYTRACERESULTS]: Hit:" + ei.HitTF.ToString() + " Point: " + ei.ipoint.ToString() + " Normal: " + ei.normal.ToString());
                    float ScaleOffset = 0.5f;

                    // If we hit something
                    if (ei.HitTF)
                    {
                        Vector3 scale = target.Scale;
                        Vector3 scaleComponent = new Vector3(ei.AAfaceNormal.X, ei.AAfaceNormal.Y, ei.AAfaceNormal.Z);
                        if (scaleComponent.X != 0) ScaleOffset = scale.X;
                        if (scaleComponent.Y != 0) ScaleOffset = scale.Y;
                        if (scaleComponent.Z != 0) ScaleOffset = scale.Z;
                        ScaleOffset = Math.Abs(ScaleOffset);
                        Vector3 intersectionpoint = new Vector3(ei.ipoint.X, ei.ipoint.Y, ei.ipoint.Z);
                        Vector3 normal = new Vector3(ei.normal.X, ei.normal.Y, ei.normal.Z);
                        Vector3 offset = normal * (ScaleOffset / 2f);
                        pos = intersectionpoint + offset;

                        // stick in offset format from the original prim
                        pos = pos - target.ParentGroup.AbsolutePosition;
                        if (CopyRotates)
                        {
                            Quaternion worldRot = target2.GetWorldRotation();

                            // SceneObjectGroup obj = m_sceneGraph.DuplicateObject(localID, pos, target.GetEffectiveObjectFlags(), AgentID, GroupID, worldRot);
                            m_sceneGraph.DuplicateObject(localID, pos, target.GetEffectiveObjectFlags(), AgentID, GroupID, worldRot);
                            //obj.Rotation = worldRot;
                            //obj.UpdateGroupRotationR(worldRot);
                        }
                        else
                        {
                            m_sceneGraph.DuplicateObject(localID, pos, target.GetEffectiveObjectFlags(), AgentID, GroupID);
                        }
                    }

                    return;
                }

                return;
            }
        }

        /// <summary>
        /// Sets the Home Point.   The LoginService uses this to know where to put a user when they log-in
        /// </summary>
        /// <param name="remoteClient"></param>
        /// <param name="regionHandle"></param>
        /// <param name="position"></param>
        /// <param name="lookAt"></param>
        /// <param name="flags"></param>
        public virtual void SetHomeRezPoint(IClientAPI remoteClient, ulong regionHandle, Vector3 position, Vector3 lookAt, uint flags)
        {
            if (PresenceService.SetHomeLocation(remoteClient.AgentId.ToString(), RegionInfo.RegionID, position, lookAt))
                // FUBAR ALERT: this needs to be "Home position set." so the viewer saves a home-screenshot.
                m_dialogModule.SendAlertToUser(remoteClient, "Home position set.");
            else
                m_dialogModule.SendAlertToUser(remoteClient, "Set Home request Failed.");
        }

        /// <summary>
        /// Create a child agent scene presence and add it to this scene.
        /// </summary>
        /// <param name="client"></param>
        /// <returns></returns>
        protected virtual ScenePresence CreateAndAddScenePresence(IClientAPI client)
        {
            CheckHeartbeat();
            AvatarAppearance appearance = null;
            GetAvatarAppearance(client, out appearance);

            ScenePresence avatar = m_sceneGraph.CreateAndAddChildScenePresence(client, appearance);
            //avatar.KnownRegions = GetChildrenSeeds(avatar.UUID);

            m_eventManager.TriggerOnNewPresence(avatar);

            return avatar;
        }

        /// <summary>
        /// Get the avatar apperance for the given client.
        /// </summary>
        /// <param name="client"></param>
        /// <param name="appearance"></param>
        public void GetAvatarAppearance(IClientAPI client, out AvatarAppearance appearance)
        {
            AgentCircuitData aCircuit = m_authenticateHandler.GetAgentCircuitData(client.CircuitCode);

            if (aCircuit == null)
            {
                m_log.DebugFormat("[APPEARANCE] Client did not supply a circuit. Non-Linden? Creating default appearance.");
                appearance = new AvatarAppearance(client.AgentId);
                return;
            }

            appearance = aCircuit.Appearance;
            if (appearance == null)
            {
                m_log.DebugFormat("[APPEARANCE]: Appearance not found in {0}, returning default", RegionInfo.RegionName);
                appearance = new AvatarAppearance(client.AgentId);
            }
        }

        /// <summary>
        /// Remove the given client from the scene.
        /// </summary>
        /// <param name="agentID"></param>
        public override void RemoveClient(UUID agentID)
        {
            CheckHeartbeat();
            bool childagentYN = false;
            ScenePresence avatar = GetScenePresence(agentID);
            if (avatar != null)
            {
                childagentYN = avatar.IsChildAgent;

                if (avatar.ParentID != 0)
                {
                    avatar.StandUp();
                }

                try
                {
                    m_log.DebugFormat(
                        "[SCENE]: Removing {0} agent {1} from region {2}",
                        (childagentYN ? "child" : "root"), agentID, RegionInfo.RegionName);

                    m_sceneGraph.removeUserCount(!childagentYN);
                    CapsModule.RemoveCapsHandler(agentID);

                    // REFACTORING PROBLEM -- well not really a problem, but just to point out that whatever
                    // this method is doing is HORRIBLE!!!
                    avatar.Scene.NeedSceneCacheClear(avatar.UUID);

                    if (!avatar.IsChildAgent)
                    {
                        //List<ulong> childknownRegions = new List<ulong>();
                        //List<ulong> ckn = avatar.KnownChildRegionHandles;
                        //for (int i = 0; i < ckn.Count; i++)
                        //{
                        //    childknownRegions.Add(ckn[i]);
                        //}
                        List<ulong> regions = new List<ulong>(avatar.KnownChildRegionHandles);
                        regions.Remove(RegionInfo.RegionHandle);
                        m_sceneGridService.SendCloseChildAgentConnections(agentID, regions);

                    }
                    m_eventManager.TriggerClientClosed(agentID, this);
                }
                catch (NullReferenceException)
                {
                    // We don't know which count to remove it from
                    // Avatar is already disposed :/
                }

                m_eventManager.TriggerOnRemovePresence(agentID);
                ForEachClient(
                    delegate(IClientAPI client)
                    {
                        //We can safely ignore null reference exceptions.  It means the avatar is dead and cleaned up anyway
                        try { client.SendKillObject(avatar.RegionHandle, avatar.LocalId); }
                        catch (NullReferenceException) { }
                    });

                ForEachScenePresence(
                    delegate(ScenePresence presence) { presence.CoarseLocationChange(); });

                IAgentAssetTransactions agentTransactions = this.RequestModuleInterface<IAgentAssetTransactions>();
                if (agentTransactions != null)
                {
                    agentTransactions.RemoveAgentAssetTransactions(agentID);
                }

                // Remove the avatar from the scene
                m_sceneGraph.RemoveScenePresence(agentID);
                m_clientManager.Remove(agentID);

                try
                {
                    avatar.Close();
                }
                catch (NullReferenceException)
                {
                    //We can safely ignore null reference exceptions.  It means the avatar are dead and cleaned up anyway.
                }
                catch (Exception e)
                {
                    m_log.Error("[SCENE] Scene.cs:RemoveClient exception: " + e.ToString());
                }

                m_authenticateHandler.RemoveCircuit(avatar.ControllingClient.CircuitCode);

                //m_log.InfoFormat("[SCENE] Memory pre  GC {0}", System.GC.GetTotalMemory(false));
                //m_log.InfoFormat("[SCENE] Memory post GC {0}", System.GC.GetTotalMemory(true));
            }
        }

        /// <summary>
        /// Removes region from an avatar's known region list.  This coincides with child agents.  For each child agent, there will be a known region entry.
        /// 
        /// </summary>
        /// <param name="avatarID"></param>
        /// <param name="regionslst"></param>
        public void HandleRemoveKnownRegionsFromAvatar(UUID avatarID, List<ulong> regionslst)
        {
            ScenePresence av = GetScenePresence(avatarID);
            if (av != null)
            {
                lock (av)
                {
                    for (int i = 0; i < regionslst.Count; i++)
                    {
                        av.KnownChildRegionHandles.Remove(regionslst[i]);
                    }
                }
            }
        }

        /// <summary>
        /// Inform all other ScenePresences on this Scene that someone else has changed position on the minimap.
        /// </summary>
        public void NotifyMyCoarseLocationChange()
        {
            ForEachScenePresence(delegate(ScenePresence presence) { presence.CoarseLocationChange(); });
        }

        #endregion

        #region Entities

        public void SendKillObject(uint localID)
        {
            SceneObjectPart part = GetSceneObjectPart(localID);
            if (part != null) // It is a prim
            {
                if (part.ParentGroup != null && !part.ParentGroup.IsDeleted) // Valid
                {
                    if (part.ParentGroup.RootPart != part) // Child part
                        return;
                }
            }
            ForEachClient(delegate(IClientAPI client) { client.SendKillObject(m_regionHandle, localID); });
        }

        #endregion

        #region RegionComms

        /// <summary>
        /// Register the methods that should be invoked when this scene receives various incoming events
        /// </summary>
        public void RegisterCommsEvents()
        {
            m_sceneGridService.OnExpectUser += HandleNewUserConnection;
            m_sceneGridService.OnAvatarCrossingIntoRegion += AgentCrossing;
            m_sceneGridService.OnCloseAgentConnection += IncomingCloseAgent;
            //m_eventManager.OnRegionUp += OtherRegionUp;
            //m_sceneGridService.OnChildAgentUpdate += IncomingChildAgentDataUpdate;
            //m_sceneGridService.OnRemoveKnownRegionFromAvatar += HandleRemoveKnownRegionsFromAvatar;
            m_sceneGridService.OnLogOffUser += HandleLogOffUserFromGrid;
            m_sceneGridService.KiPrimitive += SendKillObject;
            m_sceneGridService.OnGetLandData += GetLandData;
        }

        /// <summary>
        /// Deregister this scene from receiving incoming region events
        /// </summary>
        public void UnRegisterRegionWithComms()
        {
            m_sceneGridService.KiPrimitive -= SendKillObject;
            m_sceneGridService.OnLogOffUser -= HandleLogOffUserFromGrid;
            //m_sceneGridService.OnRemoveKnownRegionFromAvatar -= HandleRemoveKnownRegionsFromAvatar;
            //m_sceneGridService.OnChildAgentUpdate -= IncomingChildAgentDataUpdate;
            //m_eventManager.OnRegionUp -= OtherRegionUp;
            m_sceneGridService.OnExpectUser -= HandleNewUserConnection;
            m_sceneGridService.OnAvatarCrossingIntoRegion -= AgentCrossing;
            m_sceneGridService.OnCloseAgentConnection -= IncomingCloseAgent;
            m_sceneGridService.OnGetLandData -= GetLandData;

            // this does nothing; should be removed
            m_sceneGridService.Close();

            if (!GridService.DeregisterRegion(m_regInfo.RegionID))
                m_log.WarnFormat("[SCENE]: Deregister from grid failed for region {0}", m_regInfo.RegionName);
        }

        /// <summary>
        /// A handler for the SceneCommunicationService event, to match that events return type of void.
        /// Use NewUserConnection() directly if possible so the return type can refuse connections.
        /// At the moment nothing actually seems to use this event,
        /// as everything is switching to calling the NewUserConnection method directly.
        /// 
        /// Now obsoleting this because it doesn't handle teleportFlags propertly
        /// 
        /// </summary>
        /// <param name="agent"></param>
        [Obsolete("Please call NewUserConnection directly.")]
        public void HandleNewUserConnection(AgentCircuitData agent)
        {
            string reason;
            NewUserConnection(agent, 0, out reason);
        }

        /// <summary>
        /// Do the work necessary to initiate a new user connection for a particular scene.
        /// At the moment, this consists of setting up the caps infrastructure
        /// The return bool should allow for connections to be refused, but as not all calling paths
        /// take proper notice of it let, we allowed banned users in still.
        /// </summary>
        /// <param name="agent">CircuitData of the agent who is connecting</param>
        /// <param name="reason">Outputs the reason for the false response on this string</param>
        /// <returns>True if the region accepts this agent.  False if it does not.  False will 
        /// also return a reason.</returns>
        public bool NewUserConnection(AgentCircuitData agent, uint teleportFlags, out string reason)
        {
            TeleportFlags tp = (TeleportFlags)teleportFlags;
            //Teleport flags:
            //
            // TeleportFlags.ViaGodlikeLure - Border Crossing
            // TeleportFlags.ViaLogin - Login
            // TeleportFlags.TeleportFlags.ViaLure - Teleport request sent by another user
            // TeleportFlags.ViaLandmark | TeleportFlags.ViaLocation | TeleportFlags.ViaLandmark | TeleportFlags.Default - Regular Teleport


            if (LoginsDisabled)
            {
                reason = "Logins Disabled";
                return false;
            }
            // Don't disable this log message - it's too helpful
            m_log.InfoFormat(
                "[CONNECTION BEGIN]: Region {0} told of incoming {1} agent {2} {3} {4} (circuit code {5}, teleportflags {6})",
                RegionInfo.RegionName, (agent.child ? "child" : "root"), agent.firstname, agent.lastname,
                agent.AgentID, agent.circuitcode, teleportFlags);

            reason = String.Empty;
            if (!VerifyUserPresence(agent, out reason))
                return false;

            if (!AuthorizeUser(agent, out reason))
                return false;

            m_log.InfoFormat(
                "[CONNECTION BEGIN]: Region {0} authenticated and authorized incoming {1} agent {2} {3} {4} (circuit code {5})",
                RegionInfo.RegionName, (agent.child ? "child" : "root"), agent.firstname, agent.lastname,
                agent.AgentID, agent.circuitcode);

            CapsModule.NewUserConnection(agent);

            ILandObject land = LandChannel.GetLandObject(agent.startpos.X, agent.startpos.Y);

            //On login or border crossing test land permisions
            if (tp != TeleportFlags.Default)
            {
                if (land != null && !TestLandRestrictions(agent, land, out reason))
                {
                    return false;
                }
            }

            ScenePresence sp = GetScenePresence(agent.AgentID);
            if (sp != null)
            {
                m_log.DebugFormat(
                    "[SCENE]: Adjusting known seeds for existing agent {0} in {1}",
                    agent.AgentID, RegionInfo.RegionName);

                sp.AdjustKnownSeeds();

                return true;
            }

            CapsModule.AddCapsHandler(agent.AgentID);

            if ((teleportFlags & ((uint)TeleportFlags.ViaLandmark | (uint)TeleportFlags.ViaLocation | (uint)TeleportFlags.ViaLandmark | (uint)TeleportFlags.Default)) != 0)
                System.Threading.Thread.Sleep(2000);

            if (!agent.child)
            {
                if (TestBorderCross(agent.startpos,Cardinals.E))
                {
                    Border crossedBorder = GetCrossedBorder(agent.startpos, Cardinals.E);
                    agent.startpos.X = crossedBorder.BorderLine.Z - 1;
                }

                if (TestBorderCross(agent.startpos, Cardinals.N))
                {
                    Border crossedBorder = GetCrossedBorder(agent.startpos, Cardinals.N);
                    agent.startpos.Y = crossedBorder.BorderLine.Z - 1;
                }

                //Mitigate http://opensimulator.org/mantis/view.php?id=3522
                // Check if start position is outside of region
                // If it is, check the Z start position also..   if not, leave it alone.
                if (BordersLocked)
                {
                    lock (EastBorders)
                    {
                        if (agent.startpos.X > EastBorders[0].BorderLine.Z)
                        {
                            m_log.Warn("FIX AGENT POSITION");
                            agent.startpos.X = EastBorders[0].BorderLine.Z * 0.5f;
                            if (agent.startpos.Z > 720)
                                agent.startpos.Z = 720;
                        }
                    }
                    lock (NorthBorders)
                    {
                        if (agent.startpos.Y > NorthBorders[0].BorderLine.Z)
                        {
                            m_log.Warn("FIX Agent POSITION");
                            agent.startpos.Y = NorthBorders[0].BorderLine.Z * 0.5f;
                            if (agent.startpos.Z > 720)
                                agent.startpos.Z = 720;
                        }
                    }
                }
                else
                {
                    if (agent.startpos.X > EastBorders[0].BorderLine.Z)
                    {
                        m_log.Warn("FIX AGENT POSITION");
                        agent.startpos.X = EastBorders[0].BorderLine.Z * 0.5f;
                        if (agent.startpos.Z > 720)
                            agent.startpos.Z = 720;
                    }
                    if (agent.startpos.Y > NorthBorders[0].BorderLine.Z)
                    {
                        m_log.Warn("FIX Agent POSITION");
                        agent.startpos.Y = NorthBorders[0].BorderLine.Z * 0.5f;
                        if (agent.startpos.Z > 720)
                            agent.startpos.Z = 720;
                    }
                }
                // Honor parcel landing type and position.
                /*
                ILandObject land = LandChannel.GetLandObject(agent.startpos.X, agent.startpos.Y);
                if (land != null)
                {
                    if (land.LandData.LandingType == (byte)1 && land.LandData.UserLocation != Vector3.Zero)
                    {
                        agent.startpos = land.LandData.UserLocation;
                    }
                }
                */// This is now handled properly in ScenePresence.MakeRootAgent
            }

            agent.teleportFlags = teleportFlags;
            m_authenticateHandler.AddNewCircuit(agent.circuitcode, agent);

            return true;
        }

        private bool TestLandRestrictions(AgentCircuitData agent, ILandObject land,  out string reason)
        {
      
            bool banned = land.IsBannedFromLand(agent.AgentID);
            bool restricted = land.IsRestrictedFromLand(agent.AgentID);

            if (banned || restricted)
            {
                ILandObject nearestParcel = GetNearestAllowedParcel(agent.AgentID, agent.startpos.X, agent.startpos.Y);
                if (nearestParcel != null)
                {
                    //Move agent to nearest allowed
                    Vector3 newPosition = GetParcelCenterAtGround(nearestParcel);
                    agent.startpos.X = newPosition.X;
                    agent.startpos.Y = newPosition.Y;
                }
                else
                {
                    if (banned)
                    {
                        reason = "Cannot regioncross into banned parcel.";
                    }
                    else
                    {
                        reason = String.Format("Denied access to private region {0}: You are not on the access list for that region.",
                                   RegionInfo.RegionName);
                    }
                    return false;
                }
            }
            reason = "";
            return true;
        }

        /// <summary>
        /// Verifies that the user has a presence on the Grid
        /// </summary>
        /// <param name="agent">Circuit Data of the Agent we're verifying</param>
        /// <param name="reason">Outputs the reason for the false response on this string</param>
        /// <returns>True if the user has a session on the grid.  False if it does not.  False will 
        /// also return a reason.</returns>
        public virtual bool VerifyUserPresence(AgentCircuitData agent, out string reason)
        {
            reason = String.Empty;

            IPresenceService presence = RequestModuleInterface<IPresenceService>();
            if (presence == null)
            {
                reason = String.Format("Failed to verify user {0} {1} in region {2}. Presence service does not exist.", agent.firstname, agent.lastname, RegionInfo.RegionName);
                return false;
            }

            OpenSim.Services.Interfaces.PresenceInfo pinfo = presence.GetAgent(agent.SessionID);

            if (pinfo == null || (pinfo != null && pinfo.Online == false))
            {
                reason = String.Format("Failed to verify user {0} {1}, access denied to region {2}.", agent.firstname, agent.lastname, RegionInfo.RegionName);
                return false;
            }

            return true;
        }

        /// <summary>
        /// Verify if the user can connect to this region.  Checks the banlist and ensures that the region is set for public access
        /// </summary>
        /// <param name="agent">The circuit data for the agent</param>
        /// <param name="reason">outputs the reason to this string</param>
        /// <returns>True if the region accepts this agent.  False if it does not.  False will 
        /// also return a reason.</returns>
        protected virtual bool AuthorizeUser(AgentCircuitData agent, out string reason)
        {
            reason = String.Empty;

            if (!m_strictAccessControl) return true;
            if (Permissions.IsGod(agent.AgentID)) return true;
                      
            if (AuthorizationService != null)
            {
                if (!AuthorizationService.IsAuthorizedForRegion(agent.AgentID.ToString(), RegionInfo.RegionID.ToString(),out reason))
                {
                    m_log.WarnFormat("[CONNECTION BEGIN]: Denied access to: {0} ({1} {2}) at {3} because the user does not have access to the region",
                                     agent.AgentID, agent.firstname, agent.lastname, RegionInfo.RegionName);
                    //reason = String.Format("You are not currently on the access list for {0}",RegionInfo.RegionName);
                    return false;
                }
            }

            if (m_regInfo.EstateSettings.IsBanned(agent.AgentID))
            {
                m_log.WarnFormat("[CONNECTION BEGIN]: Denied access to: {0} ({1} {2}) at {3} because the user is on the banlist",
                                 agent.AgentID, agent.firstname, agent.lastname, RegionInfo.RegionName);
                reason = String.Format("Denied access to region {0}: You have been banned from that region.",
                                       RegionInfo.RegionName);
                return false;
            }

            IGroupsModule groupsModule =
                    RequestModuleInterface<IGroupsModule>();

            List<UUID> agentGroups = new List<UUID>();

            if (groupsModule != null)
            {
                GroupMembershipData[] GroupMembership =
                        groupsModule.GetMembershipData(agent.AgentID);

                for (int i = 0; i < GroupMembership.Length; i++)
                    agentGroups.Add(GroupMembership[i].GroupID);
            }

            bool groupAccess = false;
            UUID[] estateGroups = m_regInfo.EstateSettings.EstateGroups;

            foreach (UUID group in estateGroups)
            {
                if (agentGroups.Contains(group))
                {
                    groupAccess = true;
                    break;
                }
            }

            if (!m_regInfo.EstateSettings.PublicAccess &&
                !m_regInfo.EstateSettings.HasAccess(agent.AgentID) &&
                !groupAccess)
            {
                m_log.WarnFormat("[CONNECTION BEGIN]: Denied access to: {0} ({1} {2}) at {3} because the user does not have access to the estate",
                                 agent.AgentID, agent.firstname, agent.lastname, RegionInfo.RegionName);
                reason = String.Format("Denied access to private region {0}: You are not on the access list for that region.",
                                       RegionInfo.RegionName);
                return false;
            }

            // TODO: estate/region settings are not properly hooked up
            // to ILandObject.isRestrictedFromLand()
            // if (null != LandChannel)
            // {
            //     // region seems to have local Id of 1
            //     ILandObject land = LandChannel.GetLandObject(1);
            //     if (null != land)
            //     {
            //         if (land.isBannedFromLand(agent.AgentID))
            //         {
            //             m_log.WarnFormat("[CONNECTION BEGIN]: Denied access to: {0} ({1} {2}) at {3} because the user has been banned from land",
            //                              agent.AgentID, agent.firstname, agent.lastname, RegionInfo.RegionName);
            //             reason = String.Format("Denied access to private region {0}: You are banned from that region.",
            //                                    RegionInfo.RegionName);
            //             return false;
            //         }

            //         if (land.isRestrictedFromLand(agent.AgentID))
            //         {
            //             m_log.WarnFormat("[CONNECTION BEGIN]: Denied access to: {0} ({1} {2}) at {3} because the user does not have access to the region",
            //                              agent.AgentID, agent.firstname, agent.lastname, RegionInfo.RegionName);
            //             reason = String.Format("Denied access to private region {0}: You are not on the access list for that region.",
            //                                    RegionInfo.RegionName);
            //             return false;
            //         }
            //     }
            // }

            return true;
        }

        private ILandObject GetParcelAtPoint(float x, float y)
        {
            foreach (var parcel in AllParcels())
            {
                if (parcel.ContainsPoint((int)x,(int)y))
                {
                    return parcel;
                }
            }
            return null;
        }

        /// <summary>
        /// Update an AgentCircuitData object with new information
        /// </summary>
        /// <param name="data">Information to update the AgentCircuitData with</param>
        public void UpdateCircuitData(AgentCircuitData data)
        {
            m_authenticateHandler.UpdateAgentData(data);
        }

        /// <summary>
        /// Change the Circuit Code for the user's Circuit Data
        /// </summary>
        /// <param name="oldcc">The old Circuit Code.  Must match a previous circuit code</param>
        /// <param name="newcc">The new Circuit Code.  Must not be an already existing circuit code</param>
        /// <returns>True if we successfully changed it.  False if we did not</returns>
        public bool ChangeCircuitCode(uint oldcc, uint newcc)
        {
            return m_authenticateHandler.TryChangeCiruitCode(oldcc, newcc);
        }

        /// <summary>
        /// The Grid has requested that we log-off a user.  Log them off.
        /// </summary>
        /// <param name="AvatarID">Unique ID of the avatar to log-off</param>
        /// <param name="RegionSecret">SecureSessionID of the user, or the RegionSecret text when logging on to the grid</param>
        /// <param name="message">message to display to the user.  Reason for being logged off</param>
        public void HandleLogOffUserFromGrid(UUID AvatarID, UUID RegionSecret, string message)
        {
            ScenePresence loggingOffUser = GetScenePresence(AvatarID);
            if (loggingOffUser != null)
            {
                UUID localRegionSecret = UUID.Zero;
                bool parsedsecret = UUID.TryParse(m_regInfo.regionSecret, out localRegionSecret);

                // Region Secret is used here in case a new sessionid overwrites an old one on the user server.
                // Will update the user server in a few revisions to use it.

                if (RegionSecret == loggingOffUser.ControllingClient.SecureSessionId || (parsedsecret && RegionSecret == localRegionSecret))
                {
                    m_sceneGridService.SendCloseChildAgentConnections(loggingOffUser.UUID, new List<ulong>(loggingOffUser.KnownRegions.Keys));
                    loggingOffUser.ControllingClient.Kick(message);
                    // Give them a second to receive the message!
                    Thread.Sleep(1000);
                    loggingOffUser.ControllingClient.Close();
                }
                else
                {
                    m_log.Info("[USERLOGOFF]: System sending the LogOff user message failed to sucessfully authenticate");
                }
            }
            else
            {
                m_log.InfoFormat("[USERLOGOFF]: Got a logoff request for {0} but the user isn't here.  The user might already have been logged out", AvatarID.ToString());
            }
        }

        /// <summary>
        /// Triggered when an agent crosses into this sim.  Also happens on initial login.
        /// </summary>
        /// <param name="agentID"></param>
        /// <param name="position"></param>
        /// <param name="isFlying"></param>
        public virtual void AgentCrossing(UUID agentID, Vector3 position, bool isFlying)
        {
            ScenePresence presence = GetScenePresence(agentID);
            if(presence != null)
            {
                try
                {
                    presence.MakeRootAgent(position, isFlying);
                }
                catch (Exception e)
                {
                    m_log.ErrorFormat("[SCENE]: Unable to do agent crossing, exception {0}", e);
                }
            }
            else
            {
                m_log.ErrorFormat(
                    "[SCENE]: Could not find presence for agent {0} crossing into scene {1}",
                    agentID, RegionInfo.RegionName);
            }
        }

        /// <summary>
        /// We've got an update about an agent that sees into this region, 
        /// send it to ScenePresence for processing  It's the full data.
        /// </summary>
        /// <param name="cAgentData">Agent that contains all of the relevant things about an agent.
        /// Appearance, animations, position, etc.</param>
        /// <returns>true if we handled it.</returns>
        public virtual bool IncomingChildAgentDataUpdate(AgentData cAgentData)
        {
            m_log.DebugFormat(
                "[SCENE]: Incoming child agent update for {0} in {1}", cAgentData.AgentID, RegionInfo.RegionName);

            // We have to wait until the viewer contacts this region after receiving EAC.
            // That calls AddNewClient, which finally creates the ScenePresence
            ScenePresence childAgentUpdate = WaitGetScenePresence(cAgentData.AgentID);
            if (childAgentUpdate != null)
            {
                childAgentUpdate.ChildAgentDataUpdate(cAgentData);
                return true;
            }

            return false;
        }

        /// <summary>
        /// We've got an update about an agent that sees into this region, 
        /// send it to ScenePresence for processing  It's only positional data
        /// </summary>
        /// <param name="cAgentData">AgentPosition that contains agent positional data so we can know what to send</param>
        /// <returns>true if we handled it.</returns>
        public virtual bool IncomingChildAgentDataUpdate(AgentPosition cAgentData)
        {
            //m_log.Debug(" XXX Scene IncomingChildAgentDataUpdate POSITION in " + RegionInfo.RegionName);
            ScenePresence childAgentUpdate = GetScenePresence(cAgentData.AgentID);
            if (childAgentUpdate != null)
            {
                // I can't imagine *yet* why we would get an update if the agent is a root agent..
                // however to avoid a race condition crossing borders..
                if (childAgentUpdate.IsChildAgent)
                {
                    uint rRegionX = (uint)(cAgentData.RegionHandle >> 40);
                    uint rRegionY = (((uint)(cAgentData.RegionHandle)) >> 8);
                    uint tRegionX = RegionInfo.RegionLocX;
                    uint tRegionY = RegionInfo.RegionLocY;
                    //Send Data to ScenePresence
                    childAgentUpdate.ChildAgentDataUpdate(cAgentData, tRegionX, tRegionY, rRegionX, rRegionY);
                    // Not Implemented:
                    //TODO: Do we need to pass the message on to one of our neighbors?
                }

                return true;
            }

            return false;
        }

        protected virtual ScenePresence WaitGetScenePresence(UUID agentID)
        {
            int ntimes = 10;
            ScenePresence childAgentUpdate = null;
            while ((childAgentUpdate = GetScenePresence(agentID)) == null && (ntimes-- > 0))
                Thread.Sleep(1000);
            return childAgentUpdate;

        }

        public virtual bool IncomingRetrieveRootAgent(UUID id, out IAgentData agent)
        {
            agent = null;
            ScenePresence sp = GetScenePresence(id);
            if ((sp != null) && (!sp.IsChildAgent))
            {
                sp.IsChildAgent = true;
                return sp.CopyAgent(out agent);
            }

            return false;
        }

        /// <summary>
        /// Tell a single agent to disconnect from the region.
        /// </summary>
        /// <param name="regionHandle"></param>
        /// <param name="agentID"></param>
        public bool IncomingCloseAgent(UUID agentID)
        {
            //m_log.DebugFormat("[SCENE]: Processing incoming close agent for {0}", agentID);

            ScenePresence presence = m_sceneGraph.GetScenePresence(agentID);
            if (presence != null)
            {
                // Nothing is removed here, so down count it as such
                if (presence.IsChildAgent)
                {
                   m_sceneGraph.removeUserCount(false);
                }
                else
                {
                   m_sceneGraph.removeUserCount(true);
                }

                // Don't do this to root agents on logout, it's not nice for the viewer
                if (presence.IsChildAgent)
                {
                    // Tell a single agent to disconnect from the region.
                    IEventQueue eq = RequestModuleInterface<IEventQueue>();
                    if (eq != null)
                    {
                        eq.DisableSimulator(RegionInfo.RegionHandle, agentID);
                    }
                    else
                        presence.ControllingClient.SendShutdownConnectionNotice();
                }

                presence.ControllingClient.Close();
                return true;
            }

            // Agent not here
            return false;
        }

        /// <summary>
        /// Tries to teleport agent to other region.
        /// </summary>
        /// <param name="remoteClient"></param>
        /// <param name="regionName"></param>
        /// <param name="position"></param>
        /// <param name="lookAt"></param>
        /// <param name="teleportFlags"></param>
        public void RequestTeleportLocation(IClientAPI remoteClient, string regionName, Vector3 position,
                                            Vector3 lookat, uint teleportFlags)
        {
            GridRegion regionInfo = GridService.GetRegionByName(UUID.Zero, regionName);
            if (regionInfo == null)
            {
                // can't find the region: Tell viewer and abort
                remoteClient.SendTeleportFailed("The region '" + regionName + "' could not be found.");
                return;
            }

            RequestTeleportLocation(remoteClient, regionInfo.RegionHandle, position, lookat, teleportFlags);
        }

        /// <summary>
        /// Tries to teleport agent to other region.
        /// </summary>
        /// <param name="remoteClient"></param>
        /// <param name="regionHandle"></param>
        /// <param name="position"></param>
        /// <param name="lookAt"></param>
        /// <param name="teleportFlags"></param>
        public void RequestTeleportLocation(IClientAPI remoteClient, ulong regionHandle, Vector3 position,
                                            Vector3 lookAt, uint teleportFlags)
        {
            ScenePresence sp = GetScenePresence(remoteClient.AgentId);
            if (sp != null)
            {
                uint regionX = m_regInfo.RegionLocX;
                uint regionY = m_regInfo.RegionLocY;

                Utils.LongToUInts(regionHandle, out regionX, out regionY);

                int shiftx = (int) regionX - (int) m_regInfo.RegionLocX * (int)Constants.RegionSize;
                int shifty = (int) regionY - (int) m_regInfo.RegionLocY * (int)Constants.RegionSize;

                position.X += shiftx;
                position.Y += shifty;

                bool result = false;

                if (TestBorderCross(position,Cardinals.N))
                    result = true;

                if (TestBorderCross(position, Cardinals.S))
                    result = true;

                if (TestBorderCross(position, Cardinals.E))
                    result = true;

                if (TestBorderCross(position, Cardinals.W))
                    result = true;

                // bordercross if position is outside of region

                if (!result)
                    regionHandle = m_regInfo.RegionHandle;
                else
                {
                    // not in this region, undo the shift!
                    position.X -= shiftx;
                    position.Y -= shifty;
                }

                if (m_teleportModule != null)
                    m_teleportModule.Teleport(sp, regionHandle, position, lookAt, teleportFlags);
                else
                {
                    m_log.DebugFormat("[SCENE]: Unable to perform teleports: no AgentTransferModule is active");
                    sp.ControllingClient.SendTeleportFailed("Unable to perform teleports on this simulator.");
                }
            }
        }

        /// <summary>
        /// Tries to teleport agent to landmark.
        /// </summary>
        /// <param name="remoteClient"></param>
        /// <param name="regionHandle"></param>
        /// <param name="position"></param>
        public void RequestTeleportLandmark(IClientAPI remoteClient, UUID regionID, Vector3 position)
        {
            GridRegion info = GridService.GetRegionByUUID(UUID.Zero, regionID);

            if (info == null)
            {
                // can't find the region: Tell viewer and abort
                remoteClient.SendTeleportFailed("The teleport destination could not be found.");
                return;
            }

            RequestTeleportLocation(remoteClient, info.RegionHandle, position, Vector3.Zero, (uint)(TPFlags.SetLastToTarget | TPFlags.ViaLandmark));
        }

        public void CrossAgentToNewRegion(ScenePresence agent, bool isFlying)
        {
            if (m_teleportModule != null)
                m_teleportModule.Cross(agent, isFlying);
            else
            {
                m_log.DebugFormat("[SCENE]: Unable to cross agent to neighbouring region, because there is no AgentTransferModule");
            }
        }

        public void SendOutChildAgentUpdates(AgentPosition cadu, ScenePresence presence)
        {
            m_sceneGridService.SendChildAgentDataUpdate(cadu, presence);
        }

        #endregion

        #region Other Methods

        public void SetObjectCapacity(int objects)
        {
            // Region specific config overrides global
            //
            if (RegionInfo.ObjectCapacity != 0)
                objects = RegionInfo.ObjectCapacity;

            if (StatsReporter != null)
            {
                StatsReporter.SetObjectCapacity(objects);
            }
            objectCapacity = objects;
        }

        #endregion

        public void HandleObjectPermissionsUpdate(IClientAPI controller, UUID agentID, UUID sessionID, byte field, uint localId, uint mask, byte set)
        {
            // Check for spoofing..  since this is permissions we're talking about here!
            if ((controller.SessionId == sessionID) && (controller.AgentId == agentID))
            {
                // Tell the object to do permission update
                if (localId != 0)
                {
                    SceneObjectGroup chObjectGroup = GetGroupByPrim(localId);
                    if (chObjectGroup != null)
                    {
                        chObjectGroup.UpdatePermissions(agentID, field, localId, mask, set);
                    }
                }
            }
        }

        /// <summary>
        /// Causes all clients to get a full object update on all of the objects in the scene.
        /// </summary>
        public void ForceClientUpdate()
        {
            List<EntityBase> EntityList = GetEntities();

            foreach (EntityBase ent in EntityList)
            {
                if (ent is SceneObjectGroup)
                {
                    ((SceneObjectGroup)ent).ScheduleGroupForFullUpdate();
                }
            }
        }

        /// <summary>
        /// This is currently only used for scale (to scale to MegaPrim size)
        /// There is a console command that calls this in OpenSimMain
        /// </summary>
        /// <param name="cmdparams"></param>
        public void HandleEditCommand(string[] cmdparams)
        {
            m_log.Debug("Searching for Primitive: '" + cmdparams[2] + "'");

            List<EntityBase> EntityList = GetEntities();

            foreach (EntityBase ent in EntityList)
            {
                if (ent is SceneObjectGroup)
                {
                    SceneObjectPart part = ((SceneObjectGroup)ent).GetChildPart(((SceneObjectGroup)ent).UUID);
                    if (part != null)
                    {
                        if (part.Name == cmdparams[2])
                        {
                            part.Resize(
                                new Vector3(Convert.ToSingle(cmdparams[3]), Convert.ToSingle(cmdparams[4]),
                                              Convert.ToSingle(cmdparams[5])));

                            m_log.Debug("Edited scale of Primitive: " + part.Name);
                        }
                    }
                }
            }
        }

        public override void Show(string[] showParams)
        {
            base.Show(showParams);

            switch (showParams[0])
            {
                case "users":
                    m_log.Error("Current Region: " + RegionInfo.RegionName);
                    m_log.ErrorFormat("{0,-16}{1,-16}{2,-25}{3,-25}{4,-16}{5,-16}{6,-16}", "Firstname", "Lastname",
                                      "Agent ID", "Session ID", "Circuit", "IP", "World");

                    ForEachScenePresence(delegate(ScenePresence sp)
                    {
                        m_log.ErrorFormat("{0,-16}{1,-16}{2,-25}{3,-25}{4,-16},{5,-16}{6,-16}",
                                          sp.Firstname,
                                          sp.Lastname,
                                          sp.UUID,
                                          sp.ControllingClient.AgentId,
                                          "Unknown",
                                          "Unknown",
                                          RegionInfo.RegionName);
                    });

                    break;
            }
        }

        #region Script Handling Methods

        /// <summary>
        /// Console command handler to send script command to script engine.
        /// </summary>
        /// <param name="args"></param>
        public void SendCommandToPlugins(string[] args)
        {
            m_eventManager.TriggerOnPluginConsole(args);
        }

        public LandData GetLandData(float x, float y)
        {
            return LandChannel.GetLandObject(x, y).LandData;
        }

        public LandData GetLandData(uint x, uint y)
        {
            m_log.DebugFormat("[SCENE]: returning land for {0},{1}", x, y);
            return LandChannel.GetLandObject((int)x, (int)y).LandData;
        }


        #endregion

        #region Script Engine

        private List<ScriptEngineInterface> ScriptEngines = new List<ScriptEngineInterface>();
        public bool DumpAssetsToFile;

        /// <summary>
        ///
        /// </summary>
        /// <param name="scriptEngine"></param>
        public void AddScriptEngine(ScriptEngineInterface scriptEngine)
        {
            ScriptEngines.Add(scriptEngine);
            scriptEngine.InitializeEngine(this);
        }

        private bool ScriptDanger(SceneObjectPart part,Vector3 pos)
        {
            ILandObject parcel = LandChannel.GetLandObject(pos.X, pos.Y);
            if (part != null)
            {
                if (parcel != null)
                {
                    if ((parcel.LandData.Flags & (uint)ParcelFlags.AllowOtherScripts) != 0)
                    {
                        return true;
                    }
                    else if ((parcel.LandData.Flags & (uint)ParcelFlags.AllowGroupScripts) != 0)
                    {
                        if (part.OwnerID == parcel.LandData.OwnerID
                            || (parcel.LandData.IsGroupOwned && part.GroupID == parcel.LandData.GroupID)
                            || Permissions.IsGod(part.OwnerID))
                        {
                            return true;
                        }
                        else
                        {
                            return false;
                        }
                    }
                    else
                    {
                        if (part.OwnerID == parcel.LandData.OwnerID)
                        {
                            return true;
                        }
                        else
                        {
                            return false;
                        }
                    }
                }
                else
                {

                    if (pos.X > 0f && pos.X < Constants.RegionSize && pos.Y > 0f && pos.Y < Constants.RegionSize)
                    {
                        // The only time parcel != null when an object is inside a region is when
                        // there is nothing behind the landchannel.  IE, no land plugin loaded.
                        return true;
                    }
                    else
                    {
                        // The object is outside of this region.  Stop piping events to it.
                        return false;
                    }
                }
            }
            else
            {
                return false;
            }
        }

        public bool ScriptDanger(uint localID, Vector3 pos)
        {
            SceneObjectPart part = GetSceneObjectPart(localID);
            if (part != null)
            {
                return ScriptDanger(part, pos);
            }
            else
            {
                return false;
            }
        }

        public bool PipeEventsForScript(uint localID)
        {
            SceneObjectPart part = GetSceneObjectPart(localID);
            if (part != null)
            {
                // Changed so that child prims of attachments return ScriptDanger for their parent, so that
                //  their scripts will actually run.
                //      -- Leaf, Tue Aug 12 14:17:05 EDT 2008
                SceneObjectPart parent = part.ParentGroup.RootPart;
                if (parent != null && parent.IsAttachment)
                    return ScriptDanger(parent, parent.GetWorldPosition());
                else
                    return ScriptDanger(part, part.GetWorldPosition());
            }
            else
            {
                return false;
            }
        }

        #endregion

        #region SceneGraph wrapper methods

        /// <summary>
        ///
        /// </summary>
        /// <param name="localID"></param>
        /// <returns></returns>
        public UUID ConvertLocalIDToFullID(uint localID)
        {
            return m_sceneGraph.ConvertLocalIDToFullID(localID);
        }

        public void SwapRootAgentCount(bool rootChildChildRootTF)
        {
            m_sceneGraph.SwapRootChildAgent(rootChildChildRootTF);
        }

        public void AddPhysicalPrim(int num)
        {
            m_sceneGraph.AddPhysicalPrim(num);
        }

        public void RemovePhysicalPrim(int num)
        {
            m_sceneGraph.RemovePhysicalPrim(num);
        }

        public int GetRootAgentCount()
        {
            return m_sceneGraph.GetRootAgentCount();
        }

        public int GetChildAgentCount()
        {
            return m_sceneGraph.GetChildAgentCount();
        }

        /// <summary>
        /// Request a scene presence by UUID. Fast, indexed lookup.
        /// </summary>
        /// <param name="agentID"></param>
        /// <returns>null if the presence was not found</returns>
        public ScenePresence GetScenePresence(UUID agentID)
        {
            return m_sceneGraph.GetScenePresence(agentID);
        }

        /// <summary>
        /// Request the scene presence by name.
        /// </summary>
        /// <param name="firstName"></param>
        /// <param name="lastName"></param>
        /// <returns>null if the presence was not found</returns>
        public ScenePresence GetScenePresence(string firstName, string lastName)
        {
            return m_sceneGraph.GetScenePresence(firstName, lastName);
        }

        /// <summary>
        /// Request the scene presence by localID.
        /// </summary>
        /// <param name="localID"></param>
        /// <returns>null if the presence was not found</returns>
        public ScenePresence GetScenePresence(uint localID)
        {
            return m_sceneGraph.GetScenePresence(localID);
        }

        public override bool PresenceChildStatus(UUID avatarID)
        {
            ScenePresence cp = GetScenePresence(avatarID);

            // FIXME: This is really crap - some logout code is relying on a NullReferenceException to halt its processing
            // This needs to be fixed properly by cleaning up the logout code.
            //if (cp != null)
            //    return cp.IsChildAgent;

            //return false;

            return cp.IsChildAgent;
        }

        /// <summary>
        /// Performs action on all scene presences.
        /// </summary>
        /// <param name="action"></param>
        public void ForEachScenePresence(Action<ScenePresence> action)
        {
            if (m_sceneGraph != null)
            {
                m_sceneGraph.ForEachScenePresence(action);
            }
        }

        /// <summary>
        ///
        /// </summary>
        /// <param name="action"></param>
        //        public void ForEachObject(Action<SceneObjectGroup> action)
        //        {
        //            List<SceneObjectGroup> presenceList;
        //
        //            lock (m_sceneObjects)
        //            {
        //                presenceList = new List<SceneObjectGroup>(m_sceneObjects.Values);
        //            }
        //
        //            foreach (SceneObjectGroup presence in presenceList)
        //            {
        //                action(presence);
        //            }
        //        }

        /// <summary>
        /// Get a named prim contained in this scene (will return the first
        /// found, if there are more than one prim with the same name)
        /// </summary>
        /// <param name="name"></param>
        /// <returns></returns>
        public SceneObjectPart GetSceneObjectPart(string name)
        {
            return m_sceneGraph.GetSceneObjectPart(name);
        }

        /// <summary>
        /// Get a prim via its local id
        /// </summary>
        /// <param name="localID"></param>
        /// <returns></returns>
        public SceneObjectPart GetSceneObjectPart(uint localID)
        {
            return m_sceneGraph.GetSceneObjectPart(localID);
        }

        /// <summary>
        /// Get a prim via its UUID
        /// </summary>
        /// <param name="fullID"></param>
        /// <returns></returns>
        public SceneObjectPart GetSceneObjectPart(UUID fullID)
        {
            return m_sceneGraph.GetSceneObjectPart(fullID);
        }

        /// <summary>
        /// Get a scene object group that contains the prim with the given local id
        /// </summary>
        /// <param name="localID"></param>
        /// <returns>null if no scene object group containing that prim is found</returns>
        public SceneObjectGroup GetGroupByPrim(uint localID)
        {
            return m_sceneGraph.GetGroupByPrim(localID);
        }

        public override bool TryGetScenePresence(UUID avatarId, out ScenePresence avatar)
        {
            return m_sceneGraph.TryGetScenePresence(avatarId, out avatar);
        }

        public bool TryGetAvatarByName(string avatarName, out ScenePresence avatar)
        {
            return m_sceneGraph.TryGetAvatarByName(avatarName, out avatar);
        }

        public void ForEachClient(Action<IClientAPI> action)
        {
            m_clientManager.ForEachSync(action);
        }

        public bool TryGetClient(UUID avatarID, out IClientAPI client)
        {
            return m_clientManager.TryGetValue(avatarID, out client);
        }

        public bool TryGetClient(System.Net.IPEndPoint remoteEndPoint, out IClientAPI client)
        {
            return m_clientManager.TryGetValue(remoteEndPoint, out client);
        }

        public void ForEachSOG(Action<SceneObjectGroup> action)
        {
            m_sceneGraph.ForEachSOG(action);
        }

        /// <summary>
        /// Returns a list of the entities in the scene.  This is a new list so operations perform on the list itself
        /// will not affect the original list of objects in the scene.
        /// </summary>
        /// <returns></returns>
        public List<EntityBase> GetEntities()
        {
            return m_sceneGraph.GetEntities();
        }

        #endregion

        public void RegionHandleRequest(IClientAPI client, UUID regionID)
        {
            ulong handle = 0;
            if (regionID == RegionInfo.RegionID)
                handle = RegionInfo.RegionHandle;
            else
            {
                GridRegion r = GridService.GetRegionByUUID(UUID.Zero, regionID);
                if (r != null)
                    handle = r.RegionHandle;
            }

            if (handle != 0)
                client.SendRegionHandle(regionID, handle);
        }

        public void TerrainUnAcked(IClientAPI client, int patchX, int patchY)
        {
            //m_log.Debug("Terrain packet unacked, resending patch: " + patchX + " , " + patchY);
             client.SendLayerData(patchX, patchY, Heightmap.GetFloatsSerialised());
        }

        public void SetRootAgentScene(UUID agentID)
        {
            IInventoryTransferModule inv = RequestModuleInterface<IInventoryTransferModule>();
            if (inv == null)
                return;

            inv.SetRootAgentScene(agentID, this);

            EventManager.TriggerSetRootAgentScene(agentID, this);
        }

        public bool NeedSceneCacheClear(UUID agentID)
        {
            IInventoryTransferModule inv = RequestModuleInterface<IInventoryTransferModule>();
            if (inv == null)
                return true;

            return inv.NeedSceneCacheClear(agentID, this);
        }

        public void ObjectSaleInfo(IClientAPI client, UUID agentID, UUID sessionID, uint localID, byte saleType, int salePrice)
        {
            SceneObjectPart part = GetSceneObjectPart(localID);
            if (part == null || part.ParentGroup == null)
                return;

            if (part.ParentGroup.IsDeleted)
                return;

            part = part.ParentGroup.RootPart;

            part.ObjectSaleType = saleType;
            part.SalePrice = salePrice;

            part.ParentGroup.HasGroupChanged = true;

            part.GetProperties(client);
        }

        public bool PerformObjectBuy(IClientAPI remoteClient, UUID categoryID,
                uint localID, byte saleType)
        {
            SceneObjectPart part = GetSceneObjectPart(localID);

            if (part == null)
                return false;

            if (part.ParentGroup == null)
                return false;

            SceneObjectGroup group = part.ParentGroup;

            switch (saleType)
            {
            case 1: // Sell as original (in-place sale)
                uint effectivePerms=group.GetEffectivePermissions();

                if ((effectivePerms & (uint)PermissionMask.Transfer) == 0)
                {
                    m_dialogModule.SendAlertToUser(remoteClient, "This item doesn't appear to be for sale");
                    return false;
                }

                group.SetOwnerId(remoteClient.AgentId);
                group.SetRootPartOwner(part, remoteClient.AgentId,
                        remoteClient.ActiveGroupId);

                List<SceneObjectPart> partList =
                    new List<SceneObjectPart>(group.Children.Values);

                if (Permissions.PropagatePermissions())
                {
                    foreach (SceneObjectPart child in partList)
                    {
                        child.Inventory.ChangeInventoryOwner(remoteClient.AgentId);
                        child.TriggerScriptChangedEvent(Changed.OWNER);
                        child.ApplyNextOwnerPermissions();
                    }
                }

                part.ObjectSaleType = 0;
                part.SalePrice = 10;

                group.HasGroupChanged = true;
                part.GetProperties(remoteClient);
                part.TriggerScriptChangedEvent(Changed.OWNER);
                group.ResumeScripts();
                part.ScheduleFullUpdate();

                break;

            case 2: // Sell a copy


                Vector3 inventoryStoredPosition = new Vector3
                       (((group.AbsolutePosition.X > (int)Constants.RegionSize)
                             ? 250
                             : group.AbsolutePosition.X)
                        ,
                        (group.AbsolutePosition.X > (int)Constants.RegionSize)
                            ? 250
                            : group.AbsolutePosition.X,
                        group.AbsolutePosition.Z);

                Vector3 originalPosition = group.AbsolutePosition;

                group.AbsolutePosition = inventoryStoredPosition;

                string sceneObjectXml = SceneObjectSerializer.ToOriginalXmlFormat(group);
                group.AbsolutePosition = originalPosition;

                uint perms=group.GetEffectivePermissions();

                if ((perms & (uint)PermissionMask.Transfer) == 0)
                {
                    m_dialogModule.SendAlertToUser(remoteClient, "This item doesn't appear to be for sale");
                    return false;
                }

                AssetBase asset = CreateAsset(
                    group.GetPartName(localID),
                    group.GetPartDescription(localID),
                    (sbyte)AssetType.Object,
                    Utils.StringToBytes(sceneObjectXml),
                    group.OwnerID);
                AssetService.Store(asset);

                InventoryItemBase item = new InventoryItemBase();
                item.CreatorId = part.CreatorID.ToString();

                item.ID = UUID.Random();
                item.Owner = remoteClient.AgentId;
                item.AssetID = asset.FullID;
                item.Description = asset.Description;
                item.Name = asset.Name;
                item.AssetType = asset.Type;
                item.InvType = (int)InventoryType.Object;
                item.Folder = categoryID;

                uint nextPerms=(perms & 7) << 13;
                if ((nextPerms & (uint)PermissionMask.Copy) == 0)
                    perms &= ~(uint)PermissionMask.Copy;
                if ((nextPerms & (uint)PermissionMask.Transfer) == 0)
                    perms &= ~(uint)PermissionMask.Transfer;
                if ((nextPerms & (uint)PermissionMask.Modify) == 0)
                    perms &= ~(uint)PermissionMask.Modify;

                item.BasePermissions = perms & part.NextOwnerMask;
                item.CurrentPermissions = perms & part.NextOwnerMask;
                item.NextPermissions = part.NextOwnerMask;
                item.EveryOnePermissions = part.EveryoneMask &
                                           part.NextOwnerMask;
                item.GroupPermissions = part.GroupMask &
                                           part.NextOwnerMask;
                item.CurrentPermissions |= 8; // Slam!
                item.CreationDate = Util.UnixTimeSinceEpoch();

                if (InventoryService.AddItem(item))
                    remoteClient.SendInventoryItemCreateUpdate(item, 0);
                else
                {
                    m_dialogModule.SendAlertToUser(remoteClient, "Cannot buy now. Your inventory is unavailable");
                    return false;
                }
                break;

            case 3: // Sell contents
                List<UUID> invList = part.Inventory.GetInventoryList();

                bool okToSell = true;

                foreach (UUID invID in invList)
                {
                    TaskInventoryItem item1 = part.Inventory.GetInventoryItem(invID);
                    if ((item1.CurrentPermissions &
                            (uint)PermissionMask.Transfer) == 0)
                    {
                        okToSell = false;
                        break;
                    }
                }

                if (!okToSell)
                {
                    m_dialogModule.SendAlertToUser(
                        remoteClient, "This item's inventory doesn't appear to be for sale");
                    return false;
                }

                if (invList.Count > 0)
                    MoveTaskInventoryItems(remoteClient.AgentId, part.Name,
                            part, invList);
                break;
            }

            return true;
        }

        public void CleanTempObjects()
        {
            List<EntityBase> objs = GetEntities();

            foreach (EntityBase obj in objs)
            {
                if (obj is SceneObjectGroup)
                {
                    SceneObjectGroup grp = (SceneObjectGroup)obj;

                    if (!grp.IsDeleted)
                    {
                        if ((grp.RootPart.Flags & PrimFlags.TemporaryOnRez) != 0)
                        {
                            if (grp.RootPart.Expires <= DateTime.Now)
                                DeleteSceneObject(grp, false);
                        }
                    }
                }
            }
        }

        public void DeleteFromStorage(UUID uuid)
        {
            m_storageManager.DataStore.RemoveObject(uuid, m_regInfo.RegionID);
        }

        public int GetHealth()
        {
            // Returns:
            // 1 = sim is up and accepting http requests. The heartbeat has
            // stopped and the sim is probably locked up, but a remote
            // admin restart may succeed
            //
            // 2 = Sim is up and the heartbeat is running. The sim is likely
            // usable for people within and logins _may_ work
            //
            // 3 = We have seen a new user enter within the past 4 minutes
            // which can be seen as positive confirmation of sim health
            //
            int health=1; // Start at 1, means we're up

            if ((Util.EnvironmentTickCountSubtract(m_lastUpdate)) < 1000)
                health+=1;
            else
                return health;

            // A login in the last 4 mins? We can't be doing too badly
            //
            if ((Util.EnvironmentTickCountSubtract(m_LastLogin)) < 240000)
                health++;
            else
                return health;

            CheckHeartbeat();

            return health;
        }

        // This callback allows the PhysicsScene to call back to its caller (the SceneGraph) and
        // update non-physical objects like the joint proxy objects that represent the position
        // of the joints in the scene.

        // This routine is normally called from within a lock (OdeLock) from within the OdePhysicsScene
        // WARNING: be careful of deadlocks here if you manipulate the scene. Remember you are being called
        // from within the OdePhysicsScene.

        protected internal void jointMoved(PhysicsJoint joint)
        {
            // m_parentScene.PhysicsScene.DumpJointInfo(); // non-thread-locked version; we should already be in a lock (OdeLock) when this callback is invoked
            SceneObjectPart jointProxyObject = GetSceneObjectPart(joint.ObjectNameInScene);
            if (jointProxyObject == null)
            {
                jointErrorMessage(joint, "WARNING, joint proxy not found, name " + joint.ObjectNameInScene);
                return;
            }

            // now update the joint proxy object in the scene to have the position of the joint as returned by the physics engine
            SceneObjectPart trackedBody = GetSceneObjectPart(joint.TrackedBodyName); // FIXME: causes a sequential lookup
            if (trackedBody == null) return; // the actor may have been deleted but the joint still lingers around a few frames waiting for deletion. during this time, trackedBody is NULL to prevent further motion of the joint proxy.
            jointProxyObject.Velocity = trackedBody.Velocity;
            jointProxyObject.AngularVelocity = trackedBody.AngularVelocity;
            switch (joint.Type)
            {
                case PhysicsJointType.Ball:
                    {
                        Vector3 jointAnchor = PhysicsScene.GetJointAnchor(joint);
                        Vector3 proxyPos = new Vector3(jointAnchor.X, jointAnchor.Y, jointAnchor.Z);
                        jointProxyObject.ParentGroup.UpdateGroupPosition(proxyPos); // schedules the entire group for a terse update
                    }
                    break;

                case PhysicsJointType.Hinge:
                    {
                        Vector3 jointAnchor = PhysicsScene.GetJointAnchor(joint);

                        // Normally, we would just ask the physics scene to return the axis for the joint.
                        // Unfortunately, ODE sometimes returns <0,0,0> for the joint axis, which should
                        // never occur. Therefore we cannot rely on ODE to always return a correct joint axis.
                        // Therefore the following call does not always work:
                        //PhysicsVector phyJointAxis = _PhyScene.GetJointAxis(joint);

                        // instead we compute the joint orientation by saving the original joint orientation
                        // relative to one of the jointed bodies, and applying this transformation
                        // to the current position of the jointed bodies (the tracked body) to compute the
                        // current joint orientation.

                        if (joint.TrackedBodyName == null)
                        {
                            jointErrorMessage(joint, "joint.TrackedBodyName is null, joint " + joint.ObjectNameInScene);
                        }

                        Vector3 proxyPos = new Vector3(jointAnchor.X, jointAnchor.Y, jointAnchor.Z);
                        Quaternion q = trackedBody.RotationOffset * joint.LocalRotation;

                        jointProxyObject.ParentGroup.UpdateGroupPosition(proxyPos); // schedules the entire group for a terse update
                        jointProxyObject.ParentGroup.UpdateGroupRotationR(q); // schedules the entire group for a terse update
                    }
                    break;
            }
        }

        // This callback allows the PhysicsScene to call back to its caller (the SceneGraph) and
        // update non-physical objects like the joint proxy objects that represent the position
        // of the joints in the scene.

        // This routine is normally called from within a lock (OdeLock) from within the OdePhysicsScene
        // WARNING: be careful of deadlocks here if you manipulate the scene. Remember you are being called
        // from within the OdePhysicsScene.
        protected internal void jointDeactivated(PhysicsJoint joint)
        {
            //m_log.Debug("[NINJA] SceneGraph.jointDeactivated, joint:" + joint.ObjectNameInScene);
            SceneObjectPart jointProxyObject = GetSceneObjectPart(joint.ObjectNameInScene);
            if (jointProxyObject == null)
            {
                jointErrorMessage(joint, "WARNING, trying to deactivate (stop interpolation of) joint proxy, but not found, name " + joint.ObjectNameInScene);
                return;
            }

            // turn the proxy non-physical, which also stops its client-side interpolation
            bool wasUsingPhysics = ((jointProxyObject.ObjectFlags & (uint)PrimFlags.Physics) != 0);
            if (wasUsingPhysics)
            {
                jointProxyObject.UpdatePrimFlags(false, false, true, false); // FIXME: possible deadlock here; check to make sure all the scene alterations set into motion here won't deadlock
            }
        }

        // This callback allows the PhysicsScene to call back to its caller (the SceneGraph) and
        // alert the user of errors by using the debug channel in the same way that scripts alert
        // the user of compile errors.

        // This routine is normally called from within a lock (OdeLock) from within the OdePhysicsScene
        // WARNING: be careful of deadlocks here if you manipulate the scene. Remember you are being called
        // from within the OdePhysicsScene.
        public void jointErrorMessage(PhysicsJoint joint, string message)
        {
            if (joint != null)
            {
                if (joint.ErrorMessageCount > PhysicsJoint.maxErrorMessages)
                    return;

                SceneObjectPart jointProxyObject = GetSceneObjectPart(joint.ObjectNameInScene);
                if (jointProxyObject != null)
                {
                    SimChat(Utils.StringToBytes("[NINJA]: " + message),
                        ChatTypeEnum.DebugChannel,
                        2147483647,
                        jointProxyObject.AbsolutePosition,
                        jointProxyObject.Name,
                        jointProxyObject.UUID,
                        false);

                    joint.ErrorMessageCount++;

                    if (joint.ErrorMessageCount > PhysicsJoint.maxErrorMessages)
                    {
                        SimChat(Utils.StringToBytes("[NINJA]: Too many messages for this joint, suppressing further messages."),
                            ChatTypeEnum.DebugChannel,
                            2147483647,
                            jointProxyObject.AbsolutePosition,
                            jointProxyObject.Name,
                            jointProxyObject.UUID,
                            false);
                    }
                }
                else
                {
                    // couldn't find the joint proxy object; the error message is silently suppressed
                }
            }
        }

        public Scene ConsoleScene()
        {
            if (MainConsole.Instance == null)
                return null;
            if (MainConsole.Instance.ConsoleScene is Scene)
                return (Scene)MainConsole.Instance.ConsoleScene;
            return null;
        }

        public float GetGroundHeight(float x, float y)
        {
            if (x < 0)
                x = 0;
            if (x >= Heightmap.Width)
                x = Heightmap.Width - 1;
            if (y < 0)
                y = 0;
            if (y >= Heightmap.Height)
                y = Heightmap.Height - 1;

            Vector3 p0 = new Vector3(x, y, (float)Heightmap[(int)x, (int)y]);
            Vector3 p1 = new Vector3(p0);
            Vector3 p2 = new Vector3(p0);

            p1.X += 1.0f;
            if (p1.X < Heightmap.Width)
                p1.Z = (float)Heightmap[(int)p1.X, (int)p1.Y];

            p2.Y += 1.0f;
            if (p2.Y < Heightmap.Height)
                p2.Z = (float)Heightmap[(int)p2.X, (int)p2.Y];

            Vector3 v0 = new Vector3(p1.X - p0.X, p1.Y - p0.Y, p1.Z - p0.Z);
            Vector3 v1 = new Vector3(p2.X - p0.X, p2.Y - p0.Y, p2.Z - p0.Z);

            v0.Normalize();
            v1.Normalize();

            Vector3 vsn = new Vector3();
            vsn.X = (v0.Y * v1.Z) - (v0.Z * v1.Y);
            vsn.Y = (v0.Z * v1.X) - (v0.X * v1.Z);
            vsn.Z = (v0.X * v1.Y) - (v0.Y * v1.X);
            vsn.Normalize();

            float xdiff = x - (float)((int)x);
            float ydiff = y - (float)((int)y);

            return (((vsn.X * xdiff) + (vsn.Y * ydiff)) / (-1 * vsn.Z)) + p0.Z;
        }

        private void CheckHeartbeat()
        {
            if (m_firstHeartbeat)
                return;

            if (Util.EnvironmentTickCountSubtract(m_lastUpdate) > 2000)
                StartTimer();
        }

        public override ISceneObject DeserializeObject(string representation)
        {
            return SceneObjectSerializer.FromXml2Format(representation);
        }

        public override bool AllowScriptCrossings
        {
            get { return m_allowScriptCrossings; }
        }

        public Vector3? GetNearestAllowedPosition(ScenePresence avatar)
        {
            //simulate to make sure we have pretty up to date positions
            PhysicsScene.Simulate(0);

            ILandObject nearestParcel = GetNearestAllowedParcel(avatar.UUID, avatar.AbsolutePosition.X, avatar.AbsolutePosition.Y);

            if (nearestParcel != null)
            {
                Vector3 dir = Vector3.Normalize(Vector3.Multiply(avatar.Velocity, -1));
                //Try to get a location that feels like where they came from
                Vector3? nearestPoint = GetNearestPointInParcelAlongDirectionFromPoint(avatar.AbsolutePosition, dir, nearestParcel);
                if (nearestPoint != null)
                {
                    Debug.WriteLine("Found a sane previous position based on velocity, sending them to: " + nearestPoint.ToString());
                    return nearestPoint.Value;
                }

                //Sometimes velocity might be zero (local teleport), so try finding point along path from avatar to center of nearest parcel
                Vector3 directionToParcelCenter = Vector3.Subtract(GetParcelCenterAtGround(nearestParcel), avatar.AbsolutePosition);
                dir = Vector3.Normalize(directionToParcelCenter);
                nearestPoint = GetNearestPointInParcelAlongDirectionFromPoint(avatar.AbsolutePosition, dir, nearestParcel);
                if (nearestPoint != null)
                {
                    Debug.WriteLine("They had a zero velocity, sending them to: " + nearestPoint.ToString());
                    return nearestPoint.Value;
                }

                //Ultimate backup if we have no idea where they are 
                Debug.WriteLine("Have no idea where they are, sending them to: " + avatar.lastKnownAllowedPosition.ToString());
                return avatar.lastKnownAllowedPosition;

            }

            //Go to the edge, this happens in teleporting to a region with no available parcels
            Vector3 nearestRegionEdgePoint = GetNearestRegionEdgePosition(avatar);
            //Debug.WriteLine("They are really in a place they don't belong, sending them to: " + nearestRegionEdgePoint.ToString());
            return nearestRegionEdgePoint;
            return null;
        }

        private Vector3 GetParcelCenterAtGround(ILandObject parcel)
        {
            Vector2 center = GetParcelCenter(parcel);
            return GetPositionAtGround(center.X, center.Y);
        }

        private Vector3? GetNearestPointInParcelAlongDirectionFromPoint(Vector3 pos, Vector3 direction, ILandObject parcel)
        {
            Vector3 unitDirection = Vector3.Normalize(direction);
            //Making distance to search go through some sane limit of distance
            for (float distance = 0; distance < Constants.RegionSize * 2; distance += .5f)
            {
                Vector3 testPos = Vector3.Add(pos, Vector3.Multiply(unitDirection, distance));
                if (parcel.ContainsPoint((int)testPos.X, (int)testPos.Y))
                {
                    return testPos;
                }
            }
            return null;
        }

        public ILandObject GetNearestAllowedParcel(UUID avatarId, float x, float y)
        {
            List<ILandObject> all = AllParcels();
            float minParcelDistance = float.MaxValue;
            ILandObject nearestParcel = null;

            foreach (var parcel in all)
            {
                if (!parcel.IsEitherBannedOrRestricted(avatarId))
                {
                    float parcelDistance = GetParcelDistancefromPoint(parcel, x, y);
                    if (parcelDistance < minParcelDistance)
                    {
                        minParcelDistance = parcelDistance;
                        nearestParcel = parcel;
                    }
                }
            }

            return nearestParcel;
        }

        private List<ILandObject> AllParcels()
        {
            return LandChannel.AllParcels();
        }

        private float GetParcelDistancefromPoint(ILandObject parcel, float x, float y)
        {
            return Vector2.Distance(new Vector2(x, y), GetParcelCenter(parcel));
        }

        //calculate the average center point of a parcel
        private Vector2 GetParcelCenter(ILandObject parcel)
        {
            int count = 0;
            int avgx = 0;
            int avgy = 0;
            for (int x = 0; x < Constants.RegionSize; x++)
            {
                for (int y = 0; y < Constants.RegionSize; y++)
                {
                    //Just keep a running average as we check if all the points are inside or not
                    if (parcel.ContainsPoint(x, y))
                    {
                        if (count == 0)
                        {
                            avgx = x;
                            avgy = y;
                        }
                        else
                        {
                            avgx = (avgx * count + x) / (count + 1);
                            avgy = (avgy * count + y) / (count + 1);
                        }
                        count += 1;
                    }
                }
            }
            return new Vector2(avgx, avgy);
        }

        private Vector3 GetNearestRegionEdgePosition(ScenePresence avatar)
        {
            float xdistance = avatar.AbsolutePosition.X < Constants.RegionSize / 2 ? avatar.AbsolutePosition.X : Constants.RegionSize - avatar.AbsolutePosition.X;
            float ydistance = avatar.AbsolutePosition.Y < Constants.RegionSize / 2 ? avatar.AbsolutePosition.Y : Constants.RegionSize - avatar.AbsolutePosition.Y;

            //find out what vertical edge to go to
            if (xdistance < ydistance)
            {
                if (avatar.AbsolutePosition.X < Constants.RegionSize / 2)
                {
                    return GetPositionAtAvatarHeightOrGroundHeight(avatar, 0.0f, avatar.AbsolutePosition.Y);
                }
                else
                {
                    return GetPositionAtAvatarHeightOrGroundHeight(avatar, Constants.RegionSize, avatar.AbsolutePosition.Y);
                }
            }
            //find out what horizontal edge to go to
            else
            {
                if (avatar.AbsolutePosition.Y < Constants.RegionSize / 2)
                {
                    return GetPositionAtAvatarHeightOrGroundHeight(avatar, avatar.AbsolutePosition.X, 0.0f);
                }
                else
                {
                    return GetPositionAtAvatarHeightOrGroundHeight(avatar, avatar.AbsolutePosition.X, Constants.RegionSize);
                }
            }
        }

        private Vector3 GetPositionAtAvatarHeightOrGroundHeight(ScenePresence avatar, float x, float y)
        {
            Vector3 ground = GetPositionAtGround(x, y);
            if (avatar.AbsolutePosition.Z > ground.Z)
            {
                ground.Z = avatar.AbsolutePosition.Z;
            }
            return ground;
        }

        private Vector3 GetPositionAtGround(float x, float y)
        {
            return new Vector3(x, y, GetGroundHeight(x, y));
        }

        public List<UUID> GetEstateRegions(int estateID)
        {
            if (m_storageManager.EstateDataStore == null)
                return new List<UUID>();

            return m_storageManager.EstateDataStore.GetRegions(estateID);
        }

        public void ReloadEstateData()
        {
            m_regInfo.EstateSettings = m_storageManager.EstateDataStore.LoadEstateSettings(m_regInfo.RegionID, false);

            TriggerEstateSunUpdate();
        }

        public void TriggerEstateSunUpdate()
        {
            float sun;
            if (RegionInfo.RegionSettings.UseEstateSun)
            {
                sun = (float)RegionInfo.EstateSettings.SunPosition;
                if (RegionInfo.EstateSettings.UseGlobalTime)
                {
                    sun = EventManager.GetCurrentTimeAsSunLindenHour() - 6.0f;
                }

                // 
                EventManager.TriggerEstateToolsSunUpdate(
                        RegionInfo.RegionHandle,
                        RegionInfo.EstateSettings.FixedSun,
                        RegionInfo.RegionSettings.UseEstateSun,
                        sun);
            }
            else
            {
                // Use the Sun Position from the Region Settings
                sun = (float)RegionInfo.RegionSettings.SunPosition - 6.0f;

                EventManager.TriggerEstateToolsSunUpdate(
                        RegionInfo.RegionHandle,
                        RegionInfo.RegionSettings.FixedSun,
                        RegionInfo.RegionSettings.UseEstateSun,
                        sun);
            }
        }

        private void HandleReloadEstate(string module, string[] cmd)
        {
            if (MainConsole.Instance.ConsoleScene == null ||
                (MainConsole.Instance.ConsoleScene is Scene &&
                (Scene)MainConsole.Instance.ConsoleScene == this))
            {
                ReloadEstateData();
            }
        }
    }
}<|MERGE_RESOLUTION|>--- conflicted
+++ resolved
@@ -2681,12 +2681,8 @@
                 if (aCircuit != null)
                 {
                     sp.Appearance = aCircuit.Appearance;
-<<<<<<< HEAD
-                sp.Viewer = aCircuit.Viewer;
-=======
                     sp.Viewer = aCircuit.Viewer;
                 }
->>>>>>> ad2039a8
 
                 // HERE!!! Do the initial attachments right here
                 // first agent upon login is a root agent by design.
