--- conflicted
+++ resolved
@@ -847,152 +847,139 @@
 
             // Region config overrides global config
             //
-            try
-            {
-                if (m_config.Configs["Startup"] != null)
-                {
-                    IConfig startupConfig = m_config.Configs["Startup"];
-
-                    StartDisabled = startupConfig.GetBoolean("StartDisabled", false);
-
-                    m_defaultDrawDistance = startupConfig.GetFloat("DefaultDrawDistance",m_defaultDrawDistance);
-                    UseBackup = startupConfig.GetBoolean("UseSceneBackup", UseBackup);
-                    if (!UseBackup)
-                        m_log.InfoFormat("[SCENE]: Backup has been disabled for {0}", RegionInfo.RegionName);
-                    
-                    //Animation states
-                    m_useFlySlow = startupConfig.GetBoolean("enableflyslow", false);
-
-                    PhysicalPrims = startupConfig.GetBoolean("physical_prim", true);
-                    CollidablePrims = startupConfig.GetBoolean("collidable_prim", true);
-
-                    m_minNonphys = startupConfig.GetFloat("NonPhysicalPrimMin", m_minNonphys);
-                    if (RegionInfo.NonphysPrimMin > 0)
-                    {
-                        m_minNonphys = RegionInfo.NonphysPrimMin;
-                    }
-
-                    m_maxNonphys = startupConfig.GetFloat("NonPhysicalPrimMax", m_maxNonphys);
-                    if (RegionInfo.NonphysPrimMax > 0)
-                    {
-                        m_maxNonphys = RegionInfo.NonphysPrimMax;
-                    }
-
-                    m_minPhys = startupConfig.GetFloat("PhysicalPrimMin", m_minPhys);
-                    if (RegionInfo.PhysPrimMin > 0)
-                    {
-                        m_minPhys = RegionInfo.PhysPrimMin;
-                    }
-
-                    m_maxPhys = startupConfig.GetFloat("PhysicalPrimMax", m_maxPhys);
-
-                    if (RegionInfo.PhysPrimMax > 0)
-                    {
-                        m_maxPhys = RegionInfo.PhysPrimMax;
-                    }
-
-                    m_linksetCapacity = startupConfig.GetInt("LinksetPrims", m_linksetCapacity);
-                    if (RegionInfo.LinksetCapacity > 0)
-                    {
-                        m_linksetCapacity = RegionInfo.LinksetCapacity;
-                    }
-
-                    SpawnPointRouting = startupConfig.GetString("SpawnPointRouting", "closest");
-                    TelehubAllowLandmarks = startupConfig.GetBoolean("TelehubAllowLandmark", false);
-
-                    // Here, if clamping is requested in either global or
-                    // local config, it will be used
-                    //
-                    m_clampPrimSize = startupConfig.GetBoolean("ClampPrimSize", m_clampPrimSize);
-                    if (RegionInfo.ClampPrimSize)
-                    {
-                        m_clampPrimSize = true;
-                    }
-
-<<<<<<< HEAD
-                    m_useTrashOnDelete = startupConfig.GetBoolean("UseTrashOnDelete",m_useTrashOnDelete);
-                    m_trustBinaries = startupConfig.GetBoolean("TrustBinaries", m_trustBinaries);
-                    m_allowScriptCrossings = startupConfig.GetBoolean("AllowScriptCrossing", m_allowScriptCrossings);
-                    m_dontPersistBefore =
-                      startupConfig.GetLong("MinimumTimeBeforePersistenceConsidered", DEFAULT_MIN_TIME_FOR_PERSISTENCE);
-                    m_dontPersistBefore *= 10000000;
-                    m_persistAfter =
-                      startupConfig.GetLong("MaximumTimeBeforePersistenceConsidered", DEFAULT_MAX_TIME_FOR_PERSISTENCE);
-                    m_persistAfter *= 10000000;
-
-                    m_defaultScriptEngine = startupConfig.GetString("DefaultScriptEngine", "XEngine");
-                    m_log.InfoFormat("[SCENE]: Default script engine {0}", m_defaultScriptEngine);
-
-                    m_strictAccessControl = startupConfig.GetBoolean("StrictAccessControl", m_strictAccessControl);
-                    m_seeIntoBannedRegion = startupConfig.GetBoolean("SeeIntoBannedRegion", m_seeIntoBannedRegion);
-                    CombineRegions = startupConfig.GetBoolean("CombineContiguousRegions", false);
-
-                    m_generateMaptiles = startupConfig.GetBoolean("GenerateMaptiles", true);
-                    if (m_generateMaptiles)
-=======
+            if (m_config.Configs["Startup"] != null)
+            {
+                IConfig startupConfig = m_config.Configs["Startup"];
+
+                StartDisabled = startupConfig.GetBoolean("StartDisabled", false);
+
+                m_defaultDrawDistance = startupConfig.GetFloat("DefaultDrawDistance",m_defaultDrawDistance);
+                UseBackup = startupConfig.GetBoolean("UseSceneBackup", UseBackup);
+                if (!UseBackup)
+                    m_log.InfoFormat("[SCENE]: Backup has been disabled for {0}", RegionInfo.RegionName);
+                
+                //Animation states
+                m_useFlySlow = startupConfig.GetBoolean("enableflyslow", false);
+
+                PhysicalPrims = startupConfig.GetBoolean("physical_prim", true);
+                CollidablePrims = startupConfig.GetBoolean("collidable_prim", true);
+
+                m_minNonphys = startupConfig.GetFloat("NonPhysicalPrimMin", m_minNonphys);
+                if (RegionInfo.NonphysPrimMin > 0)
+                {
+                    m_minNonphys = RegionInfo.NonphysPrimMin;
+                }
+
+                m_maxNonphys = startupConfig.GetFloat("NonPhysicalPrimMax", m_maxNonphys);
+                if (RegionInfo.NonphysPrimMax > 0)
+                {
+                    m_maxNonphys = RegionInfo.NonphysPrimMax;
+                }
+
+                m_minPhys = startupConfig.GetFloat("PhysicalPrimMin", m_minPhys);
+                if (RegionInfo.PhysPrimMin > 0)
+                {
+                    m_minPhys = RegionInfo.PhysPrimMin;
+                }
+
+                m_maxPhys = startupConfig.GetFloat("PhysicalPrimMax", m_maxPhys);
+
+                if (RegionInfo.PhysPrimMax > 0)
+                {
+                    m_maxPhys = RegionInfo.PhysPrimMax;
+                }
+
+                m_linksetCapacity = startupConfig.GetInt("LinksetPrims", m_linksetCapacity);
+                if (RegionInfo.LinksetCapacity > 0)
+                {
+                    m_linksetCapacity = RegionInfo.LinksetCapacity;
+                }
+
+                SpawnPointRouting = startupConfig.GetString("SpawnPointRouting", "closest");
+                TelehubAllowLandmarks = startupConfig.GetBoolean("TelehubAllowLandmark", false);
+
+                // Here, if clamping is requested in either global or
+                // local config, it will be used
+                //
+                m_clampPrimSize = startupConfig.GetBoolean("ClampPrimSize", m_clampPrimSize);
+                if (RegionInfo.ClampPrimSize)
+                {
+                    m_clampPrimSize = true;
+                }
+
+                m_useTrashOnDelete = startupConfig.GetBoolean("UseTrashOnDelete",m_useTrashOnDelete);
+                m_trustBinaries = startupConfig.GetBoolean("TrustBinaries", m_trustBinaries);
+                m_allowScriptCrossings = startupConfig.GetBoolean("AllowScriptCrossing", m_allowScriptCrossings);
+                m_dontPersistBefore =
+                  startupConfig.GetLong("MinimumTimeBeforePersistenceConsidered", DEFAULT_MIN_TIME_FOR_PERSISTENCE);
+                m_dontPersistBefore *= 10000000;
+                m_persistAfter =
+                  startupConfig.GetLong("MaximumTimeBeforePersistenceConsidered", DEFAULT_MAX_TIME_FOR_PERSISTENCE);
+                m_persistAfter *= 10000000;
+
+                m_defaultScriptEngine = startupConfig.GetString("DefaultScriptEngine", "XEngine");
+                m_log.InfoFormat("[SCENE]: Default script engine {0}", m_defaultScriptEngine);
+
+                m_strictAccessControl = startupConfig.GetBoolean("StrictAccessControl", m_strictAccessControl);
+                m_seeIntoBannedRegion = startupConfig.GetBoolean("SeeIntoBannedRegion", m_seeIntoBannedRegion);
+                CombineRegions = startupConfig.GetBoolean("CombineContiguousRegions", false);
+
+                m_generateMaptiles = startupConfig.GetBoolean("GenerateMaptiles", true);
+                if (m_generateMaptiles)
+                {
+                    int maptileRefresh = startupConfig.GetInt("MaptileRefresh", 0);
+                    if (maptileRefresh != 0)
+                    {
+                        m_mapGenerationTimer.Interval = maptileRefresh * 1000;
+                        m_mapGenerationTimer.Elapsed += RegenerateMaptileAndReregister;
+                        m_mapGenerationTimer.AutoReset = true;
+                        m_mapGenerationTimer.Start();
+                    }
+                }
+                else
+                {
+                    string tile = startupConfig.GetString("MaptileStaticUUID", UUID.Zero.ToString());
+                    UUID tileID;
+
                     if ((tile!=UUID.Zero.ToString()) && UUID.TryParse(tile, out tileID))
->>>>>>> b659ccfc
-                    {
-                        int maptileRefresh = startupConfig.GetInt("MaptileRefresh", 0);
-                        if (maptileRefresh != 0)
-                        {
-                            m_mapGenerationTimer.Interval = maptileRefresh * 1000;
-                            m_mapGenerationTimer.Elapsed += RegenerateMaptileAndReregister;
-                            m_mapGenerationTimer.AutoReset = true;
-                            m_mapGenerationTimer.Start();
-                        }
+                    {
+                        RegionInfo.RegionSettings.TerrainImageID = tileID;
                     }
                     else
                     {
-<<<<<<< HEAD
-                        string tile = startupConfig.GetString("MaptileStaticUUID", UUID.Zero.ToString());
-                        UUID tileID;
-=======
                         RegionInfo.RegionSettings.TerrainImageID = RegionInfo.MaptileStaticUUID;
                         m_log.InfoFormat("[SCENE]: Region {0}, maptile set to {1}", RegionInfo.RegionName, RegionInfo.MaptileStaticUUID.ToString());
                     }
                 }
->>>>>>> b659ccfc
-
-                        if (UUID.TryParse(tile, out tileID))
-                        {
-                            RegionInfo.RegionSettings.TerrainImageID = tileID;
-                        }
-                    }
-
-                    string grant = startupConfig.GetString("AllowedClients", String.Empty);
-                    if (grant.Length > 0)
-                    {
-                        foreach (string viewer in grant.Split(','))
-                        {
-                            m_AllowedViewers.Add(viewer.Trim().ToLower());
-                        }
-                    }
-
-                    grant = startupConfig.GetString("BannedClients", String.Empty);
-                    if (grant.Length > 0)
-                    {
-                        foreach (string viewer in grant.Split(','))
-                        {
-                            m_BannedViewers.Add(viewer.Trim().ToLower());
-                        }
-                    }
-
-                    MinFrameTime              = startupConfig.GetFloat( "MinFrameTime",                      MinFrameTime);
-                    m_update_backup           = startupConfig.GetInt(   "UpdateStorageEveryNFrames",         m_update_backup);
-                    m_update_coarse_locations = startupConfig.GetInt(   "UpdateCoarseLocationsEveryNFrames", m_update_coarse_locations);
-                    m_update_entitymovement   = startupConfig.GetInt(   "UpdateEntityMovementEveryNFrames",  m_update_entitymovement);
-                    m_update_events           = startupConfig.GetInt(   "UpdateEventsEveryNFrames",          m_update_events);
-                    m_update_objects          = startupConfig.GetInt(   "UpdateObjectsEveryNFrames",         m_update_objects);
-                    m_update_physics          = startupConfig.GetInt(   "UpdatePhysicsEveryNFrames",         m_update_physics);
-                    m_update_presences        = startupConfig.GetInt(   "UpdateAgentsEveryNFrames",          m_update_presences);
-                    m_update_terrain          = startupConfig.GetInt(   "UpdateTerrainEveryNFrames",         m_update_terrain);
-                    m_update_temp_cleaning    = startupConfig.GetInt(   "UpdateTempCleaningEveryNFrames",    m_update_temp_cleaning);
-                }
-            }
-            catch (Exception e)
-            {
-                m_log.Error("[SCENE]: Failed to load StartupConfig: " + e.ToString());
+
+                string grant = startupConfig.GetString("AllowedClients", String.Empty);
+                if (grant.Length > 0)
+                {
+                    foreach (string viewer in grant.Split(','))
+                    {
+                        m_AllowedViewers.Add(viewer.Trim().ToLower());
+                    }
+                }
+
+                grant = startupConfig.GetString("BannedClients", String.Empty);
+                if (grant.Length > 0)
+                {
+                    foreach (string viewer in grant.Split(','))
+                    {
+                        m_BannedViewers.Add(viewer.Trim().ToLower());
+                    }
+                }
+
+                MinFrameTime              = startupConfig.GetFloat( "MinFrameTime",                      MinFrameTime);
+                m_update_backup           = startupConfig.GetInt(   "UpdateStorageEveryNFrames",         m_update_backup);
+                m_update_coarse_locations = startupConfig.GetInt(   "UpdateCoarseLocationsEveryNFrames", m_update_coarse_locations);
+                m_update_entitymovement   = startupConfig.GetInt(   "UpdateEntityMovementEveryNFrames",  m_update_entitymovement);
+                m_update_events           = startupConfig.GetInt(   "UpdateEventsEveryNFrames",          m_update_events);
+                m_update_objects          = startupConfig.GetInt(   "UpdateObjectsEveryNFrames",         m_update_objects);
+                m_update_physics          = startupConfig.GetInt(   "UpdatePhysicsEveryNFrames",         m_update_physics);
+                m_update_presences        = startupConfig.GetInt(   "UpdateAgentsEveryNFrames",          m_update_presences);
+                m_update_terrain          = startupConfig.GetInt(   "UpdateTerrainEveryNFrames",         m_update_terrain);
+                m_update_temp_cleaning    = startupConfig.GetInt(   "UpdateTempCleaningEveryNFrames",    m_update_temp_cleaning);
             }
 
             // FIXME: Ultimately this should be in a module.
