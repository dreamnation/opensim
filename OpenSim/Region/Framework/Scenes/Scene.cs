/*
 * Copyright (c) Contributors, http://opensimulator.org/
 * See CONTRIBUTORS.TXT for a full list of copyright holders.
 *
 * Redistribution and use in source and binary forms, with or without
 * modification, are permitted provided that the following conditions are met:
 *     * Redistributions of source code must retain the above copyright
 *       notice, this list of conditions and the following disclaimer.
 *     * Redistributions in binary form must reproduce the above copyrightD
 *       notice, this list of conditions and the following disclaimer in the
 *       documentation and/or other materials provided with the distribution.
 *     * Neither the name of the OpenSimulator Project nor the
 *       names of its contributors may be used to endorse or promote products
 *       derived from this software without specific prior written permission.
 *
 * THIS SOFTWARE IS PROVIDED BY THE DEVELOPERS ``AS IS'' AND ANY
 * EXPRESS OR IMPLIED WARRANTIES, INCLUDING, BUT NOT LIMITED TO, THE IMPLIED
 * WARRANTIES OF MERCHANTABILITY AND FITNESS FOR A PARTICULAR PURPOSE ARE
 * DISCLAIMED. IN NO EVENT SHALL THE CONTRIBUTORS BE LIABLE FOR ANY
 * DIRECT, INDIRECT, INCIDENTAL, SPECIAL, EXEMPLARY, OR CONSEQUENTIAL DAMAGES
 * (INCLUDING, BUT NOT LIMITED TO, PROCUREMENT OF SUBSTITUTE GOODS OR SERVICES;
 * LOSS OF USE, DATA, OR PROFITS; OR BUSINESS INTERRUPTION) HOWEVER CAUSED AND
 * ON ANY THEORY OF LIABILITY, WHETHER IN CONTRACT, STRICT LIABILITY, OR TORT
 * (INCLUDING NEGLIGENCE OR OTHERWISE) ARISING IN ANY WAY OUT OF THE USE OF THIS
 * SOFTWARE, EVEN IF ADVISED OF THE POSSIBILITY OF SUCH DAMAGE.
 */

using System;
using System.Collections.Generic;
using System.Diagnostics;
using System.Drawing;
using System.Drawing.Imaging;
using System.IO;
using System.Text;
using System.Threading;
using System.Timers;
using System.Xml;
using Nini.Config;
using OpenMetaverse;
using OpenMetaverse.Packets;
using OpenMetaverse.Imaging;
using OpenSim.Framework;
using OpenSim.Framework.Monitoring;
using OpenSim.Services.Interfaces;
using OpenSim.Framework.Communications;
using OpenSim.Framework.Console;
using OpenSim.Region.Framework.Interfaces;
using OpenSim.Region.Framework.Scenes.Scripting;
using OpenSim.Region.Framework.Scenes.Serialization;
using OpenSim.Region.Physics.Manager;
using Timer=System.Timers.Timer;
using TPFlags = OpenSim.Framework.Constants.TeleportFlags;
using GridRegion = OpenSim.Services.Interfaces.GridRegion;

namespace OpenSim.Region.Framework.Scenes
{
    public delegate bool FilterAvatarList(ScenePresence avatar);

    public partial class Scene : SceneBase
    {
        private const long DEFAULT_MIN_TIME_FOR_PERSISTENCE = 60L;
        private const long DEFAULT_MAX_TIME_FOR_PERSISTENCE = 600L;

        public delegate void SynchronizeSceneHandler(Scene scene);

        #region Fields

        public bool EmergencyMonitoring = false;

        /// <summary>
        /// Show debug information about teleports.
        /// </summary>
        public bool DebugTeleporting { get; private set; }

        /// <summary>
        /// Show debug information about the scene loop.
        /// </summary>
        public bool DebugUpdates { get; private set; }

        public SynchronizeSceneHandler SynchronizeScene;

        /// <summary>
        /// Statistical information for this scene.
        /// </summary>
        public SimStatsReporter StatsReporter { get; private set; }

        public List<Border> NorthBorders = new List<Border>();
        public List<Border> EastBorders = new List<Border>();
        public List<Border> SouthBorders = new List<Border>();
        public List<Border> WestBorders = new List<Border>();

        /// <summary>
        /// Controls whether physics can be applied to prims.  Even if false, prims still have entries in a
        /// PhysicsScene in order to perform collision detection
        /// </summary>
        public bool PhysicalPrims { get; private set; }

        /// <summary>
        /// Controls whether prims can be collided with.
        /// </summary>
        /// <remarks>
        /// If this is set to false then prims cannot be subject to physics either.
        /// </summary>
        public bool CollidablePrims { get; private set; }

        /// <summary>
        /// Minimum value of the size of a non-physical prim in each axis
        /// </summary>
        public float m_minNonphys = 0.01f;

        /// <summary>
        /// Maximum value of the size of a non-physical prim in each axis
        /// </summary>
        public float m_maxNonphys = 256;

        /// <summary>
        /// Minimum value of the size of a physical prim in each axis
        /// </summary>
        public float m_minPhys = 0.01f;

        /// <summary>
        /// Maximum value of the size of a physical prim in each axis
        /// </summary>
        public float m_maxPhys = 10;

        public bool m_clampPrimSize;
        public bool m_trustBinaries;
        public bool m_allowScriptCrossings;
        public bool m_useFlySlow;
        public bool m_useTrashOnDelete = true;

        /// <summary>
        /// Temporarily setting to trigger appearance resends at 60 second intervals.
        /// </summary>
        public bool SendPeriodicAppearanceUpdates { get; set; }

        protected float m_defaultDrawDistance = 255.0f;
        public float DefaultDrawDistance 
        {
            get { return m_defaultDrawDistance; }
        }

        private List<string> m_AllowedViewers = new List<string>();
        private List<string> m_BannedViewers = new List<string>();
        
        // TODO: need to figure out how allow client agents but deny
        // root agents when ACL denies access to root agent
        public bool m_strictAccessControl = true;
        public bool m_seeIntoBannedRegion = false;
        public int MaxUndoCount = 5;

        // Using this for RegionReady module to prevent LoginsDisabled from changing under our feet;
        public bool LoginLock = false;

        public bool StartDisabled = false;
        public bool LoadingPrims;
        public IXfer XferManager;

        // the minimum time that must elapse before a changed object will be considered for persisted
        public long m_dontPersistBefore = DEFAULT_MIN_TIME_FOR_PERSISTENCE * 10000000L;
        // the maximum time that must elapse before a changed object will be considered for persisted
        public long m_persistAfter = DEFAULT_MAX_TIME_FOR_PERSISTENCE * 10000000L;

        protected int m_splitRegionID;
        protected Timer m_restartWaitTimer = new Timer();
        protected Timer m_timerWatchdog = new Timer();
        protected List<RegionInfo> m_regionRestartNotifyList = new List<RegionInfo>();
        protected List<RegionInfo> m_neighbours = new List<RegionInfo>();
        protected string m_simulatorVersion = "OpenSimulator Server";
        protected ModuleLoader m_moduleLoader;
        protected AgentCircuitManager m_authenticateHandler;
        protected SceneCommunicationService m_sceneGridService;
        protected ISnmpModule m_snmpService = null;

        protected ISimulationDataService m_SimulationDataService;
        protected IEstateDataService m_EstateDataService;
        protected IAssetService m_AssetService;
        protected IAuthorizationService m_AuthorizationService;
        protected IInventoryService m_InventoryService;
        protected IGridService m_GridService;
        protected ILibraryService m_LibraryService;
        protected ISimulationService m_simulationService;
        protected IAuthenticationService m_AuthenticationService;
        protected IPresenceService m_PresenceService;
        protected IUserAccountService m_UserAccountService;
        protected IAvatarService m_AvatarService;
        protected IGridUserService m_GridUserService;

        protected IXMLRPC m_xmlrpcModule;
        protected IWorldComm m_worldCommModule;
        protected IAvatarFactoryModule m_AvatarFactory;
        protected IConfigSource m_config;
        protected IRegionSerialiserModule m_serialiser;
        protected IDialogModule m_dialogModule;
        protected ICapabilitiesModule m_capsModule;
        protected IGroupsModule m_groupsModule;

        private Dictionary<string, string> m_extraSettings;

        /// <summary>
        /// Current scene frame number
        /// </summary>
        public uint Frame
        {
            get;
            protected set;
        }

        /// <summary>
        /// Current maintenance run number
        /// </summary>
        public uint MaintenanceRun { get; private set; }

        /// <summary>
        /// The minimum length of time in seconds that will be taken for a scene frame.  If the frame takes less time then we
        /// will sleep for the remaining period.
        /// </summary>
        /// <remarks>
        /// One can tweak this number to experiment.  One current effect of reducing it is to make avatar animations
        /// occur too quickly (viewer 1) or with even more slide (viewer 2).
        /// </remarks>
        public float MinFrameTime { get; private set; }

        /// <summary>
        /// The minimum length of time in seconds that will be taken for a maintenance run.
        /// </summary>
        public float MinMaintenanceTime { get; private set; }

        private int m_update_physics = 1;
        private int m_update_entitymovement = 1;
        private int m_update_objects = 1;
        private int m_update_temp_cleaning = 1000;
        private int m_update_presences = 1; // Update scene presence movements
        private int m_update_events = 1;
        private int m_update_backup = 200;
        private int m_update_terrain = 1000;
        private int m_update_land = 10;
        private int m_update_coarse_locations = 50;

        private int agentMS;
        private int frameMS;
        private int physicsMS2;
        private int physicsMS;
        private int otherMS;
        private int tempOnRezMS;
        private int eventMS;
        private int backupMS;
        private int terrainMS;
        private int landMS;

        /// <summary>
        /// Tick at which the last frame was processed.
        /// </summary>
        private int m_lastFrameTick;

        public bool CombineRegions = false;
        /// <summary>
        /// Tick at which the last maintenance run occurred.
        /// </summary>
        private int m_lastMaintenanceTick;

        /// <summary>
        /// Signals whether temporary objects are currently being cleaned up.  Needed because this is launched
        /// asynchronously from the update loop.
        /// </summary>
        private bool m_cleaningTemps = false;

//        private Object m_heartbeatLock = new Object();

        // TODO: Possibly stop other classes being able to manipulate this directly.
        private SceneGraph m_sceneGraph;
        private volatile int m_bordersLocked;
        private readonly Timer m_restartTimer = new Timer(15000); // Wait before firing
        private volatile bool m_backingup;
        private Dictionary<UUID, ReturnInfo> m_returns = new Dictionary<UUID, ReturnInfo>();
        private Dictionary<UUID, SceneObjectGroup> m_groupsWithTargets = new Dictionary<UUID, SceneObjectGroup>();

        private bool m_physics_enabled = true;
        private bool m_scripts_enabled = true;
        private string m_defaultScriptEngine;

        /// <summary>
        /// Tick at which the last login occurred.
        /// </summary>
        private int m_LastLogin;

        private int m_lastIncoming;
        private int m_lastOutgoing;
        private int m_hbRestarts = 0;


        /// <summary>
        /// Thread that runs the scene loop.
        /// </summary>
        private Thread m_heartbeatThread;

        /// <summary>
        /// True if these scene is in the process of shutting down or is shutdown.
        /// </summary>
        public bool ShuttingDown
        {
            get { return m_shuttingDown; }
        }
        private volatile bool m_shuttingDown;

//        private int m_lastUpdate;
        private bool m_firstHeartbeat = true;
        
        private UpdatePrioritizationSchemes m_priorityScheme = UpdatePrioritizationSchemes.Time;
        private bool m_reprioritizationEnabled = true;
        private double m_reprioritizationInterval = 5000.0;
        private double m_rootReprioritizationDistance = 10.0;
        private double m_childReprioritizationDistance = 20.0;

        private Timer m_mapGenerationTimer = new Timer();
        private bool m_generateMaptiles;
        private bool m_useBackup = true;

        #endregion Fields

        #region Properties

        /* Used by the loadbalancer plugin on GForge */
        public int SplitRegionID
        {
            get { return m_splitRegionID; }
            set { m_splitRegionID = value; }
        }

        public bool BordersLocked
        {
            get { return m_bordersLocked == 1; }
            set
            {
                if (value == true)
                    m_bordersLocked = 1;
                else
                    m_bordersLocked = 0;
            }
        }
        
        public new float TimeDilation
        {
            get { return m_sceneGraph.PhysicsScene.TimeDilation; }
        }

        public SceneCommunicationService SceneGridService
        {
            get { return m_sceneGridService; }
        }

        public ISnmpModule SnmpService
        {
            get
            {
                if (m_snmpService == null)
                {
                    m_snmpService = RequestModuleInterface<ISnmpModule>();
                }

                return m_snmpService;
            }
        }

        public ISimulationDataService SimulationDataService
        {
            get
            {
                if (m_SimulationDataService == null)
                {
                    m_SimulationDataService = RequestModuleInterface<ISimulationDataService>();

                    if (m_SimulationDataService == null)
                    {
                        throw new Exception("No ISimulationDataService available.");
                    }
                }

                return m_SimulationDataService;
            }
        }

        public IEstateDataService EstateDataService
        {
            get
            {
                if (m_EstateDataService == null)
                {
                    m_EstateDataService = RequestModuleInterface<IEstateDataService>();

                    if (m_EstateDataService == null)
                    {
                        throw new Exception("No IEstateDataService available.");
                    }
                }

                return m_EstateDataService;
            }
        }

        public IAssetService AssetService
        {
            get
            {
                if (m_AssetService == null)
                {
                    m_AssetService = RequestModuleInterface<IAssetService>();

                    if (m_AssetService == null)
                    {
                        throw new Exception("No IAssetService available.");
                    }
                }

                return m_AssetService;
            }
        }
        
        public IAuthorizationService AuthorizationService
        {
            get
            {
                if (m_AuthorizationService == null)
                {
                    m_AuthorizationService = RequestModuleInterface<IAuthorizationService>();

                    //if (m_AuthorizationService == null)
                    //{
                    //    // don't throw an exception if no authorization service is set for the time being
                    //     m_log.InfoFormat("[SCENE]: No Authorization service is configured");
                    //}
                }

                return m_AuthorizationService;
            }
        }

        public IInventoryService InventoryService
        {
            get
            {
                if (m_InventoryService == null)
                {
                    m_InventoryService = RequestModuleInterface<IInventoryService>();

                    if (m_InventoryService == null)
                    {
                        throw new Exception("No IInventoryService available. This could happen if the config_include folder doesn't exist or if the OpenSim.ini [Architecture] section isn't set.  Please also check that you have the correct version of your inventory service dll.  Sometimes old versions of this dll will still exist.  Do a clean checkout and re-create the opensim.ini from the opensim.ini.example.");
                    }
                }

                return m_InventoryService;
            }
        }

        public IGridService GridService
        {
            get
            {
                if (m_GridService == null)
                {
                    m_GridService = RequestModuleInterface<IGridService>();

                    if (m_GridService == null)
                    {
                        throw new Exception("No IGridService available. This could happen if the config_include folder doesn't exist or if the OpenSim.ini [Architecture] section isn't set.  Please also check that you have the correct version of your inventory service dll.  Sometimes old versions of this dll will still exist.  Do a clean checkout and re-create the opensim.ini from the opensim.ini.example.");
                    }
                }

                return m_GridService;
            }
        }

        public ILibraryService LibraryService
        {
            get
            {
                if (m_LibraryService == null)
                    m_LibraryService = RequestModuleInterface<ILibraryService>();

                return m_LibraryService;
            }
        }

        public ISimulationService SimulationService
        {
            get
            {
                if (m_simulationService == null)
                    m_simulationService = RequestModuleInterface<ISimulationService>();

                return m_simulationService;
            }
        }

        public IAuthenticationService AuthenticationService
        {
            get
            {
                if (m_AuthenticationService == null)
                    m_AuthenticationService = RequestModuleInterface<IAuthenticationService>();
                return m_AuthenticationService;
            }
        }

        public IPresenceService PresenceService
        {
            get
            {
                if (m_PresenceService == null)
                    m_PresenceService = RequestModuleInterface<IPresenceService>();
                return m_PresenceService;
            }
        }

        public IUserAccountService UserAccountService
        {
            get
            {
                if (m_UserAccountService == null)
                    m_UserAccountService = RequestModuleInterface<IUserAccountService>();
                return m_UserAccountService;
            }
        }

        public IAvatarService AvatarService
        {
            get
            {
                if (m_AvatarService == null)
                    m_AvatarService = RequestModuleInterface<IAvatarService>();
                return m_AvatarService;
            }
        }

        public IGridUserService GridUserService
        {
            get
            {
                if (m_GridUserService == null)
                    m_GridUserService = RequestModuleInterface<IGridUserService>();
                return m_GridUserService;
            }
        }

        public IAttachmentsModule AttachmentsModule { get; set; }
        public IEntityTransferModule EntityTransferModule { get; private set; }
        public IAgentAssetTransactions AgentTransactionsModule { get; private set; }
        public IUserManagement UserManagementModule { get; private set; }

        public IAvatarFactoryModule AvatarFactory
        {
            get { return m_AvatarFactory; }
        }
        
        public ICapabilitiesModule CapsModule
        {
            get { return m_capsModule; }
        }

        public int MonitorFrameTime { get { return frameMS; } }
        public int MonitorPhysicsUpdateTime { get { return physicsMS; } }
        public int MonitorPhysicsSyncTime { get { return physicsMS2; } }
        public int MonitorOtherTime { get { return otherMS; } }
        public int MonitorTempOnRezTime { get { return tempOnRezMS; } }
        public int MonitorEventTime { get { return eventMS; } } // This may need to be divided into each event?
        public int MonitorBackupTime { get { return backupMS; } }
        public int MonitorTerrainTime { get { return terrainMS; } }
        public int MonitorLandTime { get { return landMS; } }
        public int MonitorLastFrameTick { get { return m_lastFrameTick; } }

        public UpdatePrioritizationSchemes UpdatePrioritizationScheme { get { return m_priorityScheme; } }
        public bool IsReprioritizationEnabled { get { return m_reprioritizationEnabled; } }
        public double ReprioritizationInterval { get { return m_reprioritizationInterval; } }
        public double RootReprioritizationDistance { get { return m_rootReprioritizationDistance; } }
        public double ChildReprioritizationDistance { get { return m_childReprioritizationDistance; } }

        public AgentCircuitManager AuthenticateHandler
        {
            get { return m_authenticateHandler; }
        }

        public bool UseBackup
        {
            get { return m_useBackup; }
        }

        // an instance to the physics plugin's Scene object.
        public PhysicsScene PhysicsScene
        {
            get { return m_sceneGraph.PhysicsScene; }
            set
            {
                // If we're not doing the initial set
                // Then we've got to remove the previous
                // event handler
                if (PhysicsScene != null && PhysicsScene.SupportsNINJAJoints)
                {
                    PhysicsScene.OnJointMoved -= jointMoved;
                    PhysicsScene.OnJointDeactivated -= jointDeactivated;
                    PhysicsScene.OnJointErrorMessage -= jointErrorMessage;
                }

                m_sceneGraph.PhysicsScene = value;

                if (PhysicsScene != null && m_sceneGraph.PhysicsScene.SupportsNINJAJoints)
                {
                    // register event handlers to respond to joint movement/deactivation
                    PhysicsScene.OnJointMoved += jointMoved;
                    PhysicsScene.OnJointDeactivated += jointDeactivated;
                    PhysicsScene.OnJointErrorMessage += jointErrorMessage;
                }
            }
        }

        public string DefaultScriptEngine
        {
            get { return m_defaultScriptEngine; }
        }

        public EntityManager Entities
        {
            get { return m_sceneGraph.Entities; }
        }

        
        // used in sequence see: SpawnPoint()
        private int m_SpawnPoint;
        // can be closest/random/sequence
        public string SpawnPointRouting
        {
            get; private set;
        }
        // allow landmarks to pass
        public bool TelehubAllowLandmarks
        {
            get; private set;
        }

        #endregion Properties

        #region Constructors

        public Scene(RegionInfo regInfo, AgentCircuitManager authen,
                     SceneCommunicationService sceneGridService,
                     ISimulationDataService simDataService, IEstateDataService estateDataService,
                     ModuleLoader moduleLoader, bool dumpAssetsToFile,
                     IConfigSource config, string simulatorVersion)
            : this(regInfo)
        {
            m_config = config;
            MinFrameTime = 0.089f;
            MinMaintenanceTime = 1;

            Random random = new Random();

            m_lastAllocatedLocalId = (uint)(random.NextDouble() * (double)(uint.MaxValue / 2)) + (uint)(uint.MaxValue / 4);
            m_moduleLoader = moduleLoader;
            m_authenticateHandler = authen;
            m_sceneGridService = sceneGridService;
            m_SimulationDataService = simDataService;
            m_EstateDataService = estateDataService;
            m_regionHandle = RegionInfo.RegionHandle;
            m_lastIncoming = 0;
            m_lastOutgoing = 0;

            m_asyncSceneObjectDeleter = new AsyncSceneObjectGroupDeleter(this);
            m_asyncSceneObjectDeleter.Enabled = true;

            m_asyncInventorySender = new AsyncInventorySender(this);

            #region Region Settings

            // Load region settings
            // LoadRegionSettings creates new region settings in persistence if they don't already exist for this region.
            // However, in this case, the default textures are not set in memory properly, so we need to do it here and
            // resave.
            // FIXME: It shouldn't be up to the database plugins to create this data - we should do it when a new
            // region is set up and avoid these gyrations.
            RegionSettings rs = simDataService.LoadRegionSettings(RegionInfo.RegionID);
            m_extraSettings = simDataService.GetExtra(RegionInfo.RegionID);

            bool updatedTerrainTextures = false;
            if (rs.TerrainTexture1 == UUID.Zero)
            {
                rs.TerrainTexture1 = RegionSettings.DEFAULT_TERRAIN_TEXTURE_1;
                updatedTerrainTextures = true;
            }

            if (rs.TerrainTexture2 == UUID.Zero)
            {
                rs.TerrainTexture2 = RegionSettings.DEFAULT_TERRAIN_TEXTURE_2;
                updatedTerrainTextures = true;
            }

            if (rs.TerrainTexture3 == UUID.Zero)
            {
                rs.TerrainTexture3 = RegionSettings.DEFAULT_TERRAIN_TEXTURE_3;
                updatedTerrainTextures = true;
            }

            if (rs.TerrainTexture4 == UUID.Zero)
            {
                rs.TerrainTexture4 = RegionSettings.DEFAULT_TERRAIN_TEXTURE_4;
                updatedTerrainTextures = true;
            }

            if (updatedTerrainTextures)
                rs.Save();

            RegionInfo.RegionSettings = rs;

            if (estateDataService != null)
                RegionInfo.EstateSettings = estateDataService.LoadEstateSettings(RegionInfo.RegionID, false);

            #endregion Region Settings

            //Bind Storage Manager functions to some land manager functions for this scene
            EventManager.OnLandObjectAdded +=
                new EventManager.LandObjectAdded(simDataService.StoreLandObject);
            EventManager.OnLandObjectRemoved +=
                new EventManager.LandObjectRemoved(simDataService.RemoveLandObject);

            m_sceneGraph = new SceneGraph(this);

            // If the scene graph has an Unrecoverable error, restart this sim.
            // Currently the only thing that causes it to happen is two kinds of specific
            // Physics based crashes.
            //
            // Out of memory
            // Operating system has killed the plugin
            m_sceneGraph.UnRecoverableError += RestartNow;

            RegisterDefaultSceneEvents();

            DumpAssetsToFile = dumpAssetsToFile;

            m_scripts_enabled = !RegionInfo.RegionSettings.DisableScripts;

            m_physics_enabled = !RegionInfo.RegionSettings.DisablePhysics;

            m_simulatorVersion = simulatorVersion + " (" + Util.GetRuntimeInformation() + ")";

            #region Region Config

            // Region config overrides global config
            //
            try
            {
                if (m_config.Configs["Startup"] != null)
                {
                    IConfig startupConfig = m_config.Configs["Startup"];

                    StartDisabled = startupConfig.GetBoolean("StartDisabled", false);

                    m_defaultDrawDistance = startupConfig.GetFloat("DefaultDrawDistance",m_defaultDrawDistance);
                    m_useBackup = startupConfig.GetBoolean("UseSceneBackup", m_useBackup);
                    if (!m_useBackup)
                        m_log.InfoFormat("[SCENE]: Backup has been disabled for {0}", RegionInfo.RegionName);
                    
                    //Animation states
                    m_useFlySlow = startupConfig.GetBoolean("enableflyslow", false);

                    PhysicalPrims = startupConfig.GetBoolean("physical_prim", true);
                    CollidablePrims = startupConfig.GetBoolean("collidable_prim", true);

                    m_minNonphys = startupConfig.GetFloat("NonphysicalPrimMin", m_minNonphys);
                    if (RegionInfo.NonphysPrimMin > 0)
                    {
                        m_minNonphys = RegionInfo.NonphysPrimMin;
                    }

                    m_maxNonphys = startupConfig.GetFloat("NonphysicalPrimMax", m_maxNonphys);
                    if (RegionInfo.NonphysPrimMax > 0)
                    {
                        m_maxNonphys = RegionInfo.NonphysPrimMax;
                    }

                    m_minPhys = startupConfig.GetFloat("PhysicalPrimMin", m_minPhys);
                    if (RegionInfo.PhysPrimMin > 0)
                    {
                        m_minPhys = RegionInfo.PhysPrimMin;
                    }

                    m_maxPhys = startupConfig.GetFloat("PhysicalPrimMax", m_maxPhys);

                    if (RegionInfo.PhysPrimMax > 0)
                    {
                        m_maxPhys = RegionInfo.PhysPrimMax;
                    }

                    SpawnPointRouting = startupConfig.GetString("SpawnPointRouting", "closest");
                    TelehubAllowLandmarks = startupConfig.GetBoolean("TelehubAllowLandmark", false);

                    // Here, if clamping is requested in either global or
                    // local config, it will be used
                    //
                    m_clampPrimSize = startupConfig.GetBoolean("ClampPrimSize", m_clampPrimSize);
                    if (RegionInfo.ClampPrimSize)
                    {
                        m_clampPrimSize = true;
                    }

                    m_useTrashOnDelete = startupConfig.GetBoolean("UseTrashOnDelete",m_useTrashOnDelete);
                    m_trustBinaries = startupConfig.GetBoolean("TrustBinaries", m_trustBinaries);
                    m_allowScriptCrossings = startupConfig.GetBoolean("AllowScriptCrossing", m_allowScriptCrossings);
                    m_dontPersistBefore =
                      startupConfig.GetLong("MinimumTimeBeforePersistenceConsidered", DEFAULT_MIN_TIME_FOR_PERSISTENCE);
                    m_dontPersistBefore *= 10000000;
                    m_persistAfter =
                      startupConfig.GetLong("MaximumTimeBeforePersistenceConsidered", DEFAULT_MAX_TIME_FOR_PERSISTENCE);
                    m_persistAfter *= 10000000;

                    m_defaultScriptEngine = startupConfig.GetString("DefaultScriptEngine", "XEngine");
                    m_log.InfoFormat("[SCENE]: Default script engine {0}", m_defaultScriptEngine);

                    IConfig packetConfig = m_config.Configs["PacketPool"];
                    if (packetConfig != null)
                    {
                        PacketPool.Instance.RecyclePackets = packetConfig.GetBoolean("RecyclePackets", true);
                        PacketPool.Instance.RecycleDataBlocks = packetConfig.GetBoolean("RecycleDataBlocks", true);
                    }

                    m_strictAccessControl = startupConfig.GetBoolean("StrictAccessControl", m_strictAccessControl);
                    m_seeIntoBannedRegion = startupConfig.GetBoolean("SeeIntoBannedRegion", m_seeIntoBannedRegion);
                    CombineRegions = startupConfig.GetBoolean("CombineContiguousRegions", false);

                    m_generateMaptiles = startupConfig.GetBoolean("GenerateMaptiles", true);
                    if (m_generateMaptiles)
                    {
                        int maptileRefresh = startupConfig.GetInt("MaptileRefresh", 0);
                        if (maptileRefresh != 0)
                        {
                            m_mapGenerationTimer.Interval = maptileRefresh * 1000;
                            m_mapGenerationTimer.Elapsed += RegenerateMaptileAndReregister;
                            m_mapGenerationTimer.AutoReset = true;
                            m_mapGenerationTimer.Start();
                        }
                    }
                    else
                    {
                        string tile = startupConfig.GetString("MaptileStaticUUID", UUID.Zero.ToString());
                        UUID tileID;

                        if (UUID.TryParse(tile, out tileID))
                        {
                            RegionInfo.RegionSettings.TerrainImageID = tileID;
                        }
                    }

                    string grant = startupConfig.GetString("AllowedClients", String.Empty);
                    if (grant.Length > 0)
                    {
                        foreach (string viewer in grant.Split(','))
                        {
                            m_AllowedViewers.Add(viewer.Trim().ToLower());
                        }
                    }

                    grant = startupConfig.GetString("BannedClients", String.Empty);
                    if (grant.Length > 0)
                    {
                        foreach (string viewer in grant.Split(','))
                        {
                            m_BannedViewers.Add(viewer.Trim().ToLower());
                        }
                    }

                    MinFrameTime              = startupConfig.GetFloat( "MinFrameTime",                      MinFrameTime);
                    m_update_backup           = startupConfig.GetInt(   "UpdateStorageEveryNFrames",         m_update_backup);
                    m_update_coarse_locations = startupConfig.GetInt(   "UpdateCoarseLocationsEveryNFrames", m_update_coarse_locations);
                    m_update_entitymovement   = startupConfig.GetInt(   "UpdateEntityMovementEveryNFrames",  m_update_entitymovement);
                    m_update_events           = startupConfig.GetInt(   "UpdateEventsEveryNFrames",          m_update_events);
                    m_update_objects          = startupConfig.GetInt(   "UpdateObjectsEveryNFrames",         m_update_objects);
                    m_update_physics          = startupConfig.GetInt(   "UpdatePhysicsEveryNFrames",         m_update_physics);
                    m_update_presences        = startupConfig.GetInt(   "UpdateAgentsEveryNFrames",          m_update_presences);
                    m_update_terrain          = startupConfig.GetInt(   "UpdateTerrainEveryNFrames",         m_update_terrain);
                    m_update_temp_cleaning    = startupConfig.GetInt(   "UpdateTempCleaningEveryNFrames",    m_update_temp_cleaning);
                }
            }
            catch (Exception e)
            {
                m_log.Error("[SCENE]: Failed to load StartupConfig: " + e.ToString());
            }

            // FIXME: Ultimately this should be in a module.
            IConfig appearanceConfig = m_config.Configs["Appearance"];
            if (appearanceConfig != null)
            {
                SendPeriodicAppearanceUpdates
                    = appearanceConfig.GetBoolean("ResendAppearanceUpdates", SendPeriodicAppearanceUpdates);
            }

            #endregion Region Config

            #region Interest Management

            IConfig interestConfig = m_config.Configs["InterestManagement"];
            if (interestConfig != null)
            {
                string update_prioritization_scheme = interestConfig.GetString("UpdatePrioritizationScheme", "Time").Trim().ToLower();

                try
                {
                    m_priorityScheme = (UpdatePrioritizationSchemes)Enum.Parse(typeof(UpdatePrioritizationSchemes), update_prioritization_scheme, true);
                }
                catch (Exception)
                {
                    m_log.Warn("[PRIORITIZER]: UpdatePrioritizationScheme was not recognized, setting to default prioritizer Time");
                    m_priorityScheme = UpdatePrioritizationSchemes.Time;
                }

                m_reprioritizationEnabled = interestConfig.GetBoolean("ReprioritizationEnabled", true);
                m_reprioritizationInterval = interestConfig.GetDouble("ReprioritizationInterval", 5000.0);
                m_rootReprioritizationDistance = interestConfig.GetDouble("RootReprioritizationDistance", 10.0);
                m_childReprioritizationDistance = interestConfig.GetDouble("ChildReprioritizationDistance", 20.0);
            }

            m_log.DebugFormat("[SCENE]: Using the {0} prioritization scheme", m_priorityScheme);

            #endregion Interest Management

            StatsReporter = new SimStatsReporter(this);
            StatsReporter.OnSendStatsResult += SendSimStatsPackets;
            StatsReporter.OnStatsIncorrect += m_sceneGraph.RecalculateStats;

            MainConsole.Instance.Commands.AddCommand("scene", false, "gc collect", "gc collect", "gc collect", "Cause the garbage collector to make a single pass", HandleGcCollect);
        }

        public Scene(RegionInfo regInfo) : base(regInfo)
        {
            PhysicalPrims = true;
            CollidablePrims = true;

            BordersLocked = true;
            Border northBorder = new Border();
            northBorder.BorderLine = new Vector3(float.MinValue, float.MaxValue, (int)Constants.RegionSize);  //<---
            northBorder.CrossDirection = Cardinals.N;
            NorthBorders.Add(northBorder);

            Border southBorder = new Border();
            southBorder.BorderLine = new Vector3(float.MinValue, float.MaxValue,0);    //--->
            southBorder.CrossDirection = Cardinals.S;
            SouthBorders.Add(southBorder);

            Border eastBorder = new Border();
            eastBorder.BorderLine = new Vector3(float.MinValue, float.MaxValue, (int)Constants.RegionSize);   //<---
            eastBorder.CrossDirection = Cardinals.E;
            EastBorders.Add(eastBorder);

            Border westBorder = new Border();
            westBorder.BorderLine = new Vector3(float.MinValue, float.MaxValue,0);     //--->
            westBorder.CrossDirection = Cardinals.W;
            WestBorders.Add(westBorder);
            BordersLocked = false;

            m_eventManager = new EventManager();

            m_permissions = new ScenePermissions(this);
        }

        #endregion

        #region Startup / Close Methods

        /// <value>
        /// The scene graph for this scene
        /// </value>
        /// TODO: Possibly stop other classes being able to manipulate this directly.
        public SceneGraph SceneGraph
        {
            get { return m_sceneGraph; }
        }

        protected virtual void RegisterDefaultSceneEvents()
        {
            IDialogModule dm = RequestModuleInterface<IDialogModule>();

            if (dm != null)
                m_eventManager.OnPermissionError += dm.SendAlertToUser;

            m_eventManager.OnSignificantClientMovement += HandleOnSignificantClientMovement;
        }

        public override string GetSimulatorVersion()
        {
            return m_simulatorVersion;
        }

        /// <summary>
        /// Process the fact that a neighbouring region has come up.
        /// </summary>
        /// <remarks>
        /// We only add it to the neighbor list if it's within 1 region from here.
        /// Agents may have draw distance values that cross two regions though, so
        /// we add it to the notify list regardless of distance. We'll check
        /// the agent's draw distance before notifying them though.
        /// </remarks>
        /// <param name="otherRegion">RegionInfo handle for the new region.</param>
        /// <returns>True after all operations complete, throws exceptions otherwise.</returns>
        public override void OtherRegionUp(GridRegion otherRegion)
        {
            uint xcell = (uint)((int)otherRegion.RegionLocX / (int)Constants.RegionSize);
            uint ycell = (uint)((int)otherRegion.RegionLocY / (int)Constants.RegionSize);
            //m_log.InfoFormat("[SCENE]: (on region {0}): Region {1} up in coords {2}-{3}", 
            //    RegionInfo.RegionName, otherRegion.RegionName, xcell, ycell);

            if (RegionInfo.RegionHandle != otherRegion.RegionHandle)
            {
                // If these are cast to INT because long + negative values + abs returns invalid data
                int resultX = Math.Abs((int)xcell - (int)RegionInfo.RegionLocX);
                int resultY = Math.Abs((int)ycell - (int)RegionInfo.RegionLocY);
                if (resultX <= 1 && resultY <= 1)
                {
                    // Let the grid service module know, so this can be cached
                    m_eventManager.TriggerOnRegionUp(otherRegion);

                    try
                    {
                        ForEachRootScenePresence(delegate(ScenePresence agent)
                        {
                            //agent.ControllingClient.new
                            //this.CommsManager.InterRegion.InformRegionOfChildAgent(otherRegion.RegionHandle, agent.ControllingClient.RequestClientInfo());

                            List<ulong> old = new List<ulong>();
                            old.Add(otherRegion.RegionHandle);
                            agent.DropOldNeighbours(old);
                            if (EntityTransferModule != null && agent.PresenceType != PresenceType.Npc)
                                EntityTransferModule.EnableChildAgent(agent, otherRegion);
                        });
                    }
                    catch (NullReferenceException)
                    {
                        // This means that we're not booted up completely yet.
                        // This shouldn't happen too often anymore.
                        m_log.Error("[SCENE]: Couldn't inform client of regionup because we got a null reference exception");
                    }
                }
                else
                {
                    m_log.InfoFormat(
                        "[SCENE]: Got notice about far away Region: {0} at ({1}, {2})",
                        otherRegion.RegionName, otherRegion.RegionLocX, otherRegion.RegionLocY);
                }
            }
        }

        public void AddNeighborRegion(RegionInfo region)
        {
            lock (m_neighbours)
            {
                if (!CheckNeighborRegion(region))
                {
                    m_neighbours.Add(region);
                }
            }
        }

        public bool CheckNeighborRegion(RegionInfo region)
        {
            bool found = false;
            lock (m_neighbours)
            {
                foreach (RegionInfo reg in m_neighbours)
                {
                    if (reg.RegionHandle == region.RegionHandle)
                    {
                        found = true;
                        break;
                    }
                }
            }
            return found;
        }

        /// <summary>
        /// Checks whether this region has a neighbour in the given direction.
        /// </summary>
        /// <param name="car"></param>
        /// <param name="fix"></param>
        /// <returns>
        /// An integer which represents a compass point.  N == 1, going clockwise until we reach NW == 8.
        /// Returns a positive integer if there is a region in that direction, a negative integer if not.
        /// </returns>
        public int HaveNeighbor(Cardinals car, ref int[] fix)
        {
            uint neighbourx = RegionInfo.RegionLocX;
            uint neighboury = RegionInfo.RegionLocY;

            int dir = (int)car;

            if (dir > 1 && dir < 5) //Heading East
                neighbourx++;
            else if (dir > 5) // Heading West
                neighbourx--;

            if (dir < 3 || dir == 8) // Heading North
                neighboury++;
            else if (dir > 3 && dir < 7) // Heading Sout
                neighboury--;

            int x = (int)(neighbourx * Constants.RegionSize);
            int y = (int)(neighboury * Constants.RegionSize);
            GridRegion neighbourRegion = GridService.GetRegionByPosition(RegionInfo.ScopeID, x, y);

            if (neighbourRegion == null)
            {
                fix[0] = (int)(RegionInfo.RegionLocX - neighbourx);
                fix[1] = (int)(RegionInfo.RegionLocY - neighboury);
                return dir * (-1);
            }
            else
                return dir;
        }

        // Alias IncomingHelloNeighbour OtherRegionUp, for now
        public GridRegion IncomingHelloNeighbour(RegionInfo neighbour)
        {
            OtherRegionUp(new GridRegion(neighbour));
            return new GridRegion(RegionInfo);
        }

        // This causes the region to restart immediatley.
        public void RestartNow()
        {
            IConfig startupConfig = m_config.Configs["Startup"];
            if (startupConfig != null)
            {
                if (startupConfig.GetBoolean("InworldRestartShutsDown", false))
                {
                    MainConsole.Instance.RunCommand("shutdown");
                    return;
                }
            }

            m_log.Error("[REGION]: Closing");
            Close();

            if (PhysicsScene != null)
            {
                PhysicsScene.Dispose();
            }            

            m_log.Error("[REGION]: Firing Region Restart Message");

            base.Restart();
        }

        // This is a helper function that notifies root agents in this region that a new sim near them has come up
        // This is in the form of a timer because when an instance of OpenSim.exe is started,
        // Even though the sims initialize, they don't listen until 'all of the sims are initialized'
        // If we tell an agent about a sim that's not listening yet, the agent will not be able to connect to it.
        // subsequently the agent will never see the region come back online.
        public void RestartNotifyWaitElapsed(object sender, ElapsedEventArgs e)
        {
            m_restartWaitTimer.Stop();
            lock (m_regionRestartNotifyList)
            {
                foreach (RegionInfo region in m_regionRestartNotifyList)
                {
                    GridRegion r = new GridRegion(region);
                    try
                    {
                        ForEachRootScenePresence(delegate(ScenePresence agent)
                        {
                            if (EntityTransferModule != null && agent.PresenceType != PresenceType.Npc)
                                EntityTransferModule.EnableChildAgent(agent, r);
                        });
                    }
                    catch (NullReferenceException)
                    {
                        // This means that we're not booted up completely yet.
                        // This shouldn't happen too often anymore.
                    }
                }

                // Reset list to nothing.
                m_regionRestartNotifyList.Clear();
            }
        }

        public void SetSceneCoreDebug(Dictionary<string, string> options)
        {
            if (options.ContainsKey("scripting"))
            {
                bool enableScripts = true;
                if (bool.TryParse(options["scripting"], out enableScripts) && m_scripts_enabled != enableScripts)
                {
                    if (!enableScripts)
                    {
                        m_log.Info("Stopping all Scripts in Scene");
                        
                        EntityBase[] entities = Entities.GetEntities();
                        foreach (EntityBase ent in entities)
                        {
                            if (ent is SceneObjectGroup)
                                ((SceneObjectGroup)ent).RemoveScriptInstances(false);
                        }
                    }
                    else
                    {
                        m_log.Info("Starting all Scripts in Scene");
    
                        EntityBase[] entities = Entities.GetEntities();
                        foreach (EntityBase ent in entities)
                        {
                            if (ent is SceneObjectGroup)
                            {
                                SceneObjectGroup sog = (SceneObjectGroup)ent;
                                sog.CreateScriptInstances(0, false, DefaultScriptEngine, 0);
                                sog.ResumeScripts();
                            }
                        }
                    }

                    m_scripts_enabled = enableScripts;
                }
            }

            if (options.ContainsKey("physics"))
            {
                bool enablePhysics;
                if (bool.TryParse(options["physics"], out enablePhysics))
                    m_physics_enabled = enablePhysics;
            }

//            if (options.ContainsKey("collisions"))
//            {
//                // TODO: Implement.  If false, should stop objects colliding, though possibly should still allow
//                // the avatar themselves to collide with the ground.
//            }

            if (options.ContainsKey("teleport"))
            {
                bool enableTeleportDebugging;
                if (bool.TryParse(options["teleport"], out enableTeleportDebugging))
                    DebugTeleporting = enableTeleportDebugging;
            }

            if (options.ContainsKey("updates"))
            {
                bool enableUpdateDebugging;
                if (bool.TryParse(options["updates"], out enableUpdateDebugging))
                {
                    DebugUpdates = enableUpdateDebugging;
                    GcNotify.Enabled = DebugUpdates;
                }
            }
        }

        public int GetInaccurateNeighborCount()
        {
            return m_neighbours.Count;
        }

        // This is the method that shuts down the scene.
        public override void Close()
        {
            m_log.InfoFormat("[SCENE]: Closing down the single simulator: {0}", RegionInfo.RegionName);

            StatsReporter.Close();

            m_restartTimer.Stop();
            m_restartTimer.Close();

            // Kick all ROOT agents with the message, 'The simulator is going down'
            ForEachScenePresence(delegate(ScenePresence avatar)
                                 {
                                     avatar.RemoveNeighbourRegion(RegionInfo.RegionHandle);

                                     if (!avatar.IsChildAgent)
                                         avatar.ControllingClient.Kick("The simulator is going down.");

                                     avatar.ControllingClient.SendShutdownConnectionNotice();
                                 });

            // Stop updating the scene objects and agents.
            m_shuttingDown = true;

            // Wait here, or the kick messages won't actually get to the agents before the scene terminates.
            // We also need to wait to avoid a race condition with the scene update loop which might not yet
            // have checked ShuttingDown.
            Thread.Sleep(500);

            // Stop all client threads.
            ForEachScenePresence(delegate(ScenePresence avatar) { avatar.ControllingClient.Close(); });

            m_log.Debug("[SCENE]: Persisting changed objects");
            EventManager.TriggerSceneShuttingDown(this);

            EntityBase[] entities = GetEntities();
            foreach (EntityBase entity in entities)
            {
                if (!entity.IsDeleted && entity is SceneObjectGroup && ((SceneObjectGroup)entity).HasGroupChanged)
                {
                    ((SceneObjectGroup)entity).ProcessBackup(SimulationDataService, false);
                }
            }

            m_sceneGraph.Close();

            if (PhysicsScene != null)
            {
                PhysicsScene phys = PhysicsScene;
                // remove the physics engine from both Scene and SceneGraph
                PhysicsScene = null;
                phys.Dispose();
                phys = null;
            }

            if (!GridService.DeregisterRegion(RegionInfo.RegionID))
                m_log.WarnFormat("[SCENE]: Deregister from grid failed for region {0}", Name);

            // call the base class Close method.
            base.Close();
        }

        /// <summary>
        /// Start the scene
        /// </summary>
        public void Start()
        {
//            m_log.DebugFormat("[SCENE]: Starting Heartbeat timer for {0}", RegionInfo.RegionName);

            //m_heartbeatTimer.Enabled = true;
            //m_heartbeatTimer.Interval = (int)(m_timespan * 1000);
            //m_heartbeatTimer.Elapsed += new ElapsedEventHandler(Heartbeat);
            if (m_heartbeatThread != null)
            {
                m_hbRestarts++;
                if(m_hbRestarts > 10)
                    Environment.Exit(1);
                m_log.ErrorFormat("[SCENE]: Restarting heartbeat thread because it hasn't reported in in region {0}", RegionInfo.RegionName);

//int pid = System.Diagnostics.Process.GetCurrentProcess().Id;
//System.Diagnostics.Process proc = new System.Diagnostics.Process();
//proc.EnableRaisingEvents=false; 
//proc.StartInfo.FileName = "/bin/kill";
//proc.StartInfo.Arguments = "-QUIT " + pid.ToString();
//proc.Start();
//proc.WaitForExit();
//Thread.Sleep(1000);
//Environment.Exit(1);
                m_heartbeatThread.Abort();
                Watchdog.AbortThread(m_heartbeatThread.ManagedThreadId);
                m_heartbeatThread = null;
            }
//            m_lastUpdate = Util.EnvironmentTickCount();

            m_heartbeatThread
                = Watchdog.StartThread(
                    Heartbeat, string.Format("Heartbeat ({0})", RegionInfo.RegionName), ThreadPriority.Normal, false, false);
        }

        /// <summary>
        /// Sets up references to modules required by the scene
        /// </summary>
        public void SetModuleInterfaces()
        {
            m_xmlrpcModule = RequestModuleInterface<IXMLRPC>();
            m_worldCommModule = RequestModuleInterface<IWorldComm>();
            XferManager = RequestModuleInterface<IXfer>();
            m_AvatarFactory = RequestModuleInterface<IAvatarFactoryModule>();
            AttachmentsModule = RequestModuleInterface<IAttachmentsModule>();
            m_serialiser = RequestModuleInterface<IRegionSerialiserModule>();
            m_dialogModule = RequestModuleInterface<IDialogModule>();
            m_capsModule = RequestModuleInterface<ICapabilitiesModule>();
            EntityTransferModule = RequestModuleInterface<IEntityTransferModule>();
            m_groupsModule = RequestModuleInterface<IGroupsModule>();
            AgentTransactionsModule = RequestModuleInterface<IAgentAssetTransactions>();
            UserManagementModule = RequestModuleInterface<IUserManagement>();
        }

        #endregion

        #region Update Methods

        /// <summary>
        /// Performs per-frame updates regularly
        /// </summary>
        private void Heartbeat()
        {
//            if (!Monitor.TryEnter(m_heartbeatLock))
//            {
//                Watchdog.RemoveThread();
//                return;
//            }

//            try
//            {

            m_eventManager.TriggerOnRegionStarted(this);

            // The first frame can take a very long time due to physics actors being added on startup.  Therefore,
            // don't turn on the watchdog alarm for this thread until the second frame, in order to prevent false
            // alarms for scenes with many objects.
            Update(1);

            Watchdog.StartThread(
                    Maintenance, string.Format("Maintenance ({0})", RegionInfo.RegionName), ThreadPriority.Normal, false, true);

            Watchdog.GetCurrentThreadInfo().AlarmIfTimeout = true;
            Update(-1);

//                m_lastUpdate = Util.EnvironmentTickCount();
//                m_firstHeartbeat = false;
//            }
//            finally
//            {
//                Monitor.Pulse(m_heartbeatLock);
//                Monitor.Exit(m_heartbeatLock);
//            }

            Watchdog.RemoveThread();
        }

        private void Maintenance()
        {
            DoMaintenance(-1);

            Watchdog.RemoveThread();
        }

        public void DoMaintenance(int runs)
        {
            long? endRun = null;
            int runtc;
            int previousMaintenanceTick;

            if (runs >= 0)
                endRun = MaintenanceRun + runs;

            List<Vector3> coarseLocations;
            List<UUID> avatarUUIDs;

            while (!m_shuttingDown && (endRun == null || MaintenanceRun < endRun))
            {
                runtc = Util.EnvironmentTickCount();
                ++MaintenanceRun;

                // Coarse locations relate to positions of green dots on the mini-map (on a SecondLife client)
                if (MaintenanceRun % (m_update_coarse_locations / 10) == 0)
                {
                    SceneGraph.GetCoarseLocations(out coarseLocations, out avatarUUIDs, 60);
                    // Send coarse locations to clients
                    ForEachScenePresence(delegate(ScenePresence presence)
                    {
                        presence.SendCoarseLocations(coarseLocations, avatarUUIDs);
                    });
                }

                if (SendPeriodicAppearanceUpdates && MaintenanceRun % 60 == 0)
                {
//                    m_log.DebugFormat("[SCENE]: Sending periodic appearance updates");

                    if (AvatarFactory != null)
                    {
                        ForEachRootScenePresence(sp => AvatarFactory.SendAppearance(sp.UUID));
                    }
                }

                Watchdog.UpdateThread();

                previousMaintenanceTick = m_lastMaintenanceTick;
                m_lastMaintenanceTick = Util.EnvironmentTickCount();
                runtc = Util.EnvironmentTickCountSubtract(m_lastMaintenanceTick, runtc);
                runtc = (int)(MinMaintenanceTime * 1000) - runtc;
    
                if (runtc > 0)
                    Thread.Sleep(runtc);
    
                // Optionally warn if a frame takes double the amount of time that it should.
                if (DebugUpdates
                    && Util.EnvironmentTickCountSubtract(
                        m_lastMaintenanceTick, previousMaintenanceTick) > (int)(MinMaintenanceTime * 1000 * 2))
                    m_log.WarnFormat(
                        "[SCENE]: Maintenance took {0} ms (desired max {1} ms) in {2}",
                        Util.EnvironmentTickCountSubtract(m_lastMaintenanceTick, previousMaintenanceTick),
                        MinMaintenanceTime * 1000,
                        RegionInfo.RegionName);
            }
        }

        public override void Update(int frames)
        {
            long? endFrame = null;

            if (frames >= 0)
                endFrame = Frame + frames;

            float physicsFPS = 0f;
            int tmpMS;
            int previousFrameTick;
            int maintc;
            int sleepMS;
            int framestart;

            while (!m_shuttingDown && (endFrame == null || Frame < endFrame))
            {
                framestart = Util.EnvironmentTickCount();
                ++Frame;

//            m_log.DebugFormat("[SCENE]: Processing frame {0} in {1}", Frame, RegionInfo.RegionName);

                agentMS = tempOnRezMS = eventMS = backupMS = terrainMS = landMS = 0;

                try
                {
                    // Apply taints in terrain module to terrain in physics scene
                    if (Frame % m_update_terrain == 0)
                    {
                        tmpMS = Util.EnvironmentTickCount();
                        UpdateTerrain();
                        terrainMS = Util.EnvironmentTickCountSubtract(tmpMS);
                    }

                    tmpMS = Util.EnvironmentTickCount();
                    if ((Frame % m_update_physics == 0) && m_physics_enabled)
                        m_sceneGraph.UpdatePreparePhysics();
                    physicsMS2 = Util.EnvironmentTickCountSubtract(tmpMS);
    
                    // Apply any pending avatar force input to the avatar's velocity
                    tmpMS = Util.EnvironmentTickCount();
                    if (Frame % m_update_entitymovement == 0)
                        m_sceneGraph.UpdateScenePresenceMovement();
                    agentMS = Util.EnvironmentTickCountSubtract(tmpMS);
    
                    // Perform the main physics update.  This will do the actual work of moving objects and avatars according to their
                    // velocity
                    tmpMS = Util.EnvironmentTickCount();
                    if (Frame % m_update_physics == 0)
                    {
                        if (m_physics_enabled)
                            physicsFPS = m_sceneGraph.UpdatePhysics(MinFrameTime);
    
                        if (SynchronizeScene != null)
                            SynchronizeScene(this);
                    }
                    physicsMS = Util.EnvironmentTickCountSubtract(tmpMS);

                    tmpMS = Util.EnvironmentTickCount();
    
                    // Check if any objects have reached their targets
                    CheckAtTargets();
    
                    // Update SceneObjectGroups that have scheduled themselves for updates
                    // Objects queue their updates onto all scene presences
                    if (Frame % m_update_objects == 0)
                        m_sceneGraph.UpdateObjectGroups();
    
                    // Run through all ScenePresences looking for updates
                    // Presence updates and queued object updates for each presence are sent to clients
                    if (Frame % m_update_presences == 0)
                        m_sceneGraph.UpdatePresences();
    
                    agentMS += Util.EnvironmentTickCountSubtract(tmpMS);

    
                    // Delete temp-on-rez stuff
                    if (Frame % m_update_temp_cleaning == 0 && !m_cleaningTemps)
                    {
                        tmpMS = Util.EnvironmentTickCount();
                        m_cleaningTemps = true;
                        Util.FireAndForget(delegate { CleanTempObjects(); m_cleaningTemps = false;  });
                        tempOnRezMS = Util.EnvironmentTickCountSubtract(tmpMS);
                    }
    
                    if (Frame % m_update_events == 0)
                    {
                        tmpMS = Util.EnvironmentTickCount();
                        UpdateEvents();
                        eventMS = Util.EnvironmentTickCountSubtract(tmpMS);
                    }
    
                    if (Frame % m_update_backup == 0)
                    {
                        tmpMS = Util.EnvironmentTickCount();
                        UpdateStorageBackup();
                        backupMS = Util.EnvironmentTickCountSubtract(tmpMS);
                    }
    
                    //if (Frame % m_update_land == 0)
                    //{
                    //    int ldMS = Util.EnvironmentTickCount();
                    //    UpdateLand();
                    //    landMS = Util.EnvironmentTickCountSubtract(ldMS);
                    //}
    
                    if (!LoginsEnabled && Frame == 20)
                    {
    //                    m_log.DebugFormat("{0} {1} {2}", LoginsDisabled, m_sceneGraph.GetActiveScriptsCount(), LoginLock);
    
                        // In 99.9% of cases it is a bad idea to manually force garbage collection. However,
                        // this is a rare case where we know we have just went through a long cycle of heap
                        // allocations, and there is no more work to be done until someone logs in
                        GC.Collect();

                        if (!LoginLock)
                        {
                            if (!StartDisabled)
                            {
                                m_log.InfoFormat("[REGION]: Enabling logins for {0}", RegionInfo.RegionName);
                                LoginsEnabled = true;
                            }

                            m_sceneGridService.InformNeighborsThatRegionisUp(
                                RequestModuleInterface<INeighbourService>(), RegionInfo);

                            // Region ready should always be set
                            Ready = true;
                        }
                        else
                        {
                            // This handles a case of a region having no scripts for the RegionReady module
                            if (m_sceneGraph.GetActiveScriptsCount() == 0)
                            {
                                // In this case, we leave it to the IRegionReadyModule to enable logins
                               
                                // LoginLock can currently only be set by a region module implementation.
                                // If somehow this hasn't been done then the quickest way to bugfix is to see the
                                // NullReferenceException
                                IRegionReadyModule rrm = RequestModuleInterface<IRegionReadyModule>();
                                rrm.TriggerRegionReady(this);
                            }
                        }
                    }
                }
                catch (Exception e)
                {
                    m_log.ErrorFormat(
                        "[SCENE]: Failed on region {0} with exception {1}{2}",
                        RegionInfo.RegionName, e.Message, e.StackTrace);
                }
    
                EventManager.TriggerRegionHeartbeatEnd(this);

                Watchdog.UpdateThread();

                otherMS = tempOnRezMS + eventMS + backupMS + terrainMS + landMS;

                StatsReporter.AddPhysicsFPS(physicsFPS);
                StatsReporter.AddTimeDilation(TimeDilation);
                StatsReporter.AddFPS(1);

                StatsReporter.addAgentMS(agentMS);
                StatsReporter.addPhysicsMS(physicsMS + physicsMS2);
                StatsReporter.addOtherMS(otherMS);
                StatsReporter.addScriptLines(m_sceneGraph.GetScriptLPS());

                previousFrameTick = m_lastFrameTick;
                m_lastFrameTick = Util.EnvironmentTickCount();
                tmpMS = Util.EnvironmentTickCountSubtract(m_lastFrameTick, framestart);
                tmpMS = (int)(MinFrameTime * 1000) - tmpMS;

                m_firstHeartbeat = false;

                sleepMS = Util.EnvironmentTickCount();

                if (tmpMS > 0)
                    Thread.Sleep(tmpMS);

                sleepMS = Util.EnvironmentTickCountSubtract(sleepMS);
                frameMS = Util.EnvironmentTickCountSubtract(framestart);
                StatsReporter.addSleepMS(sleepMS);
                StatsReporter.addFrameMS(frameMS);

                // if (Frame%m_update_avatars == 0)
                //   UpdateInWorldTime();


               // Optionally warn if a frame takes double the amount of time that it should.
                if (DebugUpdates
                    && Util.EnvironmentTickCountSubtract(
                        m_lastFrameTick, previousFrameTick) > (int)(MinFrameTime * 1000 * 2))
                    m_log.WarnFormat(
                        "[SCENE]: Frame took {0} ms (desired max {1} ms) in {2}",
                        Util.EnvironmentTickCountSubtract(m_lastFrameTick, previousFrameTick),
                        MinFrameTime * 1000,
                        RegionInfo.RegionName);
            }
        }        

        public void AddGroupTarget(SceneObjectGroup grp)
        {
            lock (m_groupsWithTargets)
                m_groupsWithTargets[grp.UUID] = grp;
        }

        public void RemoveGroupTarget(SceneObjectGroup grp)
        {
            lock (m_groupsWithTargets)
                m_groupsWithTargets.Remove(grp.UUID);
        }

        private void CheckAtTargets()
        {
            List<SceneObjectGroup> objs = new List<SceneObjectGroup>();
            lock (m_groupsWithTargets)
                objs = new List<SceneObjectGroup>(m_groupsWithTargets.Values);

            foreach (SceneObjectGroup entry in objs)
                entry.checkAtTargets();
        }

        /// <summary>
        /// Send out simstats data to all clients
        /// </summary>
        /// <param name="stats">Stats on the Simulator's performance</param>
        private void SendSimStatsPackets(SimStats stats)
        {
            ForEachRootClient(delegate(IClientAPI client)
            {
                client.SendSimStats(stats);
            });
        }

        /// <summary>
        /// Update the terrain if it needs to be updated.
        /// </summary>
        private void UpdateTerrain()
        {
            EventManager.TriggerTerrainTick();
        }

        /// <summary>
        /// Back up queued up changes
        /// </summary>
        private void UpdateStorageBackup()
        {
            if (!m_backingup)
            {
                m_backingup = true;
                Util.FireAndForget(BackupWaitCallback);
            }
        }

        /// <summary>
        /// Sends out the OnFrame event to the modules
        /// </summary>
        private void UpdateEvents()
        {
            m_eventManager.TriggerOnFrame();
        }

        /// <summary>
        /// Wrapper for Backup() that can be called with Util.FireAndForget()
        /// </summary>
        private void BackupWaitCallback(object o)
        {
            Backup(false);
        }
        
        /// <summary>
        /// Backup the scene.  This acts as the main method of the backup thread.
        /// </summary>
        /// <param name="forced">
        /// If true, then any changes that have not yet been persisted are persisted.  If false,
        /// then the persistence decision is left to the backup code (in some situations, such as object persistence,
        /// it's much more efficient to backup multiple changes at once rather than every single one).
        /// <returns></returns>
        public void Backup(bool forced)
        {
            lock (m_returns)
            {
                EventManager.TriggerOnBackup(SimulationDataService, forced);
                m_backingup = false;

                foreach (KeyValuePair<UUID, ReturnInfo> ret in m_returns)
                {
                    UUID transaction = UUID.Random();

                    GridInstantMessage msg = new GridInstantMessage();
                    msg.fromAgentID = new Guid(UUID.Zero.ToString()); // From server
                    msg.toAgentID = new Guid(ret.Key.ToString());
                    msg.imSessionID = new Guid(transaction.ToString());
                    msg.timestamp = (uint)Util.UnixTimeSinceEpoch();
                    msg.fromAgentName = "Server";
                    msg.dialog = (byte)19; // Object msg
                    msg.fromGroup = false;
                    msg.offline = (byte)1;
                    msg.ParentEstateID = RegionInfo.EstateSettings.ParentEstateID;
                    msg.Position = Vector3.Zero;
                    msg.RegionID = RegionInfo.RegionID.Guid;

                    // We must fill in a null-terminated 'empty' string here since bytes[0] will crash viewer 3.
                    msg.binaryBucket = Util.StringToBytes256("\0");
                    if (ret.Value.count > 1)
                        msg.message = string.Format("Your {0} objects were returned from {1} in region {2} due to {3}", ret.Value.count, ret.Value.location.ToString(), RegionInfo.RegionName, ret.Value.reason);
                    else
                        msg.message = string.Format("Your object {0} was returned from {1} in region {2} due to {3}", ret.Value.objectName, ret.Value.location.ToString(), RegionInfo.RegionName, ret.Value.reason);

                    IMessageTransferModule tr = RequestModuleInterface<IMessageTransferModule>();
                    if (tr != null)
                        tr.SendInstantMessage(msg, delegate(bool success) {});
                }
                m_returns.Clear();
            }
        }

        /// <summary>
        /// Synchronous force backup.  For deletes and links/unlinks
        /// </summary>
        /// <param name="group">Object to be backed up</param>
        public void ForceSceneObjectBackup(SceneObjectGroup group)
        {
            if (group != null)
            {
                group.ProcessBackup(SimulationDataService, true);
            }
        }

        /// <summary>
        /// Tell an agent that their object has been returned. 
        /// </summary>
        /// <remarks>
        /// The actual return is handled by the caller.
        /// </remarks>
        /// <param name="agentID">Avatar Unique Id</param>
        /// <param name="objectName">Name of object returned</param>
        /// <param name="location">Location of object returned</param>
        /// <param name="reason">Reasion for object return</param>
        public void AddReturn(UUID agentID, string objectName, Vector3 location, string reason)
        {
            lock (m_returns)
            {
                if (m_returns.ContainsKey(agentID))
                {
                    ReturnInfo info = m_returns[agentID];
                    info.count++;
                    m_returns[agentID] = info;
                }
                else
                {
                    ReturnInfo info = new ReturnInfo();
                    info.count = 1;
                    info.objectName = objectName;
                    info.location = location;
                    info.reason = reason;
                    m_returns[agentID] = info;
                }
            }
        }

        #endregion

        #region Load Terrain

        /// <summary>
        /// Store the terrain in the persistant data store
        /// </summary>
        public void SaveTerrain()
        {
            SimulationDataService.StoreTerrain(Heightmap.GetDoubles(), RegionInfo.RegionID);
        }

        public void StoreWindlightProfile(RegionLightShareData wl)
        {
            RegionInfo.WindlightSettings = wl;
            SimulationDataService.StoreRegionWindlightSettings(wl);
            m_eventManager.TriggerOnSaveNewWindlightProfile();
        }

        public void LoadWindlightProfile()
        {
            RegionInfo.WindlightSettings = SimulationDataService.LoadRegionWindlightSettings(RegionInfo.RegionID);
            m_eventManager.TriggerOnSaveNewWindlightProfile();
        }

        /// <summary>
        /// Loads the World heightmap
        /// </summary>
        public override void LoadWorldMap()
        {
            try
            {
                double[,] map = SimulationDataService.LoadTerrain(RegionInfo.RegionID);
                if (map == null)
                {
                    // This should be in the Terrain module, but it isn't because
                    // the heightmap is needed _way_ before the modules are initialized...
                    IConfig terrainConfig = m_config.Configs["Terrain"];
                    String m_InitialTerrain = "pinhead-island";
                    if (terrainConfig != null)
                        m_InitialTerrain = terrainConfig.GetString("InitialTerrain", m_InitialTerrain);

                    m_log.InfoFormat("[TERRAIN]: No default terrain. Generating a new terrain {0}.", m_InitialTerrain);
                    Heightmap = new TerrainChannel(m_InitialTerrain);

                    SimulationDataService.StoreTerrain(Heightmap.GetDoubles(), RegionInfo.RegionID);
                }
                else
                {
                    Heightmap = new TerrainChannel(map);
                }
            }
            catch (IOException e)
            {
                m_log.WarnFormat(
                    "[TERRAIN]: Scene.cs: LoadWorldMap() - Regenerating as failed with exception {0}{1}",
                    e.Message, e.StackTrace);
                
                // Non standard region size.    If there's an old terrain in the database, it might read past the buffer
                #pragma warning disable 0162
                if ((int)Constants.RegionSize != 256)
                {
                    Heightmap = new TerrainChannel();

                    SimulationDataService.StoreTerrain(Heightmap.GetDoubles(), RegionInfo.RegionID);
                }
            }
            catch (Exception e)
            {
                m_log.WarnFormat(
                    "[TERRAIN]: Scene.cs: LoadWorldMap() - Failed with exception {0}{1}", e.Message, e.StackTrace);
            }
        }

        /// <summary>
        /// Register this region with a grid service
        /// </summary>
        /// <exception cref="System.Exception">Thrown if registration of the region itself fails.</exception>
        public void RegisterRegionWithGrid()
        {
            m_sceneGridService.SetScene(this);

            //// Unfortunately this needs to be here and it can't be async.
            //// The map tile image is stored in RegionSettings, but it also needs to be
            //// stored in the GridService, because that's what the world map module uses
            //// to send the map image UUIDs (of other regions) to the viewer...
            if (m_generateMaptiles)
                RegenerateMaptile();

            GridRegion region = new GridRegion(RegionInfo);
            string error = GridService.RegisterRegion(RegionInfo.ScopeID, region);
            if (error != String.Empty)
                throw new Exception(error);
        }

        #endregion

        #region Load Land

        /// <summary>
        /// Loads all Parcel data from the datastore for region identified by regionID
        /// </summary>
        /// <param name="regionID">Unique Identifier of the Region to load parcel data for</param>
        public void loadAllLandObjectsFromStorage(UUID regionID)
        {
            m_log.Info("[SCENE]: Loading land objects from storage");
            List<LandData> landData = SimulationDataService.LoadLandObjects(regionID);

            if (LandChannel != null)
            {
                if (landData.Count == 0)
                {
                    EventManager.TriggerNoticeNoLandDataFromStorage();
                }
                else
                {
                    EventManager.TriggerIncomingLandDataFromStorage(landData);
                }
            }
            else
            {
                m_log.Error("[SCENE]: Land Channel is not defined. Cannot load from storage!");
            }
        }

        #endregion

        #region Primitives Methods

        /// <summary>
        /// Loads the World's objects
        /// </summary>
        /// <param name="regionID"></param>
        public virtual void LoadPrimsFromStorage(UUID regionID)
        {
            LoadingPrims = true;
            m_log.Info("[SCENE]: Loading objects from datastore");

            List<SceneObjectGroup> PrimsFromDB = SimulationDataService.LoadObjects(regionID);

            m_log.InfoFormat("[SCENE]: Loaded {0} objects from the datastore", PrimsFromDB.Count);

            foreach (SceneObjectGroup group in PrimsFromDB)
            {
                AddRestoredSceneObject(group, true, true);
                EventManager.TriggerOnSceneObjectLoaded(group);
                SceneObjectPart rootPart = group.GetPart(group.UUID);
                rootPart.Flags &= ~PrimFlags.Scripted;
                rootPart.TrimPermissions();

                // Don't do this here - it will get done later on when sculpt data is loaded.
//                group.CheckSculptAndLoad();
            }

            LoadingPrims = false;
            EventManager.TriggerPrimsLoaded(this);
        }

        public bool SuportsRayCastFiltered()
        {
            if (PhysicsScene == null)
                return false;
            return PhysicsScene.SuportsRaycastWorldFiltered();
        }

        public object RayCastFiltered(Vector3 position, Vector3 direction, float length, int Count, RayFilterFlags filter)      
        {
            if (PhysicsScene == null)
                return null;
            return PhysicsScene.RaycastWorld(position, direction, length, Count,filter);
        }

        /// <summary>
        /// Gets a new rez location based on the raycast and the size of the object that is being rezzed.
        /// </summary>
        /// <param name="RayStart"></param>
        /// <param name="RayEnd"></param>
        /// <param name="RayTargetID"></param>
        /// <param name="rot"></param>
        /// <param name="bypassRayCast"></param>
        /// <param name="RayEndIsIntersection"></param>
        /// <param name="frontFacesOnly"></param>
        /// <param name="scale"></param>
        /// <param name="FaceCenter"></param>
        /// <returns></returns>
        public Vector3 GetNewRezLocation(Vector3 RayStart, Vector3 RayEnd, UUID RayTargetID, Quaternion rot, byte bypassRayCast, byte RayEndIsIntersection, bool frontFacesOnly, Vector3 scale, bool FaceCenter)
        {
        
            float wheight = (float)RegionInfo.RegionSettings.WaterHeight;
            Vector3 wpos = Vector3.Zero;
            // Check for water surface intersection from above
            if ( (RayStart.Z > wheight) && (RayEnd.Z < wheight) )
            {
                float ratio = (RayStart.Z - wheight) / (RayStart.Z - RayEnd.Z);
                wpos.X = RayStart.X - (ratio * (RayStart.X - RayEnd.X));
                wpos.Y = RayStart.Y - (ratio * (RayStart.Y - RayEnd.Y));
                wpos.Z = wheight;
            }                
        
            Vector3 pos = Vector3.Zero;
            if (RayEndIsIntersection == (byte)1)
            {
                pos = RayEnd;
            }
            else if (RayTargetID != UUID.Zero)
            {
                SceneObjectPart target = GetSceneObjectPart(RayTargetID);

                Vector3 direction = Vector3.Normalize(RayEnd - RayStart);
                Vector3 AXOrigin = new Vector3(RayStart.X, RayStart.Y, RayStart.Z);
                Vector3 AXdirection = new Vector3(direction.X, direction.Y, direction.Z);

                if (target != null)
                {
                    pos = target.AbsolutePosition;
                    //m_log.Info("[OBJECT_REZ]: TargetPos: " + pos.ToString() + ", RayStart: " + RayStart.ToString() + ", RayEnd: " + RayEnd.ToString() + ", Volume: " + Util.GetDistanceTo(RayStart,RayEnd).ToString() + ", mag1: " + Util.GetMagnitude(RayStart).ToString() + ", mag2: " + Util.GetMagnitude(RayEnd).ToString());

                    // TODO: Raytrace better here

                    //EntityIntersection ei = m_sceneGraph.GetClosestIntersectingPrim(new Ray(AXOrigin, AXdirection));
                    Ray NewRay = new Ray(AXOrigin, AXdirection);

                    // Ray Trace against target here
                    EntityIntersection ei = target.TestIntersectionOBB(NewRay, Quaternion.Identity, frontFacesOnly, FaceCenter);

                    // Un-comment out the following line to Get Raytrace results printed to the console.
                    // m_log.Info("[RAYTRACERESULTS]: Hit:" + ei.HitTF.ToString() + " Point: " + ei.ipoint.ToString() + " Normal: " + ei.normal.ToString());
                    float ScaleOffset = 0.5f;

                    // If we hit something
                    if (ei.HitTF)
                    {
                        Vector3 scaleComponent = new Vector3(ei.AAfaceNormal.X, ei.AAfaceNormal.Y, ei.AAfaceNormal.Z);
                        if (scaleComponent.X != 0) ScaleOffset = scale.X;
                        if (scaleComponent.Y != 0) ScaleOffset = scale.Y;
                        if (scaleComponent.Z != 0) ScaleOffset = scale.Z;
                        ScaleOffset = Math.Abs(ScaleOffset);
                        Vector3 intersectionpoint = new Vector3(ei.ipoint.X, ei.ipoint.Y, ei.ipoint.Z);
                        Vector3 normal = new Vector3(ei.normal.X, ei.normal.Y, ei.normal.Z);
                        // Set the position to the intersection point
                        Vector3 offset = (normal * (ScaleOffset / 2f));
                        pos = (intersectionpoint + offset);

                        //Seems to make no sense to do this as this call is used for rezzing from inventory as well, and with inventory items their size is not always 0.5f
                        //And in cases when we weren't rezzing from inventory we were re-adding the 0.25 straight after calling this method
                        // Un-offset the prim (it gets offset later by the consumer method)
                        //pos.Z -= 0.25F; 
                       
                    }
                }
                else
                {
                    // We don't have a target here, so we're going to raytrace all the objects in the scene.
                    EntityIntersection ei = m_sceneGraph.GetClosestIntersectingPrim(new Ray(AXOrigin, AXdirection), true, false);

                    // Un-comment the following line to print the raytrace results to the console.
                    //m_log.Info("[RAYTRACERESULTS]: Hit:" + ei.HitTF.ToString() + " Point: " + ei.ipoint.ToString() + " Normal: " + ei.normal.ToString());

                    if (ei.HitTF)
                    {
                        pos = new Vector3(ei.ipoint.X, ei.ipoint.Y, ei.ipoint.Z);
                    } 
                    else
                    {
                        // fall back to our stupid functionality
                        pos = RayEnd;
                    }
                }
            }
            else
            {
                // fall back to our stupid functionality
                pos = RayEnd;

                //increase height so its above the ground.
                //should be getting the normal of the ground at the rez point and using that?
                pos.Z += scale.Z / 2f;
//                return pos;
            }
            
            // check against posible water intercept
            if (wpos.Z > pos.Z) pos = wpos;
            return pos;
        }


        /// <summary>
        /// Create a New SceneObjectGroup/Part by raycasting
        /// </summary>
        /// <param name="ownerID"></param>
        /// <param name="groupID"></param>
        /// <param name="RayEnd"></param>
        /// <param name="rot"></param>
        /// <param name="shape"></param>
        /// <param name="bypassRaycast"></param>
        /// <param name="RayStart"></param>
        /// <param name="RayTargetID"></param>
        /// <param name="RayEndIsIntersection"></param>
        public virtual void AddNewPrim(UUID ownerID, UUID groupID, Vector3 RayEnd, Quaternion rot, PrimitiveBaseShape shape,
                                       byte bypassRaycast, Vector3 RayStart, UUID RayTargetID,
                                       byte RayEndIsIntersection)
        {
            Vector3 pos = GetNewRezLocation(RayStart, RayEnd, RayTargetID, rot, bypassRaycast, RayEndIsIntersection, true, new Vector3(0.5f, 0.5f, 0.5f), false);

            if (Permissions.CanRezObject(1, ownerID, pos))
            {
                // rez ON the ground, not IN the ground
                // pos.Z += 0.25F; The rez point should now be correct so that its not in the ground

                AddNewPrim(ownerID, groupID, pos, rot, shape);
            }
            else
            {
                IClientAPI client = null;
                if (TryGetClient(ownerID, out client))
                    client.SendAlertMessage("You cannot create objects here.");
            }
        }

        public virtual SceneObjectGroup AddNewPrim(
            UUID ownerID, UUID groupID, Vector3 pos, Quaternion rot, PrimitiveBaseShape shape)
        {
            //m_log.DebugFormat(
            //    "[SCENE]: Scene.AddNewPrim() pcode {0} called for {1} in {2}", shape.PCode, ownerID, RegionInfo.RegionName);

            SceneObjectGroup sceneObject = null;
            
            // If an entity creator has been registered for this prim type then use that
            if (m_entityCreators.ContainsKey((PCode)shape.PCode))
            {
                sceneObject = m_entityCreators[(PCode)shape.PCode].CreateEntity(ownerID, groupID, pos, rot, shape);
            }
            else
            {
                // Otherwise, use this default creation code;
                sceneObject = new SceneObjectGroup(ownerID, pos, rot, shape);
                AddNewSceneObject(sceneObject, true);
                sceneObject.SetGroup(groupID, null);
            }

            if (UserManagementModule != null)
                sceneObject.RootPart.CreatorIdentification = UserManagementModule.GetUserUUI(ownerID);

            sceneObject.ScheduleGroupForFullUpdate();

            return sceneObject;
        }
        
        /// <summary>
        /// Add an object into the scene that has come from storage
        /// </summary>
        ///
        /// <param name="sceneObject"></param>
        /// <param name="attachToBackup">
        /// If true, changes to the object will be reflected in its persisted data
        /// If false, the persisted data will not be changed even if the object in the scene is changed
        /// </param>
        /// <param name="alreadyPersisted">
        /// If true, we won't persist this object until it changes
        /// If false, we'll persist this object immediately
        /// </param>
        /// <param name="sendClientUpdates">
        /// If true, we send updates to the client to tell it about this object
        /// If false, we leave it up to the caller to do this
        /// </param>
        /// <returns>
        /// true if the object was added, false if an object with the same uuid was already in the scene
        /// </returns>
        public bool AddRestoredSceneObject(
            SceneObjectGroup sceneObject, bool attachToBackup, bool alreadyPersisted, bool sendClientUpdates)
        {
            bool result =  m_sceneGraph.AddRestoredSceneObject(sceneObject, attachToBackup, alreadyPersisted, sendClientUpdates);
            if (result)
                sceneObject.IsDeleted = false;
            return result;
        }
        
        /// <summary>
        /// Add an object into the scene that has come from storage
        /// </summary>
        ///
        /// <param name="sceneObject"></param>
        /// <param name="attachToBackup">
        /// If true, changes to the object will be reflected in its persisted data
        /// If false, the persisted data will not be changed even if the object in the scene is changed
        /// </param>
        /// <param name="alreadyPersisted">
        /// If true, we won't persist this object until it changes
        /// If false, we'll persist this object immediately
        /// </param>
        /// <returns>
        /// true if the object was added, false if an object with the same uuid was already in the scene
        /// </returns>
        public bool AddRestoredSceneObject(
            SceneObjectGroup sceneObject, bool attachToBackup, bool alreadyPersisted)
        {
            return AddRestoredSceneObject(sceneObject, attachToBackup, alreadyPersisted, true);
        }

        /// <summary>
        /// Add a newly created object to the scene.  Updates are also sent to viewers.
        /// </summary>
        /// <param name="sceneObject"></param>
        /// <param name="attachToBackup">
        /// If true, the object is made persistent into the scene.
        /// If false, the object will not persist over server restarts
        /// </param>
        /// <returns>true if the object was added.  false if not</returns>
        public bool AddNewSceneObject(SceneObjectGroup sceneObject, bool attachToBackup)
        {
            return AddNewSceneObject(sceneObject, attachToBackup, true);
        }
        
        /// <summary>
        /// Add a newly created object to the scene
        /// </summary>
        /// <param name="sceneObject"></param>
        /// <param name="attachToBackup">
        /// If true, the object is made persistent into the scene.
        /// If false, the object will not persist over server restarts
        /// </param>
        /// <param name="sendClientUpdates">
        /// If true, updates for the new scene object are sent to all viewers in range.
        /// If false, it is left to the caller to schedule the update
        /// </param>
        /// <returns>true if the object was added.  false if not</returns>
        public bool AddNewSceneObject(SceneObjectGroup sceneObject, bool attachToBackup, bool sendClientUpdates)
        {           
            if (m_sceneGraph.AddNewSceneObject(sceneObject, attachToBackup, sendClientUpdates))
            {
                EventManager.TriggerObjectAddedToScene(sceneObject);
                return true;       
            }
            
            return false;
        }
        
        /// <summary>
        /// Add a newly created object to the scene.
        /// </summary>
        /// <remarks>
        /// This method does not send updates to the client - callers need to handle this themselves.
        /// </remarks>
        /// <param name="sceneObject"></param>
        /// <param name="attachToBackup"></param>
        /// <param name="pos">Position of the object.  If null then the position stored in the object is used.</param>
        /// <param name="rot">Rotation of the object.  If null then the rotation stored in the object is used.</param>
        /// <param name="vel">Velocity of the object.  This parameter only has an effect if the object is physical</param>
        /// <returns></returns>
        public bool AddNewSceneObject(
            SceneObjectGroup sceneObject, bool attachToBackup, Vector3? pos, Quaternion? rot, Vector3 vel)
        {
            if (m_sceneGraph.AddNewSceneObject(sceneObject, attachToBackup, pos, rot, vel))
            {            
                EventManager.TriggerObjectAddedToScene(sceneObject);
                return true;
            }

            return false;
        }

        /// <summary>
        /// Delete every object from the scene.  This does not include attachments worn by avatars.
        /// </summary>
        public void DeleteAllSceneObjects()
        {
            DeleteAllSceneObjects(false);
        }

        /// <summary>
        /// Delete every object from the scene.  This does not include attachments worn by avatars.
        /// </summary>
        public void DeleteAllSceneObjects(bool exceptNoCopy)
        {
            List<SceneObjectGroup> toReturn = new List<SceneObjectGroup>();
            lock (Entities)
            {
                EntityBase[] entities = Entities.GetEntities();
                foreach (EntityBase e in entities)
                {
                    if (e is SceneObjectGroup)
                    {
                        SceneObjectGroup sog = (SceneObjectGroup)e;
                        if (sog != null && !sog.IsAttachment)
                        {
                            if (!exceptNoCopy || ((sog.GetEffectivePermissions() & (uint)PermissionMask.Copy) != 0))
                            {
                                DeleteSceneObject((SceneObjectGroup)e, false);
                            }
                            else
                            {
                                toReturn.Add((SceneObjectGroup)e);   
                            }
                        }
                    }
                }
            }
            if (toReturn.Count > 0)
            {
                returnObjects(toReturn.ToArray(), UUID.Zero);
            }
        }

        /// <summary>
        /// Synchronously delete the given object from the scene.
        /// </summary>
        /// <remarks>
        /// Scripts are also removed.
        /// </remarks>
        /// <param name="group">Object Id</param>
        /// <param name="silent">Suppress broadcasting changes to other clients.</param>
        public void DeleteSceneObject(SceneObjectGroup group, bool silent)
        {
            DeleteSceneObject(group, silent, true);
        }

        /// <summary>
        /// Synchronously delete the given object from the scene.
        /// </summary>
        /// <param name="group">Object Id</param>
        /// <param name="silent">Suppress broadcasting changes to other clients.</param>
        /// <param name="removeScripts">If true, then scripts are removed.  If false, then they are only stopped.</para>
        public void DeleteSceneObject(SceneObjectGroup group, bool silent, bool removeScripts)
        {            
//            m_log.DebugFormat("[SCENE]: Deleting scene object {0} {1}", group.Name, group.UUID);

            if (removeScripts)
                group.RemoveScriptInstances(true);
            else
                group.StopScriptInstances();

            SceneObjectPart[] partList = group.Parts;

            foreach (SceneObjectPart part in partList)
            {
                if (part.IsJoint() && ((part.Flags & PrimFlags.Physics) != 0))
                {
                    PhysicsScene.RequestJointDeletion(part.Name); // FIXME: what if the name changed?
                }
                else if (part.PhysActor != null)
                {
                    part.RemoveFromPhysics();
                }
            }

            if (UnlinkSceneObject(group, false))
            {
                EventManager.TriggerObjectBeingRemovedFromScene(group);
                EventManager.TriggerParcelPrimCountTainted();
            }

            group.DeleteGroupFromScene(silent);
            if (!silent)
                SendKillObject(new List<uint>() { group.LocalId });

//            m_log.DebugFormat("[SCENE]: Exit DeleteSceneObject() for {0} {1}", group.Name, group.UUID);            
        }

        /// <summary>
        /// Unlink the given object from the scene.  Unlike delete, this just removes the record of the object - the
        /// object itself is not destroyed.
        /// </summary>
        /// <param name="so">The scene object.</param>
        /// <param name="softDelete">If true, only deletes from scene, but keeps the object in the database.</param>
        /// <returns>true if the object was in the scene, false if it was not</returns>
        public bool UnlinkSceneObject(SceneObjectGroup so, bool softDelete)
        {
            if (m_sceneGraph.DeleteSceneObject(so.UUID, softDelete))
            {
                if (!softDelete)
                {
                    // Force a database update so that the scene object group ID is accurate.  It's possible that the
                    // group has recently been delinked from another group but that this change has not been persisted
                    // to the DB.
                    // This is an expensive thing to do so only do it if absolutely necessary.
                    if (so.HasGroupChangedDueToDelink)
                        ForceSceneObjectBackup(so);                
                    
                    so.DetachFromBackup();
                    SimulationDataService.RemoveObject(so.UUID, RegionInfo.RegionID);
                }
                                    
                // We need to keep track of this state in case this group is still queued for further backup.
                so.IsDeleted = true;

                return true;
            }

            return false;
        }

        /// <summary>
        /// Move the given scene object into a new region depending on which region its absolute position has moved
        /// into.
        ///
        /// </summary>
        /// <param name="attemptedPosition">the attempted out of region position of the scene object</param>
        /// <param name="grp">the scene object that we're crossing</param>
        public void CrossPrimGroupIntoNewRegion(Vector3 attemptedPosition, SceneObjectGroup grp, bool silent)
        {
            if (grp == null)
                return;
            if (grp.IsDeleted)
                return;

            if (grp.RootPart.DIE_AT_EDGE)
            {
                // We remove the object here
                try
                {
                    DeleteSceneObject(grp, false);
                }
                catch (Exception)
                {
                    m_log.Warn("[SCENE]: exception when trying to remove the prim that crossed the border.");
                }
                return;
            }

            if (grp.RootPart.RETURN_AT_EDGE)
            {
                // We remove the object here
                try
                {
                    List<SceneObjectGroup> objects = new List<SceneObjectGroup>();
                    objects.Add(grp);
                    SceneObjectGroup[] objectsArray = objects.ToArray();
                    returnObjects(objectsArray, UUID.Zero);
                }
                catch (Exception)
                {
                    m_log.Warn("[SCENE]: exception when trying to return the prim that crossed the border.");
                }
                return;
            }

            if (EntityTransferModule != null)
                EntityTransferModule.Cross(grp, attemptedPosition, silent);
        }

        public Border GetCrossedBorder(Vector3 position, Cardinals gridline)
        {
            if (BordersLocked)
            {
                switch (gridline)
                {
                    case Cardinals.N:
                        lock (NorthBorders)
                        {
                            foreach (Border b in NorthBorders)
                            {
                                if (b.TestCross(position))
                                    return b;
                            }
                        }
                        break;
                    case Cardinals.S:
                        lock (SouthBorders)
                        {
                            foreach (Border b in SouthBorders)
                            {
                                if (b.TestCross(position))
                                    return b;
                            }
                        }

                        break;
                    case Cardinals.E:
                        lock (EastBorders)
                        {
                            foreach (Border b in EastBorders)
                            {
                                if (b.TestCross(position))
                                    return b;
                            }
                        }

                        break;
                    case Cardinals.W:

                        lock (WestBorders)
                        {
                            foreach (Border b in WestBorders)
                            {
                                if (b.TestCross(position))
                                    return b;
                            }
                        }
                        break;

                }
            }
            else
            {
                switch (gridline)
                {
                    case Cardinals.N:
                        foreach (Border b in NorthBorders)
                        {
                            if (b.TestCross(position))
                                return b;
                        }
                       
                        break;
                    case Cardinals.S:
                        foreach (Border b in SouthBorders)
                        {
                            if (b.TestCross(position))
                                return b;
                        }
                        break;
                    case Cardinals.E:
                        foreach (Border b in EastBorders)
                        {
                            if (b.TestCross(position))
                                return b;
                        }

                        break;
                    case Cardinals.W:
                        foreach (Border b in WestBorders)
                        {
                            if (b.TestCross(position))
                                return b;
                        }
                        break;

                }
            }
            

            return null;
        }

        public bool TestBorderCross(Vector3 position, Cardinals border)
        {
            if (BordersLocked)
            {
                switch (border)
                {
                    case Cardinals.N:
                        lock (NorthBorders)
                        {
                            foreach (Border b in NorthBorders)
                            {
                                if (b.TestCross(position))
                                    return true;
                            }
                        }
                        break;
                    case Cardinals.E:
                        lock (EastBorders)
                        {
                            foreach (Border b in EastBorders)
                            {
                                if (b.TestCross(position))
                                    return true;
                            }
                        }
                        break;
                    case Cardinals.S:
                        lock (SouthBorders)
                        {
                            foreach (Border b in SouthBorders)
                            {
                                if (b.TestCross(position))
                                    return true;
                            }
                        }
                        break;
                    case Cardinals.W:
                        lock (WestBorders)
                        {
                            foreach (Border b in WestBorders)
                            {
                                if (b.TestCross(position))
                                    return true;
                            }
                        }
                        break;
                }
            }
            else
            {
                switch (border)
                {
                    case Cardinals.N:
                        foreach (Border b in NorthBorders)
                        {
                            if (b.TestCross(position))
                                return true;
                        }
                        break;
                    case Cardinals.E:
                        foreach (Border b in EastBorders)
                        {
                            if (b.TestCross(position))
                                return true;
                        }
                        break;
                    case Cardinals.S:
                        foreach (Border b in SouthBorders)
                        {
                            if (b.TestCross(position))
                                return true;
                        }
                        break;
                    case Cardinals.W:
                        foreach (Border b in WestBorders)
                        {
                            if (b.TestCross(position))
                                return true;
                        }
                        break;
                }
            }
            return false;
        }


        /// <summary>
        /// Called when objects or attachments cross the border, or teleport, between regions.
        /// </summary>
        /// <param name="sog"></param>
        /// <returns></returns>
        public bool IncomingCreateObject(Vector3 newPosition, ISceneObject sog)
        {
            //m_log.DebugFormat(" >>> IncomingCreateObject(sog) <<< {0} deleted? {1} isAttach? {2}", ((SceneObjectGroup)sog).AbsolutePosition,
            //    ((SceneObjectGroup)sog).IsDeleted, ((SceneObjectGroup)sog).RootPart.IsAttachment);

            SceneObjectGroup newObject;
            try
            {
                newObject = (SceneObjectGroup)sog;
            }
            catch (Exception e)
            {
                m_log.WarnFormat("[INTERREGION]: Problem casting object, exception {0}{1}", e.Message, e.StackTrace);
                return false;
            }

            // If the user is banned, we won't let any of their objects
            // enter. Period.
            //
            if (RegionInfo.EstateSettings.IsBanned(newObject.OwnerID, 36))
            {
                m_log.InfoFormat("[INTERREGION]: Denied prim crossing for banned avatar {0}", newObject.OwnerID);
                return false;
            }

            if (newPosition != Vector3.Zero)
                newObject.RootPart.GroupPosition = newPosition;
            if (newObject.RootPart.KeyframeMotion != null)
                newObject.RootPart.KeyframeMotion.UpdateSceneObject(newObject);

            if (!AddSceneObject(newObject))
            {
                m_log.DebugFormat(
                    "[INTERREGION]: Problem adding scene object {0} in {1} ", newObject.UUID, RegionInfo.RegionName);
                return false;
            }

            if (!newObject.IsAttachment)
            {
                // FIXME: It would be better to never add the scene object at all rather than add it and then delete
                // it
                if (!Permissions.CanObjectEntry(newObject.UUID, true, newObject.AbsolutePosition))
                {
                    // Deny non attachments based on parcel settings
                    //
                    m_log.Info("[INTERREGION]: Denied prim crossing because of parcel settings");

                    DeleteSceneObject(newObject, false);

                    return false;
                }

                // For attachments, we need to wait until the agent is root
                // before we restart the scripts, or else some functions won't work.
                newObject.RootPart.ParentGroup.CreateScriptInstances(0, false, DefaultScriptEngine, GetStateSource(newObject));
                newObject.ResumeScripts();
            }

            // Do this as late as possible so that listeners have full access to the incoming object
            EventManager.TriggerOnIncomingSceneObject(newObject);

            return true;
        }

        /// <summary>
        /// Adds a Scene Object group to the Scene.
        /// Verifies that the creator of the object is not banned from the simulator.
        /// Checks if the item is an Attachment
        /// </summary>
        /// <param name="sceneObject"></param>
        /// <returns>True if the SceneObjectGroup was added, False if it was not</returns>
        public bool AddSceneObject(SceneObjectGroup sceneObject)
        {
            if (sceneObject.OwnerID == UUID.Zero)
            {
                m_log.ErrorFormat("[SCENE]: Owner ID for {0} was zero", sceneObject.UUID);
                return false;
            }

            // If the user is banned, we won't let any of their objects
            // enter. Period.
            //
            int flags = GetUserFlags(sceneObject.OwnerID);
            if (RegionInfo.EstateSettings.IsBanned(sceneObject.OwnerID, flags))
            {
                m_log.InfoFormat("[INTERREGION]: Denied prim crossing for banned avatar {0}", sceneObject.OwnerID);

                return false;
            }

            // Force allocation of new LocalId
            //
            SceneObjectPart[] parts = sceneObject.Parts;
            for (int i = 0; i < parts.Length; i++)
                parts[i].LocalId = 0;

            if (sceneObject.IsAttachmentCheckFull()) // Attachment
            {
                sceneObject.RootPart.AddFlag(PrimFlags.TemporaryOnRez);
                sceneObject.RootPart.AddFlag(PrimFlags.Phantom);
                      
                // Don't sent a full update here because this will cause full updates to be sent twice for 
                // attachments on region crossings, resulting in viewer glitches.
                AddRestoredSceneObject(sceneObject, false, false, false);

                // Handle attachment special case
                SceneObjectPart RootPrim = sceneObject.RootPart;

                // Fix up attachment Parent Local ID
                ScenePresence sp = GetScenePresence(sceneObject.OwnerID);

                if (sp != null)
                {
                    SceneObjectGroup grp = sceneObject;

//                    m_log.DebugFormat(
//                        "[ATTACHMENT]: Received attachment {0}, inworld asset id {1}", grp.FromItemID, grp.UUID);
//                    m_log.DebugFormat(
//                        "[ATTACHMENT]: Attach to avatar {0} at position {1}", sp.UUID, grp.AbsolutePosition);

                    RootPrim.RemFlag(PrimFlags.TemporaryOnRez);
                    
                    if (AttachmentsModule != null)
                        AttachmentsModule.AttachObject(sp, grp, 0, false, false, false);
                }
                else
                {
                    m_log.DebugFormat("[SCENE]: Attachment {0} arrived and scene presence was not found, setting to temp", sceneObject.UUID);
                    RootPrim.RemFlag(PrimFlags.TemporaryOnRez);
                    RootPrim.AddFlag(PrimFlags.TemporaryOnRez);
                }
                if (sceneObject.OwnerID == UUID.Zero)
                {
                    m_log.ErrorFormat("[SCENE]: Owner ID for {0} was zero after attachment processing. BUG!", sceneObject.UUID);
                    return false;
                }
            }
            else
            {
                if (sceneObject.OwnerID == UUID.Zero)
                {
                    m_log.ErrorFormat("[SCENE]: Owner ID for non-attachment {0} was zero", sceneObject.UUID);
                    return false;
                }
                AddRestoredSceneObject(sceneObject, true, false);
            }

            return true;
        }

        private int GetStateSource(SceneObjectGroup sog)
        {
            ScenePresence sp = GetScenePresence(sog.OwnerID);

            if (sp != null)
                return sp.GetStateSource();

            return 2; // StateSource.PrimCrossing
        }

        public int GetUserFlags(UUID user)
        {
            //Unfortunately the SP approach means that the value is cached until region is restarted
            /*
            ScenePresence sp;
            if (TryGetScenePresence(user, out sp))
            {
                return sp.UserFlags;
            }
            else
            {
             */
                UserAccount uac = UserAccountService.GetUserAccount(RegionInfo.ScopeID, user);
                if (uac == null)
                    return 0;
                return uac.UserFlags;
            //}
        }
        #endregion

        #region Add/Remove Avatar Methods

        public override ISceneAgent AddNewClient(IClientAPI client, PresenceType type)
        {
            // Validation occurs in LLUDPServer
            AgentCircuitData aCircuit = m_authenticateHandler.GetAgentCircuitData(client.CircuitCode);

            bool vialogin
                = (aCircuit.teleportFlags & (uint)Constants.TeleportFlags.ViaHGLogin) != 0
                    || (aCircuit.teleportFlags & (uint)Constants.TeleportFlags.ViaLogin) != 0;

            CheckHeartbeat();

            ScenePresence sp = GetScenePresence(client.AgentId);

            // XXX: Not sure how good it is to add a new client if a scene presence already exists.  Possibly this
            // could occur if a viewer crashes and relogs before the old client is kicked out.  But this could cause
            // other problems, and possible the code calling AddNewClient() should ensure that no client is already
            // connected.
            if (sp == null)
            {
                m_log.DebugFormat(
                    "[SCENE]: Adding new child scene presence {0} {1} to scene {2} at pos {3}",
                    client.Name, client.AgentId, RegionInfo.RegionName, client.StartPos);

                m_clientManager.Add(client);
                SubscribeToClientEvents(client);

                sp = m_sceneGraph.CreateAndAddChildScenePresence(client, aCircuit.Appearance, type);
                m_eventManager.TriggerOnNewPresence(sp);

                sp.TeleportFlags = (TPFlags)aCircuit.teleportFlags;

                // The first agent upon login is a root agent by design.
                // For this agent we will have to rez the attachments.
                // All other AddNewClient calls find aCircuit.child to be true.
                if (aCircuit.child == false)
                {
                    // We have to set SP to be a root agent here so that SP.MakeRootAgent() will later not try to
                    // start the scripts again (since this is done in RezAttachments()).
                    // XXX: This is convoluted.
                    sp.IsChildAgent = false;

                    if (AttachmentsModule != null)
                        Util.FireAndForget(delegate(object o) { AttachmentsModule.RezAttachments(sp); });
                }
            }
            else
            {
                m_log.WarnFormat(
                    "[SCENE]: Already found {0} scene presence for {1} in {2} when asked to add new scene presence",
                    sp.IsChildAgent ? "child" : "root", sp.Name, RegionInfo.RegionName);
            }

            // We must set this here so that TriggerOnNewClient and TriggerOnClientLogin can determine whether the
            // client is for a root or child agent.
            client.SceneAgent = sp;

            m_LastLogin = Util.EnvironmentTickCount();

            // Cache the user's name
            CacheUserName(sp, aCircuit);

            EventManager.TriggerOnNewClient(client);
            if (vialogin)
            {
                EventManager.TriggerOnClientLogin(client);
                // Send initial parcel data
                Vector3 pos = sp.AbsolutePosition;
                ILandObject land = LandChannel.GetLandObject(pos.X, pos.Y);
                land.SendLandUpdateToClient(client);
            }

            return sp;
        }

        /// <summary>
        /// Cache the user name for later use.
        /// </summary>
        /// <param name="sp"></param>
        /// <param name="aCircuit"></param>
        private void CacheUserName(ScenePresence sp, AgentCircuitData aCircuit)
        {
            if (UserManagementModule != null)
            {
                string first = aCircuit.firstname, last = aCircuit.lastname;

                if (sp.PresenceType == PresenceType.Npc)
                {
                    UserManagementModule.AddUser(aCircuit.AgentID, first, last);
                }
                else
                {
                    string homeURL = string.Empty;

                    if (aCircuit.ServiceURLs.ContainsKey("HomeURI"))
                        homeURL = aCircuit.ServiceURLs["HomeURI"].ToString();

                    if (aCircuit.lastname.StartsWith("@"))
                    {
                        string[] parts = aCircuit.firstname.Split('.');
                        if (parts.Length >= 2)
                        {
                            first = parts[0];
                            last = parts[1];
                        }
                    }

                    UserManagementModule.AddUser(aCircuit.AgentID, first, last, homeURL);
                }
            }
        }

        private bool VerifyClient(AgentCircuitData aCircuit, System.Net.IPEndPoint ep, out bool vialogin)
        {
            vialogin = false;
            
            // Do the verification here
            if ((aCircuit.teleportFlags & (uint)Constants.TeleportFlags.ViaHGLogin) != 0)
            {
                m_log.DebugFormat("[SCENE]: Incoming client {0} {1} in region {2} via HG login", aCircuit.firstname, aCircuit.lastname, RegionInfo.RegionName);
                vialogin = true;
                IUserAgentVerificationModule userVerification = RequestModuleInterface<IUserAgentVerificationModule>();
                if (userVerification != null && ep != null)
                {
                    if (!userVerification.VerifyClient(aCircuit, ep.Address.ToString()))
                    {
                        // uh-oh, this is fishy
                        m_log.DebugFormat("[SCENE]: User Client Verification for {0} {1} in {2} returned false", aCircuit.firstname, aCircuit.lastname, RegionInfo.RegionName);
                        return false;
                    }
                    else
                        m_log.DebugFormat("[SCENE]: User Client Verification for {0} {1} in {2} returned true", aCircuit.firstname, aCircuit.lastname, RegionInfo.RegionName);

                }
            }

            else if ((aCircuit.teleportFlags & (uint)Constants.TeleportFlags.ViaLogin) != 0)
            {
                m_log.DebugFormat("[SCENE]: Incoming client {0} {1} in region {2} via regular login. Client IP verification not performed.",
                    aCircuit.firstname, aCircuit.lastname, RegionInfo.RegionName);
                vialogin = true;
            }

            return true;
        }

        // Called by Caps, on the first HTTP contact from the client
        public override bool CheckClient(UUID agentID, System.Net.IPEndPoint ep)
        {
            AgentCircuitData aCircuit = m_authenticateHandler.GetAgentCircuitData(agentID);
            if (aCircuit != null)
            {
                bool vialogin = false;
                if (!VerifyClient(aCircuit, ep, out vialogin))
                {
                    // if it doesn't pass, we remove the agentcircuitdata altogether
                    // and the scene presence and the client, if they exist
                    try
                    {
                        ScenePresence sp = GetScenePresence(agentID);

                        if (sp != null)
                        {
                            PresenceService.LogoutAgent(sp.ControllingClient.SessionId);
                            sp.ControllingClient.Close();
                        }

                        // BANG! SLASH!
                        m_authenticateHandler.RemoveCircuit(agentID);

                        return false;
                    }
                    catch (Exception e)
                    {
                        m_log.DebugFormat("[SCENE]: Exception while closing aborted client: {0}", e.StackTrace);
                    }
                }
                else
                    return true;
            }

            return false;
        }

        /// <summary>
        /// Register for events from the client
        /// </summary>
        /// <param name="client">The IClientAPI of the connected client</param>
        public virtual void SubscribeToClientEvents(IClientAPI client)
        {
            SubscribeToClientTerrainEvents(client);
            SubscribeToClientPrimEvents(client);
            SubscribeToClientPrimRezEvents(client);
            SubscribeToClientInventoryEvents(client);
            SubscribeToClientTeleportEvents(client);
            SubscribeToClientScriptEvents(client);
            SubscribeToClientParcelEvents(client);
            SubscribeToClientGridEvents(client);
            SubscribeToClientNetworkEvents(client);
        }

        public virtual void SubscribeToClientTerrainEvents(IClientAPI client)
        {
            client.OnRegionHandShakeReply += SendLayerData;
        }
        
        public virtual void SubscribeToClientPrimEvents(IClientAPI client)
        {
            client.OnUpdatePrimGroupPosition += m_sceneGraph.UpdatePrimGroupPosition;
            client.OnUpdatePrimSinglePosition += m_sceneGraph.UpdatePrimSinglePosition;

            client.onClientChangeObject += m_sceneGraph.ClientChangeObject;

            client.OnUpdatePrimGroupRotation += m_sceneGraph.UpdatePrimGroupRotation;
            client.OnUpdatePrimGroupMouseRotation += m_sceneGraph.UpdatePrimGroupRotation;
            client.OnUpdatePrimSingleRotation += m_sceneGraph.UpdatePrimSingleRotation;
            client.OnUpdatePrimSingleRotationPosition += m_sceneGraph.UpdatePrimSingleRotationPosition;
            
            client.OnUpdatePrimScale += m_sceneGraph.UpdatePrimScale;
            client.OnUpdatePrimGroupScale += m_sceneGraph.UpdatePrimGroupScale;
            client.OnUpdateExtraParams += m_sceneGraph.UpdateExtraParam;
            client.OnUpdatePrimShape += m_sceneGraph.UpdatePrimShape;
            client.OnUpdatePrimTexture += m_sceneGraph.UpdatePrimTexture;
            client.OnObjectRequest += RequestPrim;
            client.OnObjectSelect += SelectPrim;
            client.OnObjectDeselect += DeselectPrim;
            client.OnGrabUpdate += m_sceneGraph.MoveObject;
            client.OnSpinStart += m_sceneGraph.SpinStart;
            client.OnSpinUpdate += m_sceneGraph.SpinObject;
            client.OnDeRezObject += DeRezObjects;
            
            client.OnObjectName += m_sceneGraph.PrimName;
            client.OnObjectClickAction += m_sceneGraph.PrimClickAction;
            client.OnObjectMaterial += m_sceneGraph.PrimMaterial;
            client.OnLinkObjects += LinkObjects;
            client.OnDelinkObjects += DelinkObjects;
            client.OnObjectDuplicate += DuplicateObject;
            client.OnObjectDuplicateOnRay += doObjectDuplicateOnRay;
            client.OnUpdatePrimFlags += m_sceneGraph.UpdatePrimFlags;
            client.OnRequestObjectPropertiesFamily += m_sceneGraph.RequestObjectPropertiesFamily;
            client.OnObjectPermissions += HandleObjectPermissionsUpdate;
            client.OnGrabObject += ProcessObjectGrab;
            client.OnGrabUpdate += ProcessObjectGrabUpdate; 
            client.OnDeGrabObject += ProcessObjectDeGrab;
            client.OnUndo += m_sceneGraph.HandleUndo;
            client.OnRedo += m_sceneGraph.HandleRedo;
            client.OnObjectDescription += m_sceneGraph.PrimDescription;
            client.OnObjectIncludeInSearch += m_sceneGraph.MakeObjectSearchable;
            client.OnObjectOwner += ObjectOwner;
            client.OnObjectGroupRequest += HandleObjectGroupUpdate;
        }

        public virtual void SubscribeToClientPrimRezEvents(IClientAPI client)
        {
            client.OnAddPrim += AddNewPrim;
            client.OnRezObject += RezObject;
        }

        public virtual void SubscribeToClientInventoryEvents(IClientAPI client)
        {
            client.OnLinkInventoryItem += HandleLinkInventoryItem;
            client.OnCreateNewInventoryFolder += HandleCreateInventoryFolder;
            client.OnUpdateInventoryFolder += HandleUpdateInventoryFolder;
            client.OnMoveInventoryFolder += HandleMoveInventoryFolder; // 2; //!!
            client.OnFetchInventoryDescendents += HandleFetchInventoryDescendents;
            client.OnPurgeInventoryDescendents += HandlePurgeInventoryDescendents; // 2; //!!
            client.OnFetchInventory += m_asyncInventorySender.HandleFetchInventory;
            client.OnUpdateInventoryItem += UpdateInventoryItemAsset;
            client.OnCopyInventoryItem += CopyInventoryItem;
            client.OnMoveItemsAndLeaveCopy += MoveInventoryItemsLeaveCopy;
            client.OnMoveInventoryItem += MoveInventoryItem;
            client.OnRemoveInventoryItem += RemoveInventoryItem;
            client.OnRemoveInventoryFolder += RemoveInventoryFolder;
            client.OnRezScript += RezScript;
            client.OnRequestTaskInventory += RequestTaskInventory;
            client.OnRemoveTaskItem += RemoveTaskInventory;
            client.OnUpdateTaskInventory += UpdateTaskInventory;
            client.OnMoveTaskItem += ClientMoveTaskInventoryItem;
        }

        public virtual void SubscribeToClientTeleportEvents(IClientAPI client)
        {
            client.OnTeleportLocationRequest += RequestTeleportLocation;
        }

        public virtual void SubscribeToClientScriptEvents(IClientAPI client)
        {
            client.OnScriptReset += ProcessScriptReset;
            client.OnGetScriptRunning += GetScriptRunning;
            client.OnSetScriptRunning += SetScriptRunning;
        }

        public virtual void SubscribeToClientParcelEvents(IClientAPI client)
        {
            client.OnParcelReturnObjectsRequest += LandChannel.ReturnObjectsInParcel;
            client.OnParcelSetOtherCleanTime += LandChannel.SetParcelOtherCleanTime;
            client.OnParcelBuy += ProcessParcelBuy;
        }

        public virtual void SubscribeToClientGridEvents(IClientAPI client)
        {
            //client.OnNameFromUUIDRequest += HandleUUIDNameRequest;
            client.OnMoneyTransferRequest += ProcessMoneyTransferRequest;
            client.OnSetStartLocationRequest += SetHomeRezPoint;
            client.OnRegionHandleRequest += RegionHandleRequest;
        }
        
        public virtual void SubscribeToClientNetworkEvents(IClientAPI client)
        {
            client.OnNetworkStatsUpdate += StatsReporter.AddPacketsStats;
            client.OnViewerEffect += ProcessViewerEffect;
        }

        /// <summary>
        /// Unsubscribe the client from events.
        /// </summary>
        /// FIXME: Not called anywhere!
        /// <param name="client">The IClientAPI of the client</param>
        public virtual void UnSubscribeToClientEvents(IClientAPI client)
        {
            UnSubscribeToClientTerrainEvents(client);
            UnSubscribeToClientPrimEvents(client);
            UnSubscribeToClientPrimRezEvents(client);
            UnSubscribeToClientInventoryEvents(client);
            UnSubscribeToClientTeleportEvents(client);
            UnSubscribeToClientScriptEvents(client);
            UnSubscribeToClientParcelEvents(client);
            UnSubscribeToClientGridEvents(client);
            UnSubscribeToClientNetworkEvents(client);
        }

        public virtual void UnSubscribeToClientTerrainEvents(IClientAPI client)
        {
            client.OnRegionHandShakeReply -= SendLayerData;
        }

        public virtual void UnSubscribeToClientPrimEvents(IClientAPI client)
        {
            client.OnUpdatePrimGroupPosition -= m_sceneGraph.UpdatePrimGroupPosition;
            client.OnUpdatePrimSinglePosition -= m_sceneGraph.UpdatePrimSinglePosition;

            client.onClientChangeObject -= m_sceneGraph.ClientChangeObject;

            client.OnUpdatePrimGroupRotation -= m_sceneGraph.UpdatePrimGroupRotation;
            client.OnUpdatePrimGroupMouseRotation -= m_sceneGraph.UpdatePrimGroupRotation;
            client.OnUpdatePrimSingleRotation -= m_sceneGraph.UpdatePrimSingleRotation;
            client.OnUpdatePrimSingleRotationPosition -= m_sceneGraph.UpdatePrimSingleRotationPosition;

            client.OnUpdatePrimScale -= m_sceneGraph.UpdatePrimScale;
            client.OnUpdatePrimGroupScale -= m_sceneGraph.UpdatePrimGroupScale;
            client.OnUpdateExtraParams -= m_sceneGraph.UpdateExtraParam;
            client.OnUpdatePrimShape -= m_sceneGraph.UpdatePrimShape;
            client.OnUpdatePrimTexture -= m_sceneGraph.UpdatePrimTexture;
            client.OnObjectRequest -= RequestPrim;
            client.OnObjectSelect -= SelectPrim;
            client.OnObjectDeselect -= DeselectPrim;
            client.OnGrabUpdate -= m_sceneGraph.MoveObject;
            client.OnSpinStart -= m_sceneGraph.SpinStart;
            client.OnSpinUpdate -= m_sceneGraph.SpinObject;
            client.OnDeRezObject -= DeRezObjects;
            client.OnObjectName -= m_sceneGraph.PrimName;
            client.OnObjectClickAction -= m_sceneGraph.PrimClickAction;
            client.OnObjectMaterial -= m_sceneGraph.PrimMaterial;
            client.OnLinkObjects -= LinkObjects;
            client.OnDelinkObjects -= DelinkObjects;
            client.OnObjectDuplicate -= DuplicateObject;
            client.OnObjectDuplicateOnRay -= doObjectDuplicateOnRay;
            client.OnUpdatePrimFlags -= m_sceneGraph.UpdatePrimFlags;
            client.OnRequestObjectPropertiesFamily -= m_sceneGraph.RequestObjectPropertiesFamily;
            client.OnObjectPermissions -= HandleObjectPermissionsUpdate;
            client.OnGrabObject -= ProcessObjectGrab;
            client.OnDeGrabObject -= ProcessObjectDeGrab;
            client.OnUndo -= m_sceneGraph.HandleUndo;
            client.OnRedo -= m_sceneGraph.HandleRedo;
            client.OnObjectDescription -= m_sceneGraph.PrimDescription;
            client.OnObjectIncludeInSearch -= m_sceneGraph.MakeObjectSearchable;
            client.OnObjectOwner -= ObjectOwner;
        }

        public virtual void UnSubscribeToClientPrimRezEvents(IClientAPI client)
        {
            client.OnAddPrim -= AddNewPrim;
            client.OnRezObject -= RezObject;
        }

        public virtual void UnSubscribeToClientInventoryEvents(IClientAPI client)
        {
            client.OnCreateNewInventoryFolder -= HandleCreateInventoryFolder;
            client.OnUpdateInventoryFolder -= HandleUpdateInventoryFolder;
            client.OnMoveInventoryFolder -= HandleMoveInventoryFolder; // 2; //!!
            client.OnFetchInventoryDescendents -= HandleFetchInventoryDescendents;
            client.OnPurgeInventoryDescendents -= HandlePurgeInventoryDescendents; // 2; //!!
            client.OnFetchInventory -= m_asyncInventorySender.HandleFetchInventory;
            client.OnUpdateInventoryItem -= UpdateInventoryItemAsset;
            client.OnCopyInventoryItem -= CopyInventoryItem;
            client.OnMoveInventoryItem -= MoveInventoryItem;
            client.OnRemoveInventoryItem -= RemoveInventoryItem;
            client.OnRemoveInventoryFolder -= RemoveInventoryFolder;
            client.OnRezScript -= RezScript;
            client.OnRequestTaskInventory -= RequestTaskInventory;
            client.OnRemoveTaskItem -= RemoveTaskInventory;
            client.OnUpdateTaskInventory -= UpdateTaskInventory;
            client.OnMoveTaskItem -= ClientMoveTaskInventoryItem;
        }

        public virtual void UnSubscribeToClientTeleportEvents(IClientAPI client)
        {
            client.OnTeleportLocationRequest -= RequestTeleportLocation;
            //client.OnTeleportLandmarkRequest -= RequestTeleportLandmark;
            //client.OnTeleportHomeRequest -= TeleportClientHome;
        }

        public virtual void UnSubscribeToClientScriptEvents(IClientAPI client)
        {
            client.OnScriptReset -= ProcessScriptReset;
            client.OnGetScriptRunning -= GetScriptRunning;
            client.OnSetScriptRunning -= SetScriptRunning;
        }

        public virtual void UnSubscribeToClientParcelEvents(IClientAPI client)
        {
            client.OnParcelReturnObjectsRequest -= LandChannel.ReturnObjectsInParcel;
            client.OnParcelSetOtherCleanTime -= LandChannel.SetParcelOtherCleanTime;
            client.OnParcelBuy -= ProcessParcelBuy;
        }

        public virtual void UnSubscribeToClientGridEvents(IClientAPI client)
        {
            //client.OnNameFromUUIDRequest -= HandleUUIDNameRequest;
            client.OnMoneyTransferRequest -= ProcessMoneyTransferRequest;
            client.OnSetStartLocationRequest -= SetHomeRezPoint;
            client.OnRegionHandleRequest -= RegionHandleRequest;
        }

        public virtual void UnSubscribeToClientNetworkEvents(IClientAPI client)
        {
            client.OnNetworkStatsUpdate -= StatsReporter.AddPacketsStats;
            client.OnViewerEffect -= ProcessViewerEffect;
        }

        /// <summary>
        /// Teleport an avatar to their home region
        /// </summary>
        /// <param name="agentId">The avatar's Unique ID</param>
        /// <param name="client">The IClientAPI for the client</param>
        public virtual bool TeleportClientHome(UUID agentId, IClientAPI client)
        {
            if (EntityTransferModule != null)
            {
                EntityTransferModule.TeleportHome(agentId, client);
            }
            else
            {
                m_log.DebugFormat("[SCENE]: Unable to teleport user home: no AgentTransferModule is active");
                client.SendTeleportFailed("Unable to perform teleports on this simulator.");
            }
            return false;
        }

        /// <summary>
        /// Duplicates object specified by localID. This is the event handler for IClientAPI.
        /// </summary>
        /// <param name="originalPrim">ID of object to duplicate</param>
        /// <param name="offset"></param>
        /// <param name="flags"></param>
        /// <param name="AgentID">Agent doing the duplication</param>
        /// <param name="GroupID">Group of new object</param>
        public void DuplicateObject(uint originalPrim, Vector3 offset, uint flags, UUID AgentID, UUID GroupID)
        {
            SceneObjectGroup copy = SceneGraph.DuplicateObject(originalPrim, offset, flags, AgentID, GroupID, Quaternion.Identity);
            if (copy != null)
                EventManager.TriggerObjectAddedToScene(copy);
        }

        /// <summary>
        /// Duplicates object specified by localID at position raycasted against RayTargetObject using 
        /// RayEnd and RayStart to determine what the angle of the ray is
        /// </summary>
        /// <param name="localID">ID of object to duplicate</param>
        /// <param name="dupeFlags"></param>
        /// <param name="AgentID">Agent doing the duplication</param>
        /// <param name="GroupID">Group of new object</param>
        /// <param name="RayTargetObj">The target of the Ray</param>
        /// <param name="RayEnd">The ending of the ray (farthest away point)</param>
        /// <param name="RayStart">The Beginning of the ray (closest point)</param>
        /// <param name="BypassRaycast">Bool to bypass raycasting</param>
        /// <param name="RayEndIsIntersection">The End specified is the place to add the object</param>
        /// <param name="CopyCenters">Position the object at the center of the face that it's colliding with</param>
        /// <param name="CopyRotates">Rotate the object the same as the localID object</param>
        public void doObjectDuplicateOnRay(uint localID, uint dupeFlags, UUID AgentID, UUID GroupID,
                                           UUID RayTargetObj, Vector3 RayEnd, Vector3 RayStart,
                                           bool BypassRaycast, bool RayEndIsIntersection, bool CopyCenters, bool CopyRotates)
        {
            Vector3 pos;
            const bool frontFacesOnly = true;
            //m_log.Info("HITTARGET: " + RayTargetObj.ToString() + ", COPYTARGET: " + localID.ToString());
            SceneObjectPart target = GetSceneObjectPart(localID);
            SceneObjectPart target2 = GetSceneObjectPart(RayTargetObj);

            if (target != null && target2 != null)
            {
                Vector3 direction = Vector3.Normalize(RayEnd - RayStart);
                Vector3 AXOrigin = new Vector3(RayStart.X, RayStart.Y, RayStart.Z);
                Vector3 AXdirection = new Vector3(direction.X, direction.Y, direction.Z);

                pos = target2.AbsolutePosition;
                //m_log.Info("[OBJECT_REZ]: TargetPos: " + pos.ToString() + ", RayStart: " + RayStart.ToString() + ", RayEnd: " + RayEnd.ToString() + ", Volume: " + Util.GetDistanceTo(RayStart,RayEnd).ToString() + ", mag1: " + Util.GetMagnitude(RayStart).ToString() + ", mag2: " + Util.GetMagnitude(RayEnd).ToString());

                // TODO: Raytrace better here

                //EntityIntersection ei = m_sceneGraph.GetClosestIntersectingPrim(new Ray(AXOrigin, AXdirection));
                Ray NewRay = new Ray(AXOrigin, AXdirection);

                // Ray Trace against target here
                EntityIntersection ei = target2.TestIntersectionOBB(NewRay, Quaternion.Identity, frontFacesOnly, CopyCenters);

                // Un-comment out the following line to Get Raytrace results printed to the console.
                //m_log.Info("[RAYTRACERESULTS]: Hit:" + ei.HitTF.ToString() + " Point: " + ei.ipoint.ToString() + " Normal: " + ei.normal.ToString());
                float ScaleOffset = 0.5f;

                // If we hit something
                if (ei.HitTF)
                {
                    Vector3 scale = target.Scale;
                    Vector3 scaleComponent = new Vector3(ei.AAfaceNormal.X, ei.AAfaceNormal.Y, ei.AAfaceNormal.Z);
                    if (scaleComponent.X != 0) ScaleOffset = scale.X;
                    if (scaleComponent.Y != 0) ScaleOffset = scale.Y;
                    if (scaleComponent.Z != 0) ScaleOffset = scale.Z;
                    ScaleOffset = Math.Abs(ScaleOffset);
                    Vector3 intersectionpoint = new Vector3(ei.ipoint.X, ei.ipoint.Y, ei.ipoint.Z);
                    Vector3 normal = new Vector3(ei.normal.X, ei.normal.Y, ei.normal.Z);
                    Vector3 offset = normal * (ScaleOffset / 2f);
                    pos = intersectionpoint + offset;

                    // stick in offset format from the original prim
                    pos = pos - target.ParentGroup.AbsolutePosition;
                    SceneObjectGroup copy;
                    if (CopyRotates)
                    {
                        Quaternion worldRot = target2.GetWorldRotation();

                        // SceneObjectGroup obj = m_sceneGraph.DuplicateObject(localID, pos, target.GetEffectiveObjectFlags(), AgentID, GroupID, worldRot);
                        copy = m_sceneGraph.DuplicateObject(localID, pos, target.GetEffectiveObjectFlags(), AgentID, GroupID, worldRot);
                        //obj.Rotation = worldRot;
                        //obj.UpdateGroupRotationR(worldRot);
                    }
                    else
                    {
                        copy = m_sceneGraph.DuplicateObject(localID, pos, target.GetEffectiveObjectFlags(), AgentID, GroupID, Quaternion.Identity);
                    }
                    if (copy != null)
                        EventManager.TriggerObjectAddedToScene(copy);
                }
            }
        }

        /// <summary>
        /// Sets the Home Point.   The LoginService uses this to know where to put a user when they log-in
        /// </summary>
        /// <param name="remoteClient"></param>
        /// <param name="regionHandle"></param>
        /// <param name="position"></param>
        /// <param name="lookAt"></param>
        /// <param name="flags"></param>
        public virtual void SetHomeRezPoint(IClientAPI remoteClient, ulong regionHandle, Vector3 position, Vector3 lookAt, uint flags)
        {
            //Add half the avatar's height so that the user doesn't fall through prims
            ScenePresence presence;
            if (TryGetScenePresence(remoteClient.AgentId, out presence))
            {
                if (presence.Appearance != null)
                {
                    position.Z = position.Z + (presence.Appearance.AvatarHeight / 2);
                }
            }

            if (GridUserService != null && GridUserService.SetHome(remoteClient.AgentId.ToString(), RegionInfo.RegionID, position, lookAt))
                // FUBAR ALERT: this needs to be "Home position set." so the viewer saves a home-screenshot.
                m_dialogModule.SendAlertToUser(remoteClient, "Home position set.");
            else
                m_dialogModule.SendAlertToUser(remoteClient, "Set Home request Failed.");
        }

        /// <summary>
        /// Get the avatar apperance for the given client.
        /// </summary>
        /// <param name="client"></param>
        /// <param name="appearance"></param>
        public void GetAvatarAppearance(IClientAPI client, out AvatarAppearance appearance)
        {
            AgentCircuitData aCircuit = m_authenticateHandler.GetAgentCircuitData(client.CircuitCode);

            if (aCircuit == null)
            {
                m_log.DebugFormat("[APPEARANCE] Client did not supply a circuit. Non-Linden? Creating default appearance.");
                appearance = new AvatarAppearance();
                return;
            }

            appearance = aCircuit.Appearance;
            if (appearance == null)
            {
                m_log.DebugFormat("[APPEARANCE]: Appearance not found in {0}, returning default", RegionInfo.RegionName);
                appearance = new AvatarAppearance();
            }
        }

        public override void RemoveClient(UUID agentID, bool closeChildAgents)
        {
//            CheckHeartbeat();
            bool isChildAgent = false;
            ScenePresence avatar = GetScenePresence(agentID);

            if (avatar == null)
            {
                m_log.WarnFormat(
                    "[SCENE]: Called RemoveClient() with agent ID {0} but no such presence is in the scene.", agentID);

                return;
            }

            try
            {
                isChildAgent = avatar.IsChildAgent;

                m_log.DebugFormat(
                    "[SCENE]: Removing {0} agent {1} {2} from {3}",
                    (isChildAgent ? "child" : "root"), avatar.Name, agentID, RegionInfo.RegionName);

                // Don't do this to root agents, it's not nice for the viewer
                if (closeChildAgents && isChildAgent)
                {
                    // Tell a single agent to disconnect from the region.
                    IEventQueue eq = RequestModuleInterface<IEventQueue>();
                    if (eq != null)
                    {
                        eq.DisableSimulator(RegionInfo.RegionHandle, avatar.UUID);
                    }
                    else
                    {
                        avatar.ControllingClient.SendShutdownConnectionNotice();
                    }
                }

                // Only applies to root agents.
                if (avatar.ParentID != 0)
                {
                    avatar.StandUp();
                }

                m_sceneGraph.removeUserCount(!isChildAgent);

                // TODO: We shouldn't use closeChildAgents here - it's being used by the NPC module to stop
                // unnecessary operations.  This should go away once NPCs have no accompanying IClientAPI
                if (closeChildAgents && CapsModule != null)
                    CapsModule.RemoveCaps(agentID);

                // REFACTORING PROBLEM -- well not really a problem, but just to point out that whatever
                // this method is doing is HORRIBLE!!!
                avatar.Scene.NeedSceneCacheClear(avatar.UUID);

                if (closeChildAgents && !isChildAgent)
                {
                    List<ulong> regions = avatar.KnownRegionHandles;
                    regions.Remove(RegionInfo.RegionHandle);
                    m_sceneGridService.SendCloseChildAgentConnections(agentID, regions);
                }

                m_eventManager.TriggerClientClosed(agentID, this);
                m_eventManager.TriggerOnRemovePresence(agentID);

                if (!isChildAgent)
                {
                    if (AttachmentsModule != null)
                    {
                        AttachmentsModule.DeRezAttachments(avatar);
                    }

                    ForEachClient(
                        delegate(IClientAPI client)
                        {
                            //We can safely ignore null reference exceptions.  It means the avatar is dead and cleaned up anyway
                            try { client.SendKillObject(avatar.RegionHandle, new List<uint> { avatar.LocalId }); }
                            catch (NullReferenceException) { }
                        });
                }

                // It's possible for child agents to have transactions if changes are being made cross-border.
                if (AgentTransactionsModule != null)
                    AgentTransactionsModule.RemoveAgentAssetTransactions(agentID);

                m_authenticateHandler.RemoveCircuit(avatar.ControllingClient.CircuitCode);
                m_log.Debug("[Scene] The avatar has left the building");
            }
            catch (Exception e)
            {
                m_log.Error(
                    string.Format("[SCENE]: Exception removing {0} from {1}.  Cleaning up.  Exception ", avatar.Name, Name), e);
            }
            finally
            {
                try
                {
                    // Always clean these structures up so that any failure above doesn't cause them to remain in the
                    // scene with possibly bad effects (e.g. continually timing out on unacked packets and triggering
                    // the same cleanup exception continually.
                    m_sceneGraph.RemoveScenePresence(agentID);
                    m_clientManager.Remove(agentID);
    
                    avatar.Close();
                }
                catch (Exception e)
                {
                    m_log.Error(
                        string.Format("[SCENE]: Exception in final clean up of {0} in {1}.  Exception ", avatar.Name, Name), e);
                }
            }

            //m_log.InfoFormat("[SCENE] Memory pre  GC {0}", System.GC.GetTotalMemory(false));
            //m_log.InfoFormat("[SCENE] Memory post GC {0}", System.GC.GetTotalMemory(true));
        }

        /// <summary>
        /// Removes region from an avatar's known region list.  This coincides with child agents.  For each child agent, there will be a known region entry.
        /// 
        /// </summary>
        /// <param name="avatarID"></param>
        /// <param name="regionslst"></param>
        public void HandleRemoveKnownRegionsFromAvatar(UUID avatarID, List<ulong> regionslst)
        {
            ScenePresence av = GetScenePresence(avatarID);
            if (av != null)
            {
                lock (av)
                {
                    for (int i = 0; i < regionslst.Count; i++)
                    {
                        av.RemoveNeighbourRegion(regionslst[i]);
                    }
                }
            }
        }

        #endregion

        #region Entities

        public void SendKillObject(List<uint> localIDs)
        {
            List<uint> deleteIDs = new List<uint>();

            foreach (uint localID in localIDs)
            {
                SceneObjectPart part = GetSceneObjectPart(localID);
                if (part != null) // It is a prim
                {
                    if (part.ParentGroup != null && !part.ParentGroup.IsDeleted) // Valid
                    {
                        if (part.ParentGroup.RootPart != part) // Child part
                            continue;
                    }
                }
                deleteIDs.Add(localID);
            }
            ForEachClient(delegate(IClientAPI client) { client.SendKillObject(m_regionHandle, deleteIDs); });
        }

        #endregion

        #region RegionComms

        /// <summary>
        /// Do the work necessary to initiate a new user connection for a particular scene.
        /// At the moment, this consists of setting up the caps infrastructure
        /// The return bool should allow for connections to be refused, but as not all calling paths
        /// take proper notice of it let, we allowed banned users in still.
        /// </summary>
        /// <param name="agent">CircuitData of the agent who is connecting</param>
        /// <param name="reason">Outputs the reason for the false response on this string</param>
        /// <returns>True if the region accepts this agent.  False if it does not.  False will 
        /// also return a reason.</returns>
        public bool NewUserConnection(AgentCircuitData agent, uint teleportFlags, out string reason)
        {
            return NewUserConnection(agent, teleportFlags, out reason, true);
        }

        /// <summary>
        /// Do the work necessary to initiate a new user connection for a particular scene.
        /// At the moment, this consists of setting up the caps infrastructure
        /// The return bool should allow for connections to be refused, but as not all calling paths
        /// take proper notice of it let, we allowed banned users in still.
        /// </summary>
        /// <param name="agent">CircuitData of the agent who is connecting</param>
        /// <param name="reason">Outputs the reason for the false response on this string</param>
        /// <param name="requirePresenceLookup">True for normal presence. False for NPC
        /// or other applications where a full grid/Hypergrid presence may not be required.</param>
        /// <returns>True if the region accepts this agent.  False if it does not.  False will 
        /// also return a reason.</returns>
        public bool NewUserConnection(AgentCircuitData agent, uint teleportFlags, out string reason, bool requirePresenceLookup)
        {
            bool vialogin = ((teleportFlags & (uint)TPFlags.ViaLogin) != 0 ||
                (teleportFlags & (uint)TPFlags.ViaHGLogin) != 0);
            bool viahome = ((teleportFlags & (uint)TPFlags.ViaHome) != 0);
            bool godlike = ((teleportFlags & (uint)TPFlags.Godlike) != 0);

            reason = String.Empty;

            //Teleport flags:
            //
            // TeleportFlags.ViaGodlikeLure - Border Crossing
            // TeleportFlags.ViaLogin - Login
            // TeleportFlags.TeleportFlags.ViaLure - Teleport request sent by another user
            // TeleportFlags.ViaLandmark | TeleportFlags.ViaLocation | TeleportFlags.ViaLandmark | TeleportFlags.Default - Regular Teleport

            // Don't disable this log message - it's too helpful
            m_log.DebugFormat(
                "[SCENE]: Region {0} told of incoming {1} agent {2} {3} {4} (circuit code {5}, IP {6}, viewer {7}, teleportflags ({8}), position {9})",
                RegionInfo.RegionName,
                (agent.child ? "child" : "root"),
                agent.firstname,
                agent.lastname,
                agent.AgentID,
                agent.circuitcode,
                agent.IPAddress,
                agent.Viewer,
                ((TPFlags)teleportFlags).ToString(),
                agent.startpos
            );

            if (!LoginsEnabled)
            {
                reason = "Logins Disabled";
                return false;
            }

            //Check if the viewer is banned or in the viewer access list
            //We check if the substring is listed for higher flexebility
            bool ViewerDenied = true;

            //Check if the specific viewer is listed in the allowed viewer list
            if (m_AllowedViewers.Count > 0)
            {
                foreach (string viewer in m_AllowedViewers)
                {
                    if (viewer == agent.Viewer.Substring(0, viewer.Length).Trim().ToLower())
                    {
                        ViewerDenied = false;
                        break;
                    }
                }
            }
            else
            {
                ViewerDenied = false;
            }

            //Check if the viewer is in the banned list
            if (m_BannedViewers.Count > 0)
            {
                foreach (string viewer in m_BannedViewers)
                {
                    if (viewer == agent.Viewer.Substring(0, viewer.Length).Trim().ToLower())
                    {
                        ViewerDenied = true;
                        break;
                    }
                }
            }

            if (ViewerDenied)
            {
                m_log.DebugFormat(
                    "[SCENE]: Access denied for {0} {1} using {2}",
                    agent.firstname, agent.lastname, agent.Viewer);
                reason = "Access denied, your viewer is banned by the region owner";
                return false;
            }           


            ScenePresence sp = GetScenePresence(agent.AgentID);

            if (sp != null && !sp.IsChildAgent)
            {
                // We have a zombie from a crashed session. 
                // Or the same user is trying to be root twice here, won't work.
                // Kill it.
                m_log.WarnFormat(
                    "[SCENE]: Existing root scene presence detected for {0} {1} in {2} when connecting.  Removing existing presence.",
                    sp.Name, sp.UUID, RegionInfo.RegionName);

                sp.ControllingClient.Close();
                sp = null;
            }


            //On login test land permisions
            if (vialogin)
            {
                IUserAccountCacheModule cache = RequestModuleInterface<IUserAccountCacheModule>();
                if (cache != null)
                    cache.Remove(agent.firstname + " " + agent.lastname);
                if (!TestLandRestrictions(agent.AgentID, out reason, ref agent.startpos.X, ref agent.startpos.Y))
                {
                    m_log.DebugFormat("[CONNECTION BEGIN]: Denying access to {0} due to no land access", agent.AgentID.ToString());
                    return false;
                }
            }

            if (sp == null) // We don't have an [child] agent here already
            {
                if (requirePresenceLookup)
                {
                    try
                    {
                        if (!VerifyUserPresence(agent, out reason))
                            return false;
                    } catch (Exception e)
                    {
                        m_log.ErrorFormat(
                            "[SCENE]: Exception verifying presence {0}{1}", e.Message, e.StackTrace);
                        return false;
                    }
                }

                try
                {
                    // Always check estate if this is a login. Always
                    // check if banned regions are to be blacked out.
                    if (vialogin || (!m_seeIntoBannedRegion))
                    {
                        if (!AuthorizeUser(agent, out reason))
                            return false;
                    }
                }
                catch (Exception e)
                {
                    m_log.ErrorFormat(
                        "[SCENE]: Exception authorizing user {0}{1}", e.Message, e.StackTrace);
                    return false;
                }

                m_log.InfoFormat(
                    "[SCENE]: Region {0} authenticated and authorized incoming {1} agent {2} {3} {4} (circuit code {5})",
                    RegionInfo.RegionName, (agent.child ? "child" : "root"), agent.firstname, agent.lastname,
                    agent.AgentID, agent.circuitcode);

                if (CapsModule != null)
                {
                    CapsModule.SetAgentCapsSeeds(agent);
                    CapsModule.CreateCaps(agent.AgentID);
                }
            } else
            {
                // Let the SP know how we got here. This has a lot of interesting
                // uses down the line.
                sp.TeleportFlags = (TPFlags)teleportFlags;

                if (sp.IsChildAgent)
                {
                    m_log.DebugFormat(
                        "[SCENE]: Adjusting known seeds for existing agent {0} in {1}",
                        agent.AgentID, RegionInfo.RegionName);

                    sp.AdjustKnownSeeds();
                    
                    if (CapsModule != null)
                        CapsModule.SetAgentCapsSeeds(agent);
                }
            }

            // In all cases, add or update the circuit data with the new agent circuit data and teleport flags
            agent.teleportFlags = teleportFlags;
            m_authenticateHandler.AddNewCircuit(agent.circuitcode, agent);

            if (vialogin)
            {
//                CleanDroppedAttachments();

                if (TestBorderCross(agent.startpos, Cardinals.E))
                {
                    Border crossedBorder = GetCrossedBorder(agent.startpos, Cardinals.E);
                    agent.startpos.X = crossedBorder.BorderLine.Z - 1;
                }

                if (TestBorderCross(agent.startpos, Cardinals.N))
                {
                    Border crossedBorder = GetCrossedBorder(agent.startpos, Cardinals.N);
                    agent.startpos.Y = crossedBorder.BorderLine.Z - 1;
                }

                //Mitigate http://opensimulator.org/mantis/view.php?id=3522
                // Check if start position is outside of region
                // If it is, check the Z start position also..   if not, leave it alone.
                if (BordersLocked)
                {
                    lock (EastBorders)
                    {
                        if (agent.startpos.X > EastBorders[0].BorderLine.Z)
                        {
                            m_log.Warn("FIX AGENT POSITION");
                            agent.startpos.X = EastBorders[0].BorderLine.Z * 0.5f;
                            if (agent.startpos.Z > 720)
                                agent.startpos.Z = 720;
                        }
                    }
                    lock (NorthBorders)
                    {
                        if (agent.startpos.Y > NorthBorders[0].BorderLine.Z)
                        {
                            m_log.Warn("FIX Agent POSITION");
                            agent.startpos.Y = NorthBorders[0].BorderLine.Z * 0.5f;
                            if (agent.startpos.Z > 720)
                                agent.startpos.Z = 720;
                        }
                    }
                } else
                {
                    if (agent.startpos.X > EastBorders[0].BorderLine.Z)
                    {
                        m_log.Warn("FIX AGENT POSITION");
                        agent.startpos.X = EastBorders[0].BorderLine.Z * 0.5f;
                        if (agent.startpos.Z > 720)
                            agent.startpos.Z = 720;
                    }
                    if (agent.startpos.Y > NorthBorders[0].BorderLine.Z)
                    {
                        m_log.Warn("FIX Agent POSITION");
                        agent.startpos.Y = NorthBorders[0].BorderLine.Z * 0.5f;
                        if (agent.startpos.Z > 720)
                            agent.startpos.Z = 720;
                    }
                }

                // Honor Estate teleport routing via Telehubs excluding ViaHome and GodLike TeleportFlags
                if (RegionInfo.RegionSettings.TelehubObject != UUID.Zero &&
                    RegionInfo.EstateSettings.AllowDirectTeleport == false &&
                    !viahome && !godlike)
                {
                    SceneObjectGroup telehub = GetSceneObjectGroup(RegionInfo.RegionSettings.TelehubObject);
                    // Can have multiple SpawnPoints
                    List<SpawnPoint> spawnpoints = RegionInfo.RegionSettings.SpawnPoints();
                    if (spawnpoints.Count > 1)
                    {
                        // We have multiple SpawnPoints, Route the agent to a random or sequential one
                        if (SpawnPointRouting == "random")
                            agent.startpos = spawnpoints[Util.RandomClass.Next(spawnpoints.Count) - 1].GetLocation(
                                telehub.AbsolutePosition,
                                telehub.GroupRotation
                            );
                        else
                            agent.startpos = spawnpoints[SpawnPoint()].GetLocation(
                                telehub.AbsolutePosition,
                                telehub.GroupRotation
                            );
                    }
                    else
                    {
                        // We have a single SpawnPoint and will route the agent to it
                        agent.startpos = spawnpoints[0].GetLocation(telehub.AbsolutePosition, telehub.GroupRotation);
                    }

                    return true;
                }

                // Honor parcel landing type and position.
                /*
                ILandObject land = LandChannel.GetLandObject(agent.startpos.X, agent.startpos.Y);
                if (land != null)
                {
                    if (land.LandData.LandingType == (byte)1 && land.LandData.UserLocation != Vector3.Zero)
                    {
                        agent.startpos = land.LandData.UserLocation;
                    }
                }
                */// This is now handled properly in ScenePresence.MakeRootAgent
            }

            return true;
        }

        public bool TestLandRestrictions(UUID agentID, out string reason, ref float posX, ref float posY)
        {
            if (posX < 0)
                posX = 0;
            else if (posX >= 256)
                posX = 255.999f;
            if (posY < 0)
                posY = 0;
            else if (posY >= 256)
                posY = 255.999f;

            reason = String.Empty;
            if (Permissions.IsGod(agentID))
                return true;

            ILandObject land = LandChannel.GetLandObject(posX, posY);
            if (land == null)
                return false;

            bool banned = land.IsBannedFromLand(agentID);
            bool restricted = land.IsRestrictedFromLand(agentID);

            if (banned || restricted)
            {
                ILandObject nearestParcel = GetNearestAllowedParcel(agentID, posX, posY);
                if (nearestParcel != null)
                {
                    //Move agent to nearest allowed
                    Vector3 newPosition = GetParcelCenterAtGround(nearestParcel);
                    posX = newPosition.X;
                    posY = newPosition.Y;
                }
                else
                {
                    if (banned)
                    {
                        reason = "Cannot regioncross into banned parcel.";
                    }
                    else
                    {
                        reason = String.Format("Denied access to private region {0}: You are not on the access list for that region.",
                                   RegionInfo.RegionName);
                    }
                    return false;
                }
            }
            reason = "";
            return true;
        }

        /// <summary>
        /// Verifies that the user has a presence on the Grid
        /// </summary>
        /// <param name="agent">Circuit Data of the Agent we're verifying</param>
        /// <param name="reason">Outputs the reason for the false response on this string</param>
        /// <returns>True if the user has a session on the grid.  False if it does not.  False will 
        /// also return a reason.</returns>
        public virtual bool VerifyUserPresence(AgentCircuitData agent, out string reason)
        {
            reason = String.Empty;

            IPresenceService presence = RequestModuleInterface<IPresenceService>();
            if (presence == null)
            {
                reason = String.Format("Failed to verify user presence in the grid for {0} {1} in region {2}. Presence service does not exist.", agent.firstname, agent.lastname, RegionInfo.RegionName);
                return false;
            }

            OpenSim.Services.Interfaces.PresenceInfo pinfo = presence.GetAgent(agent.SessionID);

            if (pinfo == null)
            {
                reason = String.Format("Failed to verify user presence in the grid for {0} {1}, access denied to region {2}.", agent.firstname, agent.lastname, RegionInfo.RegionName);
                return false;
            }

            return true;
        }

        /// <summary>
        /// Verify if the user can connect to this region.  Checks the banlist and ensures that the region is set for public access
        /// </summary>
        /// <param name="agent">The circuit data for the agent</param>
        /// <param name="reason">outputs the reason to this string</param>
        /// <returns>True if the region accepts this agent.  False if it does not.  False will 
        /// also return a reason.</returns>
        protected virtual bool AuthorizeUser(AgentCircuitData agent, out string reason)
        {
            reason = String.Empty;

            if (!m_strictAccessControl) return true;
            if (Permissions.IsGod(agent.AgentID)) return true;

            if (AuthorizationService != null)
            {
                if (!AuthorizationService.IsAuthorizedForRegion(
                    agent.AgentID.ToString(), agent.firstname, agent.lastname, RegionInfo.RegionID.ToString(), out reason))
                {
                    m_log.WarnFormat("[CONNECTION BEGIN]: Denied access to: {0} ({1} {2}) at {3} because {4}",
                                     agent.AgentID, agent.firstname, agent.lastname, RegionInfo.RegionName, reason);
                    
                    return false;
                }
            }

            if (RegionInfo.EstateSettings != null)
            {
                if (RegionInfo.EstateSettings.IsBanned(agent.AgentID, 0))
                {
                    m_log.WarnFormat("[CONNECTION BEGIN]: Denied access to: {0} ({1} {2}) at {3} because the user is on the banlist",
                                     agent.AgentID, agent.firstname, agent.lastname, RegionInfo.RegionName);
                    reason = String.Format("Denied access to region {0}: You have been banned from that region.",
                                           RegionInfo.RegionName);
                    return false;
                }
            }
            else
            {
                m_log.ErrorFormat("[CONNECTION BEGIN]: Estate Settings is null!");
            }

            List<UUID> agentGroups = new List<UUID>();

            if (m_groupsModule != null)
            {
                GroupMembershipData[] GroupMembership = m_groupsModule.GetMembershipData(agent.AgentID);

                if (GroupMembership != null)
                {
                    for (int i = 0; i < GroupMembership.Length; i++)
                        agentGroups.Add(GroupMembership[i].GroupID);
                }
                else
                {
                    m_log.ErrorFormat("[CONNECTION BEGIN]: GroupMembership is null!");
                }
            }

            bool groupAccess = false;
            UUID[] estateGroups = RegionInfo.EstateSettings.EstateGroups;

            if (estateGroups != null)
            {
                foreach (UUID group in estateGroups)
                {
                    if (agentGroups.Contains(group))
                    {
                        groupAccess = true;
                        break;
                    }
                }
            }
            else
            {
                m_log.ErrorFormat("[CONNECTION BEGIN]: EstateGroups is null!");
            }

            if (!RegionInfo.EstateSettings.PublicAccess &&
                !RegionInfo.EstateSettings.HasAccess(agent.AgentID) &&
                !groupAccess)
            {
                m_log.WarnFormat("[CONNECTION BEGIN]: Denied access to: {0} ({1} {2}) at {3} because the user does not have access to the estate",
                                 agent.AgentID, agent.firstname, agent.lastname, RegionInfo.RegionName);
                reason = String.Format("Denied access to private region {0}: You are not on the access list for that region.",
                                       RegionInfo.RegionName);
                return false;
            }

            // TODO: estate/region settings are not properly hooked up
            // to ILandObject.isRestrictedFromLand()
            // if (null != LandChannel)
            // {
            //     // region seems to have local Id of 1
            //     ILandObject land = LandChannel.GetLandObject(1);
            //     if (null != land)
            //     {
            //         if (land.isBannedFromLand(agent.AgentID))
            //         {
            //             m_log.WarnFormat("[CONNECTION BEGIN]: Denied access to: {0} ({1} {2}) at {3} because the user has been banned from land",
            //                              agent.AgentID, agent.firstname, agent.lastname, RegionInfo.RegionName);
            //             reason = String.Format("Denied access to private region {0}: You are banned from that region.",
            //                                    RegionInfo.RegionName);
            //             return false;
            //         }

            //         if (land.isRestrictedFromLand(agent.AgentID))
            //         {
            //             m_log.WarnFormat("[CONNECTION BEGIN]: Denied access to: {0} ({1} {2}) at {3} because the user does not have access to the region",
            //                              agent.AgentID, agent.firstname, agent.lastname, RegionInfo.RegionName);
            //             reason = String.Format("Denied access to private region {0}: You are not on the access list for that region.",
            //                                    RegionInfo.RegionName);
            //             return false;
            //         }
            //     }
            // }

            return true;
        }

        /// <summary>
        /// Update an AgentCircuitData object with new information
        /// </summary>
        /// <param name="data">Information to update the AgentCircuitData with</param>
        public void UpdateCircuitData(AgentCircuitData data)
        {
            m_authenticateHandler.UpdateAgentData(data);
        }

        /// <summary>
        /// Change the Circuit Code for the user's Circuit Data
        /// </summary>
        /// <param name="oldcc">The old Circuit Code.  Must match a previous circuit code</param>
        /// <param name="newcc">The new Circuit Code.  Must not be an already existing circuit code</param>
        /// <returns>True if we successfully changed it.  False if we did not</returns>
        public bool ChangeCircuitCode(uint oldcc, uint newcc)
        {
            return m_authenticateHandler.TryChangeCiruitCode(oldcc, newcc);
        }

//        /// <summary>
//        /// The Grid has requested that we log-off a user.  Log them off.
//        /// </summary>
//        /// <param name="AvatarID">Unique ID of the avatar to log-off</param>
//        /// <param name="RegionSecret">SecureSessionID of the user, or the RegionSecret text when logging on to the grid</param>
//        /// <param name="message">message to display to the user.  Reason for being logged off</param>
//        public void HandleLogOffUserFromGrid(UUID AvatarID, UUID RegionSecret, string message)
//        {
//            ScenePresence loggingOffUser = GetScenePresence(AvatarID);
//            if (loggingOffUser != null)
//            {
//                UUID localRegionSecret = UUID.Zero;
//                bool parsedsecret = UUID.TryParse(RegionInfo.regionSecret, out localRegionSecret);
//
//                // Region Secret is used here in case a new sessionid overwrites an old one on the user server.
//                // Will update the user server in a few revisions to use it.
//
//                if (RegionSecret == loggingOffUser.ControllingClient.SecureSessionId || (parsedsecret && RegionSecret == localRegionSecret))
//                {
//                    m_sceneGridService.SendCloseChildAgentConnections(loggingOffUser.UUID, loggingOffUser.KnownRegionHandles);
//                    loggingOffUser.ControllingClient.Kick(message);
//                    // Give them a second to receive the message!
//                    Thread.Sleep(1000);
//                    loggingOffUser.ControllingClient.Close();
//                }
//                else
//                {
//                    m_log.Info("[USERLOGOFF]: System sending the LogOff user message failed to sucessfully authenticate");
//                }
//            }
//            else
//            {
//                m_log.InfoFormat("[USERLOGOFF]: Got a logoff request for {0} but the user isn't here.  The user might already have been logged out", AvatarID.ToString());
//            }
//        }

        /// <summary>
        /// Triggered when an agent crosses into this sim.  Also happens on initial login.
        /// </summary>
        /// <param name="agentID"></param>
        /// <param name="position"></param>
        /// <param name="isFlying"></param>
        public virtual void AgentCrossing(UUID agentID, Vector3 position, bool isFlying)
        {
            ScenePresence presence = GetScenePresence(agentID);
            if (presence != null)
            {
                try
                {
                    presence.MakeRootAgent(position, isFlying);
                }
                catch (Exception e)
                {
                    m_log.ErrorFormat("[SCENE]: Unable to do agent crossing, exception {0}{1}", e.Message, e.StackTrace);
                }
            }
            else
            {
                m_log.ErrorFormat(
                    "[SCENE]: Could not find presence for agent {0} crossing into scene {1}",
                    agentID, RegionInfo.RegionName);
            }
        }

        /// <summary>
        /// We've got an update about an agent that sees into this region, 
        /// send it to ScenePresence for processing  It's the full data.
        /// </summary>
        /// <param name="cAgentData">Agent that contains all of the relevant things about an agent.
        /// Appearance, animations, position, etc.</param>
        /// <returns>true if we handled it.</returns>
        public virtual bool IncomingChildAgentDataUpdate(AgentData cAgentData)
        {
            m_log.DebugFormat(
                "[SCENE]: Incoming child agent update for {0} in {1}", cAgentData.AgentID, RegionInfo.RegionName);

            // XPTO: if this agent is not allowed here as root, always return false

            // We have to wait until the viewer contacts this region after receiving EAC.
            // That calls AddNewClient, which finally creates the ScenePresence
            int flags = GetUserFlags(cAgentData.AgentID);
            if (RegionInfo.EstateSettings.IsBanned(cAgentData.AgentID, flags))
            {
                m_log.DebugFormat("[SCENE]: Denying root agent entry to {0}: banned", cAgentData.AgentID);
                return false;
            }

            // TODO: This check should probably be in QueryAccess().
            ILandObject nearestParcel = GetNearestAllowedParcel(cAgentData.AgentID, Constants.RegionSize / 2, Constants.RegionSize / 2);
            if (nearestParcel == null)
            {
                m_log.DebugFormat(
                    "[SCENE]: Denying root agent entry to {0} in {1}: no allowed parcel",
                    cAgentData.AgentID, RegionInfo.RegionName);

                return false;
            }

            // We have to wait until the viewer contacts this region after receiving EAC.
            // That calls AddNewClient, which finally creates the ScenePresence
            ScenePresence childAgentUpdate = WaitGetScenePresence(cAgentData.AgentID);

            if (childAgentUpdate != null)
            {
                childAgentUpdate.ChildAgentDataUpdate(cAgentData);
                return true;
            }

            return false;
        }

        /// <summary>
        /// We've got an update about an agent that sees into this region, 
        /// send it to ScenePresence for processing  It's only positional data
        /// </summary>
        /// <param name="cAgentData">AgentPosition that contains agent positional data so we can know what to send</param>
        /// <returns>true if we handled it.</returns>
        public virtual bool IncomingChildAgentDataUpdate(AgentPosition cAgentData)
        {
            //m_log.Debug(" XXX Scene IncomingChildAgentDataUpdate POSITION in " + RegionInfo.RegionName);
            ScenePresence childAgentUpdate = GetScenePresence(cAgentData.AgentID);
            if (childAgentUpdate != null)
            {
                // I can't imagine *yet* why we would get an update if the agent is a root agent..
                // however to avoid a race condition crossing borders..
                if (childAgentUpdate.IsChildAgent)
                {
                    uint rRegionX = (uint)(cAgentData.RegionHandle >> 40);
                    uint rRegionY = (((uint)(cAgentData.RegionHandle)) >> 8);
                    uint tRegionX = RegionInfo.RegionLocX;
                    uint tRegionY = RegionInfo.RegionLocY;
                    //Send Data to ScenePresence
                    childAgentUpdate.ChildAgentDataUpdate(cAgentData, tRegionX, tRegionY, rRegionX, rRegionY);
                    // Not Implemented:
                    //TODO: Do we need to pass the message on to one of our neighbors?
                }

                return true;
            }

            return false;
        }

        /// <summary>
        /// Poll until the requested ScenePresence appears or we timeout.
        /// </summary>
        /// <returns>The scene presence is found, else null.</returns>
        /// <param name='agentID'></param>
        protected virtual ScenePresence WaitGetScenePresence(UUID agentID)
        {
            int ntimes = 20;
            ScenePresence sp = null;
            while ((sp = GetScenePresence(agentID)) == null && (ntimes-- > 0))
                Thread.Sleep(1000);

            if (sp == null)
                m_log.WarnFormat(
                    "[SCENE PRESENCE]: Did not find presence with id {0} in {1} before timeout",
                    agentID, RegionInfo.RegionName);
//            else
//                m_log.DebugFormat(
//                    "[SCENE PRESENCE]: Found presence {0} {1} {2} in {3} after {4} waits",
//                    sp.Name, sp.UUID, sp.IsChildAgent ? "child" : "root", RegionInfo.RegionName, 10 - ntimes);

            return sp;
        }

        public virtual bool IncomingRetrieveRootAgent(UUID id, out IAgentData agent)
        {
            agent = null;
            ScenePresence sp = GetScenePresence(id);
            if ((sp != null) && (!sp.IsChildAgent))
            {
                sp.IsChildAgent = true;
                return sp.CopyAgent(out agent);
            }

            return false;
        }

        public bool IncomingCloseAgent(UUID agentID)
        {
            return IncomingCloseAgent(agentID, false);
        }

        public bool IncomingCloseChildAgent(UUID agentID)
        {
            return IncomingCloseAgent(agentID, true);
        }

        /// <summary>
        /// Tell a single agent to disconnect from the region.
        /// </summary>
        /// <param name="agentID"></param>
<<<<<<< HEAD
        /// <param name="childOnly"></param>
        public bool IncomingCloseAgent(UUID agentID, bool childOnly)
=======
        /// <param name="force">
        /// Force the agent to close even if it might be in the middle of some other operation.  You do not want to
        /// force unless you are absolutely sure that the agent is dead and a normal close is not working.
        /// </param>
        public bool IncomingCloseAgent(UUID agentID, bool force)
>>>>>>> 4820dfd7
        {
            //m_log.DebugFormat("[SCENE]: Processing incoming close agent for {0}", agentID);

            ScenePresence presence = m_sceneGraph.GetScenePresence(agentID);
            if (presence != null)
            {
                presence.ControllingClient.Close(force);
                return true;
            }

            // Agent not here
            return false;
        }

        /// <summary>
        /// Tries to teleport agent to another region.
        /// </summary>
        /// <remarks>
        /// The region name must exactly match that given.
        /// </remarks>
        /// <param name="remoteClient"></param>
        /// <param name="regionName"></param>
        /// <param name="position"></param>
        /// <param name="lookAt"></param>
        /// <param name="teleportFlags"></param>
        public void RequestTeleportLocation(IClientAPI remoteClient, string regionName, Vector3 position,
                                            Vector3 lookat, uint teleportFlags)
        {
            GridRegion region = GridService.GetRegionByName(RegionInfo.ScopeID, regionName);

            if (region == null)
            {
                // can't find the region: Tell viewer and abort
                remoteClient.SendTeleportFailed("The region '" + regionName + "' could not be found.");
                return;
            }

            RequestTeleportLocation(remoteClient, region.RegionHandle, position, lookat, teleportFlags);
        }

        /// <summary>
        /// Tries to teleport agent to other region.
        /// </summary>
        /// <param name="remoteClient"></param>
        /// <param name="regionHandle"></param>
        /// <param name="position"></param>
        /// <param name="lookAt"></param>
        /// <param name="teleportFlags"></param>
        public void RequestTeleportLocation(IClientAPI remoteClient, ulong regionHandle, Vector3 position,
                                            Vector3 lookAt, uint teleportFlags)
        {
            ScenePresence sp = GetScenePresence(remoteClient.AgentId);
            if (sp != null)
            {
                uint regionX = RegionInfo.RegionLocX;
                uint regionY = RegionInfo.RegionLocY;

                Utils.LongToUInts(regionHandle, out regionX, out regionY);

                int shiftx = (int) regionX - (int) RegionInfo.RegionLocX * (int)Constants.RegionSize;
                int shifty = (int) regionY - (int) RegionInfo.RegionLocY * (int)Constants.RegionSize;

                position.X += shiftx;
                position.Y += shifty;

                bool result = false;

                if (TestBorderCross(position,Cardinals.N))
                    result = true;

                if (TestBorderCross(position, Cardinals.S))
                    result = true;

                if (TestBorderCross(position, Cardinals.E))
                    result = true;

                if (TestBorderCross(position, Cardinals.W))
                    result = true;

                // bordercross if position is outside of region

                if (!result)
                {
                    regionHandle = RegionInfo.RegionHandle;
                }
                else
                {
                    // not in this region, undo the shift!
                    position.X -= shiftx;
                    position.Y -= shifty;
                }

                if (EntityTransferModule != null)
                {
                    EntityTransferModule.Teleport(sp, regionHandle, position, lookAt, teleportFlags);
                }
                else
                {
                    m_log.DebugFormat("[SCENE]: Unable to perform teleports: no AgentTransferModule is active");
                    sp.ControllingClient.SendTeleportFailed("Unable to perform teleports on this simulator.");
                }
            }
        }

        public bool CrossAgentToNewRegion(ScenePresence agent, bool isFlying)
        {
            if (EntityTransferModule != null)
            {
                return EntityTransferModule.Cross(agent, isFlying);
            }
            else
            {
                m_log.DebugFormat("[SCENE]: Unable to cross agent to neighbouring region, because there is no AgentTransferModule");
            }

            return false;
        }

        public void SendOutChildAgentUpdates(AgentPosition cadu, ScenePresence presence)
        {
            m_sceneGridService.SendChildAgentDataUpdate(cadu, presence);
        }

        #endregion

        #region Other Methods

        protected override IConfigSource GetConfig()
        {
            return m_config;
        }

        #endregion

        public void HandleObjectPermissionsUpdate(IClientAPI controller, UUID agentID, UUID sessionID, byte field, uint localId, uint mask, byte set)
        {
            // Check for spoofing..  since this is permissions we're talking about here!
            if ((controller.SessionId == sessionID) && (controller.AgentId == agentID))
            {
                // Tell the object to do permission update
                if (localId != 0)
                {
                    SceneObjectGroup chObjectGroup = GetGroupByPrim(localId);
                    if (chObjectGroup != null)
                    {
                        chObjectGroup.UpdatePermissions(agentID, field, localId, mask, set);
                    }
                }
            }
        }

        /// <summary>
        /// Causes all clients to get a full object update on all of the objects in the scene.
        /// </summary>
        public void ForceClientUpdate()
        {
            EntityBase[] entityList = GetEntities();
            foreach (EntityBase ent in entityList)
            {
                if (ent is SceneObjectGroup)
                {
                    ((SceneObjectGroup)ent).ScheduleGroupForFullUpdate();
                }
            }
        }

        /// <summary>
        /// This is currently only used for scale (to scale to MegaPrim size)
        /// There is a console command that calls this in OpenSimMain
        /// </summary>
        /// <param name="cmdparams"></param>
        public void HandleEditCommand(string[] cmdparams)
        {
            m_log.DebugFormat("Searching for Primitive: '{0}'", cmdparams[2]);

            EntityBase[] entityList = GetEntities();
            foreach (EntityBase ent in entityList)
            {
                if (ent is SceneObjectGroup)
                {
                    SceneObjectPart part = ((SceneObjectGroup)ent).GetPart(((SceneObjectGroup)ent).UUID);
                    if (part != null)
                    {
                        if (part.Name == cmdparams[2])
                        {
                            part.Resize(
                                new Vector3(Convert.ToSingle(cmdparams[3]), Convert.ToSingle(cmdparams[4]),
                                              Convert.ToSingle(cmdparams[5])));

                            m_log.DebugFormat("Edited scale of Primitive: {0}", part.Name);
                        }
                    }
                }
            }
        }

        #region Script Handling Methods

        /// <summary>
        /// Console command handler to send script command to script engine.
        /// </summary>
        /// <param name="args"></param>
        public void SendCommandToPlugins(string[] args)
        {
            m_eventManager.TriggerOnPluginConsole(args);
        }

        public LandData GetLandData(float x, float y)
        {
            return LandChannel.GetLandObject(x, y).LandData;
        }

        public LandData GetLandData(uint x, uint y)
        {
            m_log.DebugFormat("[SCENE]: returning land for {0},{1}", x, y);
            return LandChannel.GetLandObject((int)x, (int)y).LandData;
        }

        #endregion

        #region Script Engine

        private List<ScriptEngineInterface> ScriptEngines = new List<ScriptEngineInterface>();
        public bool DumpAssetsToFile;

        /// <summary>
        ///
        /// </summary>
        /// <param name="scriptEngine"></param>
        public void AddScriptEngine(ScriptEngineInterface scriptEngine)
        {
            ScriptEngines.Add(scriptEngine);
            scriptEngine.InitializeEngine(this);
        }

        private bool ScriptDanger(SceneObjectPart part,Vector3 pos)
        {
            ILandObject parcel = LandChannel.GetLandObject(pos.X, pos.Y);
            if (part != null)
            {
                if (parcel != null)
                {
                    if ((parcel.LandData.Flags & (uint)ParcelFlags.AllowOtherScripts) != 0)
                    {
                        return true;
                    }
                    else if ((parcel.LandData.Flags & (uint)ParcelFlags.AllowGroupScripts) != 0)
                    {
                        if (part.OwnerID == parcel.LandData.OwnerID
                            || (parcel.LandData.IsGroupOwned && part.GroupID == parcel.LandData.GroupID)
                            || Permissions.IsGod(part.OwnerID))
                        {
                            return true;
                        }
                        else
                        {
                            return false;
                        }
                    }
                    else
                    {
                        if (part.OwnerID == parcel.LandData.OwnerID)
                        {
                            return true;
                        }
                        else
                        {
                            return false;
                        }
                    }
                }
                else
                {

                    if (pos.X > 0f && pos.X < Constants.RegionSize && pos.Y > 0f && pos.Y < Constants.RegionSize)
                    {
                        // The only time parcel != null when an object is inside a region is when
                        // there is nothing behind the landchannel.  IE, no land plugin loaded.
                        return true;
                    }
                    else
                    {
                        // The object is outside of this region.  Stop piping events to it.
                        return false;
                    }
                }
            }
            else
            {
                return false;
            }
        }

        public bool ScriptDanger(uint localID, Vector3 pos)
        {
            SceneObjectPart part = GetSceneObjectPart(localID);
            if (part != null)
            {
                return ScriptDanger(part, pos);
            }
            else
            {
                return false;
            }
        }

        public bool PipeEventsForScript(uint localID)
        {
            SceneObjectPart part = GetSceneObjectPart(localID);

            if (part != null)
            {
                SceneObjectPart parent = part.ParentGroup.RootPart;
                return ScriptDanger(parent, parent.GetWorldPosition());
            }
            else
            {
                return false;
            }
        }

        #endregion

        #region SceneGraph wrapper methods

        /// <summary>
        ///
        /// </summary>
        /// <param name="localID"></param>
        /// <returns></returns>
        public UUID ConvertLocalIDToFullID(uint localID)
        {
            return m_sceneGraph.ConvertLocalIDToFullID(localID);
        }

        public void SwapRootAgentCount(bool rootChildChildRootTF)
        {
            m_sceneGraph.SwapRootChildAgent(rootChildChildRootTF);
        }

        public void AddPhysicalPrim(int num)
        {
            m_sceneGraph.AddPhysicalPrim(num);
        }

        public void RemovePhysicalPrim(int num)
        {
            m_sceneGraph.RemovePhysicalPrim(num);
        }

        public int GetRootAgentCount()
        {
            return m_sceneGraph.GetRootAgentCount();
        }

        public int GetChildAgentCount()
        {
            return m_sceneGraph.GetChildAgentCount();
        }

        /// <summary>
        /// Request a scene presence by UUID. Fast, indexed lookup.
        /// </summary>
        /// <param name="agentID"></param>
        /// <returns>null if the presence was not found</returns>
        public ScenePresence GetScenePresence(UUID agentID)
        {
            return m_sceneGraph.GetScenePresence(agentID);
        }

        /// <summary>
        /// Request the scene presence by name.
        /// </summary>
        /// <param name="firstName"></param>
        /// <param name="lastName"></param>
        /// <returns>null if the presence was not found</returns>
        public ScenePresence GetScenePresence(string firstName, string lastName)
        {
            return m_sceneGraph.GetScenePresence(firstName, lastName);
        }

        /// <summary>
        /// Request the scene presence by localID.
        /// </summary>
        /// <param name="localID"></param>
        /// <returns>null if the presence was not found</returns>
        public ScenePresence GetScenePresence(uint localID)
        {
            return m_sceneGraph.GetScenePresence(localID);
        }

        /// <summary>
        /// Gets all the scene presences in this scene.
        /// </summary>
        /// <remarks>
        /// This method will return both root and child scene presences.
        ///
        /// Consider using ForEachScenePresence() or ForEachRootScenePresence() if possible since these will not
        /// involving creating a new List object.
        /// </remarks>
        /// <returns>
        /// A list of the scene presences.  Adding or removing from the list will not affect the presences in the scene.
        /// </returns>
        public List<ScenePresence> GetScenePresences()
        {
            return new List<ScenePresence>(m_sceneGraph.GetScenePresences());
        }

        /// <summary>
        /// Performs action on all avatars in the scene (root scene presences)
        /// Avatars may be an NPC or a 'real' client.
        /// </summary>
        /// <param name="action"></param>
        public void ForEachRootScenePresence(Action<ScenePresence> action)
        {
            m_sceneGraph.ForEachAvatar(action);
        }

        /// <summary>
        /// Performs action on all scene presences (root and child)
        /// </summary>
        /// <param name="action"></param>
        public void ForEachScenePresence(Action<ScenePresence> action)
        {
            m_sceneGraph.ForEachScenePresence(action);
        }

        /// <summary>
        /// Get all the scene object groups.
        /// </summary>
        /// <returns>
        /// The scene object groups.  If the scene is empty then an empty list is returned.
        /// </returns>
        public List<SceneObjectGroup> GetSceneObjectGroups()
        {
            return m_sceneGraph.GetSceneObjectGroups();
        }

        /// <summary>
        /// Get a group via its UUID
        /// </summary>
        /// <param name="fullID"></param>
        /// <returns>null if no group with that name exists</returns>
        public SceneObjectGroup GetSceneObjectGroup(UUID fullID)
        {
            return m_sceneGraph.GetSceneObjectGroup(fullID);
        }

        /// <summary>
        /// Get a group by name from the scene (will return the first
        /// found, if there are more than one prim with the same name)
        /// </summary>
        /// <param name="name"></param>
        /// <returns>null if no group with that name exists</returns>
        public SceneObjectGroup GetSceneObjectGroup(string name)
        {
            return m_sceneGraph.GetSceneObjectGroup(name);
        }

        /// <summary>
        /// Get a prim by name from the scene (will return the first
        /// found, if there are more than one prim with the same name)
        /// </summary>
        /// <param name="name"></param>
        /// <returns></returns>
        public SceneObjectPart GetSceneObjectPart(string name)
        {
            return m_sceneGraph.GetSceneObjectPart(name);
        }

        /// <summary>
        /// Get a prim via its local id
        /// </summary>
        /// <param name="localID"></param>
        /// <returns></returns>
        public SceneObjectPart GetSceneObjectPart(uint localID)
        {
            return m_sceneGraph.GetSceneObjectPart(localID);
        }

        /// <summary>
        /// Get a prim via its UUID
        /// </summary>
        /// <param name="fullID"></param>
        /// <returns></returns>
        public SceneObjectPart GetSceneObjectPart(UUID fullID)
        {
            return m_sceneGraph.GetSceneObjectPart(fullID);
        }

        /// <summary>
        /// Get a scene object group that contains the prim with the given local id
        /// </summary>
        /// <param name="localID"></param>
        /// <returns>null if no scene object group containing that prim is found</returns>        
        public SceneObjectGroup GetGroupByPrim(uint localID)
        {
            return m_sceneGraph.GetGroupByPrim(localID);
        }

        /// <summary>
        /// Get a scene object group that contains the prim with the given uuid
        /// </summary>
        /// <param name="fullID"></param>
        /// <returns>null if no scene object group containing that prim is found</returns>     
        public SceneObjectGroup GetGroupByPrim(UUID fullID)
        {
            return m_sceneGraph.GetGroupByPrim(fullID);
        }

        public override bool TryGetScenePresence(UUID agentID, out ScenePresence sp)
        {
            return m_sceneGraph.TryGetScenePresence(agentID, out sp);
        }

        public bool TryGetAvatarByName(string avatarName, out ScenePresence avatar)
        {
            return m_sceneGraph.TryGetAvatarByName(avatarName, out avatar);
        }

        /// <summary>
        /// Perform an action on all clients with an avatar in this scene (root only)
        /// </summary>
        /// <param name="action"></param>
        public void ForEachRootClient(Action<IClientAPI> action)
        {
            ForEachRootScenePresence(delegate(ScenePresence presence)
            {
                action(presence.ControllingClient);
            });
        }

        /// <summary>
        /// Perform an action on all clients connected to the region (root and child)
        /// </summary>
        /// <param name="action"></param>
        public void ForEachClient(Action<IClientAPI> action)
        {
            m_clientManager.ForEachSync(action);
        }

        public bool TryGetClient(UUID avatarID, out IClientAPI client)
        {
            return m_clientManager.TryGetValue(avatarID, out client);
        }

        public bool TryGetClient(System.Net.IPEndPoint remoteEndPoint, out IClientAPI client)
        {
            return m_clientManager.TryGetValue(remoteEndPoint, out client);
        }

        public void ForEachSOG(Action<SceneObjectGroup> action)
        {
            m_sceneGraph.ForEachSOG(action);
        }

        /// <summary>
        /// Returns a list of the entities in the scene.  This is a new list so operations perform on the list itself
        /// will not affect the original list of objects in the scene.
        /// </summary>
        /// <returns></returns>
        public EntityBase[] GetEntities()
        {
            return m_sceneGraph.GetEntities();
        }

        #endregion

        public void RegionHandleRequest(IClientAPI client, UUID regionID)
        {
            ulong handle = 0;
            if (regionID == RegionInfo.RegionID)
                handle = RegionInfo.RegionHandle;
            else
            {
                GridRegion r = GridService.GetRegionByUUID(UUID.Zero, regionID);
                if (r != null)
                    handle = r.RegionHandle;
            }

            if (handle != 0)
                client.SendRegionHandle(regionID, handle);
        }

        public bool NeedSceneCacheClear(UUID agentID)
        {
            IInventoryTransferModule inv = RequestModuleInterface<IInventoryTransferModule>();
            if (inv == null)
                return true;

            return inv.NeedSceneCacheClear(agentID, this);
        }

        public void CleanTempObjects()
        {
            EntityBase[] entities = GetEntities();
            foreach (EntityBase obj in entities)
            {
                if (obj is SceneObjectGroup)
                {
                    SceneObjectGroup grp = (SceneObjectGroup)obj;

                    if (!grp.IsDeleted)
                    {
                        if ((grp.RootPart.Flags & PrimFlags.TemporaryOnRez) != 0)
                        {
                            if (grp.RootPart.Expires <= DateTime.Now)
                                DeleteSceneObject(grp, false);
                        }
                    }
                }
            }

        }

        public void DeleteFromStorage(UUID uuid)
        {
            SimulationDataService.RemoveObject(uuid, RegionInfo.RegionID);
        }

        public int GetHealth(out int flags, out string message)
        {
            // Returns:
            // 1 = sim is up and accepting http requests. The heartbeat has
            // stopped and the sim is probably locked up, but a remote
            // admin restart may succeed
            // 
            // 2 = Sim is up and the heartbeat is running. The sim is likely
            // usable for people within
            //
            // 3 = Sim is up and one packet thread is running. Sim is
            // unstable and will not accept new logins
            //
            // 4 = Sim is up and both packet threads are running. Sim is
            // likely usable
            //
            // 5 = We have seen a new user enter within the past 4 minutes
            // which can be seen as positive confirmation of sim health
            //

            flags = 0;
            message = String.Empty;

            CheckHeartbeat();

            if (m_firstHeartbeat || (m_lastIncoming == 0 && m_lastOutgoing == 0))
            {
                // We're still starting
                // 0 means "in startup", it can't happen another way, since
                // to get here, we must be able to accept http connections
                return 0;
            }

            int health=1; // Start at 1, means we're up

            if ((Util.EnvironmentTickCountSubtract(m_lastFrameTick)) < 1000)
            {
                health+=1;
                flags |= 1;
            }

            if (Util.EnvironmentTickCountSubtract(m_lastIncoming) < 1000)
            {
                health+=1;
                flags |= 2;
            }

            if (Util.EnvironmentTickCountSubtract(m_lastOutgoing) < 1000)
            {
                health+=1;
                flags |= 4;
            }
            else
            {
int pid = System.Diagnostics.Process.GetCurrentProcess().Id;
System.Diagnostics.Process proc = new System.Diagnostics.Process();
proc.EnableRaisingEvents=false; 
proc.StartInfo.FileName = "/bin/kill";
proc.StartInfo.Arguments = "-QUIT " + pid.ToString();
proc.Start();
proc.WaitForExit();
Thread.Sleep(1000);
Environment.Exit(1);
            }

            if (flags != 7)
                return health;

            // A login in the last 4 mins? We can't be doing too badly
            //
            if (Util.EnvironmentTickCountSubtract(m_LastLogin) < 240000)
                health++;
            else
                return health;

            return health;
        }

        // This callback allows the PhysicsScene to call back to its caller (the SceneGraph) and
        // update non-physical objects like the joint proxy objects that represent the position
        // of the joints in the scene.

        // This routine is normally called from within a lock (OdeLock) from within the OdePhysicsScene
        // WARNING: be careful of deadlocks here if you manipulate the scene. Remember you are being called
        // from within the OdePhysicsScene.

        protected internal void jointMoved(PhysicsJoint joint)
        {
            // m_parentScene.PhysicsScene.DumpJointInfo(); // non-thread-locked version; we should already be in a lock (OdeLock) when this callback is invoked
            SceneObjectPart jointProxyObject = GetSceneObjectPart(joint.ObjectNameInScene);
            if (jointProxyObject == null)
            {
                jointErrorMessage(joint, "WARNING, joint proxy not found, name " + joint.ObjectNameInScene);
                return;
            }

            // now update the joint proxy object in the scene to have the position of the joint as returned by the physics engine
            SceneObjectPart trackedBody = GetSceneObjectPart(joint.TrackedBodyName); // FIXME: causes a sequential lookup
            if (trackedBody == null) return; // the actor may have been deleted but the joint still lingers around a few frames waiting for deletion. during this time, trackedBody is NULL to prevent further motion of the joint proxy.
            jointProxyObject.Velocity = trackedBody.Velocity;
            jointProxyObject.AngularVelocity = trackedBody.AngularVelocity;
            switch (joint.Type)
            {
                case PhysicsJointType.Ball:
                    {
                        Vector3 jointAnchor = PhysicsScene.GetJointAnchor(joint);
                        Vector3 proxyPos = new Vector3(jointAnchor.X, jointAnchor.Y, jointAnchor.Z);
                        jointProxyObject.ParentGroup.UpdateGroupPosition(proxyPos); // schedules the entire group for a terse update
                    }
                    break;

                case PhysicsJointType.Hinge:
                    {
                        Vector3 jointAnchor = PhysicsScene.GetJointAnchor(joint);

                        // Normally, we would just ask the physics scene to return the axis for the joint.
                        // Unfortunately, ODE sometimes returns <0,0,0> for the joint axis, which should
                        // never occur. Therefore we cannot rely on ODE to always return a correct joint axis.
                        // Therefore the following call does not always work:
                        //PhysicsVector phyJointAxis = _PhyScene.GetJointAxis(joint);

                        // instead we compute the joint orientation by saving the original joint orientation
                        // relative to one of the jointed bodies, and applying this transformation
                        // to the current position of the jointed bodies (the tracked body) to compute the
                        // current joint orientation.

                        if (joint.TrackedBodyName == null)
                        {
                            jointErrorMessage(joint, "joint.TrackedBodyName is null, joint " + joint.ObjectNameInScene);
                        }

                        Vector3 proxyPos = new Vector3(jointAnchor.X, jointAnchor.Y, jointAnchor.Z);
                        Quaternion q = trackedBody.RotationOffset * joint.LocalRotation;

                        jointProxyObject.ParentGroup.UpdateGroupPosition(proxyPos); // schedules the entire group for a terse update
                        jointProxyObject.ParentGroup.UpdateGroupRotationR(q); // schedules the entire group for a terse update
                    }
                    break;
            }
        }

        // This callback allows the PhysicsScene to call back to its caller (the SceneGraph) and
        // update non-physical objects like the joint proxy objects that represent the position
        // of the joints in the scene.

        // This routine is normally called from within a lock (OdeLock) from within the OdePhysicsScene
        // WARNING: be careful of deadlocks here if you manipulate the scene. Remember you are being called
        // from within the OdePhysicsScene.
        protected internal void jointDeactivated(PhysicsJoint joint)
        {
            //m_log.Debug("[NINJA] SceneGraph.jointDeactivated, joint:" + joint.ObjectNameInScene);
            SceneObjectPart jointProxyObject = GetSceneObjectPart(joint.ObjectNameInScene);
            if (jointProxyObject == null)
            {
                jointErrorMessage(joint, "WARNING, trying to deactivate (stop interpolation of) joint proxy, but not found, name " + joint.ObjectNameInScene);
                return;
            }

            // turn the proxy non-physical, which also stops its client-side interpolation
            bool wasUsingPhysics = ((jointProxyObject.Flags & PrimFlags.Physics) != 0);
            if (wasUsingPhysics)
            {
                jointProxyObject.UpdatePrimFlags(false, false, true, false,false); // FIXME: possible deadlock here; check to make sure all the scene alterations set into motion here won't deadlock
            }
        }

        // This callback allows the PhysicsScene to call back to its caller (the SceneGraph) and
        // alert the user of errors by using the debug channel in the same way that scripts alert
        // the user of compile errors.

        // This routine is normally called from within a lock (OdeLock) from within the OdePhysicsScene
        // WARNING: be careful of deadlocks here if you manipulate the scene. Remember you are being called
        // from within the OdePhysicsScene.
        public void jointErrorMessage(PhysicsJoint joint, string message)
        {
            if (joint != null)
            {
                if (joint.ErrorMessageCount > PhysicsJoint.maxErrorMessages)
                    return;

                SceneObjectPart jointProxyObject = GetSceneObjectPart(joint.ObjectNameInScene);
                if (jointProxyObject != null)
                {
                    SimChat(Utils.StringToBytes("[NINJA]: " + message),
                        ChatTypeEnum.DebugChannel,
                        2147483647,
                        jointProxyObject.AbsolutePosition,
                        jointProxyObject.Name,
                        jointProxyObject.UUID,
                        false);

                    joint.ErrorMessageCount++;

                    if (joint.ErrorMessageCount > PhysicsJoint.maxErrorMessages)
                    {
                        SimChat(Utils.StringToBytes("[NINJA]: Too many messages for this joint, suppressing further messages."),
                            ChatTypeEnum.DebugChannel,
                            2147483647,
                            jointProxyObject.AbsolutePosition,
                            jointProxyObject.Name,
                            jointProxyObject.UUID,
                            false);
                    }
                }
                else
                {
                    // couldn't find the joint proxy object; the error message is silently suppressed
                }
            }
        }

        public Scene ConsoleScene()
        {
            if (MainConsole.Instance == null)
                return null;
            if (MainConsole.Instance.ConsoleScene is Scene)
                return (Scene)MainConsole.Instance.ConsoleScene;
            return null;
        }

        public float GetGroundHeight(float x, float y)
        {
            if (x < 0)
                x = 0;
            if (x >= Heightmap.Width)
                x = Heightmap.Width - 1;
            if (y < 0)
                y = 0;
            if (y >= Heightmap.Height)
                y = Heightmap.Height - 1;

            Vector3 p0 = new Vector3(x, y, (float)Heightmap[(int)x, (int)y]);
            Vector3 p1 = new Vector3(p0);
            Vector3 p2 = new Vector3(p0);

            p1.X += 1.0f;
            if (p1.X < Heightmap.Width)
                p1.Z = (float)Heightmap[(int)p1.X, (int)p1.Y];

            p2.Y += 1.0f;
            if (p2.Y < Heightmap.Height)
                p2.Z = (float)Heightmap[(int)p2.X, (int)p2.Y];

            Vector3 v0 = new Vector3(p1.X - p0.X, p1.Y - p0.Y, p1.Z - p0.Z);
            Vector3 v1 = new Vector3(p2.X - p0.X, p2.Y - p0.Y, p2.Z - p0.Z);

            v0.Normalize();
            v1.Normalize();

            Vector3 vsn = new Vector3();
            vsn.X = (v0.Y * v1.Z) - (v0.Z * v1.Y);
            vsn.Y = (v0.Z * v1.X) - (v0.X * v1.Z);
            vsn.Z = (v0.X * v1.Y) - (v0.Y * v1.X);
            vsn.Normalize();

            float xdiff = x - (float)((int)x);
            float ydiff = y - (float)((int)y);

            return (((vsn.X * xdiff) + (vsn.Y * ydiff)) / (-1 * vsn.Z)) + p0.Z;
        }

        private void CheckHeartbeat()
        {
            if (m_firstHeartbeat)
                return;

            if ((Util.EnvironmentTickCountSubtract(m_lastFrameTick)) > 5000)
                Start();
        }

        public override ISceneObject DeserializeObject(string representation)
        {
            return SceneObjectSerializer.FromXml2Format(representation);
        }

        public override bool AllowScriptCrossings
        {
            get { return m_allowScriptCrossings; }
        }

        public Vector3 GetNearestAllowedPosition(ScenePresence avatar)
        {
            return GetNearestAllowedPosition(avatar, null);
        }

        public Vector3 GetNearestAllowedPosition(ScenePresence avatar, ILandObject excludeParcel)
        {
            ILandObject nearestParcel = GetNearestAllowedParcel(avatar.UUID, avatar.AbsolutePosition.X, avatar.AbsolutePosition.Y, excludeParcel);

            if (nearestParcel != null)
            {
                Vector3 dir = Vector3.Normalize(Vector3.Multiply(avatar.Velocity, -1));
                //Try to get a location that feels like where they came from
                Vector3? nearestPoint = GetNearestPointInParcelAlongDirectionFromPoint(avatar.AbsolutePosition, dir, nearestParcel);
                if (nearestPoint != null)
                {
                    Debug.WriteLine("Found a sane previous position based on velocity, sending them to: " + nearestPoint.ToString());
                    return nearestPoint.Value;
                }

                //Sometimes velocity might be zero (local teleport), so try finding point along path from avatar to center of nearest parcel
                Vector3 directionToParcelCenter = Vector3.Subtract(GetParcelCenterAtGround(nearestParcel), avatar.AbsolutePosition);
                dir = Vector3.Normalize(directionToParcelCenter);
                nearestPoint = GetNearestPointInParcelAlongDirectionFromPoint(avatar.AbsolutePosition, dir, nearestParcel);
                if (nearestPoint != null)
                {
                    Debug.WriteLine("They had a zero velocity, sending them to: " + nearestPoint.ToString());
                    return nearestPoint.Value;
                }

                ILandObject dest = LandChannel.GetLandObject(avatar.lastKnownAllowedPosition.X, avatar.lastKnownAllowedPosition.Y);
                if (dest !=  excludeParcel)
                {
                    // Ultimate backup if we have no idea where they are and
                    // the last allowed position was in another parcel
                    Debug.WriteLine("Have no idea where they are, sending them to: " + avatar.lastKnownAllowedPosition.ToString());
                    return avatar.lastKnownAllowedPosition;
                }

                // else fall through to region edge
            }

            //Go to the edge, this happens in teleporting to a region with no available parcels
            Vector3 nearestRegionEdgePoint = GetNearestRegionEdgePosition(avatar);

            //Debug.WriteLine("They are really in a place they don't belong, sending them to: " + nearestRegionEdgePoint.ToString());
            
            return nearestRegionEdgePoint;
        }

        private Vector3 GetParcelCenterAtGround(ILandObject parcel)
        {
            Vector2 center = GetParcelCenter(parcel);
            return GetPositionAtGround(center.X, center.Y);
        }

        private Vector3? GetNearestPointInParcelAlongDirectionFromPoint(Vector3 pos, Vector3 direction, ILandObject parcel)
        {
            Vector3 unitDirection = Vector3.Normalize(direction);
            //Making distance to search go through some sane limit of distance
            for (float distance = 0; distance < Constants.RegionSize * 2; distance += .5f)
            {
                Vector3 testPos = Vector3.Add(pos, Vector3.Multiply(unitDirection, distance));
                if (parcel.ContainsPoint((int)testPos.X, (int)testPos.Y))
                {
                    return testPos;
                }
            }
            return null;
        }

        public ILandObject GetNearestAllowedParcel(UUID avatarId, float x, float y)
        {
            return GetNearestAllowedParcel(avatarId, x, y, null);
        }

        public ILandObject GetNearestAllowedParcel(UUID avatarId, float x, float y, ILandObject excludeParcel)
        {
            List<ILandObject> all = AllParcels();
            float minParcelDistance = float.MaxValue;
            ILandObject nearestParcel = null;

            foreach (var parcel in all)
            {
                if (!parcel.IsEitherBannedOrRestricted(avatarId) && parcel != excludeParcel)
                {
                    float parcelDistance = GetParcelDistancefromPoint(parcel, x, y);
                    if (parcelDistance < minParcelDistance)
                    {
                        minParcelDistance = parcelDistance;
                        nearestParcel = parcel;
                    }
                }
            }

            return nearestParcel;
        }

        private List<ILandObject> AllParcels()
        {
            return LandChannel.AllParcels();
        }

        private float GetParcelDistancefromPoint(ILandObject parcel, float x, float y)
        {
            return Vector2.Distance(new Vector2(x, y), GetParcelCenter(parcel));
        }

        //calculate the average center point of a parcel
        private Vector2 GetParcelCenter(ILandObject parcel)
        {
            int count = 0;
            int avgx = 0;
            int avgy = 0;
            for (int x = 0; x < Constants.RegionSize; x++)
            {
                for (int y = 0; y < Constants.RegionSize; y++)
                {
                    //Just keep a running average as we check if all the points are inside or not
                    if (parcel.ContainsPoint(x, y))
                    {
                        if (count == 0)
                        {
                            avgx = x;
                            avgy = y;
                        }
                        else
                        {
                            avgx = (avgx * count + x) / (count + 1);
                            avgy = (avgy * count + y) / (count + 1);
                        }
                        count += 1;
                    }
                }
            }
            return new Vector2(avgx, avgy);
        }

        private Vector3 GetNearestRegionEdgePosition(ScenePresence avatar)
        {
            float xdistance = avatar.AbsolutePosition.X < Constants.RegionSize / 2 ? avatar.AbsolutePosition.X : Constants.RegionSize - avatar.AbsolutePosition.X;
            float ydistance = avatar.AbsolutePosition.Y < Constants.RegionSize / 2 ? avatar.AbsolutePosition.Y : Constants.RegionSize - avatar.AbsolutePosition.Y;

            //find out what vertical edge to go to
            if (xdistance < ydistance)
            {
                if (avatar.AbsolutePosition.X < Constants.RegionSize / 2)
                {
                    return GetPositionAtAvatarHeightOrGroundHeight(avatar, 0.0f, avatar.AbsolutePosition.Y);
                }
                else
                {
                    return GetPositionAtAvatarHeightOrGroundHeight(avatar, Constants.RegionSize, avatar.AbsolutePosition.Y);
                }
            }
            //find out what horizontal edge to go to
            else
            {
                if (avatar.AbsolutePosition.Y < Constants.RegionSize / 2)
                {
                    return GetPositionAtAvatarHeightOrGroundHeight(avatar, avatar.AbsolutePosition.X, 0.0f);
                }
                else
                {
                    return GetPositionAtAvatarHeightOrGroundHeight(avatar, avatar.AbsolutePosition.X, Constants.RegionSize);
                }
            }
        }

        private Vector3 GetPositionAtAvatarHeightOrGroundHeight(ScenePresence avatar, float x, float y)
        {
            Vector3 ground = GetPositionAtGround(x, y);
            if (avatar.AbsolutePosition.Z > ground.Z)
            {
                ground.Z = avatar.AbsolutePosition.Z;
            }
            return ground;
        }

        private Vector3 GetPositionAtGround(float x, float y)
        {
            return new Vector3(x, y, GetGroundHeight(x, y));
        }

        public List<UUID> GetEstateRegions(int estateID)
        {
            IEstateDataService estateDataService = EstateDataService;
            if (estateDataService == null)
                return new List<UUID>(0);

            return estateDataService.GetRegions(estateID);
        }

        public void ReloadEstateData()
        {
            IEstateDataService estateDataService = EstateDataService;
            if (estateDataService != null)
            {
                RegionInfo.EstateSettings = estateDataService.LoadEstateSettings(RegionInfo.RegionID, false);
                TriggerEstateSunUpdate();
            }
        }

        public void TriggerEstateSunUpdate()
        {
            float sun;
            if (RegionInfo.RegionSettings.UseEstateSun)
            {
                sun = (float)RegionInfo.EstateSettings.SunPosition;
                if (RegionInfo.EstateSettings.UseGlobalTime)
                {
                    sun = EventManager.GetCurrentTimeAsSunLindenHour() - 6.0f;
                }

                // 
                EventManager.TriggerEstateToolsSunUpdate(
                        RegionInfo.RegionHandle,
                        RegionInfo.EstateSettings.FixedSun,
                        RegionInfo.RegionSettings.UseEstateSun,
                        sun);
            }
            else
            {
                // Use the Sun Position from the Region Settings
                sun = (float)RegionInfo.RegionSettings.SunPosition - 6.0f;

                EventManager.TriggerEstateToolsSunUpdate(
                        RegionInfo.RegionHandle,
                        RegionInfo.RegionSettings.FixedSun,
                        RegionInfo.RegionSettings.UseEstateSun,
                        sun);
            }
        }

        private void HandleReloadEstate(string module, string[] cmd)
        {
            if (MainConsole.Instance.ConsoleScene == null ||
                (MainConsole.Instance.ConsoleScene is Scene &&
                (Scene)MainConsole.Instance.ConsoleScene == this))
            {
                ReloadEstateData();
            }
        }

        /// <summary>
        /// Get the volume of space that will encompass all the given objects.
        /// </summary>
        /// <param name="objects"></param>
        /// <param name="minX"></param>
        /// <param name="maxX"></param>
        /// <param name="minY"></param>
        /// <param name="maxY"></param>
        /// <param name="minZ"></param>
        /// <param name="maxZ"></param>
        /// <returns></returns>
        public static Vector3[] GetCombinedBoundingBox(
           List<SceneObjectGroup> objects, 
           out float minX, out float maxX, out float minY, out float maxY, out float minZ, out float maxZ)
        {
            minX = 256;
            maxX = -256;
            minY = 256;
            maxY = -256;
            minZ = 8192;
            maxZ = -256;

            List<Vector3> offsets = new List<Vector3>();

            foreach (SceneObjectGroup g in objects)
            {
                float ominX, ominY, ominZ, omaxX, omaxY, omaxZ;

                Vector3 vec = g.AbsolutePosition;

                g.GetAxisAlignedBoundingBoxRaw(out ominX, out omaxX, out ominY, out omaxY, out ominZ, out omaxZ);
               
//                m_log.DebugFormat(
//                    "[SCENE]: For {0} found AxisAlignedBoundingBoxRaw {1}, {2}", 
//                    g.Name, new Vector3(ominX, ominY, ominZ), new Vector3(omaxX, omaxY, omaxZ));

                ominX += vec.X;
                omaxX += vec.X;
                ominY += vec.Y;
                omaxY += vec.Y;
                ominZ += vec.Z;
                omaxZ += vec.Z;

                if (minX > ominX)
                    minX = ominX;
                if (minY > ominY)
                    minY = ominY;
                if (minZ > ominZ)
                    minZ = ominZ;
                if (maxX < omaxX)
                    maxX = omaxX;
                if (maxY < omaxY)
                    maxY = omaxY;
                if (maxZ < omaxZ)
                    maxZ = omaxZ;
            }

            foreach (SceneObjectGroup g in objects)
            {
                Vector3 vec = g.AbsolutePosition;
                vec.X -= minX;
                vec.Y -= minY;
                vec.Z -= minZ;

                offsets.Add(vec);
            }

            return offsets.ToArray();
        }

        /// <summary>
        /// Regenerate the maptile for this scene.
        /// </summary>
        /// <param name="sender"></param>
        /// <param name="e"></param>
        private void RegenerateMaptile()
        {
            IWorldMapModule mapModule = RequestModuleInterface<IWorldMapModule>();
            if (mapModule != null)
                mapModule.GenerateMaptile();
        }

//        public void CleanDroppedAttachments()
//        {
//            List<SceneObjectGroup> objectsToDelete =
//                    new List<SceneObjectGroup>();
//
//            lock (m_cleaningAttachments)
//            {
//                ForEachSOG(delegate (SceneObjectGroup grp)
//                        {
//                            if (grp.RootPart.Shape.PCode == 0 && grp.RootPart.Shape.State != 0 && (!objectsToDelete.Contains(grp)))
//                            {
//                                UUID agentID = grp.OwnerID;
//                                if (agentID == UUID.Zero)
//                                {
//                                    objectsToDelete.Add(grp);
//                                    return;
//                                }
//
//                                ScenePresence sp = GetScenePresence(agentID);
//                                if (sp == null)
//                                {
//                                    objectsToDelete.Add(grp);
//                                    return;
//                                }
//                            }
//                        });
//            }
//
//            foreach (SceneObjectGroup grp in objectsToDelete)
//            {
//                m_log.InfoFormat("[SCENE]: Deleting dropped attachment {0} of user {1}", grp.UUID, grp.OwnerID);
//                DeleteSceneObject(grp, true);
//            }
//        }

        public void ThreadAlive(int threadCode)
        {
            switch(threadCode)
            {
                case 1: // Incoming
                    m_lastIncoming = Util.EnvironmentTickCount();
                    break;
                case 2: // Incoming
                    m_lastOutgoing = Util.EnvironmentTickCount();
                    break;
            }
        }

        public void RegenerateMaptileAndReregister(object sender, ElapsedEventArgs e)
        {
            RegenerateMaptile();

            // We need to propagate the new image UUID to the grid service
            // so that all simulators can retrieve it
            string error = GridService.RegisterRegion(RegionInfo.ScopeID, new GridRegion(RegionInfo));
            if (error != string.Empty)
                throw new Exception(error);
        }

        /// <summary>
        /// This method is called across the simulation connector to
        /// determine if a given agent is allowed in this region
        /// AS A ROOT AGENT
        /// </summary>
        /// <remarks>
        /// Returning false here will prevent them
        /// from logging into the region, teleporting into the region
        /// or corssing the broder walking, but will NOT prevent
        /// child agent creation, thereby emulating the SL behavior.
        /// </remarks>
        /// <param name='agentID'></param>
        /// <param name='position'></param>
        /// <param name='reason'></param>
        /// <returns></returns>
        public bool QueryAccess(UUID agentID, Vector3 position, out string reason)
        {
            reason = "You are banned from the region";

            if (EntityTransferModule.IsInTransit(agentID))
            {
                reason = "Agent is still in transit from this region";

                m_log.WarnFormat(
                    "[SCENE]: Denying agent {0} entry into {1} since region still has them registered as in transit",
                    agentID, RegionInfo.RegionName);

                return false;
            }

            if (Permissions.IsGod(agentID))
            {
                reason = String.Empty;
                return true;
            }

            // FIXME: Root agent count is currently known to be inaccurate.  This forces a recount before we check.
            // However, the long term fix is to make sure root agent count is always accurate.
            m_sceneGraph.RecalculateStats();

            int num = m_sceneGraph.GetRootAgentCount();

            if (num >= RegionInfo.RegionSettings.AgentLimit)
            {
                if (!Permissions.IsAdministrator(agentID))
                {
                    reason = "The region is full";

                    m_log.DebugFormat(
                        "[SCENE]: Denying presence with id {0} entry into {1} since region is at agent limit of {2}",
                        agentID, RegionInfo.RegionName, RegionInfo.RegionSettings.AgentLimit);

                    return false;
                }
            }

            ScenePresence presence = GetScenePresence(agentID);
            IClientAPI client = null;
            AgentCircuitData aCircuit = null;

            if (presence != null)
            {
                client = presence.ControllingClient;
                if (client != null)
                    aCircuit = client.RequestClientInfo();
            }

            // We may be called before there is a presence or a client.
            // Fake AgentCircuitData to keep IAuthorizationModule smiling
            if (client == null)
            {
                aCircuit = new AgentCircuitData();
                aCircuit.AgentID = agentID;
                aCircuit.firstname = String.Empty;
                aCircuit.lastname = String.Empty;
            }

            try
            {
                if (!AuthorizeUser(aCircuit, out reason))
                {
                    // m_log.DebugFormat("[SCENE]: Denying access for {0}", agentID);
                    return false;
                }
            }
            catch (Exception e)
            {
                m_log.DebugFormat("[SCENE]: Exception authorizing agent: {0} "+ e.StackTrace, e.Message);
                return false;
            }

            if (position == Vector3.Zero) // Teleport
            {
                if (!RegionInfo.EstateSettings.AllowDirectTeleport)
                {
                    SceneObjectGroup telehub;
                    if (RegionInfo.RegionSettings.TelehubObject != UUID.Zero && (telehub = GetSceneObjectGroup(RegionInfo.RegionSettings.TelehubObject)) != null)
                    {
                        List<SpawnPoint> spawnPoints = RegionInfo.RegionSettings.SpawnPoints();
                        bool banned = true;
                        foreach (SpawnPoint sp in spawnPoints)
                        {
                            Vector3 spawnPoint = sp.GetLocation(telehub.AbsolutePosition, telehub.GroupRotation);
                            ILandObject land = LandChannel.GetLandObject(spawnPoint.X, spawnPoint.Y);
                            if (land == null)
                                continue;
                            if (land.IsEitherBannedOrRestricted(agentID))
                                continue;
                            banned = false;
                            break;
                        }

                        if (banned)
                        {
                            reason = "No suitable landing point found";
                            return false;
                        }
                    }
                }

                float posX = 128.0f;
                float posY = 128.0f;

                if (!TestLandRestrictions(agentID, out reason, ref posX, ref posY))
                {
                    // m_log.DebugFormat("[SCENE]: Denying {0} because they are banned on all parcels", agentID);
                    return false;
                }
            }
            else // Walking
            {
                ILandObject land = LandChannel.GetLandObject(position.X, position.Y);
                if (land == null)
                    return false;

                bool banned = land.IsBannedFromLand(agentID);
                bool restricted = land.IsRestrictedFromLand(agentID);

                if (banned || restricted)
                    return false;
            }

            reason = String.Empty;
            return true;
        }

		public void StartTimerWatchdog()
        {
            m_timerWatchdog.Interval = 1000;
            m_timerWatchdog.Elapsed += TimerWatchdog;
            m_timerWatchdog.AutoReset = true;
            m_timerWatchdog.Start();
        }

        public void TimerWatchdog(object sender, ElapsedEventArgs e)
        {
            CheckHeartbeat();
		}

        /// This method deals with movement when an avatar is automatically moving (but this is distinct from the
        /// autopilot that moves an avatar to a sit target!.
        /// </summary>
        /// <remarks>
        /// This is not intended as a permament location for this method.
        /// </remarks>
        /// <param name="presence"></param>
        private void HandleOnSignificantClientMovement(ScenePresence presence)
        {
            if (presence.MovingToTarget)
            {
                double distanceToTarget = Util.GetDistanceTo(presence.AbsolutePosition, presence.MoveToPositionTarget);
//                            m_log.DebugFormat(
//                                "[SCENE]: Abs pos of {0} is {1}, target {2}, distance {3}",
//                                presence.Name, presence.AbsolutePosition, presence.MoveToPositionTarget, distanceToTarget);

                // Check the error term of the current position in relation to the target position
                if (distanceToTarget <= ScenePresence.SIGNIFICANT_MOVEMENT)
                {
                    // We are close enough to the target
//                        m_log.DebugFormat("[SCENEE]: Stopping autopilot of  {0}", presence.Name);

                    presence.Velocity = Vector3.Zero;
                    presence.AbsolutePosition = presence.MoveToPositionTarget;
                    presence.ResetMoveToTarget();

                    if (presence.Flying)
                    {
                        // A horrible hack to stop the avatar dead in its tracks rather than having them overshoot
                        // the target if flying.
                        // We really need to be more subtle (slow the avatar as it approaches the target) or at
                        // least be able to set collision status once, rather than 5 times to give it enough
                        // weighting so that that PhysicsActor thinks it really is colliding.
                        for (int i = 0; i < 5; i++)
                            presence.IsColliding = true;

                        if (presence.LandAtTarget)
                            presence.Flying = false;

//                            Vector3 targetPos = presence.MoveToPositionTarget;
//                            float terrainHeight = (float)presence.Scene.Heightmap[(int)targetPos.X, (int)targetPos.Y];
//                            if (targetPos.Z - terrainHeight < 0.2)
//                            {
//                                presence.Flying = false;
//                            }
                    }

//                        m_log.DebugFormat(
//                            "[SCENE]: AgentControlFlags {0}, MovementFlag {1} for {2}",
//                            presence.AgentControlFlags, presence.MovementFlag, presence.Name);
                }
                else
                {
//                        m_log.DebugFormat(
//                            "[SCENE]: Updating npc {0} at {1} for next movement to {2}",
//                            presence.Name, presence.AbsolutePosition, presence.MoveToPositionTarget);

                    Vector3 agent_control_v3 = new Vector3();
                    presence.HandleMoveToTargetUpdate(1, ref agent_control_v3);
                    presence.AddNewMovement(agent_control_v3);
                }
            }
        }

        // manage and select spawn points in sequence
        public int SpawnPoint()
        {
            int spawnpoints = RegionInfo.RegionSettings.SpawnPoints().Count;

            if (spawnpoints == 0)
                return 0;

            m_SpawnPoint++;
            if (m_SpawnPoint > spawnpoints)
                m_SpawnPoint = 1;
            return m_SpawnPoint - 1;
        }

        private void HandleGcCollect(string module, string[] args)
        {
            GC.Collect();
        }

        // Wrappers to get physics modules retrieve assets. Has to be done this way
        // because we can't assign the asset service to physics directly - at the
        // time physics are instantiated it's not registered but it will be by
        // the time the first prim exists.
        public void PhysicsRequestAsset(UUID assetID, AssetReceivedDelegate callback)
        {
            AssetService.Get(assetID.ToString(), callback, PhysicsAssetReceived);
        }

        private void PhysicsAssetReceived(string id, Object sender, AssetBase asset)
        {
            AssetReceivedDelegate callback = (AssetReceivedDelegate)sender;

            callback(asset);
        }

        public string GetExtraSetting(string name)
        {
            string val;

            if (!m_extraSettings.TryGetValue(name, out val))
                return String.Empty;

            return val;
        }

        public void StoreExtraSetting(string name, string val)
        {
            string oldVal;

            if (m_extraSettings.TryGetValue(name, out oldVal))
            {
                if (oldVal == val)
                    return;
            }

            m_extraSettings[name] = val;

            m_SimulationDataService.SaveExtra(RegionInfo.RegionID, name, val);

            m_eventManager.TriggerExtraSettingChanged(this, name, val);
        }

        public void RemoveExtraSetting(string name)
        {
            if (!m_extraSettings.ContainsKey(name))
                return;

            m_extraSettings.Remove(name);

            m_SimulationDataService.RemoveExtra(RegionInfo.RegionID, name);

            m_eventManager.TriggerExtraSettingChanged(this, name, String.Empty);
        }
    }
}<|MERGE_RESOLUTION|>--- conflicted
+++ resolved
@@ -4340,23 +4340,18 @@
         /// Tell a single agent to disconnect from the region.
         /// </summary>
         /// <param name="agentID"></param>
-<<<<<<< HEAD
-        /// <param name="childOnly"></param>
-        public bool IncomingCloseAgent(UUID agentID, bool childOnly)
-=======
         /// <param name="force">
         /// Force the agent to close even if it might be in the middle of some other operation.  You do not want to
         /// force unless you are absolutely sure that the agent is dead and a normal close is not working.
         /// </param>
         public bool IncomingCloseAgent(UUID agentID, bool force)
->>>>>>> 4820dfd7
         {
             //m_log.DebugFormat("[SCENE]: Processing incoming close agent for {0}", agentID);
 
             ScenePresence presence = m_sceneGraph.GetScenePresence(agentID);
             if (presence != null)
             {
-                presence.ControllingClient.Close(force);
+                presence.ControllingClient.Close(true, force);
                 return true;
             }
 
