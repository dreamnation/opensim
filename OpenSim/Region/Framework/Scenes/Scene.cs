/*
 * Copyright (c) Contributors, http://opensimulator.org/
 * See CONTRIBUTORS.TXT for a full list of copyright holders.
 *
 * Redistribution and use in source and binary forms, with or without
 * modification, are permitted provided that the following conditions are met:
 *     * Redistributions of source code must retain the above copyright
 *       notice, this list of conditions and the following disclaimer.
 *     * Redistributions in binary form must reproduce the above copyrightD
 *       notice, this list of conditions and the following disclaimer in the
 *       documentation and/or other materials provided with the distribution.
 *     * Neither the name of the OpenSimulator Project nor the
 *       names of its contributors may be used to endorse or promote products
 *       derived from this software without specific prior written permission.
 *
 * THIS SOFTWARE IS PROVIDED BY THE DEVELOPERS ``AS IS'' AND ANY
 * EXPRESS OR IMPLIED WARRANTIES, INCLUDING, BUT NOT LIMITED TO, THE IMPLIED
 * WARRANTIES OF MERCHANTABILITY AND FITNESS FOR A PARTICULAR PURPOSE ARE
 * DISCLAIMED. IN NO EVENT SHALL THE CONTRIBUTORS BE LIABLE FOR ANY
 * DIRECT, INDIRECT, INCIDENTAL, SPECIAL, EXEMPLARY, OR CONSEQUENTIAL DAMAGES
 * (INCLUDING, BUT NOT LIMITED TO, PROCUREMENT OF SUBSTITUTE GOODS OR SERVICES;
 * LOSS OF USE, DATA, OR PROFITS; OR BUSINESS INTERRUPTION) HOWEVER CAUSED AND
 * ON ANY THEORY OF LIABILITY, WHETHER IN CONTRACT, STRICT LIABILITY, OR TORT
 * (INCLUDING NEGLIGENCE OR OTHERWISE) ARISING IN ANY WAY OUT OF THE USE OF THIS
 * SOFTWARE, EVEN IF ADVISED OF THE POSSIBILITY OF SUCH DAMAGE.
 */

using System;
using System.Collections.Generic;
using System.Diagnostics;
using System.Drawing;
using System.Drawing.Imaging;
using System.IO;
using System.Text;
using System.Threading;
using System.Timers;
using System.Xml;
using Nini.Config;
using OpenMetaverse;
using OpenMetaverse.Packets;
using OpenMetaverse.Imaging;
using OpenSim.Framework;
using OpenSim.Services.Interfaces;
using OpenSim.Framework.Communications;
using OpenSim.Framework.Console;
using OpenSim.Region.Framework.Interfaces;
using OpenSim.Region.Framework.Scenes.Scripting;
using OpenSim.Region.Framework.Scenes.Serialization;
using OpenSim.Region.Physics.Manager;
using Timer=System.Timers.Timer;
using TPFlags = OpenSim.Framework.Constants.TeleportFlags;
using GridRegion = OpenSim.Services.Interfaces.GridRegion;

namespace OpenSim.Region.Framework.Scenes
{
    public delegate bool FilterAvatarList(ScenePresence avatar);

    public partial class Scene : SceneBase
    {
        private const long DEFAULT_MIN_TIME_FOR_PERSISTENCE = 60L;
        private const long DEFAULT_MAX_TIME_FOR_PERSISTENCE = 600L;

        public delegate void SynchronizeSceneHandler(Scene scene);

        #region Fields

        public bool EmergencyMonitoring = false;

        /// <summary>
        /// Show debug information about teleports.
        /// </summary>
        public bool DebugTeleporting { get; private set; }

        /// <summary>
        /// Show debug information about the scene loop.
        /// </summary>
        public bool DebugUpdates { get; private set; }

        public SynchronizeSceneHandler SynchronizeScene;
        public SimStatsReporter StatsReporter;
        public List<Border> NorthBorders = new List<Border>();
        public List<Border> EastBorders = new List<Border>();
        public List<Border> SouthBorders = new List<Border>();
        public List<Border> WestBorders = new List<Border>();

        /// <summary>
        /// Controls whether physics can be applied to prims.  Even if false, prims still have entries in a
        /// PhysicsScene in order to perform collision detection
        /// </summary>
        public bool PhysicalPrims { get; private set; }

        /// <summary>
        /// Controls whether prims can be collided with.
        /// </summary>
        /// <remarks>
        /// If this is set to false then prims cannot be subject to physics either.
        /// </summary>
        public bool CollidablePrims { get; private set; }

        public float m_maxNonphys = 256;
        public float m_maxPhys = 10;
        public bool m_clampPrimSize;
        public bool m_trustBinaries;
        public bool m_allowScriptCrossings;
        public bool m_useFlySlow;

        protected float m_defaultDrawDistance = 255.0f;
        public float DefaultDrawDistance 
        {
            get { return m_defaultDrawDistance; }
        }
        
        // TODO: need to figure out how allow client agents but deny
        // root agents when ACL denies access to root agent
        public bool m_strictAccessControl = true;
        public bool m_seeIntoBannedRegion = false;
        public int MaxUndoCount = 5;
        // Using this for RegionReady module to prevent LoginsDisabled from changing under our feet;
        public bool LoginLock = false;
        public bool LoginsDisabled = true;
        public bool StartDisabled = false;
        public bool LoadingPrims;
        public IXfer XferManager;

        // the minimum time that must elapse before a changed object will be considered for persisted
        public long m_dontPersistBefore = DEFAULT_MIN_TIME_FOR_PERSISTENCE * 10000000L;
        // the maximum time that must elapse before a changed object will be considered for persisted
        public long m_persistAfter = DEFAULT_MAX_TIME_FOR_PERSISTENCE * 10000000L;

        protected int m_splitRegionID;
        protected Timer m_restartWaitTimer = new Timer();
        protected Timer m_timerWatchdog = new Timer();
        protected List<RegionInfo> m_regionRestartNotifyList = new List<RegionInfo>();
        protected List<RegionInfo> m_neighbours = new List<RegionInfo>();
        protected string m_simulatorVersion = "OpenSimulator Server";
        protected ModuleLoader m_moduleLoader;
        protected AgentCircuitManager m_authenticateHandler;
        protected SceneCommunicationService m_sceneGridService;
        protected ISnmpModule m_snmpService = null;

        protected ISimulationDataService m_SimulationDataService;
        protected IEstateDataService m_EstateDataService;
        protected IAssetService m_AssetService;
        protected IAuthorizationService m_AuthorizationService;
        protected IInventoryService m_InventoryService;
        protected IGridService m_GridService;
        protected ILibraryService m_LibraryService;
        protected ISimulationService m_simulationService;
        protected IAuthenticationService m_AuthenticationService;
        protected IPresenceService m_PresenceService;
        protected IUserAccountService m_UserAccountService;
        protected IAvatarService m_AvatarService;
        protected IGridUserService m_GridUserService;

        protected IXMLRPC m_xmlrpcModule;
        protected IWorldComm m_worldCommModule;
        protected IAvatarFactoryModule m_AvatarFactory;
        protected IConfigSource m_config;
        protected IRegionSerialiserModule m_serialiser;
        protected IDialogModule m_dialogModule;
        protected IEntityTransferModule m_teleportModule;
        protected ICapabilitiesModule m_capsModule;
        protected IGroupsModule m_groupsModule;

        /// <summary>
        /// Current scene frame number
        /// </summary>
        public uint Frame
        {
            get;
            protected set;
        }

        /// <summary>
        /// The minimum length of time in seconds that will be taken for a scene frame.  If the frame takes less time then we
        /// will sleep for the remaining period.
        /// </summary>
        /// <remarks>
        /// One can tweak this number to experiment.  One current effect of reducing it is to make avatar animations
        /// occur too quickly (viewer 1) or with even more slide (viewer 2).
        /// </remarks>
        public float MinFrameTime { get; private set; }

        private int m_update_physics = 1;
        private int m_update_entitymovement = 1;
        private int m_update_objects = 1;
        private int m_update_temp_cleaning = 1000;
        private int m_update_presences = 1; // Update scene presence movements
        private int m_update_events = 1;
        private int m_update_backup = 200;
        private int m_update_terrain = 50;
        private int m_update_land = 10;
        private int m_update_coarse_locations = 50;

        private int agentMS;
        private int frameMS;
        private int physicsMS2;
        private int physicsMS;
        private int otherMS;
        private int tempOnRezMS;
        private int eventMS;
        private int backupMS;
        private int terrainMS;
        private int landMS;

        /// <summary>
        /// Tick at which the last frame was processed.
        /// </summary>
        private int m_lastFrameTick;

        public bool CombineRegions = false;
        /// <summary>
        /// Signals whether temporary objects are currently being cleaned up.  Needed because this is launched
        /// asynchronously from the update loop.
        /// </summary>
        private bool m_cleaningTemps = false;

//        private Object m_heartbeatLock = new Object();

        // TODO: Possibly stop other classes being able to manipulate this directly.
        private SceneGraph m_sceneGraph;
        private volatile int m_bordersLocked;
        private readonly Timer m_restartTimer = new Timer(15000); // Wait before firing
        private volatile bool m_backingup;
        private Dictionary<UUID, ReturnInfo> m_returns = new Dictionary<UUID, ReturnInfo>();
        private Dictionary<UUID, SceneObjectGroup> m_groupsWithTargets = new Dictionary<UUID, SceneObjectGroup>();

        private bool m_physics_enabled = true;
        private bool m_scripts_enabled = true;
        private string m_defaultScriptEngine;

        /// <summary>
        /// Tick at which the last login occurred.
        /// </summary>
        private int m_LastLogin;
<<<<<<< HEAD
        private Thread HeartbeatThread = null;
        private volatile bool shuttingdown;

        private int m_lastUpdate;
        private int m_lastIncoming;
        private int m_lastOutgoing;
        private bool m_firstHeartbeat = true;
        private int m_hbRestarts = 0;

=======

        /// <summary>
        /// Thread that runs the scene loop.
        /// </summary>
        private Thread m_heartbeatThread;

        /// <summary>
        /// True if these scene is in the process of shutting down or is shutdown.
        /// </summary>
        public bool ShuttingDown
        {
            get { return m_shuttingDown; }
        }
        private volatile bool m_shuttingDown;

//        private int m_lastUpdate;
//        private bool m_firstHeartbeat = true;
        
>>>>>>> 349454ca
        private UpdatePrioritizationSchemes m_priorityScheme = UpdatePrioritizationSchemes.Time;
        private bool m_reprioritizationEnabled = true;
        private double m_reprioritizationInterval = 5000.0;
        private double m_rootReprioritizationDistance = 10.0;
        private double m_childReprioritizationDistance = 20.0;

        private Timer m_mapGenerationTimer = new Timer();
        private bool m_generateMaptiles;
        private bool m_useBackup = true;

        #endregion Fields

        #region Properties

        /* Used by the loadbalancer plugin on GForge */
        public int SplitRegionID
        {
            get { return m_splitRegionID; }
            set { m_splitRegionID = value; }
        }

        public bool BordersLocked
        {
            get { return m_bordersLocked == 1; }
            set
            {
                if (value == true)
                    m_bordersLocked = 1;
                else
                    m_bordersLocked = 0;
            }
        }
        
        public new float TimeDilation
        {
            get { return m_sceneGraph.PhysicsScene.TimeDilation; }
        }

        public SceneCommunicationService SceneGridService
        {
            get { return m_sceneGridService; }
        }

        public ISnmpModule SnmpService
        {
            get
            {
                if (m_snmpService == null)
                {
                    m_snmpService = RequestModuleInterface<ISnmpModule>();
                }

                return m_snmpService;
            }
        }

        public ISimulationDataService SimulationDataService
        {
            get
            {
                if (m_SimulationDataService == null)
                {
                    m_SimulationDataService = RequestModuleInterface<ISimulationDataService>();

                    if (m_SimulationDataService == null)
                    {
                        throw new Exception("No ISimulationDataService available.");
                    }
                }

                return m_SimulationDataService;
            }
        }

        public IEstateDataService EstateDataService
        {
            get
            {
                if (m_EstateDataService == null)
                {
                    m_EstateDataService = RequestModuleInterface<IEstateDataService>();

                    if (m_EstateDataService == null)
                    {
                        throw new Exception("No IEstateDataService available.");
                    }
                }

                return m_EstateDataService;
            }
        }

        public IAssetService AssetService
        {
            get
            {
                if (m_AssetService == null)
                {
                    m_AssetService = RequestModuleInterface<IAssetService>();

                    if (m_AssetService == null)
                    {
                        throw new Exception("No IAssetService available.");
                    }
                }

                return m_AssetService;
            }
        }
        
        public IAuthorizationService AuthorizationService
        {
            get
            {
                if (m_AuthorizationService == null)
                {
                    m_AuthorizationService = RequestModuleInterface<IAuthorizationService>();

                    //if (m_AuthorizationService == null)
                    //{
                    //    // don't throw an exception if no authorization service is set for the time being
                    //     m_log.InfoFormat("[SCENE]: No Authorization service is configured");
                    //}
                }

                return m_AuthorizationService;
            }
        }

        public IInventoryService InventoryService
        {
            get
            {
                if (m_InventoryService == null)
                {
                    m_InventoryService = RequestModuleInterface<IInventoryService>();

                    if (m_InventoryService == null)
                    {
                        throw new Exception("No IInventoryService available. This could happen if the config_include folder doesn't exist or if the OpenSim.ini [Architecture] section isn't set.  Please also check that you have the correct version of your inventory service dll.  Sometimes old versions of this dll will still exist.  Do a clean checkout and re-create the opensim.ini from the opensim.ini.example.");
                    }
                }

                return m_InventoryService;
            }
        }

        public IGridService GridService
        {
            get
            {
                if (m_GridService == null)
                {
                    m_GridService = RequestModuleInterface<IGridService>();

                    if (m_GridService == null)
                    {
                        throw new Exception("No IGridService available. This could happen if the config_include folder doesn't exist or if the OpenSim.ini [Architecture] section isn't set.  Please also check that you have the correct version of your inventory service dll.  Sometimes old versions of this dll will still exist.  Do a clean checkout and re-create the opensim.ini from the opensim.ini.example.");
                    }
                }

                return m_GridService;
            }
        }

        public ILibraryService LibraryService
        {
            get
            {
                if (m_LibraryService == null)
                    m_LibraryService = RequestModuleInterface<ILibraryService>();

                return m_LibraryService;
            }
        }

        public ISimulationService SimulationService
        {
            get
            {
                if (m_simulationService == null)
                    m_simulationService = RequestModuleInterface<ISimulationService>();
                return m_simulationService;
            }
        }

        public IAuthenticationService AuthenticationService
        {
            get
            {
                if (m_AuthenticationService == null)
                    m_AuthenticationService = RequestModuleInterface<IAuthenticationService>();
                return m_AuthenticationService;
            }
        }

        public IPresenceService PresenceService
        {
            get
            {
                if (m_PresenceService == null)
                    m_PresenceService = RequestModuleInterface<IPresenceService>();
                return m_PresenceService;
            }
        }

        public IUserAccountService UserAccountService
        {
            get
            {
                if (m_UserAccountService == null)
                    m_UserAccountService = RequestModuleInterface<IUserAccountService>();
                return m_UserAccountService;
            }
        }

        public IAvatarService AvatarService
        {
            get
            {
                if (m_AvatarService == null)
                    m_AvatarService = RequestModuleInterface<IAvatarService>();
                return m_AvatarService;
            }
        }

        public IGridUserService GridUserService
        {
            get
            {
                if (m_GridUserService == null)
                    m_GridUserService = RequestModuleInterface<IGridUserService>();
                return m_GridUserService;
            }
        }

        public IAttachmentsModule AttachmentsModule { get; set; }

        public IAvatarFactoryModule AvatarFactory
        {
            get { return m_AvatarFactory; }
        }
        
        public ICapabilitiesModule CapsModule
        {
            get { return m_capsModule; }
        }

        public int MonitorFrameTime { get { return frameMS; } }
        public int MonitorPhysicsUpdateTime { get { return physicsMS; } }
        public int MonitorPhysicsSyncTime { get { return physicsMS2; } }
        public int MonitorOtherTime { get { return otherMS; } }
        public int MonitorTempOnRezTime { get { return tempOnRezMS; } }
        public int MonitorEventTime { get { return eventMS; } } // This may need to be divided into each event?
        public int MonitorBackupTime { get { return backupMS; } }
        public int MonitorTerrainTime { get { return terrainMS; } }
        public int MonitorLandTime { get { return landMS; } }
        public int MonitorLastFrameTick { get { return m_lastFrameTick; } }

        public UpdatePrioritizationSchemes UpdatePrioritizationScheme { get { return m_priorityScheme; } }
        public bool IsReprioritizationEnabled { get { return m_reprioritizationEnabled; } }
        public double ReprioritizationInterval { get { return m_reprioritizationInterval; } }
        public double RootReprioritizationDistance { get { return m_rootReprioritizationDistance; } }
        public double ChildReprioritizationDistance { get { return m_childReprioritizationDistance; } }

        public AgentCircuitManager AuthenticateHandler
        {
            get { return m_authenticateHandler; }
        }

        public bool UseBackup
        {
            get { return m_useBackup; }
        }

        // an instance to the physics plugin's Scene object.
        public PhysicsScene PhysicsScene
        {
            get { return m_sceneGraph.PhysicsScene; }
            set
            {
                // If we're not doing the initial set
                // Then we've got to remove the previous
                // event handler
                if (PhysicsScene != null && PhysicsScene.SupportsNINJAJoints)
                {
                    PhysicsScene.OnJointMoved -= jointMoved;
                    PhysicsScene.OnJointDeactivated -= jointDeactivated;
                    PhysicsScene.OnJointErrorMessage -= jointErrorMessage;
                }

                m_sceneGraph.PhysicsScene = value;

                if (PhysicsScene != null && m_sceneGraph.PhysicsScene.SupportsNINJAJoints)
                {
                    // register event handlers to respond to joint movement/deactivation
                    PhysicsScene.OnJointMoved += jointMoved;
                    PhysicsScene.OnJointDeactivated += jointDeactivated;
                    PhysicsScene.OnJointErrorMessage += jointErrorMessage;
                }
            }
        }

        public string DefaultScriptEngine
        {
            get { return m_defaultScriptEngine; }
        }

        public EntityManager Entities
        {
            get { return m_sceneGraph.Entities; }
        }

        #endregion Properties

        #region Constructors

        public Scene(RegionInfo regInfo, AgentCircuitManager authen,
                     SceneCommunicationService sceneGridService,
                     ISimulationDataService simDataService, IEstateDataService estateDataService,
                     ModuleLoader moduleLoader, bool dumpAssetsToFile,
                     IConfigSource config, string simulatorVersion)
            : this(regInfo)
        {
            m_config = config;
            MinFrameTime = 0.089f;

            Random random = new Random();

            m_lastAllocatedLocalId = (uint)(random.NextDouble() * (double)(uint.MaxValue/2))+(uint)(uint.MaxValue/4);
            m_moduleLoader = moduleLoader;
            m_authenticateHandler = authen;
            m_sceneGridService = sceneGridService;
            m_SimulationDataService = simDataService;
            m_EstateDataService = estateDataService;
            m_regionHandle = m_regInfo.RegionHandle;
            m_regionName = m_regInfo.RegionName;
            m_lastUpdate = Util.EnvironmentTickCount();
            m_lastIncoming = 0;
            m_lastOutgoing = 0;

            m_asyncSceneObjectDeleter = new AsyncSceneObjectGroupDeleter(this);
            m_asyncSceneObjectDeleter.Enabled = true;

            m_asyncInventorySender = new AsyncInventorySender(this);

            #region Region Settings

            // Load region settings
            // LoadRegionSettings creates new region settings in persistence if they don't already exist for this region.
            // However, in this case, the default textures are not set in memory properly, so we need to do it here and
            // resave.
            // FIXME: It shouldn't be up to the database plugins to create this data - we should do it when a new
            // region is set up and avoid these gyrations.
            RegionSettings rs = simDataService.LoadRegionSettings(m_regInfo.RegionID);
            bool updatedTerrainTextures = false;
            if (rs.TerrainTexture1 == UUID.Zero)
            {
                rs.TerrainTexture1 = RegionSettings.DEFAULT_TERRAIN_TEXTURE_1;
                updatedTerrainTextures = true;
            }

            if (rs.TerrainTexture2 == UUID.Zero)
            {
                rs.TerrainTexture2 = RegionSettings.DEFAULT_TERRAIN_TEXTURE_2;
                updatedTerrainTextures = true;
            }

            if (rs.TerrainTexture3 == UUID.Zero)
            {
                rs.TerrainTexture3 = RegionSettings.DEFAULT_TERRAIN_TEXTURE_3;
                updatedTerrainTextures = true;
            }

            if (rs.TerrainTexture4 == UUID.Zero)
            {
                rs.TerrainTexture4 = RegionSettings.DEFAULT_TERRAIN_TEXTURE_4;
                updatedTerrainTextures = true;
            }

            if (updatedTerrainTextures)
                rs.Save();

            m_regInfo.RegionSettings = rs;

            if (estateDataService != null)
                m_regInfo.EstateSettings = estateDataService.LoadEstateSettings(m_regInfo.RegionID, false);

            #endregion Region Settings

            MainConsole.Instance.Commands.AddCommand("Estates", false, "reload estate",
                                          "reload estate",
                                          "Reload the estate data", HandleReloadEstate);

            //Bind Storage Manager functions to some land manager functions for this scene
            EventManager.OnLandObjectAdded +=
                new EventManager.LandObjectAdded(simDataService.StoreLandObject);
            EventManager.OnLandObjectRemoved +=
                new EventManager.LandObjectRemoved(simDataService.RemoveLandObject);

            m_sceneGraph = new SceneGraph(this);

            // If the scene graph has an Unrecoverable error, restart this sim.
            // Currently the only thing that causes it to happen is two kinds of specific
            // Physics based crashes.
            //
            // Out of memory
            // Operating system has killed the plugin
            m_sceneGraph.UnRecoverableError += RestartNow;

            RegisterDefaultSceneEvents();

            DumpAssetsToFile = dumpAssetsToFile;

            m_scripts_enabled = !RegionInfo.RegionSettings.DisableScripts;

            m_physics_enabled = !RegionInfo.RegionSettings.DisablePhysics;

            m_simulatorVersion = simulatorVersion + " (" + Util.GetRuntimeInformation() + ")";

            #region Region Config

            // Region config overrides global config
            //
            try
            {
                if (m_config.Configs["Startup"] != null)
                {
                    IConfig startupConfig = m_config.Configs["Startup"];

                    m_defaultDrawDistance = startupConfig.GetFloat("DefaultDrawDistance",m_defaultDrawDistance);
                    m_useBackup = startupConfig.GetBoolean("UseSceneBackup", m_useBackup);
                    if (!m_useBackup)
                        m_log.InfoFormat("[SCENE]: Backup has been disabled for {0}", RegionInfo.RegionName);
                    
                    //Animation states
                    m_useFlySlow = startupConfig.GetBoolean("enableflyslow", false);

                    PhysicalPrims = startupConfig.GetBoolean("physical_prim", true);
                    CollidablePrims = startupConfig.GetBoolean("collidable_prim", true);

                    m_maxNonphys = startupConfig.GetFloat("NonphysicalPrimMax", m_maxNonphys);
                    if (RegionInfo.NonphysPrimMax > 0)
                    {
                        m_maxNonphys = RegionInfo.NonphysPrimMax;
                    }

                    m_maxPhys = startupConfig.GetFloat("PhysicalPrimMax", m_maxPhys);

                    if (RegionInfo.PhysPrimMax > 0)
                    {
                        m_maxPhys = RegionInfo.PhysPrimMax;
                    }

                    // Here, if clamping is requested in either global or
                    // local config, it will be used
                    //
                    m_clampPrimSize = startupConfig.GetBoolean("ClampPrimSize", m_clampPrimSize);
                    if (RegionInfo.ClampPrimSize)
                    {
                        m_clampPrimSize = true;
                    }

                    m_trustBinaries = startupConfig.GetBoolean("TrustBinaries", m_trustBinaries);
                    m_allowScriptCrossings = startupConfig.GetBoolean("AllowScriptCrossing", m_allowScriptCrossings);
                    m_dontPersistBefore =
                      startupConfig.GetLong("MinimumTimeBeforePersistenceConsidered", DEFAULT_MIN_TIME_FOR_PERSISTENCE);
                    m_dontPersistBefore *= 10000000;
                    m_persistAfter =
                      startupConfig.GetLong("MaximumTimeBeforePersistenceConsidered", DEFAULT_MAX_TIME_FOR_PERSISTENCE);
                    m_persistAfter *= 10000000;

                    m_defaultScriptEngine = startupConfig.GetString("DefaultScriptEngine", "XEngine");
                    m_log.InfoFormat("[SCENE]: Default script engine {0}", m_defaultScriptEngine);

                    IConfig packetConfig = m_config.Configs["PacketPool"];
                    if (packetConfig != null)
                    {
                        PacketPool.Instance.RecyclePackets = packetConfig.GetBoolean("RecyclePackets", true);
                        PacketPool.Instance.RecycleDataBlocks = packetConfig.GetBoolean("RecycleDataBlocks", true);
                    }

                    m_strictAccessControl = startupConfig.GetBoolean("StrictAccessControl", m_strictAccessControl);
                    m_seeIntoBannedRegion = startupConfig.GetBoolean("SeeIntoBannedRegion", m_seeIntoBannedRegion);
                    CombineRegions = startupConfig.GetBoolean("CombineContiguousRegions", false);

                    m_generateMaptiles = startupConfig.GetBoolean("GenerateMaptiles", true);
                    if (m_generateMaptiles)
                    {
                        int maptileRefresh = startupConfig.GetInt("MaptileRefresh", 0);
                        if (maptileRefresh != 0)
                        {
                            m_mapGenerationTimer.Interval = maptileRefresh * 1000;
                            m_mapGenerationTimer.Elapsed += RegenerateMaptileAndReregister;
                            m_mapGenerationTimer.AutoReset = true;
                            m_mapGenerationTimer.Start();
                        }
                    }
                    else
                    {
                        string tile = startupConfig.GetString("MaptileStaticUUID", UUID.Zero.ToString());
                        UUID tileID;

                        if (UUID.TryParse(tile, out tileID))
                        {
                            RegionInfo.RegionSettings.TerrainImageID = tileID;
                        }
                    }

                    MinFrameTime              = startupConfig.GetFloat( "MinFrameTime",                      MinFrameTime);
                    m_update_backup           = startupConfig.GetInt(   "UpdateStorageEveryNFrames",         m_update_backup);
                    m_update_coarse_locations = startupConfig.GetInt(   "UpdateCoarseLocationsEveryNFrames", m_update_coarse_locations);
                    m_update_entitymovement   = startupConfig.GetInt(   "UpdateEntityMovementEveryNFrames",  m_update_entitymovement);
                    m_update_events           = startupConfig.GetInt(   "UpdateEventsEveryNFrames",          m_update_events);
                    m_update_objects          = startupConfig.GetInt(   "UpdateObjectsEveryNFrames",         m_update_objects);
                    m_update_physics          = startupConfig.GetInt(   "UpdatePhysicsEveryNFrames",         m_update_physics);
                    m_update_presences        = startupConfig.GetInt(   "UpdateAgentsEveryNFrames",          m_update_presences);
                    m_update_terrain          = startupConfig.GetInt(   "UpdateTerrainEveryNFrames",         m_update_terrain);
                    m_update_temp_cleaning    = startupConfig.GetInt(   "UpdateTempCleaningEveryNFrames",    m_update_temp_cleaning);
                }
            }
            catch (Exception e)
            {
                m_log.Error("[SCENE]: Failed to load StartupConfig: " + e.ToString());
            }

            #endregion Region Config

            #region Interest Management

            IConfig interestConfig = m_config.Configs["InterestManagement"];
            if (interestConfig != null)
            {
                string update_prioritization_scheme = interestConfig.GetString("UpdatePrioritizationScheme", "Time").Trim().ToLower();

                try
                {
                    m_priorityScheme = (UpdatePrioritizationSchemes)Enum.Parse(typeof(UpdatePrioritizationSchemes), update_prioritization_scheme, true);
                }
                catch (Exception)
                {
                    m_log.Warn("[PRIORITIZER]: UpdatePrioritizationScheme was not recognized, setting to default prioritizer Time");
                    m_priorityScheme = UpdatePrioritizationSchemes.Time;
                }

                m_reprioritizationEnabled = interestConfig.GetBoolean("ReprioritizationEnabled", true);
                m_reprioritizationInterval = interestConfig.GetDouble("ReprioritizationInterval", 5000.0);
                m_rootReprioritizationDistance = interestConfig.GetDouble("RootReprioritizationDistance", 10.0);
                m_childReprioritizationDistance = interestConfig.GetDouble("ChildReprioritizationDistance", 20.0);
            }

            m_log.DebugFormat("[SCENE]: Using the {0} prioritization scheme", m_priorityScheme);

            #endregion Interest Management

            StatsReporter = new SimStatsReporter(this);
            StatsReporter.OnSendStatsResult += SendSimStatsPackets;
            StatsReporter.OnStatsIncorrect += m_sceneGraph.RecalculateStats;
        }

        /// <summary>
        /// Mock constructor for scene group persistency unit tests.
        /// SceneObjectGroup RegionId property is delegated to Scene.
        /// </summary>
        /// <param name="regInfo"></param>
        public Scene(RegionInfo regInfo)
        {
            BordersLocked = true;
            Border northBorder = new Border();
            northBorder.BorderLine = new Vector3(float.MinValue, float.MaxValue, (int)Constants.RegionSize);  //<---
            northBorder.CrossDirection = Cardinals.N;
            NorthBorders.Add(northBorder);

            Border southBorder = new Border();
            southBorder.BorderLine = new Vector3(float.MinValue, float.MaxValue,0);    //--->
            southBorder.CrossDirection = Cardinals.S;
            SouthBorders.Add(southBorder);

            Border eastBorder = new Border();
            eastBorder.BorderLine = new Vector3(float.MinValue, float.MaxValue, (int)Constants.RegionSize);   //<---
            eastBorder.CrossDirection = Cardinals.E;
            EastBorders.Add(eastBorder);

            Border westBorder = new Border();
            westBorder.BorderLine = new Vector3(float.MinValue, float.MaxValue,0);     //--->
            westBorder.CrossDirection = Cardinals.W;
            WestBorders.Add(westBorder);
            BordersLocked = false;

            m_regInfo = regInfo;
            m_eventManager = new EventManager();

            m_permissions = new ScenePermissions(this);

//            m_lastUpdate = Util.EnvironmentTickCount();
        }

        #endregion

        #region Startup / Close Methods

        /// <value>
        /// The scene graph for this scene
        /// </value>
        /// TODO: Possibly stop other classes being able to manipulate this directly.
        public SceneGraph SceneGraph
        {
            get { return m_sceneGraph; }
        }

        protected virtual void RegisterDefaultSceneEvents()
        {
            IDialogModule dm = RequestModuleInterface<IDialogModule>();

            if (dm != null)
                m_eventManager.OnPermissionError += dm.SendAlertToUser;

            m_eventManager.OnSignificantClientMovement += HandleOnSignificantClientMovement;
        }

        public override string GetSimulatorVersion()
        {
            return m_simulatorVersion;
        }

        /// <summary>
        /// Process the fact that a neighbouring region has come up.
        /// </summary>
        /// <remarks>
        /// We only add it to the neighbor list if it's within 1 region from here.
        /// Agents may have draw distance values that cross two regions though, so
        /// we add it to the notify list regardless of distance. We'll check
        /// the agent's draw distance before notifying them though.
        /// </remarks>
        /// <param name="otherRegion">RegionInfo handle for the new region.</param>
        /// <returns>True after all operations complete, throws exceptions otherwise.</returns>
        public override void OtherRegionUp(GridRegion otherRegion)
        {
            uint xcell = (uint)((int)otherRegion.RegionLocX / (int)Constants.RegionSize);
            uint ycell = (uint)((int)otherRegion.RegionLocY / (int)Constants.RegionSize);
            //m_log.InfoFormat("[SCENE]: (on region {0}): Region {1} up in coords {2}-{3}", 
            //    RegionInfo.RegionName, otherRegion.RegionName, xcell, ycell);

            if (RegionInfo.RegionHandle != otherRegion.RegionHandle)
            {
                // If these are cast to INT because long + negative values + abs returns invalid data
                int resultX = Math.Abs((int)xcell - (int)RegionInfo.RegionLocX);
                int resultY = Math.Abs((int)ycell - (int)RegionInfo.RegionLocY);
                if (resultX <= 1 && resultY <= 1)
                {
                    // Let the grid service module know, so this can be cached
                    m_eventManager.TriggerOnRegionUp(otherRegion);

                    try
                    {
                        ForEachRootScenePresence(delegate(ScenePresence agent)
                        {
                            //agent.ControllingClient.new
                            //this.CommsManager.InterRegion.InformRegionOfChildAgent(otherRegion.RegionHandle, agent.ControllingClient.RequestClientInfo());

                            List<ulong> old = new List<ulong>();
                            old.Add(otherRegion.RegionHandle);
                            agent.DropOldNeighbours(old);
                            if (m_teleportModule != null && agent.PresenceType != PresenceType.Npc)
                                m_teleportModule.EnableChildAgent(agent, otherRegion);
                        });
                    }
                    catch (NullReferenceException)
                    {
                        // This means that we're not booted up completely yet.
                        // This shouldn't happen too often anymore.
                        m_log.Error("[SCENE]: Couldn't inform client of regionup because we got a null reference exception");
                    }
                }
                else
                {
                    m_log.InfoFormat(
                        "[INTERGRID]: Got notice about far away Region: {0} at ({1}, {2})",
                        otherRegion.RegionName, otherRegion.RegionLocX, otherRegion.RegionLocY);
                }
            }
        }

        public void AddNeighborRegion(RegionInfo region)
        {
            lock (m_neighbours)
            {
                if (!CheckNeighborRegion(region))
                {
                    m_neighbours.Add(region);
                }
            }
        }

        public bool CheckNeighborRegion(RegionInfo region)
        {
            bool found = false;
            lock (m_neighbours)
            {
                foreach (RegionInfo reg in m_neighbours)
                {
                    if (reg.RegionHandle == region.RegionHandle)
                    {
                        found = true;
                        break;
                    }
                }
            }
            return found;
        }

        /// <summary>
        /// Checks whether this region has a neighbour in the given direction.
        /// </summary>
        /// <param name="car"></param>
        /// <param name="fix"></param>
        /// <returns>
        /// An integer which represents a compass point.  N == 1, going clockwise until we reach NW == 8.
        /// Returns a positive integer if there is a region in that direction, a negative integer if not.
        /// </returns>
        public int HaveNeighbor(Cardinals car, ref int[] fix)
        {
            uint neighbourx = RegionInfo.RegionLocX;
            uint neighboury = RegionInfo.RegionLocY;

            int dir = (int)car;

            if (dir > 1 && dir < 5) //Heading East
                neighbourx++;
            else if (dir > 5) // Heading West
                neighbourx--;

            if (dir < 3 || dir == 8) // Heading North
                neighboury++;
            else if (dir > 3 && dir < 7) // Heading Sout
                neighboury--;

            int x = (int)(neighbourx * Constants.RegionSize);
            int y = (int)(neighboury * Constants.RegionSize);
            GridRegion neighbourRegion = GridService.GetRegionByPosition(RegionInfo.ScopeID, x, y);

            if (neighbourRegion == null)
            {
                fix[0] = (int)(RegionInfo.RegionLocX - neighbourx);
                fix[1] = (int)(RegionInfo.RegionLocY - neighboury);
                return dir * (-1);
            }
            else
                return dir;
        }

        // Alias IncomingHelloNeighbour OtherRegionUp, for now
        public GridRegion IncomingHelloNeighbour(RegionInfo neighbour)
        {
            OtherRegionUp(new GridRegion(neighbour));
            return new GridRegion(RegionInfo);
        }

        // This causes the region to restart immediatley.
        public void RestartNow()
        {
            IConfig startupConfig = m_config.Configs["Startup"];
            if (startupConfig != null)
            {
                if (startupConfig.GetBoolean("InworldRestartShutsDown", false))
                {
                    MainConsole.Instance.RunCommand("shutdown");
                    return;
                }
            }

            if (PhysicsScene != null)
            {
                PhysicsScene.Dispose();
            }

            m_log.Error("[REGION]: Closing");
            Close();

            m_log.Error("[REGION]: Firing Region Restart Message");

            base.Restart();
        }

        // This is a helper function that notifies root agents in this region that a new sim near them has come up
        // This is in the form of a timer because when an instance of OpenSim.exe is started,
        // Even though the sims initialize, they don't listen until 'all of the sims are initialized'
        // If we tell an agent about a sim that's not listening yet, the agent will not be able to connect to it.
        // subsequently the agent will never see the region come back online.
        public void RestartNotifyWaitElapsed(object sender, ElapsedEventArgs e)
        {
            m_restartWaitTimer.Stop();
            lock (m_regionRestartNotifyList)
            {
                foreach (RegionInfo region in m_regionRestartNotifyList)
                {
                    GridRegion r = new GridRegion(region);
                    try
                    {
                        ForEachRootScenePresence(delegate(ScenePresence agent)
                        {
                            if (m_teleportModule != null && agent.PresenceType != PresenceType.Npc)
                                m_teleportModule.EnableChildAgent(agent, r);
                        });
                    }
                    catch (NullReferenceException)
                    {
                        // This means that we're not booted up completely yet.
                        // This shouldn't happen too often anymore.
                    }
                }

                // Reset list to nothing.
                m_regionRestartNotifyList.Clear();
            }
        }

        public void SetSceneCoreDebug(Dictionary<string, string> options)
        {
            if (options.ContainsKey("scripting"))
            {
                bool enableScripts = true;
                if (bool.TryParse(options["scripting"], out enableScripts) && m_scripts_enabled != enableScripts)
                {
                    if (!enableScripts)
                    {
                        m_log.Info("Stopping all Scripts in Scene");
                        
                        EntityBase[] entities = Entities.GetEntities();
                        foreach (EntityBase ent in entities)
                        {
                            if (ent is SceneObjectGroup)
                                ((SceneObjectGroup)ent).RemoveScriptInstances(false);
                        }
                    }
                    else
                    {
                        m_log.Info("Starting all Scripts in Scene");
    
                        EntityBase[] entities = Entities.GetEntities();
                        foreach (EntityBase ent in entities)
                        {
                            if (ent is SceneObjectGroup)
                            {
                                SceneObjectGroup sog = (SceneObjectGroup)ent;
                                sog.CreateScriptInstances(0, false, DefaultScriptEngine, 0);
                                sog.ResumeScripts();
                            }
                        }
                    }

                    m_scripts_enabled = enableScripts;
                }
            }

            if (options.ContainsKey("physics"))
            {
                bool enablePhysics;
                if (bool.TryParse(options["physics"], out enablePhysics))
                    m_physics_enabled = enablePhysics;
            }

//            if (options.ContainsKey("collisions"))
//            {
//                // TODO: Implement.  If false, should stop objects colliding, though possibly should still allow
//                // the avatar themselves to collide with the ground.
//            }

            if (options.ContainsKey("teleport"))
            {
                bool enableTeleportDebugging;
                if (bool.TryParse(options["teleport"], out enableTeleportDebugging))
                    DebugTeleporting = enableTeleportDebugging;
            }

            if (options.ContainsKey("updates"))
            {
                bool enableUpdateDebugging;
                if (bool.TryParse(options["updates"], out enableUpdateDebugging))
                {
                    DebugUpdates = enableUpdateDebugging;
                    GcNotify.Enabled = DebugUpdates;
                }
            }
        }

        public int GetInaccurateNeighborCount()
        {
            return m_neighbours.Count;
        }

        // This is the method that shuts down the scene.
        public override void Close()
        {
            m_log.InfoFormat("[SCENE]: Closing down the single simulator: {0}", RegionInfo.RegionName);

            StatsReporter.Close();

            m_restartTimer.Stop();
            m_restartTimer.Close();

            // Kick all ROOT agents with the message, 'The simulator is going down'
            ForEachScenePresence(delegate(ScenePresence avatar)
                                 {
                                     avatar.RemoveNeighbourRegion(RegionInfo.RegionHandle);

                                     if (!avatar.IsChildAgent)
                                         avatar.ControllingClient.Kick("The simulator is going down.");

                                     avatar.ControllingClient.SendShutdownConnectionNotice();
                                 });

            // Wait here, or the kick messages won't actually get to the agents before the scene terminates.
            Thread.Sleep(500);

            // Stop all client threads.
            ForEachScenePresence(delegate(ScenePresence avatar) { avatar.ControllingClient.Close(); });

            // Stop updating the scene objects and agents.
            m_shuttingDown = true;

            m_log.Debug("[SCENE]: Persisting changed objects");
            EventManager.TriggerSceneShuttingDown(this);

            EntityBase[] entities = GetEntities();
            foreach (EntityBase entity in entities)
            {
                if (!entity.IsDeleted && entity is SceneObjectGroup && ((SceneObjectGroup)entity).HasGroupChanged)
                {
                    ((SceneObjectGroup)entity).ProcessBackup(SimulationDataService, false);
                }
            }

            m_sceneGraph.Close();

            if (!GridService.DeregisterRegion(m_regInfo.RegionID))
                m_log.WarnFormat("[SCENE]: Deregister from grid failed for region {0}", m_regInfo.RegionName);

            // call the base class Close method.
            base.Close();
        }

        /// <summary>
        /// Start the scene
        /// </summary>
        public void Start()
        {
//            m_log.DebugFormat("[SCENE]: Starting Heartbeat timer for {0}", RegionInfo.RegionName);

            //m_heartbeatTimer.Enabled = true;
            //m_heartbeatTimer.Interval = (int)(m_timespan * 1000);
            //m_heartbeatTimer.Elapsed += new ElapsedEventHandler(Heartbeat);
            if (m_heartbeatThread != null)
            {
<<<<<<< HEAD
                m_hbRestarts++;
                if(m_hbRestarts > 10)
                    Environment.Exit(1);
                m_log.ErrorFormat("[SCENE]: Restarting heartbeat thread because it hasn't reported in in region {0}", RegionInfo.RegionName);

//int pid = System.Diagnostics.Process.GetCurrentProcess().Id;
//System.Diagnostics.Process proc = new System.Diagnostics.Process();
//proc.EnableRaisingEvents=false; 
//proc.StartInfo.FileName = "/bin/kill";
//proc.StartInfo.Arguments = "-QUIT " + pid.ToString();
//proc.Start();
//proc.WaitForExit();
//Thread.Sleep(1000);
//Environment.Exit(1);
                HeartbeatThread.Abort();
                Watchdog.AbortThread(HeartbeatThread.ManagedThreadId);
                HeartbeatThread = null;
=======
                m_heartbeatThread.Abort();
                m_heartbeatThread = null;
>>>>>>> 349454ca
            }
//            m_lastUpdate = Util.EnvironmentTickCount();

            m_heartbeatThread
                = Watchdog.StartThread(
                    Heartbeat, string.Format("Heartbeat ({0})", RegionInfo.RegionName), ThreadPriority.Normal, false, false);
        }

        /// <summary>
        /// Sets up references to modules required by the scene
        /// </summary>
        public void SetModuleInterfaces()
        {
            m_xmlrpcModule = RequestModuleInterface<IXMLRPC>();
            m_worldCommModule = RequestModuleInterface<IWorldComm>();
            XferManager = RequestModuleInterface<IXfer>();
            m_AvatarFactory = RequestModuleInterface<IAvatarFactoryModule>();
            AttachmentsModule = RequestModuleInterface<IAttachmentsModule>();
            m_serialiser = RequestModuleInterface<IRegionSerialiserModule>();
            m_dialogModule = RequestModuleInterface<IDialogModule>();
            m_capsModule = RequestModuleInterface<ICapabilitiesModule>();
            m_teleportModule = RequestModuleInterface<IEntityTransferModule>();
            m_groupsModule = RequestModuleInterface<IGroupsModule>();
        }

        #endregion

        #region Update Methods

        /// <summary>
        /// Performs per-frame updates regularly
        /// </summary>
        private void Heartbeat()
        {
//            if (!Monitor.TryEnter(m_heartbeatLock))
//            {
//                Watchdog.RemoveThread();
//                return;
//            }

//            try
//            {

            m_eventManager.TriggerOnRegionStarted(this);

<<<<<<< HEAD
                while (!shuttingdown)
                    Update(-1);
            }
            finally
            {
                Monitor.Pulse(m_heartbeatLock);
                Monitor.Exit(m_heartbeatLock);
            }
=======
            // The first frame can take a very long time due to physics actors being added on startup.  Therefore,
            // don't turn on the watchdog alarm for this thread until the second frame, in order to prevent false
            // alarms for scenes with many objects.
            Update(1);
            Watchdog.GetCurrentThreadInfo().AlarmIfTimeout = true;
            Update(-1);

//                m_lastUpdate = Util.EnvironmentTickCount();
//                m_firstHeartbeat = false;
//            }
//            finally
//            {
//                Monitor.Pulse(m_heartbeatLock);
//                Monitor.Exit(m_heartbeatLock);
//            }
>>>>>>> 349454ca

            Watchdog.RemoveThread();
        }

        public override void Update(int frames)
        {
            long? endFrame = null;

            if (frames >= 0)
                endFrame = Frame + frames;

            float physicsFPS = 0f;
            int tmpPhysicsMS, tmpPhysicsMS2, tmpAgentMS, tmpTempOnRezMS, evMS, backMS, terMS;
            int previousFrameTick;
            int maintc;
            List<Vector3> coarseLocations;
            List<UUID> avatarUUIDs;

            while (!m_shuttingDown && (endFrame == null || Frame < endFrame))
            {
                maintc = Util.EnvironmentTickCount();
                ++Frame;

//            m_log.DebugFormat("[SCENE]: Processing frame {0} in {1}", Frame, RegionInfo.RegionName);

                agentMS = tempOnRezMS = eventMS = backupMS = terrainMS = landMS = 0;

                try
                {
                    tmpPhysicsMS2 = Util.EnvironmentTickCount();
                    if ((Frame % m_update_physics == 0) && m_physics_enabled)
                        m_sceneGraph.UpdatePreparePhysics();
                    physicsMS2 = Util.EnvironmentTickCountSubtract(tmpPhysicsMS2);
    
                    // Apply any pending avatar force input to the avatar's velocity
                    tmpAgentMS = Util.EnvironmentTickCount();
                    if (Frame % m_update_entitymovement == 0)
                        m_sceneGraph.UpdateScenePresenceMovement();
                    agentMS = Util.EnvironmentTickCountSubtract(tmpAgentMS);
    
                    // Perform the main physics update.  This will do the actual work of moving objects and avatars according to their
                    // velocity
                    tmpPhysicsMS = Util.EnvironmentTickCount();
                    if (Frame % m_update_physics == 0)
                    {
                        if (m_physics_enabled)
                            physicsFPS = m_sceneGraph.UpdatePhysics(MinFrameTime);
    
                        if (SynchronizeScene != null)
                            SynchronizeScene(this);
                    }
                    physicsMS = Util.EnvironmentTickCountSubtract(tmpPhysicsMS);

                    tmpAgentMS = Util.EnvironmentTickCount();
    
                    // Check if any objects have reached their targets
                    CheckAtTargets();
    
                    // Update SceneObjectGroups that have scheduled themselves for updates
                    // Objects queue their updates onto all scene presences
                    if (Frame % m_update_objects == 0)
                        m_sceneGraph.UpdateObjectGroups();
    
                    // Run through all ScenePresences looking for updates
                    // Presence updates and queued object updates for each presence are sent to clients
                    if (Frame % m_update_presences == 0)
                        m_sceneGraph.UpdatePresences();
    
                    // Coarse locations relate to positions of green dots on the mini-map (on a SecondLife client)
                    if (Frame % m_update_coarse_locations == 0)
                    {
                        SceneGraph.GetCoarseLocations(out coarseLocations, out avatarUUIDs, 60);
                        // Send coarse locations to clients 
                        ForEachScenePresence(delegate(ScenePresence presence)
                        {
                            presence.SendCoarseLocations(coarseLocations, avatarUUIDs);
                        });
                    }
    
                    agentMS += Util.EnvironmentTickCountSubtract(tmpAgentMS);
    
                    // Delete temp-on-rez stuff
                    if (Frame % m_update_temp_cleaning == 0 && !m_cleaningTemps)
                    {
                        tmpTempOnRezMS = Util.EnvironmentTickCount();
                        m_cleaningTemps = true;
                        Util.FireAndForget(delegate { CleanTempObjects(); m_cleaningTemps = false;  });
                        tempOnRezMS = Util.EnvironmentTickCountSubtract(tmpTempOnRezMS);
                    }
    
                    if (Frame % m_update_events == 0)
                    {
                        evMS = Util.EnvironmentTickCount();
                        UpdateEvents();
                        eventMS = Util.EnvironmentTickCountSubtract(evMS);
                    }
    
                    if (Frame % m_update_backup == 0)
                    {
                        backMS = Util.EnvironmentTickCount();
                        UpdateStorageBackup();
                        backupMS = Util.EnvironmentTickCountSubtract(backMS);
                    }
    
                    if (Frame % m_update_terrain == 0)
                    {
                        terMS = Util.EnvironmentTickCount();
                        UpdateTerrain();
                        terrainMS = Util.EnvironmentTickCountSubtract(terMS);
                    }
    
                    //if (Frame % m_update_land == 0)
                    //{
                    //    int ldMS = Util.EnvironmentTickCount();
                    //    UpdateLand();
                    //    landMS = Util.EnvironmentTickCountSubtract(ldMS);
                    //}

                    frameMS = Util.EnvironmentTickCountSubtract(maintc);
                    otherMS = tempOnRezMS + eventMS + backupMS + terrainMS + landMS;

                    // if (Frame%m_update_avatars == 0)
                    //   UpdateInWorldTime();
                    StatsReporter.AddPhysicsFPS(physicsFPS);
                    StatsReporter.AddTimeDilation(TimeDilation);
                    StatsReporter.AddFPS(1);
                    StatsReporter.SetRootAgents(m_sceneGraph.GetRootAgentCount());
                    StatsReporter.SetChildAgents(m_sceneGraph.GetChildAgentCount());
                    StatsReporter.SetObjects(m_sceneGraph.GetTotalObjectsCount());
                    StatsReporter.SetActiveObjects(m_sceneGraph.GetActiveObjectsCount());

                    // frameMS currently records work frame times, not total frame times (work + any required sleep to
                    // reach min frame time.
                    StatsReporter.addFrameMS(frameMS);

                    StatsReporter.addAgentMS(agentMS);
                    StatsReporter.addPhysicsMS(physicsMS + physicsMS2);
                    StatsReporter.addOtherMS(otherMS);
                    StatsReporter.SetActiveScripts(m_sceneGraph.GetActiveScriptsCount());
                    StatsReporter.addScriptLines(m_sceneGraph.GetScriptLPS());
    
                    if (LoginsDisabled && Frame == 20)
                    {
    //                    m_log.DebugFormat("{0} {1} {2}", LoginsDisabled, m_sceneGraph.GetActiveScriptsCount(), LoginLock);
    
                        // In 99.9% of cases it is a bad idea to manually force garbage collection. However,
                        // this is a rare case where we know we have just went through a long cycle of heap
                        // allocations, and there is no more work to be done until someone logs in
                        GC.Collect();
    
                        IConfig startupConfig = m_config.Configs["Startup"];
                        if (startupConfig == null || !startupConfig.GetBoolean("StartDisabled", false))
                        {
                            // This handles a case of a region having no scripts for the RegionReady module
                            if (m_sceneGraph.GetActiveScriptsCount() == 0)
                            {
                                // need to be able to tell these have changed in RegionReady
                                LoginLock = false;
                                EventManager.TriggerLoginsEnabled(RegionInfo.RegionName);
                            }
                            m_log.DebugFormat("[REGION]: Enabling logins for {0}", RegionInfo.RegionName);
    
                            // For RegionReady lockouts
                            if(LoginLock == false)
                            {
                                LoginsDisabled = false;
                            }
    
                            m_sceneGridService.InformNeighborsThatRegionisUp(RequestModuleInterface<INeighbourService>(), RegionInfo);
                        }
                        else
                        {
                            StartDisabled = true;
                            LoginsDisabled = true;
                        }
                    }
                }
                catch (Exception e)
                {
                    m_log.ErrorFormat(
                        "[SCENE]: Failed on region {0} with exception {1}{2}",
                        RegionInfo.RegionName, e.Message, e.StackTrace);
                }
    
                EventManager.TriggerRegionHeartbeatEnd(this);

                // Tell the watchdog that this thread is still alive
                Watchdog.UpdateThread();

                previousFrameTick = m_lastFrameTick;
                m_lastFrameTick = Util.EnvironmentTickCount();
                maintc = Util.EnvironmentTickCountSubtract(m_lastFrameTick, maintc);
                maintc = (int)(MinFrameTime * 1000) - maintc;

                m_lastUpdate = Util.EnvironmentTickCount();
                m_firstHeartbeat = false;

                if (maintc > 0)
                    Thread.Sleep(maintc);

                m_lastUpdate = Util.EnvironmentTickCount();
                m_firstHeartbeat = false;

                // Optionally warn if a frame takes double the amount of time that it should.
                if (DebugUpdates
                    && Util.EnvironmentTickCountSubtract(
                        m_lastFrameTick, previousFrameTick) > (int)(MinFrameTime * 1000 * 2))
                    m_log.WarnFormat(
                        "[SCENE]: Frame took {0} ms (desired max {1} ms) in {2}",
                        Util.EnvironmentTickCountSubtract(m_lastFrameTick, previousFrameTick),
                        MinFrameTime * 1000,
                        RegionInfo.RegionName);
            }
        }        

        public void AddGroupTarget(SceneObjectGroup grp)
        {
            lock (m_groupsWithTargets)
                m_groupsWithTargets[grp.UUID] = grp;
        }

        public void RemoveGroupTarget(SceneObjectGroup grp)
        {
            lock (m_groupsWithTargets)
                m_groupsWithTargets.Remove(grp.UUID);
        }

        private void CheckAtTargets()
        {
            List<SceneObjectGroup> objs = new List<SceneObjectGroup>();
            lock (m_groupsWithTargets)
                objs = new List<SceneObjectGroup>(m_groupsWithTargets.Values);

            foreach (SceneObjectGroup entry in objs)
                entry.checkAtTargets();
        }

        /// <summary>
        /// Send out simstats data to all clients
        /// </summary>
        /// <param name="stats">Stats on the Simulator's performance</param>
        private void SendSimStatsPackets(SimStats stats)
        {
            ForEachRootClient(delegate(IClientAPI client)
            {
                client.SendSimStats(stats);
            });
        }

        /// <summary>
        /// Update the terrain if it needs to be updated.
        /// </summary>
        private void UpdateTerrain()
        {
            EventManager.TriggerTerrainTick();
        }

        /// <summary>
        /// Back up queued up changes
        /// </summary>
        private void UpdateStorageBackup()
        {
            if (!m_backingup)
            {
                m_backingup = true;
                Util.FireAndForget(BackupWaitCallback);
            }
        }

        /// <summary>
        /// Sends out the OnFrame event to the modules
        /// </summary>
        private void UpdateEvents()
        {
            m_eventManager.TriggerOnFrame();
        }

        /// <summary>
        /// Wrapper for Backup() that can be called with Util.FireAndForget()
        /// </summary>
        private void BackupWaitCallback(object o)
        {
            Backup(false);
        }
        
        /// <summary>
        /// Backup the scene.  This acts as the main method of the backup thread.
        /// </summary>
        /// <param name="forced">
        /// If true, then any changes that have not yet been persisted are persisted.  If false,
        /// then the persistence decision is left to the backup code (in some situations, such as object persistence,
        /// it's much more efficient to backup multiple changes at once rather than every single one).
        /// <returns></returns>
        public void Backup(bool forced)
        {
            lock (m_returns)
            {
                EventManager.TriggerOnBackup(SimulationDataService, forced);
                m_backingup = false;

                foreach (KeyValuePair<UUID, ReturnInfo> ret in m_returns)
                {
                    UUID transaction = UUID.Random();

                    GridInstantMessage msg = new GridInstantMessage();
                    msg.fromAgentID = new Guid(UUID.Zero.ToString()); // From server
                    msg.toAgentID = new Guid(ret.Key.ToString());
                    msg.imSessionID = new Guid(transaction.ToString());
                    msg.timestamp = (uint)Util.UnixTimeSinceEpoch();
                    msg.fromAgentName = "Server";
                    msg.dialog = (byte)19; // Object msg
                    msg.fromGroup = false;
                    msg.offline = (byte)1;
                    msg.ParentEstateID = RegionInfo.EstateSettings.ParentEstateID;
                    msg.Position = Vector3.Zero;
                    msg.RegionID = RegionInfo.RegionID.Guid;

                    // We must fill in a null-terminated 'empty' string here since bytes[0] will crash viewer 3.
                    msg.binaryBucket = Util.StringToBytes256("\0");
                    if (ret.Value.count > 1)
                        msg.message = string.Format("Your {0} objects were returned from {1} in region {2} due to {3}", ret.Value.count, ret.Value.location.ToString(), RegionInfo.RegionName, ret.Value.reason);
                    else
                        msg.message = string.Format("Your object {0} was returned from {1} in region {2} due to {3}", ret.Value.objectName, ret.Value.location.ToString(), RegionInfo.RegionName, ret.Value.reason);

                    IMessageTransferModule tr = RequestModuleInterface<IMessageTransferModule>();
                    if (tr != null)
                        tr.SendInstantMessage(msg, delegate(bool success) {});
                }
                m_returns.Clear();
            }
        }

        /// <summary>
        /// Synchronous force backup.  For deletes and links/unlinks
        /// </summary>
        /// <param name="group">Object to be backed up</param>
        public void ForceSceneObjectBackup(SceneObjectGroup group)
        {
            if (group != null)
            {
                group.ProcessBackup(SimulationDataService, true);
            }
        }

        /// <summary>
        /// Tell an agent that their object has been returned. 
        /// </summary>
        /// <remarks>
        /// The actual return is handled by the caller.
        /// </remarks>
        /// <param name="agentID">Avatar Unique Id</param>
        /// <param name="objectName">Name of object returned</param>
        /// <param name="location">Location of object returned</param>
        /// <param name="reason">Reasion for object return</param>
        public void AddReturn(UUID agentID, string objectName, Vector3 location, string reason)
        {
            lock (m_returns)
            {
                if (m_returns.ContainsKey(agentID))
                {
                    ReturnInfo info = m_returns[agentID];
                    info.count++;
                    m_returns[agentID] = info;
                }
                else
                {
                    ReturnInfo info = new ReturnInfo();
                    info.count = 1;
                    info.objectName = objectName;
                    info.location = location;
                    info.reason = reason;
                    m_returns[agentID] = info;
                }
            }
        }

        #endregion

        #region Load Terrain

        /// <summary>
        /// Store the terrain in the persistant data store
        /// </summary>
        public void SaveTerrain()
        {
            SimulationDataService.StoreTerrain(Heightmap.GetDoubles(), RegionInfo.RegionID);
        }

        public void StoreWindlightProfile(RegionLightShareData wl)
        {
            m_regInfo.WindlightSettings = wl;
            SimulationDataService.StoreRegionWindlightSettings(wl);
            m_eventManager.TriggerOnSaveNewWindlightProfile();
        }

        public void LoadWindlightProfile()
        {
            m_regInfo.WindlightSettings = SimulationDataService.LoadRegionWindlightSettings(RegionInfo.RegionID);
            m_eventManager.TriggerOnSaveNewWindlightProfile();
        }

        /// <summary>
        /// Loads the World heightmap
        /// </summary>
        public override void LoadWorldMap()
        {
            try
            {
                double[,] map = SimulationDataService.LoadTerrain(RegionInfo.RegionID);
                if (map == null)
                {
                    // This should be in the Terrain module, but it isn't because
                    // the heightmap is needed _way_ before the modules are initialized...
                    IConfig terrainConfig = m_config.Configs["Terrain"];
                    String m_InitialTerrain = "pinhead-island";
                    if (terrainConfig != null)
                        m_InitialTerrain = terrainConfig.GetString("InitialTerrain", m_InitialTerrain);

                    m_log.InfoFormat("[TERRAIN]: No default terrain. Generating a new terrain {0}.", m_InitialTerrain);
                    Heightmap = new TerrainChannel(m_InitialTerrain);

                    SimulationDataService.StoreTerrain(Heightmap.GetDoubles(), RegionInfo.RegionID);
                }
                else
                {
                    Heightmap = new TerrainChannel(map);
                }
            }
            catch (IOException e)
            {
                m_log.WarnFormat(
                    "[TERRAIN]: Scene.cs: LoadWorldMap() - Regenerating as failed with exception {0}{1}",
                    e.Message, e.StackTrace);
                
                // Non standard region size.    If there's an old terrain in the database, it might read past the buffer
                #pragma warning disable 0162
                if ((int)Constants.RegionSize != 256)
                {
                    Heightmap = new TerrainChannel();

                    SimulationDataService.StoreTerrain(Heightmap.GetDoubles(), RegionInfo.RegionID);
                }
            }
            catch (Exception e)
            {
                m_log.WarnFormat(
                    "[TERRAIN]: Scene.cs: LoadWorldMap() - Failed with exception {0}{1}", e.Message, e.StackTrace);
            }
        }

        /// <summary>
        /// Register this region with a grid service
        /// </summary>
        /// <exception cref="System.Exception">Thrown if registration of the region itself fails.</exception>
        public void RegisterRegionWithGrid()
        {
            m_sceneGridService.SetScene(this);

            //// Unfortunately this needs to be here and it can't be async.
            //// The map tile image is stored in RegionSettings, but it also needs to be
            //// stored in the GridService, because that's what the world map module uses
            //// to send the map image UUIDs (of other regions) to the viewer...
            if (m_generateMaptiles)
                RegenerateMaptile();

            GridRegion region = new GridRegion(RegionInfo);
            string error = GridService.RegisterRegion(RegionInfo.ScopeID, region);
            if (error != String.Empty)
                throw new Exception(error);
        }

        #endregion

        #region Load Land

        /// <summary>
        /// Loads all Parcel data from the datastore for region identified by regionID
        /// </summary>
        /// <param name="regionID">Unique Identifier of the Region to load parcel data for</param>
        public void loadAllLandObjectsFromStorage(UUID regionID)
        {
            m_log.Info("[SCENE]: Loading land objects from storage");
            List<LandData> landData = SimulationDataService.LoadLandObjects(regionID);

            if (LandChannel != null)
            {
                if (landData.Count == 0)
                {
                    EventManager.TriggerNoticeNoLandDataFromStorage();
                }
                else
                {
                    EventManager.TriggerIncomingLandDataFromStorage(landData);
                }
            }
            else
            {
                m_log.Error("[SCENE]: Land Channel is not defined. Cannot load from storage!");
            }
        }

        #endregion

        #region Primitives Methods

        /// <summary>
        /// Loads the World's objects
        /// </summary>
        /// <param name="regionID"></param>
        public virtual void LoadPrimsFromStorage(UUID regionID)
        {
            LoadingPrims = true;
            m_log.Info("[SCENE]: Loading objects from datastore");

            List<SceneObjectGroup> PrimsFromDB = SimulationDataService.LoadObjects(regionID);

            m_log.InfoFormat("[SCENE]: Loaded {0} objects from the datastore", PrimsFromDB.Count);

            foreach (SceneObjectGroup group in PrimsFromDB)
            {
                EventManager.TriggerOnSceneObjectLoaded(group);
                AddRestoredSceneObject(group, true, true);
                SceneObjectPart rootPart = group.GetChildPart(group.UUID);
                rootPart.Flags &= ~PrimFlags.Scripted;
                rootPart.TrimPermissions();

                // Don't do this here - it will get done later on when sculpt data is loaded.
//                group.CheckSculptAndLoad();
            }

            LoadingPrims = false;
            EventManager.TriggerPrimsLoaded(this);
        }


        /// <summary>
        /// Gets a new rez location based on the raycast and the size of the object that is being rezzed.
        /// </summary>
        /// <param name="RayStart"></param>
        /// <param name="RayEnd"></param>
        /// <param name="RayTargetID"></param>
        /// <param name="rot"></param>
        /// <param name="bypassRayCast"></param>
        /// <param name="RayEndIsIntersection"></param>
        /// <param name="frontFacesOnly"></param>
        /// <param name="scale"></param>
        /// <param name="FaceCenter"></param>
        /// <returns></returns>
        public Vector3 GetNewRezLocation(Vector3 RayStart, Vector3 RayEnd, UUID RayTargetID, Quaternion rot, byte bypassRayCast, byte RayEndIsIntersection, bool frontFacesOnly, Vector3 scale, bool FaceCenter)
        {
        
            float wheight = (float)RegionInfo.RegionSettings.WaterHeight;
            Vector3 wpos = Vector3.Zero;
            // Check for water surface intersection from above
            if ( (RayStart.Z > wheight) && (RayEnd.Z < wheight) )
            {
                float ratio = (RayStart.Z - wheight) / (RayStart.Z - RayEnd.Z);
                wpos.X = RayStart.X - (ratio * (RayStart.X - RayEnd.X));
                wpos.Y = RayStart.Y - (ratio * (RayStart.Y - RayEnd.Y));
                wpos.Z = wheight;
            }                
        
            Vector3 pos = Vector3.Zero;
            if (RayEndIsIntersection == (byte)1)
            {
                pos = RayEnd;
            }
            else if (RayTargetID != UUID.Zero)
            {
                SceneObjectPart target = GetSceneObjectPart(RayTargetID);

                Vector3 direction = Vector3.Normalize(RayEnd - RayStart);
                Vector3 AXOrigin = new Vector3(RayStart.X, RayStart.Y, RayStart.Z);
                Vector3 AXdirection = new Vector3(direction.X, direction.Y, direction.Z);

                if (target != null)
                {
                    pos = target.AbsolutePosition;
                    //m_log.Info("[OBJECT_REZ]: TargetPos: " + pos.ToString() + ", RayStart: " + RayStart.ToString() + ", RayEnd: " + RayEnd.ToString() + ", Volume: " + Util.GetDistanceTo(RayStart,RayEnd).ToString() + ", mag1: " + Util.GetMagnitude(RayStart).ToString() + ", mag2: " + Util.GetMagnitude(RayEnd).ToString());

                    // TODO: Raytrace better here

                    //EntityIntersection ei = m_sceneGraph.GetClosestIntersectingPrim(new Ray(AXOrigin, AXdirection));
                    Ray NewRay = new Ray(AXOrigin, AXdirection);

                    // Ray Trace against target here
                    EntityIntersection ei = target.TestIntersectionOBB(NewRay, Quaternion.Identity, frontFacesOnly, FaceCenter);

                    // Un-comment out the following line to Get Raytrace results printed to the console.
                    // m_log.Info("[RAYTRACERESULTS]: Hit:" + ei.HitTF.ToString() + " Point: " + ei.ipoint.ToString() + " Normal: " + ei.normal.ToString());
                    float ScaleOffset = 0.5f;

                    // If we hit something
                    if (ei.HitTF)
                    {
                        Vector3 scaleComponent = new Vector3(ei.AAfaceNormal.X, ei.AAfaceNormal.Y, ei.AAfaceNormal.Z);
                        if (scaleComponent.X != 0) ScaleOffset = scale.X;
                        if (scaleComponent.Y != 0) ScaleOffset = scale.Y;
                        if (scaleComponent.Z != 0) ScaleOffset = scale.Z;
                        ScaleOffset = Math.Abs(ScaleOffset);
                        Vector3 intersectionpoint = new Vector3(ei.ipoint.X, ei.ipoint.Y, ei.ipoint.Z);
                        Vector3 normal = new Vector3(ei.normal.X, ei.normal.Y, ei.normal.Z);
                        // Set the position to the intersection point
                        Vector3 offset = (normal * (ScaleOffset / 2f));
                        pos = (intersectionpoint + offset);

                        //Seems to make no sense to do this as this call is used for rezzing from inventory as well, and with inventory items their size is not always 0.5f
                        //And in cases when we weren't rezzing from inventory we were re-adding the 0.25 straight after calling this method
                        // Un-offset the prim (it gets offset later by the consumer method)
                        //pos.Z -= 0.25F; 
                       
                    }
                }
                else
                {
                    // We don't have a target here, so we're going to raytrace all the objects in the scene.
                    EntityIntersection ei = m_sceneGraph.GetClosestIntersectingPrim(new Ray(AXOrigin, AXdirection), true, false);

                    // Un-comment the following line to print the raytrace results to the console.
                    //m_log.Info("[RAYTRACERESULTS]: Hit:" + ei.HitTF.ToString() + " Point: " + ei.ipoint.ToString() + " Normal: " + ei.normal.ToString());

                    if (ei.HitTF)
                    {
                        pos = new Vector3(ei.ipoint.X, ei.ipoint.Y, ei.ipoint.Z);
                    } 
                    else
                    {
                        // fall back to our stupid functionality
                        pos = RayEnd;
                    }
                }
            }
            else
            {
                // fall back to our stupid functionality
                pos = RayEnd;

                //increase height so its above the ground.
                //should be getting the normal of the ground at the rez point and using that?
                pos.Z += scale.Z / 2f;
//                return pos;
            }
            
            // check against posible water intercept
            if (wpos.Z > pos.Z) pos = wpos;
            return pos;
        }


        /// <summary>
        /// Create a New SceneObjectGroup/Part by raycasting
        /// </summary>
        /// <param name="ownerID"></param>
        /// <param name="groupID"></param>
        /// <param name="RayEnd"></param>
        /// <param name="rot"></param>
        /// <param name="shape"></param>
        /// <param name="bypassRaycast"></param>
        /// <param name="RayStart"></param>
        /// <param name="RayTargetID"></param>
        /// <param name="RayEndIsIntersection"></param>
        public virtual void AddNewPrim(UUID ownerID, UUID groupID, Vector3 RayEnd, Quaternion rot, PrimitiveBaseShape shape,
                                       byte bypassRaycast, Vector3 RayStart, UUID RayTargetID,
                                       byte RayEndIsIntersection)
        {
            Vector3 pos = GetNewRezLocation(RayStart, RayEnd, RayTargetID, rot, bypassRaycast, RayEndIsIntersection, true, new Vector3(0.5f, 0.5f, 0.5f), false);

            if (Permissions.CanRezObject(1, ownerID, pos))
            {
                // rez ON the ground, not IN the ground
               // pos.Z += 0.25F; The rez point should now be correct so that its not in the ground

                AddNewPrim(ownerID, groupID, pos, rot, shape);
            }
        }

        public virtual SceneObjectGroup AddNewPrim(
            UUID ownerID, UUID groupID, Vector3 pos, Quaternion rot, PrimitiveBaseShape shape)
        {
            //m_log.DebugFormat(
            //    "[SCENE]: Scene.AddNewPrim() pcode {0} called for {1} in {2}", shape.PCode, ownerID, RegionInfo.RegionName);

            SceneObjectGroup sceneObject = null;
            
            // If an entity creator has been registered for this prim type then use that
            if (m_entityCreators.ContainsKey((PCode)shape.PCode))
            {
                sceneObject = m_entityCreators[(PCode)shape.PCode].CreateEntity(ownerID, groupID, pos, rot, shape);
            }
            else
            {
                // Otherwise, use this default creation code;
                sceneObject = new SceneObjectGroup(ownerID, pos, rot, shape);
                AddNewSceneObject(sceneObject, true);
                sceneObject.SetGroup(groupID, null);
            }

            IUserManagement uman = RequestModuleInterface<IUserManagement>();
            if (uman != null)
                sceneObject.RootPart.CreatorIdentification = uman.GetUserUUI(ownerID);

            sceneObject.ScheduleGroupForFullUpdate();

            return sceneObject;
        }
        
        /// <summary>
        /// Add an object into the scene that has come from storage
        /// </summary>
        ///
        /// <param name="sceneObject"></param>
        /// <param name="attachToBackup">
        /// If true, changes to the object will be reflected in its persisted data
        /// If false, the persisted data will not be changed even if the object in the scene is changed
        /// </param>
        /// <param name="alreadyPersisted">
        /// If true, we won't persist this object until it changes
        /// If false, we'll persist this object immediately
        /// </param>
        /// <param name="sendClientUpdates">
        /// If true, we send updates to the client to tell it about this object
        /// If false, we leave it up to the caller to do this
        /// </param>
        /// <returns>
        /// true if the object was added, false if an object with the same uuid was already in the scene
        /// </returns>
        public bool AddRestoredSceneObject(
            SceneObjectGroup sceneObject, bool attachToBackup, bool alreadyPersisted, bool sendClientUpdates)
        {
            bool result =  m_sceneGraph.AddRestoredSceneObject(sceneObject, attachToBackup, alreadyPersisted, sendClientUpdates);
            if (result)
                sceneObject.IsDeleted = false;
            return result;
        }
        
        /// <summary>
        /// Add an object into the scene that has come from storage
        /// </summary>
        ///
        /// <param name="sceneObject"></param>
        /// <param name="attachToBackup">
        /// If true, changes to the object will be reflected in its persisted data
        /// If false, the persisted data will not be changed even if the object in the scene is changed
        /// </param>
        /// <param name="alreadyPersisted">
        /// If true, we won't persist this object until it changes
        /// If false, we'll persist this object immediately
        /// </param>
        /// <returns>
        /// true if the object was added, false if an object with the same uuid was already in the scene
        /// </returns>
        public bool AddRestoredSceneObject(
            SceneObjectGroup sceneObject, bool attachToBackup, bool alreadyPersisted)
        {
            return AddRestoredSceneObject(sceneObject, attachToBackup, alreadyPersisted, true);
        }

        /// <summary>
        /// Add a newly created object to the scene.  Updates are also sent to viewers.
        /// </summary>
        /// <param name="sceneObject"></param>
        /// <param name="attachToBackup">
        /// If true, the object is made persistent into the scene.
        /// If false, the object will not persist over server restarts
        /// </param>
        /// <returns>true if the object was added.  false if not</returns>
        public bool AddNewSceneObject(SceneObjectGroup sceneObject, bool attachToBackup)
        {
            return AddNewSceneObject(sceneObject, attachToBackup, true);
        }
        
        /// <summary>
        /// Add a newly created object to the scene
        /// </summary>
        /// <param name="sceneObject"></param>
        /// <param name="attachToBackup">
        /// If true, the object is made persistent into the scene.
        /// If false, the object will not persist over server restarts
        /// </param>
        /// <param name="sendClientUpdates">
        /// If true, updates for the new scene object are sent to all viewers in range.
        /// If false, it is left to the caller to schedule the update
        /// </param>
        /// <returns>true if the object was added.  false if not</returns>
        public bool AddNewSceneObject(SceneObjectGroup sceneObject, bool attachToBackup, bool sendClientUpdates)
        {           
            if (m_sceneGraph.AddNewSceneObject(sceneObject, attachToBackup, sendClientUpdates))
            {
                EventManager.TriggerObjectAddedToScene(sceneObject);
                return true;       
            }
            
            return false;
        }
        
        /// <summary>
        /// Add a newly created object to the scene.
        /// </summary>
        /// <remarks>
        /// This method does not send updates to the client - callers need to handle this themselves.
        /// </remarks>
        /// <param name="sceneObject"></param>
        /// <param name="attachToBackup"></param>
        /// <param name="pos">Position of the object.  If null then the position stored in the object is used.</param>
        /// <param name="rot">Rotation of the object.  If null then the rotation stored in the object is used.</param>
        /// <param name="vel">Velocity of the object.  This parameter only has an effect if the object is physical</param>
        /// <returns></returns>
        public bool AddNewSceneObject(
            SceneObjectGroup sceneObject, bool attachToBackup, Vector3? pos, Quaternion? rot, Vector3 vel)
        {
            if (m_sceneGraph.AddNewSceneObject(sceneObject, attachToBackup, pos, rot, vel))
            {            
                EventManager.TriggerObjectAddedToScene(sceneObject);
                return true;
            }

            return false;
        }

        /// <summary>
        /// Delete every object from the scene.  This does not include attachments worn by avatars.
        /// </summary>
        public void DeleteAllSceneObjects()
        {
            DeleteAllSceneObjects(false);
        }

        /// <summary>
        /// Delete every object from the scene.  This does not include attachments worn by avatars.
        /// </summary>
        public void DeleteAllSceneObjects(bool exceptNoCopy)
        {
            List<SceneObjectGroup> toReturn = new List<SceneObjectGroup>();
            lock (Entities)
            {
                EntityBase[] entities = Entities.GetEntities();
                foreach (EntityBase e in entities)
                {
                    if (e is SceneObjectGroup)
                    {
                        SceneObjectGroup sog = (SceneObjectGroup)e;
                        if (sog != null && !sog.IsAttachment)
                        {
                            if (!exceptNoCopy || ((sog.GetEffectivePermissions() & (uint)PermissionMask.Copy) != 0))
                            {
                                DeleteSceneObject((SceneObjectGroup)e, false);
                            }
                            else
                            {
                                toReturn.Add((SceneObjectGroup)e);   
                            }
                        }
                    }
                }
            }
            if (toReturn.Count > 0)
            {
                returnObjects(toReturn.ToArray(), UUID.Zero);
            }
        }

        /// <summary>
        /// Synchronously delete the given object from the scene.
        /// </summary>
        /// <param name="group">Object Id</param>
        /// <param name="silent">Suppress broadcasting changes to other clients.</param>
        public void DeleteSceneObject(SceneObjectGroup group, bool silent)
        {            
//            m_log.DebugFormat("[SCENE]: Deleting scene object {0} {1}", group.Name, group.UUID);

            group.RemoveScriptInstances(true);

            SceneObjectPart[] partList = group.Parts;

            foreach (SceneObjectPart part in partList)
            {
                if (part.IsJoint() && ((part.Flags & PrimFlags.Physics) != 0))
                {
                    PhysicsScene.RequestJointDeletion(part.Name); // FIXME: what if the name changed?
                }
                else if (part.PhysActor != null)
                {
                    part.RemoveFromPhysics();
                }
            }
            
//            if (rootPart.PhysActor != null)
//            {
//                PhysicsScene.RemovePrim(rootPart.PhysActor);
//                rootPart.PhysActor = null;
//            }

            if (UnlinkSceneObject(group, false))
            {
                EventManager.TriggerObjectBeingRemovedFromScene(group);
                EventManager.TriggerParcelPrimCountTainted();
            }

            group.DeleteGroupFromScene(silent);
            if (!silent)
                SendKillObject(new List<uint>() { group.LocalId });

//            m_log.DebugFormat("[SCENE]: Exit DeleteSceneObject() for {0} {1}", group.Name, group.UUID);            
        }

        /// <summary>
        /// Unlink the given object from the scene.  Unlike delete, this just removes the record of the object - the
        /// object itself is not destroyed.
        /// </summary>
        /// <param name="so">The scene object.</param>
        /// <param name="softDelete">If true, only deletes from scene, but keeps the object in the database.</param>
        /// <returns>true if the object was in the scene, false if it was not</returns>
        public bool UnlinkSceneObject(SceneObjectGroup so, bool softDelete)
        {
            if (m_sceneGraph.DeleteSceneObject(so.UUID, softDelete))
            {
                if (!softDelete)
                {
                    // Force a database update so that the scene object group ID is accurate.  It's possible that the
                    // group has recently been delinked from another group but that this change has not been persisted
                    // to the DB.
                    // This is an expensive thing to do so only do it if absolutely necessary.
                    if (so.HasGroupChangedDueToDelink)
                        ForceSceneObjectBackup(so);                
                    
                    so.DetachFromBackup();
                    SimulationDataService.RemoveObject(so.UUID, m_regInfo.RegionID);                                        
                }
                                    
                // We need to keep track of this state in case this group is still queued for further backup.
                so.IsDeleted = true;

                return true;
            }

            return false;
        }

        /// <summary>
        /// Move the given scene object into a new region depending on which region its absolute position has moved
        /// into.
        ///
        /// </summary>
        /// <param name="attemptedPosition">the attempted out of region position of the scene object</param>
        /// <param name="grp">the scene object that we're crossing</param>
        public void CrossPrimGroupIntoNewRegion(Vector3 attemptedPosition, SceneObjectGroup grp, bool silent)
        {
            if (grp == null)
                return;
            if (grp.IsDeleted)
                return;

            if (grp.RootPart.DIE_AT_EDGE)
            {
                // We remove the object here
                try
                {
                    DeleteSceneObject(grp, false);
                }
                catch (Exception)
                {
                    m_log.Warn("[SCENE]: exception when trying to remove the prim that crossed the border.");
                }
                return;
            }

            if (grp.RootPart.RETURN_AT_EDGE)
            {
                // We remove the object here
                try
                {
                    List<SceneObjectGroup> objects = new List<SceneObjectGroup>();
                    objects.Add(grp);
                    SceneObjectGroup[] objectsArray = objects.ToArray();
                    returnObjects(objectsArray, UUID.Zero);
                }
                catch (Exception)
                {
                    m_log.Warn("[SCENE]: exception when trying to return the prim that crossed the border.");
                }
                return;
            }

            if (m_teleportModule != null)
                m_teleportModule.Cross(grp, attemptedPosition, silent);
        }

        public Border GetCrossedBorder(Vector3 position, Cardinals gridline)
        {
            if (BordersLocked)
            {
                switch (gridline)
                {
                    case Cardinals.N:
                        lock (NorthBorders)
                        {
                            foreach (Border b in NorthBorders)
                            {
                                if (b.TestCross(position))
                                    return b;
                            }
                        }
                        break;
                    case Cardinals.S:
                        lock (SouthBorders)
                        {
                            foreach (Border b in SouthBorders)
                            {
                                if (b.TestCross(position))
                                    return b;
                            }
                        }

                        break;
                    case Cardinals.E:
                        lock (EastBorders)
                        {
                            foreach (Border b in EastBorders)
                            {
                                if (b.TestCross(position))
                                    return b;
                            }
                        }

                        break;
                    case Cardinals.W:

                        lock (WestBorders)
                        {
                            foreach (Border b in WestBorders)
                            {
                                if (b.TestCross(position))
                                    return b;
                            }
                        }
                        break;

                }
            }
            else
            {
                switch (gridline)
                {
                    case Cardinals.N:
                        foreach (Border b in NorthBorders)
                        {
                            if (b.TestCross(position))
                                return b;
                        }
                       
                        break;
                    case Cardinals.S:
                        foreach (Border b in SouthBorders)
                        {
                            if (b.TestCross(position))
                                return b;
                        }
                        break;
                    case Cardinals.E:
                        foreach (Border b in EastBorders)
                        {
                            if (b.TestCross(position))
                                return b;
                        }

                        break;
                    case Cardinals.W:
                        foreach (Border b in WestBorders)
                        {
                            if (b.TestCross(position))
                                return b;
                        }
                        break;

                }
            }
            

            return null;
        }

        public bool TestBorderCross(Vector3 position, Cardinals border)
        {
            if (BordersLocked)
            {
                switch (border)
                {
                    case Cardinals.N:
                        lock (NorthBorders)
                        {
                            foreach (Border b in NorthBorders)
                            {
                                if (b.TestCross(position))
                                    return true;
                            }
                        }
                        break;
                    case Cardinals.E:
                        lock (EastBorders)
                        {
                            foreach (Border b in EastBorders)
                            {
                                if (b.TestCross(position))
                                    return true;
                            }
                        }
                        break;
                    case Cardinals.S:
                        lock (SouthBorders)
                        {
                            foreach (Border b in SouthBorders)
                            {
                                if (b.TestCross(position))
                                    return true;
                            }
                        }
                        break;
                    case Cardinals.W:
                        lock (WestBorders)
                        {
                            foreach (Border b in WestBorders)
                            {
                                if (b.TestCross(position))
                                    return true;
                            }
                        }
                        break;
                }
            }
            else
            {
                switch (border)
                {
                    case Cardinals.N:
                        foreach (Border b in NorthBorders)
                        {
                            if (b.TestCross(position))
                                return true;
                        }
                        break;
                    case Cardinals.E:
                        foreach (Border b in EastBorders)
                        {
                            if (b.TestCross(position))
                                return true;
                        }
                        break;
                    case Cardinals.S:
                        foreach (Border b in SouthBorders)
                        {
                            if (b.TestCross(position))
                                return true;
                        }
                        break;
                    case Cardinals.W:
                        foreach (Border b in WestBorders)
                        {
                            if (b.TestCross(position))
                                return true;
                        }
                        break;
                }
            }
            return false;
        }


        /// <summary>
        /// Called when objects or attachments cross the border, or teleport, between regions.
        /// </summary>
        /// <param name="sog"></param>
        /// <returns></returns>
        public bool IncomingCreateObject(Vector3 newPosition, ISceneObject sog)
        {
            //m_log.DebugFormat(" >>> IncomingCreateObject(sog) <<< {0} deleted? {1} isAttach? {2}", ((SceneObjectGroup)sog).AbsolutePosition,
            //    ((SceneObjectGroup)sog).IsDeleted, ((SceneObjectGroup)sog).RootPart.IsAttachment);

            SceneObjectGroup newObject;
            try
            {
                newObject = (SceneObjectGroup)sog;
            }
            catch (Exception e)
            {
                m_log.WarnFormat("[SCENE]: Problem casting object, exception {0}{1}", e.Message, e.StackTrace);
                return false;
            }

            if (newPosition != Vector3.Zero)
                newObject.RootPart.GroupPosition = newPosition;
            if (newObject.RootPart.KeyframeMotion != null)
                newObject.RootPart.KeyframeMotion.UpdateSceneObject(newObject);

            if (!AddSceneObject(newObject))
            {
                m_log.DebugFormat("[SCENE]: Problem adding scene object {0} in {1} ", sog.UUID, RegionInfo.RegionName);
                return false;
            }

            // For attachments, we need to wait until the agent is root
            // before we restart the scripts, or else some functions won't work.
            if (!newObject.IsAttachment)
            {
                newObject.RootPart.ParentGroup.CreateScriptInstances(0, false, DefaultScriptEngine, GetStateSource(newObject));
                newObject.ResumeScripts();
            }
            else
            {
                ScenePresence sp;
                if (TryGetScenePresence(newObject.OwnerID, out sp))
                {
                    // If the scene presence is here and already a root
                    // agent, we came from a ;egacy region. Start the scripts
                    // here as they used to start.
                    // TODO: Remove in 0.7.3
                    if (!sp.IsChildAgent)
                    {
                        newObject.RootPart.ParentGroup.CreateScriptInstances(0, false, DefaultScriptEngine, GetStateSource(newObject));
                        newObject.ResumeScripts();
                    }
                }
            }

            // Do this as late as possible so that listeners have full access to the incoming object
            EventManager.TriggerOnIncomingSceneObject(newObject);

            return true;
        }

        /// <summary>
        /// Attachment rezzing
        /// </summary>
        /// <param name="userID">Agent Unique ID</param>
        /// <param name="itemID">Object ID</param>
        /// <returns>False</returns>
        public virtual bool IncomingCreateObject(UUID userID, UUID itemID)
        {
            m_log.DebugFormat(" >>> IncomingCreateObject(userID, itemID) <<< {0} {1}", userID, itemID);

            // Commented out since this is as yet unused and is arguably not the appropriate place to do this, as
            // attachments are being rezzed elsewhere in AddNewClient()
//            ScenePresence sp = GetScenePresence(userID);
//            if (sp != null && AttachmentsModule != null)
//            {
//                uint attPt = (uint)sp.Appearance.GetAttachpoint(itemID);
//                AttachmentsModule.RezSingleAttachmentFromInventory(sp.ControllingClient, itemID, attPt);
//            }

            return false;
        }

        /// <summary>
        /// Adds a Scene Object group to the Scene.
        /// Verifies that the creator of the object is not banned from the simulator.
        /// Checks if the item is an Attachment
        /// </summary>
        /// <param name="sceneObject"></param>
        /// <returns>True if the SceneObjectGroup was added, False if it was not</returns>
        public bool AddSceneObject(SceneObjectGroup sceneObject)
        {
            if (sceneObject.OwnerID == UUID.Zero)
            {
                m_log.ErrorFormat("[SCENE]: Owner ID for {0} was zero", sceneObject.UUID);
                return false;
            }

            // If the user is banned, we won't let any of their objects
            // enter. Period.
            //
            int flags = GetUserFlags(sceneObject.OwnerID);
            if (m_regInfo.EstateSettings.IsBanned(sceneObject.OwnerID, flags))
            {
                m_log.InfoFormat("[INTERREGION]: Denied prim crossing for banned avatar {0}", sceneObject.OwnerID);

                return false;
            }

            sceneObject.SetScene(this);

            // Force allocation of new LocalId
            //
            SceneObjectPart[] parts = sceneObject.Parts;
            for (int i = 0; i < parts.Length; i++)
                parts[i].LocalId = 0;

            if (sceneObject.IsAttachmentCheckFull()) // Attachment
            {
                sceneObject.RootPart.AddFlag(PrimFlags.TemporaryOnRez);
                sceneObject.RootPart.AddFlag(PrimFlags.Phantom);
                      
                // Don't sent a full update here because this will cause full updates to be sent twice for 
                // attachments on region crossings, resulting in viewer glitches.
                AddRestoredSceneObject(sceneObject, false, false, false);

                // Handle attachment special case
                SceneObjectPart RootPrim = sceneObject.RootPart;

                // Fix up attachment Parent Local ID
                ScenePresence sp = GetScenePresence(sceneObject.OwnerID);

                if (sp != null)
                {
                    SceneObjectGroup grp = sceneObject;

                    m_log.DebugFormat(
                        "[ATTACHMENT]: Received attachment {0}, inworld asset id {1}", grp.GetFromItemID(), grp.UUID);
                    m_log.DebugFormat(
                        "[ATTACHMENT]: Attach to avatar {0} at position {1}", sp.UUID, grp.AbsolutePosition);

                    RootPrim.RemFlag(PrimFlags.TemporaryOnRez);
                    
                    if (AttachmentsModule != null)
                        AttachmentsModule.AttachObject(sp, grp, 0, false);
                }
                else
                {
                    m_log.DebugFormat("[SCENE]: Attachment {0} arrived and scene presence was not found, setting to temp", sceneObject.UUID);
                    RootPrim.RemFlag(PrimFlags.TemporaryOnRez);
                    RootPrim.AddFlag(PrimFlags.TemporaryOnRez);
                }
                if (sceneObject.OwnerID == UUID.Zero)
                {
                    m_log.ErrorFormat("[SCENE]: Owner ID for {0} was zero after attachment processing. BUG!", sceneObject.UUID);
                    return false;
                }
            }
            else
            {
                if (sceneObject.OwnerID == UUID.Zero)
                {
                    m_log.ErrorFormat("[SCENE]: Owner ID for non-attachment {0} was zero", sceneObject.UUID);
                    return false;
                }
                AddRestoredSceneObject(sceneObject, true, false);

                if (!Permissions.CanObjectEntry(sceneObject.UUID,
                        true, sceneObject.AbsolutePosition))
                {
                    // Deny non attachments based on parcel settings
                    //
                    m_log.Info("[INTERREGION]: Denied prim crossing because of parcel settings");

                    DeleteSceneObject(sceneObject, false);

                    return false;
                }
            }

            return true;
        }

        private int GetStateSource(SceneObjectGroup sog)
        {
            ScenePresence sp = GetScenePresence(sog.OwnerID);

            if (sp != null)
                return sp.GetStateSource();

            return 2; // StateSource.PrimCrossing
        }

        public int GetUserFlags(UUID user)
        {
            //Unfortunately the SP approach means that the value is cached until region is restarted
            /*
            ScenePresence sp;
            if (TryGetScenePresence(user, out sp))
            {
                return sp.UserFlags;
            }
            else
            {
             */
                UserAccount uac = UserAccountService.GetUserAccount(RegionInfo.ScopeID, user);
                if (uac == null)
                    return 0;
                return uac.UserFlags;
            //}
        }
        #endregion

        #region Add/Remove Avatar Methods

        public override ISceneAgent AddNewClient(IClientAPI client, PresenceType type)
        {
            // Validation occurs in LLUDPServer
            AgentCircuitData aCircuit = m_authenticateHandler.GetAgentCircuitData(client.CircuitCode);

            bool vialogin
                = (aCircuit.teleportFlags & (uint)Constants.TeleportFlags.ViaHGLogin) != 0
                    || (aCircuit.teleportFlags & (uint)Constants.TeleportFlags.ViaLogin) != 0;

<<<<<<< HEAD
            CheckHeartbeat();
            ScenePresence presence;
=======
//            CheckHeartbeat();
>>>>>>> 349454ca

            ScenePresence sp = GetScenePresence(client.AgentId);

            // XXX: Not sure how good it is to add a new client if a scene presence already exists.  Possibly this
            // could occur if a viewer crashes and relogs before the old client is kicked out.  But this could cause
            // other problems, and possible the code calling AddNewClient() should ensure that no client is already
            // connected.
            if (sp == null)
            {
                m_log.DebugFormat(
                    "[SCENE]: Adding new child scene presence {0} to scene {1} at pos {2}", client.Name, RegionInfo.RegionName, client.StartPos);

                m_clientManager.Add(client);
                SubscribeToClientEvents(client);

                sp = m_sceneGraph.CreateAndAddChildScenePresence(client, aCircuit.Appearance, type);
                m_eventManager.TriggerOnNewPresence(sp);

                sp.TeleportFlags = (TPFlags)aCircuit.teleportFlags;

                // The first agent upon login is a root agent by design.
                // For this agent we will have to rez the attachments.
                // All other AddNewClient calls find aCircuit.child to be true.
                if (aCircuit.child == false)
                {
                    // We have to set SP to be a root agent here so that SP.MakeRootAgent() will later not try to
                    // start the scripts again (since this is done in RezAttachments()).
                    // XXX: This is convoluted.
                    sp.IsChildAgent = false;

                    if (AttachmentsModule != null)
                        Util.FireAndForget(delegate(object o) { AttachmentsModule.RezAttachments(sp); });
                }
            }
            else
            {
                m_log.WarnFormat(
                    "[SCENE]: Already found {0} scene presence for {1} in {2} when asked to add new scene presence",
                    sp.IsChildAgent ? "child" : "root", sp.Name, RegionInfo.RegionName);
            }

            m_LastLogin = Util.EnvironmentTickCount();

            // Cache the user's name
            CacheUserName(sp, aCircuit);

            EventManager.TriggerOnNewClient(client);
            if (vialogin)
            {
                EventManager.TriggerOnClientLogin(client);
                // Send initial parcel data
                Vector3 pos = sp.AbsolutePosition;
                ILandObject land = LandChannel.GetLandObject(pos.X, pos.Y);
                land.SendLandUpdateToClient(client);
            }

            return sp;
        }

        /// <summary>
        /// Cache the user name for later use.
        /// </summary>
        /// <param name="sp"></param>
        /// <param name="aCircuit"></param>
        private void CacheUserName(ScenePresence sp, AgentCircuitData aCircuit)
        {
            IUserManagement uMan = RequestModuleInterface<IUserManagement>();
            if (uMan != null)
            {
                string first = aCircuit.firstname, last = aCircuit.lastname;

                if (sp.PresenceType == PresenceType.Npc)
                {
                    uMan.AddUser(aCircuit.AgentID, first, last);
                }
                else
                {
                    string homeURL = string.Empty;

                    if (aCircuit.ServiceURLs.ContainsKey("HomeURI"))
                        homeURL = aCircuit.ServiceURLs["HomeURI"].ToString();

                    if (aCircuit.lastname.StartsWith("@"))
                    {
                        string[] parts = aCircuit.firstname.Split('.');
                        if (parts.Length >= 2)
                        {
                            first = parts[0];
                            last = parts[1];
                        }
                    }

                    uMan.AddUser(aCircuit.AgentID, first, last, homeURL);
                }
            }
        }

        private bool VerifyClient(AgentCircuitData aCircuit, System.Net.IPEndPoint ep, out bool vialogin)
        {
            vialogin = false;
            
            // Do the verification here
            if ((aCircuit.teleportFlags & (uint)Constants.TeleportFlags.ViaHGLogin) != 0)
            {
                m_log.DebugFormat("[SCENE]: Incoming client {0} {1} in region {2} via HG login", aCircuit.firstname, aCircuit.lastname, RegionInfo.RegionName);
                vialogin = true;
                IUserAgentVerificationModule userVerification = RequestModuleInterface<IUserAgentVerificationModule>();
                if (userVerification != null && ep != null)
                {
                    if (!userVerification.VerifyClient(aCircuit, ep.Address.ToString()))
                    {
                        // uh-oh, this is fishy
                        m_log.DebugFormat("[SCENE]: User Client Verification for {0} {1} in {2} returned false", aCircuit.firstname, aCircuit.lastname, RegionInfo.RegionName);
                        return false;
                    }
                    else
                        m_log.DebugFormat("[SCENE]: User Client Verification for {0} {1} in {2} returned true", aCircuit.firstname, aCircuit.lastname, RegionInfo.RegionName);

                }
            }

            else if ((aCircuit.teleportFlags & (uint)Constants.TeleportFlags.ViaLogin) != 0)
            {
                m_log.DebugFormat("[SCENE]: Incoming client {0} {1} in region {2} via regular login. Client IP verification not performed.",
                    aCircuit.firstname, aCircuit.lastname, RegionInfo.RegionName);
                vialogin = true;
            }

            return true;
        }

        // Called by Caps, on the first HTTP contact from the client
        public override bool CheckClient(UUID agentID, System.Net.IPEndPoint ep)
        {
            AgentCircuitData aCircuit = m_authenticateHandler.GetAgentCircuitData(agentID);
            if (aCircuit != null)
            {
                bool vialogin = false;
                if (!VerifyClient(aCircuit, ep, out vialogin))
                {
                    // if it doesn't pass, we remove the agentcircuitdata altogether
                    // and the scene presence and the client, if they exist
                    try
                    {
                        ScenePresence sp = GetScenePresence(agentID);
                        PresenceService.LogoutAgent(sp.ControllingClient.SessionId);
                        
                        if (sp != null)
                            sp.ControllingClient.Close();

                        // BANG! SLASH!
                        m_authenticateHandler.RemoveCircuit(agentID);

                        return false;
                    }
                    catch (Exception e)
                    {
                        m_log.DebugFormat("[SCENE]: Exception while closing aborted client: {0}", e.StackTrace);
                    }
                }
                else
                    return true;
            }

            return false;
        }

        /// <summary>
        /// Register for events from the client
        /// </summary>
        /// <param name="client">The IClientAPI of the connected client</param>
        public virtual void SubscribeToClientEvents(IClientAPI client)
        {
            SubscribeToClientTerrainEvents(client);
            SubscribeToClientPrimEvents(client);
            SubscribeToClientPrimRezEvents(client);
            SubscribeToClientInventoryEvents(client);
            SubscribeToClientTeleportEvents(client);
            SubscribeToClientScriptEvents(client);
            SubscribeToClientParcelEvents(client);
            SubscribeToClientGridEvents(client);
            SubscribeToClientNetworkEvents(client);
        }

        public virtual void SubscribeToClientTerrainEvents(IClientAPI client)
        {
            client.OnRegionHandShakeReply += SendLayerData;
        }
        
        public virtual void SubscribeToClientPrimEvents(IClientAPI client)
        {
            client.OnUpdatePrimGroupPosition += m_sceneGraph.UpdatePrimGroupPosition;
            client.OnUpdatePrimSinglePosition += m_sceneGraph.UpdatePrimSinglePosition;

            client.onClientChangeObject += m_sceneGraph.ClientChangeObject;

            client.OnUpdatePrimGroupRotation += m_sceneGraph.UpdatePrimGroupRotation;
            client.OnUpdatePrimGroupMouseRotation += m_sceneGraph.UpdatePrimGroupRotation;
            client.OnUpdatePrimSingleRotation += m_sceneGraph.UpdatePrimSingleRotation;
            client.OnUpdatePrimSingleRotationPosition += m_sceneGraph.UpdatePrimSingleRotationPosition;
            
            client.OnUpdatePrimScale += m_sceneGraph.UpdatePrimScale;
            client.OnUpdatePrimGroupScale += m_sceneGraph.UpdatePrimGroupScale;
            client.OnUpdateExtraParams += m_sceneGraph.UpdateExtraParam;
            client.OnUpdatePrimShape += m_sceneGraph.UpdatePrimShape;
            client.OnUpdatePrimTexture += m_sceneGraph.UpdatePrimTexture;
            client.OnObjectRequest += RequestPrim;
            client.OnObjectSelect += SelectPrim;
            client.OnObjectDeselect += DeselectPrim;
            client.OnGrabUpdate += m_sceneGraph.MoveObject;
            client.OnSpinStart += m_sceneGraph.SpinStart;
            client.OnSpinUpdate += m_sceneGraph.SpinObject;
            client.OnDeRezObject += DeRezObjects;
            
            client.OnObjectName += m_sceneGraph.PrimName;
            client.OnObjectClickAction += m_sceneGraph.PrimClickAction;
            client.OnObjectMaterial += m_sceneGraph.PrimMaterial;
            client.OnLinkObjects += LinkObjects;
            client.OnDelinkObjects += DelinkObjects;
            client.OnObjectDuplicate += DuplicateObject;
            client.OnObjectDuplicateOnRay += doObjectDuplicateOnRay;
            client.OnUpdatePrimFlags += m_sceneGraph.UpdatePrimFlags;
            client.OnRequestObjectPropertiesFamily += m_sceneGraph.RequestObjectPropertiesFamily;
            client.OnObjectPermissions += HandleObjectPermissionsUpdate;
            client.OnGrabObject += ProcessObjectGrab;
            client.OnGrabUpdate += ProcessObjectGrabUpdate; 
            client.OnDeGrabObject += ProcessObjectDeGrab;
            client.OnUndo += m_sceneGraph.HandleUndo;
            client.OnRedo += m_sceneGraph.HandleRedo;
            client.OnObjectDescription += m_sceneGraph.PrimDescription;
            client.OnObjectIncludeInSearch += m_sceneGraph.MakeObjectSearchable;
            client.OnObjectOwner += ObjectOwner;
            client.OnObjectGroupRequest += HandleObjectGroupUpdate;
        }

        public virtual void SubscribeToClientPrimRezEvents(IClientAPI client)
        {
            client.OnAddPrim += AddNewPrim;
            client.OnRezObject += RezObject;
        }

        public virtual void SubscribeToClientInventoryEvents(IClientAPI client)
        {
            client.OnLinkInventoryItem += HandleLinkInventoryItem;
            client.OnCreateNewInventoryFolder += HandleCreateInventoryFolder;
            client.OnUpdateInventoryFolder += HandleUpdateInventoryFolder;
            client.OnMoveInventoryFolder += HandleMoveInventoryFolder; // 2; //!!
            client.OnFetchInventoryDescendents += HandleFetchInventoryDescendents;
            client.OnPurgeInventoryDescendents += HandlePurgeInventoryDescendents; // 2; //!!
            client.OnFetchInventory += m_asyncInventorySender.HandleFetchInventory;
            client.OnUpdateInventoryItem += UpdateInventoryItemAsset;
            client.OnCopyInventoryItem += CopyInventoryItem;
            client.OnMoveItemsAndLeaveCopy += MoveInventoryItemsLeaveCopy;
            client.OnMoveInventoryItem += MoveInventoryItem;
            client.OnRemoveInventoryItem += RemoveInventoryItem;
            client.OnRemoveInventoryFolder += RemoveInventoryFolder;
            client.OnRezScript += RezScript;
            client.OnRequestTaskInventory += RequestTaskInventory;
            client.OnRemoveTaskItem += RemoveTaskInventory;
            client.OnUpdateTaskInventory += UpdateTaskInventory;
            client.OnMoveTaskItem += ClientMoveTaskInventoryItem;
        }

        public virtual void SubscribeToClientTeleportEvents(IClientAPI client)
        {
            client.OnTeleportLocationRequest += RequestTeleportLocation;
        }

        public virtual void SubscribeToClientScriptEvents(IClientAPI client)
        {
            client.OnScriptReset += ProcessScriptReset;
            client.OnGetScriptRunning += GetScriptRunning;
            client.OnSetScriptRunning += SetScriptRunning;
        }

        public virtual void SubscribeToClientParcelEvents(IClientAPI client)
        {
            client.OnParcelReturnObjectsRequest += LandChannel.ReturnObjectsInParcel;
            client.OnParcelSetOtherCleanTime += LandChannel.SetParcelOtherCleanTime;
            client.OnParcelBuy += ProcessParcelBuy;
        }

        public virtual void SubscribeToClientGridEvents(IClientAPI client)
        {
            //client.OnNameFromUUIDRequest += HandleUUIDNameRequest;
            client.OnMoneyTransferRequest += ProcessMoneyTransferRequest;
            client.OnSetStartLocationRequest += SetHomeRezPoint;
            client.OnRegionHandleRequest += RegionHandleRequest;
        }
        
        public virtual void SubscribeToClientNetworkEvents(IClientAPI client)
        {
            client.OnNetworkStatsUpdate += StatsReporter.AddPacketsStats;
            client.OnViewerEffect += ProcessViewerEffect;
        }

        /// <summary>
        /// Unsubscribe the client from events.
        /// </summary>
        /// FIXME: Not called anywhere!
        /// <param name="client">The IClientAPI of the client</param>
        public virtual void UnSubscribeToClientEvents(IClientAPI client)
        {
            UnSubscribeToClientTerrainEvents(client);
            UnSubscribeToClientPrimEvents(client);
            UnSubscribeToClientPrimRezEvents(client);
            UnSubscribeToClientInventoryEvents(client);
            UnSubscribeToClientTeleportEvents(client);
            UnSubscribeToClientScriptEvents(client);
            UnSubscribeToClientParcelEvents(client);
            UnSubscribeToClientGridEvents(client);
            UnSubscribeToClientNetworkEvents(client);
        }

        public virtual void UnSubscribeToClientTerrainEvents(IClientAPI client)
        {
            client.OnRegionHandShakeReply -= SendLayerData;
        }

        public virtual void UnSubscribeToClientPrimEvents(IClientAPI client)
        {
            client.OnUpdatePrimGroupPosition -= m_sceneGraph.UpdatePrimGroupPosition;
            client.OnUpdatePrimSinglePosition -= m_sceneGraph.UpdatePrimSinglePosition;

            client.onClientChangeObject -= m_sceneGraph.ClientChangeObject;

            client.OnUpdatePrimGroupRotation -= m_sceneGraph.UpdatePrimGroupRotation;
            client.OnUpdatePrimGroupMouseRotation -= m_sceneGraph.UpdatePrimGroupRotation;
            client.OnUpdatePrimSingleRotation -= m_sceneGraph.UpdatePrimSingleRotation;
            client.OnUpdatePrimSingleRotationPosition -= m_sceneGraph.UpdatePrimSingleRotationPosition;

            client.OnUpdatePrimScale -= m_sceneGraph.UpdatePrimScale;
            client.OnUpdatePrimGroupScale -= m_sceneGraph.UpdatePrimGroupScale;
            client.OnUpdateExtraParams -= m_sceneGraph.UpdateExtraParam;
            client.OnUpdatePrimShape -= m_sceneGraph.UpdatePrimShape;
            client.OnUpdatePrimTexture -= m_sceneGraph.UpdatePrimTexture;
            client.OnObjectRequest -= RequestPrim;
            client.OnObjectSelect -= SelectPrim;
            client.OnObjectDeselect -= DeselectPrim;
            client.OnGrabUpdate -= m_sceneGraph.MoveObject;
            client.OnSpinStart -= m_sceneGraph.SpinStart;
            client.OnSpinUpdate -= m_sceneGraph.SpinObject;
            client.OnDeRezObject -= DeRezObjects;
            client.OnObjectName -= m_sceneGraph.PrimName;
            client.OnObjectClickAction -= m_sceneGraph.PrimClickAction;
            client.OnObjectMaterial -= m_sceneGraph.PrimMaterial;
            client.OnLinkObjects -= LinkObjects;
            client.OnDelinkObjects -= DelinkObjects;
            client.OnObjectDuplicate -= DuplicateObject;
            client.OnObjectDuplicateOnRay -= doObjectDuplicateOnRay;
            client.OnUpdatePrimFlags -= m_sceneGraph.UpdatePrimFlags;
            client.OnRequestObjectPropertiesFamily -= m_sceneGraph.RequestObjectPropertiesFamily;
            client.OnObjectPermissions -= HandleObjectPermissionsUpdate;
            client.OnGrabObject -= ProcessObjectGrab;
            client.OnDeGrabObject -= ProcessObjectDeGrab;
            client.OnUndo -= m_sceneGraph.HandleUndo;
            client.OnRedo -= m_sceneGraph.HandleRedo;
            client.OnObjectDescription -= m_sceneGraph.PrimDescription;
            client.OnObjectIncludeInSearch -= m_sceneGraph.MakeObjectSearchable;
            client.OnObjectOwner -= ObjectOwner;
        }

        public virtual void UnSubscribeToClientPrimRezEvents(IClientAPI client)
        {
            client.OnAddPrim -= AddNewPrim;
            client.OnRezObject -= RezObject;
        }

        public virtual void UnSubscribeToClientInventoryEvents(IClientAPI client)
        {
            client.OnCreateNewInventoryFolder -= HandleCreateInventoryFolder;
            client.OnUpdateInventoryFolder -= HandleUpdateInventoryFolder;
            client.OnMoveInventoryFolder -= HandleMoveInventoryFolder; // 2; //!!
            client.OnFetchInventoryDescendents -= HandleFetchInventoryDescendents;
            client.OnPurgeInventoryDescendents -= HandlePurgeInventoryDescendents; // 2; //!!
            client.OnFetchInventory -= m_asyncInventorySender.HandleFetchInventory;
            client.OnUpdateInventoryItem -= UpdateInventoryItemAsset;
            client.OnCopyInventoryItem -= CopyInventoryItem;
            client.OnMoveInventoryItem -= MoveInventoryItem;
            client.OnRemoveInventoryItem -= RemoveInventoryItem;
            client.OnRemoveInventoryFolder -= RemoveInventoryFolder;
            client.OnRezScript -= RezScript;
            client.OnRequestTaskInventory -= RequestTaskInventory;
            client.OnRemoveTaskItem -= RemoveTaskInventory;
            client.OnUpdateTaskInventory -= UpdateTaskInventory;
            client.OnMoveTaskItem -= ClientMoveTaskInventoryItem;
        }

        public virtual void UnSubscribeToClientTeleportEvents(IClientAPI client)
        {
            client.OnTeleportLocationRequest -= RequestTeleportLocation;
            //client.OnTeleportLandmarkRequest -= RequestTeleportLandmark;
            //client.OnTeleportHomeRequest -= TeleportClientHome;
        }

        public virtual void UnSubscribeToClientScriptEvents(IClientAPI client)
        {
            client.OnScriptReset -= ProcessScriptReset;
            client.OnGetScriptRunning -= GetScriptRunning;
            client.OnSetScriptRunning -= SetScriptRunning;
        }

        public virtual void UnSubscribeToClientParcelEvents(IClientAPI client)
        {
            client.OnParcelReturnObjectsRequest -= LandChannel.ReturnObjectsInParcel;
            client.OnParcelSetOtherCleanTime -= LandChannel.SetParcelOtherCleanTime;
            client.OnParcelBuy -= ProcessParcelBuy;
        }

        public virtual void UnSubscribeToClientGridEvents(IClientAPI client)
        {
            //client.OnNameFromUUIDRequest -= HandleUUIDNameRequest;
            client.OnMoneyTransferRequest -= ProcessMoneyTransferRequest;
            client.OnSetStartLocationRequest -= SetHomeRezPoint;
            client.OnRegionHandleRequest -= RegionHandleRequest;
        }

        public virtual void UnSubscribeToClientNetworkEvents(IClientAPI client)
        {
            client.OnNetworkStatsUpdate -= StatsReporter.AddPacketsStats;
            client.OnViewerEffect -= ProcessViewerEffect;
        }

        /// <summary>
        /// Teleport an avatar to their home region
        /// </summary>
        /// <param name="agentId">The avatar's Unique ID</param>
        /// <param name="client">The IClientAPI for the client</param>
        public virtual bool TeleportClientHome(UUID agentId, IClientAPI client)
        {
            if (m_teleportModule != null)
                return m_teleportModule.TeleportHome(agentId, client);
            else
            {
                m_log.DebugFormat("[SCENE]: Unable to teleport user home: no AgentTransferModule is active");
                client.SendTeleportFailed("Unable to perform teleports on this simulator.");
            }
            return false;
        }

        /// <summary>
        /// Duplicates object specified by localID. This is the event handler for IClientAPI.
        /// </summary>
        /// <param name="originalPrim">ID of object to duplicate</param>
        /// <param name="offset"></param>
        /// <param name="flags"></param>
        /// <param name="AgentID">Agent doing the duplication</param>
        /// <param name="GroupID">Group of new object</param>
        public void DuplicateObject(uint originalPrim, Vector3 offset, uint flags, UUID AgentID, UUID GroupID)
        {
            SceneObjectGroup copy = SceneGraph.DuplicateObject(originalPrim, offset, flags, AgentID, GroupID, Quaternion.Identity);
            if (copy != null)
                EventManager.TriggerObjectAddedToScene(copy);
        }

        /// <summary>
        /// Duplicates object specified by localID at position raycasted against RayTargetObject using 
        /// RayEnd and RayStart to determine what the angle of the ray is
        /// </summary>
        /// <param name="localID">ID of object to duplicate</param>
        /// <param name="dupeFlags"></param>
        /// <param name="AgentID">Agent doing the duplication</param>
        /// <param name="GroupID">Group of new object</param>
        /// <param name="RayTargetObj">The target of the Ray</param>
        /// <param name="RayEnd">The ending of the ray (farthest away point)</param>
        /// <param name="RayStart">The Beginning of the ray (closest point)</param>
        /// <param name="BypassRaycast">Bool to bypass raycasting</param>
        /// <param name="RayEndIsIntersection">The End specified is the place to add the object</param>
        /// <param name="CopyCenters">Position the object at the center of the face that it's colliding with</param>
        /// <param name="CopyRotates">Rotate the object the same as the localID object</param>
        public void doObjectDuplicateOnRay(uint localID, uint dupeFlags, UUID AgentID, UUID GroupID,
                                           UUID RayTargetObj, Vector3 RayEnd, Vector3 RayStart,
                                           bool BypassRaycast, bool RayEndIsIntersection, bool CopyCenters, bool CopyRotates)
        {
            Vector3 pos;
            const bool frontFacesOnly = true;
            //m_log.Info("HITTARGET: " + RayTargetObj.ToString() + ", COPYTARGET: " + localID.ToString());
            SceneObjectPart target = GetSceneObjectPart(localID);
            SceneObjectPart target2 = GetSceneObjectPart(RayTargetObj);

            if (target != null && target2 != null)
            {
                Vector3 direction = Vector3.Normalize(RayEnd - RayStart);
                Vector3 AXOrigin = new Vector3(RayStart.X, RayStart.Y, RayStart.Z);
                Vector3 AXdirection = new Vector3(direction.X, direction.Y, direction.Z);

                pos = target2.AbsolutePosition;
                //m_log.Info("[OBJECT_REZ]: TargetPos: " + pos.ToString() + ", RayStart: " + RayStart.ToString() + ", RayEnd: " + RayEnd.ToString() + ", Volume: " + Util.GetDistanceTo(RayStart,RayEnd).ToString() + ", mag1: " + Util.GetMagnitude(RayStart).ToString() + ", mag2: " + Util.GetMagnitude(RayEnd).ToString());

                // TODO: Raytrace better here

                //EntityIntersection ei = m_sceneGraph.GetClosestIntersectingPrim(new Ray(AXOrigin, AXdirection));
                Ray NewRay = new Ray(AXOrigin, AXdirection);

                // Ray Trace against target here
                EntityIntersection ei = target2.TestIntersectionOBB(NewRay, Quaternion.Identity, frontFacesOnly, CopyCenters);

                // Un-comment out the following line to Get Raytrace results printed to the console.
                //m_log.Info("[RAYTRACERESULTS]: Hit:" + ei.HitTF.ToString() + " Point: " + ei.ipoint.ToString() + " Normal: " + ei.normal.ToString());
                float ScaleOffset = 0.5f;

                // If we hit something
                if (ei.HitTF)
                {
                    Vector3 scale = target.Scale;
                    Vector3 scaleComponent = new Vector3(ei.AAfaceNormal.X, ei.AAfaceNormal.Y, ei.AAfaceNormal.Z);
                    if (scaleComponent.X != 0) ScaleOffset = scale.X;
                    if (scaleComponent.Y != 0) ScaleOffset = scale.Y;
                    if (scaleComponent.Z != 0) ScaleOffset = scale.Z;
                    ScaleOffset = Math.Abs(ScaleOffset);
                    Vector3 intersectionpoint = new Vector3(ei.ipoint.X, ei.ipoint.Y, ei.ipoint.Z);
                    Vector3 normal = new Vector3(ei.normal.X, ei.normal.Y, ei.normal.Z);
                    Vector3 offset = normal * (ScaleOffset / 2f);
                    pos = intersectionpoint + offset;

                    // stick in offset format from the original prim
                    pos = pos - target.ParentGroup.AbsolutePosition;
                    SceneObjectGroup copy;
                    if (CopyRotates)
                    {
                        Quaternion worldRot = target2.GetWorldRotation();

                        // SceneObjectGroup obj = m_sceneGraph.DuplicateObject(localID, pos, target.GetEffectiveObjectFlags(), AgentID, GroupID, worldRot);
                        copy = m_sceneGraph.DuplicateObject(localID, pos, target.GetEffectiveObjectFlags(), AgentID, GroupID, worldRot);
                        //obj.Rotation = worldRot;
                        //obj.UpdateGroupRotationR(worldRot);
                    }
                    else
                    {
                        copy = m_sceneGraph.DuplicateObject(localID, pos, target.GetEffectiveObjectFlags(), AgentID, GroupID, Quaternion.Identity);
                    }
                    if (copy != null)
                        EventManager.TriggerObjectAddedToScene(copy);
                }
            }
        }

        /// <summary>
        /// Sets the Home Point.   The LoginService uses this to know where to put a user when they log-in
        /// </summary>
        /// <param name="remoteClient"></param>
        /// <param name="regionHandle"></param>
        /// <param name="position"></param>
        /// <param name="lookAt"></param>
        /// <param name="flags"></param>
        public virtual void SetHomeRezPoint(IClientAPI remoteClient, ulong regionHandle, Vector3 position, Vector3 lookAt, uint flags)
        {
            //Add half the avatar's height so that the user doesn't fall through prims
            ScenePresence presence;
            if (TryGetScenePresence(remoteClient.AgentId, out presence))
            {
                if (presence.Appearance != null)
                {
                    position.Z = position.Z + (presence.Appearance.AvatarHeight / 2);
                }
            }

            if (GridUserService != null && GridUserService.SetHome(remoteClient.AgentId.ToString(), RegionInfo.RegionID, position, lookAt))
                // FUBAR ALERT: this needs to be "Home position set." so the viewer saves a home-screenshot.
                m_dialogModule.SendAlertToUser(remoteClient, "Home position set.");
            else
                m_dialogModule.SendAlertToUser(remoteClient, "Set Home request Failed.");
        }

        /// <summary>
        /// Get the avatar apperance for the given client.
        /// </summary>
        /// <param name="client"></param>
        /// <param name="appearance"></param>
        public void GetAvatarAppearance(IClientAPI client, out AvatarAppearance appearance)
        {
            AgentCircuitData aCircuit = m_authenticateHandler.GetAgentCircuitData(client.CircuitCode);

            if (aCircuit == null)
            {
                m_log.DebugFormat("[APPEARANCE] Client did not supply a circuit. Non-Linden? Creating default appearance.");
                appearance = new AvatarAppearance();
                return;
            }

            appearance = aCircuit.Appearance;
            if (appearance == null)
            {
                m_log.DebugFormat("[APPEARANCE]: Appearance not found in {0}, returning default", RegionInfo.RegionName);
                appearance = new AvatarAppearance();
            }
        }

        public override void RemoveClient(UUID agentID, bool closeChildAgents)
        {
//            CheckHeartbeat();
            bool isChildAgent = false;
            ScenePresence avatar = GetScenePresence(agentID);
            if (avatar != null)
            {
                isChildAgent = avatar.IsChildAgent;

                if (avatar.ParentID != 0)
                {
                    avatar.StandUp();
                }

                try
                {
                    m_log.DebugFormat(
                        "[SCENE]: Removing {0} agent {1} from region {2}",
                        (isChildAgent ? "child" : "root"), agentID, RegionInfo.RegionName);

                    m_sceneGraph.removeUserCount(!isChildAgent);

                    // TODO: We shouldn't use closeChildAgents here - it's being used by the NPC module to stop
                    // unnecessary operations.  This should go away once NPCs have no accompanying IClientAPI
                    if (closeChildAgents && CapsModule != null)
                        CapsModule.RemoveCaps(agentID);

                    // REFACTORING PROBLEM -- well not really a problem, but just to point out that whatever
                    // this method is doing is HORRIBLE!!!
                    avatar.Scene.NeedSceneCacheClear(avatar.UUID);

                    if (closeChildAgents && !avatar.IsChildAgent)
                    {
                        List<ulong> regions = avatar.KnownRegionHandles;
                        regions.Remove(RegionInfo.RegionHandle);
                        m_sceneGridService.SendCloseChildAgentConnections(agentID, regions);
                    }
                    m_log.Debug("[Scene] Beginning ClientClosed");
                    m_eventManager.TriggerClientClosed(agentID, this);
                    m_log.Debug("[Scene] Finished ClientClosed");
                }
                catch (NullReferenceException)
                {
                    // We don't know which count to remove it from
                    // Avatar is already disposed :/
                }

                try
                {
                    m_eventManager.TriggerOnRemovePresence(agentID);
    
                    if (AttachmentsModule != null && !isChildAgent && avatar.PresenceType != PresenceType.Npc)
                    {
                        IUserManagement uMan = RequestModuleInterface<IUserManagement>(); 
                        // Don't save attachments for HG visitors, it
                        // messes up their inventory. When a HG visitor logs
                        // out on a foreign grid, their attachments will be
                        // reloaded in the state they were in when they left
                        // the home grid. This is best anyway as the visited
                        // grid may use an incompatible script engine.
                        if (uMan == null || uMan.IsLocalGridUser(avatar.UUID))
                            AttachmentsModule.SaveChangedAttachments(avatar, false);
                    }
    
                    ForEachClient(
                        delegate(IClientAPI client)
                        {
                            //We can safely ignore null reference exceptions.  It means the avatar is dead and cleaned up anyway
                            try { client.SendKillObject(avatar.RegionHandle, new List<uint> { avatar.LocalId }); }
                            catch (NullReferenceException) { }
                        });
    
                    IAgentAssetTransactions agentTransactions = this.RequestModuleInterface<IAgentAssetTransactions>();
                    if (agentTransactions != null)
                    {
                        agentTransactions.RemoveAgentAssetTransactions(agentID);
                    }
                }
                finally
                {
                    // Always clean these structures up so that any failure above doesn't cause them to remain in the
                    // scene with possibly bad effects (e.g. continually timing out on unacked packets and triggering
                    // the same cleanup exception continually.
                    // TODO: This should probably extend to the whole method, but we don't want to also catch the NRE
                    // since this would hide the underlying failure and other associated problems.
                    m_sceneGraph.RemoveScenePresence(agentID);
                    m_clientManager.Remove(agentID);
                }

                try
                {
                    avatar.Close();
                }
                catch (NullReferenceException)
                {
                    //We can safely ignore null reference exceptions.  It means the avatar are dead and cleaned up anyway.
                }
                catch (Exception e)
                {
                    m_log.ErrorFormat("[SCENE] Scene.cs:RemoveClient exception {0}{1}", e.Message, e.StackTrace);
                }
                m_log.Debug("[Scene] Done. Firing RemoveCircuit");
                m_authenticateHandler.RemoveCircuit(avatar.ControllingClient.CircuitCode);
//                CleanDroppedAttachments();
                m_log.Debug("[Scene] The avatar has left the building");
                //m_log.InfoFormat("[SCENE] Memory pre  GC {0}", System.GC.GetTotalMemory(false));
                //m_log.InfoFormat("[SCENE] Memory post GC {0}", System.GC.GetTotalMemory(true));
            }
        }

        /// <summary>
        /// Removes region from an avatar's known region list.  This coincides with child agents.  For each child agent, there will be a known region entry.
        /// 
        /// </summary>
        /// <param name="avatarID"></param>
        /// <param name="regionslst"></param>
        public void HandleRemoveKnownRegionsFromAvatar(UUID avatarID, List<ulong> regionslst)
        {
            ScenePresence av = GetScenePresence(avatarID);
            if (av != null)
            {
                lock (av)
                {
                    for (int i = 0; i < regionslst.Count; i++)
                    {
                        av.RemoveNeighbourRegion(regionslst[i]);
                    }
                }
            }
        }

        #endregion

        #region Entities

        public void SendKillObject(List<uint> localIDs)
        {
            List<uint> deleteIDs = new List<uint>();

            foreach (uint localID in localIDs)
            {
                SceneObjectPart part = GetSceneObjectPart(localID);
                if (part != null) // It is a prim
                {
                    if (part.ParentGroup != null && !part.ParentGroup.IsDeleted) // Valid
                    {
                        if (part.ParentGroup.RootPart != part) // Child part
                            continue;
                    }
                }
                deleteIDs.Add(localID);
            }
            ForEachClient(delegate(IClientAPI client) { client.SendKillObject(m_regionHandle, deleteIDs); });
        }

        #endregion

        #region RegionComms

        /// <summary>
        /// Do the work necessary to initiate a new user connection for a particular scene.
        /// At the moment, this consists of setting up the caps infrastructure
        /// The return bool should allow for connections to be refused, but as not all calling paths
        /// take proper notice of it let, we allowed banned users in still.
        /// </summary>
        /// <param name="agent">CircuitData of the agent who is connecting</param>
        /// <param name="reason">Outputs the reason for the false response on this string</param>
        /// <returns>True if the region accepts this agent.  False if it does not.  False will 
        /// also return a reason.</returns>
        public bool NewUserConnection(AgentCircuitData agent, uint teleportFlags, out string reason)
        {
            return NewUserConnection(agent, teleportFlags, out reason, true);
        }

        /// <summary>
        /// Do the work necessary to initiate a new user connection for a particular scene.
        /// At the moment, this consists of setting up the caps infrastructure
        /// The return bool should allow for connections to be refused, but as not all calling paths
        /// take proper notice of it let, we allowed banned users in still.
        /// </summary>
        /// <param name="agent">CircuitData of the agent who is connecting</param>
        /// <param name="reason">Outputs the reason for the false response on this string</param>
        /// <param name="requirePresenceLookup">True for normal presence. False for NPC
        /// or other applications where a full grid/Hypergrid presence may not be required.</param>
        /// <returns>True if the region accepts this agent.  False if it does not.  False will 
        /// also return a reason.</returns>
        public bool NewUserConnection(AgentCircuitData agent, uint teleportFlags, out string reason, bool requirePresenceLookup)
        {
            bool vialogin = ((teleportFlags & (uint)TPFlags.ViaLogin) != 0 ||
                             (teleportFlags & (uint)TPFlags.ViaHGLogin) != 0);
            bool viahome = ((teleportFlags & (uint)TPFlags.ViaHome) != 0);
            bool godlike = ((teleportFlags & (uint)TPFlags.Godlike) != 0);

            reason = String.Empty;

            //Teleport flags:
            //
            // TeleportFlags.ViaGodlikeLure - Border Crossing
            // TeleportFlags.ViaLogin - Login
            // TeleportFlags.TeleportFlags.ViaLure - Teleport request sent by another user
            // TeleportFlags.ViaLandmark | TeleportFlags.ViaLocation | TeleportFlags.ViaLandmark | TeleportFlags.Default - Regular Teleport

            // Don't disable this log message - it's too helpful
            m_log.DebugFormat(
                "[SCENE]: Region {0} told of incoming {1} agent {2} {3} {4} (circuit code {5}, IP {6}, viewer {7}, teleportflags ({8}), position {9})",
                RegionInfo.RegionName, (agent.child ? "child" : "root"),agent.firstname, agent.lastname,
                agent.AgentID, agent.circuitcode, agent.IPAddress, agent.Viewer, ((TPFlags)teleportFlags).ToString(), agent.startpos);

            if (LoginsDisabled)
            {
                reason = "Logins Disabled";
                return false;
            }

            ScenePresence sp = GetScenePresence(agent.AgentID);

            if (sp != null && !sp.IsChildAgent)
            {
                // We have a zombie from a crashed session. 
                // Or the same user is trying to be root twice here, won't work.
                // Kill it.
                m_log.DebugFormat("[SCENE]: Zombie scene presence detected for {0} in {1}", agent.AgentID, RegionInfo.RegionName);
                sp.ControllingClient.Close();
                sp = null;
            }


            //On login test land permisions
            if (vialogin)
            {
                IUserAccountCacheModule cache = RequestModuleInterface<IUserAccountCacheModule>();
                if (cache != null)
                    cache.Remove(agent.firstname + " " + agent.lastname);
                if (!TestLandRestrictions(agent.AgentID, out reason, ref agent.startpos.X, ref agent.startpos.Y))
                {
                    m_log.DebugFormat("[CONNECTION BEGIN]: Denying access to {0} due to no land access", agent.AgentID.ToString());
                    return false;
                }
            }

            if (sp == null) // We don't have an [child] agent here already
            {
                if (requirePresenceLookup)
                {
                    try
                    {
                        if (!VerifyUserPresence(agent, out reason))
                            return false;
                    }
                    catch (Exception e)
                    {
                        m_log.ErrorFormat(
                            "[SCENE]: Exception verifying presence {0}{1}", e.Message, e.StackTrace);
                        return false;
                    }
                }

                try
                {
                    // Always check estate if this is a login. Always
                    // check if banned regions are to be blacked out.
                    if (vialogin || (!m_seeIntoBannedRegion))
                    {
                        if (!AuthorizeUser(agent, out reason))
                            return false;
                    }
                }
                catch (Exception e)
                {
                    m_log.ErrorFormat(
                        "[SCENE]: Exception authorizing user {0}{1}", e.Message, e.StackTrace);
                    return false;
                }

                m_log.InfoFormat(
                    "[SCENE]: Region {0} authenticated and authorized incoming {1} agent {2} {3} {4} (circuit code {5})",
                    RegionInfo.RegionName, (agent.child ? "child" : "root"), agent.firstname, agent.lastname,
                    agent.AgentID, agent.circuitcode);

                if (CapsModule != null)
                {
                    CapsModule.SetAgentCapsSeeds(agent);
                    CapsModule.CreateCaps(agent.AgentID);
                }
            }
            else
            {
                // Let the SP know how we got here. This has a lot of interesting
                // uses down the line.
                sp.TeleportFlags = (TPFlags)teleportFlags;

                if (sp.IsChildAgent)
                {
                    m_log.DebugFormat(
                        "[SCENE]: Adjusting known seeds for existing agent {0} in {1}",
                        agent.AgentID, RegionInfo.RegionName);

                    sp.AdjustKnownSeeds();
                    
                    if (CapsModule != null)
                        CapsModule.SetAgentCapsSeeds(agent);
                }
            }

            // In all cases, add or update the circuit data with the new agent circuit data and teleport flags
            agent.teleportFlags = teleportFlags;
            m_authenticateHandler.AddNewCircuit(agent.circuitcode, agent);

            if (vialogin) 
            {
//                CleanDroppedAttachments();

                if (TestBorderCross(agent.startpos, Cardinals.E))
                {
                    Border crossedBorder = GetCrossedBorder(agent.startpos, Cardinals.E);
                    agent.startpos.X = crossedBorder.BorderLine.Z - 1;
                }

                if (TestBorderCross(agent.startpos, Cardinals.N))
                {
                    Border crossedBorder = GetCrossedBorder(agent.startpos, Cardinals.N);
                    agent.startpos.Y = crossedBorder.BorderLine.Z - 1;
                }

                //Mitigate http://opensimulator.org/mantis/view.php?id=3522
                // Check if start position is outside of region
                // If it is, check the Z start position also..   if not, leave it alone.
                if (BordersLocked)
                {
                    lock (EastBorders)
                    {
                        if (agent.startpos.X > EastBorders[0].BorderLine.Z)
                        {
                            m_log.Warn("FIX AGENT POSITION");
                            agent.startpos.X = EastBorders[0].BorderLine.Z * 0.5f;
                            if (agent.startpos.Z > 720)
                                agent.startpos.Z = 720;
                        }
                    }
                    lock (NorthBorders)
                    {
                        if (agent.startpos.Y > NorthBorders[0].BorderLine.Z)
                        {
                            m_log.Warn("FIX Agent POSITION");
                            agent.startpos.Y = NorthBorders[0].BorderLine.Z * 0.5f;
                            if (agent.startpos.Z > 720)
                                agent.startpos.Z = 720;
                        }
                    }
                }
                else
                {
                    if (agent.startpos.X > EastBorders[0].BorderLine.Z)
                    {
                        m_log.Warn("FIX AGENT POSITION");
                        agent.startpos.X = EastBorders[0].BorderLine.Z * 0.5f;
                        if (agent.startpos.Z > 720)
                            agent.startpos.Z = 720;
                    }
                    if (agent.startpos.Y > NorthBorders[0].BorderLine.Z)
                    {
                        m_log.Warn("FIX Agent POSITION");
                        agent.startpos.Y = NorthBorders[0].BorderLine.Z * 0.5f;
                        if (agent.startpos.Z > 720)
                            agent.startpos.Z = 720;
                    }
                }

                // Honor Estate teleport routing via Telehubs excluding ViaHome and GodLike TeleportFlags
                if (RegionInfo.RegionSettings.TelehubObject != UUID.Zero &&
                    RegionInfo.EstateSettings.AllowDirectTeleport == false &&
                    !viahome && !godlike)
                {
                    SceneObjectGroup telehub = GetSceneObjectGroup(RegionInfo.RegionSettings.TelehubObject);
                    // Can have multiple SpawnPoints
                    List<SpawnPoint> spawnpoints = RegionInfo.RegionSettings.SpawnPoints();
                    if ( spawnpoints.Count  > 1)
                    {
                        // We have multiple SpawnPoints, Route the agent to a random one
                        agent.startpos =  spawnpoints[Util.RandomClass.Next(spawnpoints.Count)].GetLocation(telehub.AbsolutePosition, telehub.GroupRotation);
                    }
                    else
                    {
                        // We have a single SpawnPoint and will route the agent to it
                        agent.startpos = spawnpoints[0].GetLocation(telehub.AbsolutePosition, telehub.GroupRotation);
                    }

                    return true;
                }

                // Honor parcel landing type and position.
                /*
                ILandObject land = LandChannel.GetLandObject(agent.startpos.X, agent.startpos.Y);
                if (land != null)
                {
                    if (land.LandData.LandingType == (byte)1 && land.LandData.UserLocation != Vector3.Zero)
                    {
                        agent.startpos = land.LandData.UserLocation;
                    }
                }
                */// This is now handled properly in ScenePresence.MakeRootAgent
            }

            return true;
        }

        public bool TestLandRestrictions(UUID agentID, out string reason, ref float posX, ref float posY)
        {
            reason = String.Empty;
            if (Permissions.IsGod(agentID))
                return true;

            ILandObject land = LandChannel.GetLandObject(posX, posY);
            if (land == null)
                return false;

            bool banned = land.IsBannedFromLand(agentID);
            bool restricted = land.IsRestrictedFromLand(agentID);

            if (banned || restricted)
            {
                ILandObject nearestParcel = GetNearestAllowedParcel(agentID, posX, posY);
                if (nearestParcel != null)
                {
                    //Move agent to nearest allowed
                    Vector3 newPosition = GetParcelCenterAtGround(nearestParcel);
                    posX = newPosition.X;
                    posY = newPosition.Y;
                }
                else
                {
                    if (banned)
                    {
                        reason = "Cannot regioncross into banned parcel.";
                    }
                    else
                    {
                        reason = String.Format("Denied access to private region {0}: You are not on the access list for that region.",
                                   RegionInfo.RegionName);
                    }
                    return false;
                }
            }
            reason = "";
            return true;
        }

        /// <summary>
        /// Verifies that the user has a presence on the Grid
        /// </summary>
        /// <param name="agent">Circuit Data of the Agent we're verifying</param>
        /// <param name="reason">Outputs the reason for the false response on this string</param>
        /// <returns>True if the user has a session on the grid.  False if it does not.  False will 
        /// also return a reason.</returns>
        public virtual bool VerifyUserPresence(AgentCircuitData agent, out string reason)
        {
            reason = String.Empty;

            IPresenceService presence = RequestModuleInterface<IPresenceService>();
            if (presence == null)
            {
                reason = String.Format("Failed to verify user presence in the grid for {0} {1} in region {2}. Presence service does not exist.", agent.firstname, agent.lastname, RegionInfo.RegionName);
                return false;
            }

            OpenSim.Services.Interfaces.PresenceInfo pinfo = presence.GetAgent(agent.SessionID);

            if (pinfo == null)
            {
                reason = String.Format("Failed to verify user presence in the grid for {0} {1}, access denied to region {2}.", agent.firstname, agent.lastname, RegionInfo.RegionName);
                return false;
            }

            return true;
        }

        /// <summary>
        /// Verify if the user can connect to this region.  Checks the banlist and ensures that the region is set for public access
        /// </summary>
        /// <param name="agent">The circuit data for the agent</param>
        /// <param name="reason">outputs the reason to this string</param>
        /// <returns>True if the region accepts this agent.  False if it does not.  False will 
        /// also return a reason.</returns>
        protected virtual bool AuthorizeUser(AgentCircuitData agent, out string reason)
        {
            reason = String.Empty;

            if (!m_strictAccessControl) return true;
            if (Permissions.IsGod(agent.AgentID)) return true;

            if (AuthorizationService != null)
            {
                if (!AuthorizationService.IsAuthorizedForRegion(
                    agent.AgentID.ToString(), agent.firstname, agent.lastname, RegionInfo.RegionID.ToString(), out reason))
                {
                    m_log.WarnFormat("[CONNECTION BEGIN]: Denied access to: {0} ({1} {2}) at {3} because {4}",
                                     agent.AgentID, agent.firstname, agent.lastname, RegionInfo.RegionName, reason);
                    
                    return false;
                }
            }

            if (m_regInfo.EstateSettings != null)
            {
                if (m_regInfo.EstateSettings.IsBanned(agent.AgentID,0))
                {
                    m_log.WarnFormat("[CONNECTION BEGIN]: Denied access to: {0} ({1} {2}) at {3} because the user is on the banlist",
                                     agent.AgentID, agent.firstname, agent.lastname, RegionInfo.RegionName);
                    reason = String.Format("Denied access to region {0}: You have been banned from that region.",
                                           RegionInfo.RegionName);
                    return false;
                }
            }
            else
            {
                m_log.ErrorFormat("[CONNECTION BEGIN]: Estate Settings is null!");
            }

            List<UUID> agentGroups = new List<UUID>();

            if (m_groupsModule != null)
            {
                GroupMembershipData[] GroupMembership = m_groupsModule.GetMembershipData(agent.AgentID);

                if (GroupMembership != null)
                {
                    for (int i = 0; i < GroupMembership.Length; i++)
                        agentGroups.Add(GroupMembership[i].GroupID);
                }
                else
                {
                    m_log.ErrorFormat("[CONNECTION BEGIN]: GroupMembership is null!");
                }
            }

            bool groupAccess = false;
            UUID[] estateGroups = m_regInfo.EstateSettings.EstateGroups;

            if (estateGroups != null)
            {
                foreach (UUID group in estateGroups)
                {
                    if (agentGroups.Contains(group))
                    {
                        groupAccess = true;
                        break;
                    }
                }
            }
            else
            {
                m_log.ErrorFormat("[CONNECTION BEGIN]: EstateGroups is null!");
            }

            if (!m_regInfo.EstateSettings.PublicAccess &&
                !m_regInfo.EstateSettings.HasAccess(agent.AgentID) &&
                !groupAccess)
            {
                m_log.WarnFormat("[CONNECTION BEGIN]: Denied access to: {0} ({1} {2}) at {3} because the user does not have access to the estate",
                                 agent.AgentID, agent.firstname, agent.lastname, RegionInfo.RegionName);
                reason = String.Format("Denied access to private region {0}: You are not on the access list for that region.",
                                       RegionInfo.RegionName);
                return false;
            }

            // TODO: estate/region settings are not properly hooked up
            // to ILandObject.isRestrictedFromLand()
            // if (null != LandChannel)
            // {
            //     // region seems to have local Id of 1
            //     ILandObject land = LandChannel.GetLandObject(1);
            //     if (null != land)
            //     {
            //         if (land.isBannedFromLand(agent.AgentID))
            //         {
            //             m_log.WarnFormat("[CONNECTION BEGIN]: Denied access to: {0} ({1} {2}) at {3} because the user has been banned from land",
            //                              agent.AgentID, agent.firstname, agent.lastname, RegionInfo.RegionName);
            //             reason = String.Format("Denied access to private region {0}: You are banned from that region.",
            //                                    RegionInfo.RegionName);
            //             return false;
            //         }

            //         if (land.isRestrictedFromLand(agent.AgentID))
            //         {
            //             m_log.WarnFormat("[CONNECTION BEGIN]: Denied access to: {0} ({1} {2}) at {3} because the user does not have access to the region",
            //                              agent.AgentID, agent.firstname, agent.lastname, RegionInfo.RegionName);
            //             reason = String.Format("Denied access to private region {0}: You are not on the access list for that region.",
            //                                    RegionInfo.RegionName);
            //             return false;
            //         }
            //     }
            // }

            return true;
        }

        /// <summary>
        /// Update an AgentCircuitData object with new information
        /// </summary>
        /// <param name="data">Information to update the AgentCircuitData with</param>
        public void UpdateCircuitData(AgentCircuitData data)
        {
            m_authenticateHandler.UpdateAgentData(data);
        }

        /// <summary>
        /// Change the Circuit Code for the user's Circuit Data
        /// </summary>
        /// <param name="oldcc">The old Circuit Code.  Must match a previous circuit code</param>
        /// <param name="newcc">The new Circuit Code.  Must not be an already existing circuit code</param>
        /// <returns>True if we successfully changed it.  False if we did not</returns>
        public bool ChangeCircuitCode(uint oldcc, uint newcc)
        {
            return m_authenticateHandler.TryChangeCiruitCode(oldcc, newcc);
        }

        /// <summary>
        /// The Grid has requested that we log-off a user.  Log them off.
        /// </summary>
        /// <param name="AvatarID">Unique ID of the avatar to log-off</param>
        /// <param name="RegionSecret">SecureSessionID of the user, or the RegionSecret text when logging on to the grid</param>
        /// <param name="message">message to display to the user.  Reason for being logged off</param>
        public void HandleLogOffUserFromGrid(UUID AvatarID, UUID RegionSecret, string message)
        {
            ScenePresence loggingOffUser = GetScenePresence(AvatarID);
            if (loggingOffUser != null)
            {
                UUID localRegionSecret = UUID.Zero;
                bool parsedsecret = UUID.TryParse(m_regInfo.regionSecret, out localRegionSecret);

                // Region Secret is used here in case a new sessionid overwrites an old one on the user server.
                // Will update the user server in a few revisions to use it.

                if (RegionSecret == loggingOffUser.ControllingClient.SecureSessionId || (parsedsecret && RegionSecret == localRegionSecret))
                {
                    m_sceneGridService.SendCloseChildAgentConnections(loggingOffUser.UUID, loggingOffUser.KnownRegionHandles);
                    loggingOffUser.ControllingClient.Kick(message);
                    // Give them a second to receive the message!
                    Thread.Sleep(1000);
                    loggingOffUser.ControllingClient.Close();
                }
                else
                {
                    m_log.Info("[USERLOGOFF]: System sending the LogOff user message failed to sucessfully authenticate");
                }
            }
            else
            {
                m_log.InfoFormat("[USERLOGOFF]: Got a logoff request for {0} but the user isn't here.  The user might already have been logged out", AvatarID.ToString());
            }
        }

        /// <summary>
        /// Triggered when an agent crosses into this sim.  Also happens on initial login.
        /// </summary>
        /// <param name="agentID"></param>
        /// <param name="position"></param>
        /// <param name="isFlying"></param>
        public virtual void AgentCrossing(UUID agentID, Vector3 position, bool isFlying)
        {
            ScenePresence presence = GetScenePresence(agentID);
            if (presence != null)
            {
                try
                {
                    presence.MakeRootAgent(position, isFlying);
                }
                catch (Exception e)
                {
                    m_log.ErrorFormat("[SCENE]: Unable to do agent crossing, exception {0}{1}", e.Message, e.StackTrace);
                }
            }
            else
            {
                m_log.ErrorFormat(
                    "[SCENE]: Could not find presence for agent {0} crossing into scene {1}",
                    agentID, RegionInfo.RegionName);
            }
        }

        /// <summary>
        /// We've got an update about an agent that sees into this region, 
        /// send it to ScenePresence for processing  It's the full data.
        /// </summary>
        /// <param name="cAgentData">Agent that contains all of the relevant things about an agent.
        /// Appearance, animations, position, etc.</param>
        /// <returns>true if we handled it.</returns>
        public virtual bool IncomingChildAgentDataUpdate(AgentData cAgentData)
        {
            m_log.DebugFormat(
                "[SCENE]: Incoming child agent update for {0} in {1}", cAgentData.AgentID, RegionInfo.RegionName);

            // XPTO: if this agent is not allowed here as root, always return false

            // We have to wait until the viewer contacts this region after receiving EAC.
            // That calls AddNewClient, which finally creates the ScenePresence
            int flags = GetUserFlags(cAgentData.AgentID);
            if (m_regInfo.EstateSettings.IsBanned(cAgentData.AgentID, flags))
            {
                m_log.DebugFormat("[SCENE]: Denying root agent entry to {0}: banned", cAgentData.AgentID);
                return false;
            }

            ILandObject nearestParcel = GetNearestAllowedParcel(cAgentData.AgentID, Constants.RegionSize / 2, Constants.RegionSize / 2);
            if (nearestParcel == null)
            {
                m_log.DebugFormat("[SCENE]: Denying root agent entry to {0}: no allowed parcel", cAgentData.AgentID);
                return false;
            }

            int num = m_sceneGraph.GetNumberOfScenePresences();

            if (num >= RegionInfo.RegionSettings.AgentLimit)
            {
                if (!Permissions.IsAdministrator(cAgentData.AgentID))
                    return false;
            }

            ScenePresence childAgentUpdate = WaitGetScenePresence(cAgentData.AgentID);

            if (childAgentUpdate != null)
            {
                childAgentUpdate.ChildAgentDataUpdate(cAgentData);
                return true;
            }

            return false;
        }

        /// <summary>
        /// We've got an update about an agent that sees into this region, 
        /// send it to ScenePresence for processing  It's only positional data
        /// </summary>
        /// <param name="cAgentData">AgentPosition that contains agent positional data so we can know what to send</param>
        /// <returns>true if we handled it.</returns>
        public virtual bool IncomingChildAgentDataUpdate(AgentPosition cAgentData)
        {
            //m_log.Debug(" XXX Scene IncomingChildAgentDataUpdate POSITION in " + RegionInfo.RegionName);
            ScenePresence childAgentUpdate = GetScenePresence(cAgentData.AgentID);
            if (childAgentUpdate != null)
            {
                // I can't imagine *yet* why we would get an update if the agent is a root agent..
                // however to avoid a race condition crossing borders..
                if (childAgentUpdate.IsChildAgent)
                {
                    uint rRegionX = (uint)(cAgentData.RegionHandle >> 40);
                    uint rRegionY = (((uint)(cAgentData.RegionHandle)) >> 8);
                    uint tRegionX = RegionInfo.RegionLocX;
                    uint tRegionY = RegionInfo.RegionLocY;
                    //Send Data to ScenePresence
                    childAgentUpdate.ChildAgentDataUpdate(cAgentData, tRegionX, tRegionY, rRegionX, rRegionY);
                    // Not Implemented:
                    //TODO: Do we need to pass the message on to one of our neighbors?
                }

                return true;
            }

            return false;
        }

        protected virtual ScenePresence WaitGetScenePresence(UUID agentID)
        {
            int ntimes = 10;
            ScenePresence childAgentUpdate = null;
            while ((childAgentUpdate = GetScenePresence(agentID)) == null && (ntimes-- > 0))
                Thread.Sleep(1000);
            return childAgentUpdate;

        }

        public virtual bool IncomingRetrieveRootAgent(UUID id, out IAgentData agent)
        {
            agent = null;
            ScenePresence sp = GetScenePresence(id);
            if ((sp != null) && (!sp.IsChildAgent))
            {
                sp.IsChildAgent = true;
                return sp.CopyAgent(out agent);
            }

            return false;
        }

        public bool IncomingCloseAgent(UUID agentID)
        {
            return IncomingCloseAgent(agentID, false);
        }

        public bool IncomingCloseChildAgent(UUID agentID)
        {
            return IncomingCloseAgent(agentID, true);
        }

        /// <summary>
        /// Tell a single agent to disconnect from the region.
        /// </summary>
        /// <param name="agentID"></param>
        /// <param name="childOnly"></param>
        public bool IncomingCloseAgent(UUID agentID, bool childOnly)
        {
            //m_log.DebugFormat("[SCENE]: Processing incoming close agent for {0}", agentID);

            ScenePresence presence = m_sceneGraph.GetScenePresence(agentID);
            if (presence != null)
            {
                // Nothing is removed here, so down count it as such
                if (presence.IsChildAgent)
                {
                   m_sceneGraph.removeUserCount(false);
                }
                else if (!childOnly)
                {
                   m_sceneGraph.removeUserCount(true);
                }

                // Don't do this to root agents on logout, it's not nice for the viewer
                if (presence.IsChildAgent)
                {
                    // Tell a single agent to disconnect from the region.
                    IEventQueue eq = RequestModuleInterface<IEventQueue>();
                    if (eq != null)
                    {
                        eq.DisableSimulator(RegionInfo.RegionHandle, agentID);
                    }
                    else
                        presence.ControllingClient.SendShutdownConnectionNotice();
                    presence.ControllingClient.Close(false);
                }
                else if (!childOnly)
                {
                    presence.ControllingClient.Close(true);
                }
                return true;
            }

            // Agent not here
            return false;
        }

        /// <summary>
        /// Tries to teleport agent to another region.
        /// </summary>
        /// <remarks>
        /// The region name must exactly match that given.
        /// </remarks>
        /// <param name="remoteClient"></param>
        /// <param name="regionName"></param>
        /// <param name="position"></param>
        /// <param name="lookAt"></param>
        /// <param name="teleportFlags"></param>
        public void RequestTeleportLocation(IClientAPI remoteClient, string regionName, Vector3 position,
                                            Vector3 lookat, uint teleportFlags)
        {
            GridRegion region = GridService.GetRegionByName(RegionInfo.ScopeID, regionName);

            if (region == null)
            {
                // can't find the region: Tell viewer and abort
                remoteClient.SendTeleportFailed("The region '" + regionName + "' could not be found.");
                return;
            }

            RequestTeleportLocation(remoteClient, region.RegionHandle, position, lookat, teleportFlags);
        }

        /// <summary>
        /// Tries to teleport agent to other region.
        /// </summary>
        /// <param name="remoteClient"></param>
        /// <param name="regionHandle"></param>
        /// <param name="position"></param>
        /// <param name="lookAt"></param>
        /// <param name="teleportFlags"></param>
        public void RequestTeleportLocation(IClientAPI remoteClient, ulong regionHandle, Vector3 position,
                                            Vector3 lookAt, uint teleportFlags)
        {
            ScenePresence sp = GetScenePresence(remoteClient.AgentId);
            if (sp != null)
            {
                uint regionX = m_regInfo.RegionLocX;
                uint regionY = m_regInfo.RegionLocY;

                Utils.LongToUInts(regionHandle, out regionX, out regionY);

                int shiftx = (int) regionX - (int) m_regInfo.RegionLocX * (int)Constants.RegionSize;
                int shifty = (int) regionY - (int) m_regInfo.RegionLocY * (int)Constants.RegionSize;

                position.X += shiftx;
                position.Y += shifty;

                bool result = false;

                if (TestBorderCross(position,Cardinals.N))
                    result = true;

                if (TestBorderCross(position, Cardinals.S))
                    result = true;

                if (TestBorderCross(position, Cardinals.E))
                    result = true;

                if (TestBorderCross(position, Cardinals.W))
                    result = true;

                // bordercross if position is outside of region

                if (!result)
                {
                    regionHandle = m_regInfo.RegionHandle;
                }
                else
                {
                    // not in this region, undo the shift!
                    position.X -= shiftx;
                    position.Y -= shifty;
                }

                if (m_teleportModule != null)
                    m_teleportModule.Teleport(sp, regionHandle, position, lookAt, teleportFlags);
                else
                {
                    m_log.DebugFormat("[SCENE]: Unable to perform teleports: no AgentTransferModule is active");
                    sp.ControllingClient.SendTeleportFailed("Unable to perform teleports on this simulator.");
                }
            }
        }

        public bool CrossAgentToNewRegion(ScenePresence agent, bool isFlying)
        {
            if (m_teleportModule != null)
                return m_teleportModule.Cross(agent, isFlying);
            else
            {
                m_log.DebugFormat("[SCENE]: Unable to cross agent to neighbouring region, because there is no AgentTransferModule");
            }

            return false;
        }

        public void SendOutChildAgentUpdates(AgentPosition cadu, ScenePresence presence)
        {
            m_sceneGridService.SendChildAgentDataUpdate(cadu, presence);
        }

        #endregion

        #region Other Methods

        protected override IConfigSource GetConfig()
        {
            return m_config;
        }

        #endregion

        public void HandleObjectPermissionsUpdate(IClientAPI controller, UUID agentID, UUID sessionID, byte field, uint localId, uint mask, byte set)
        {
            // Check for spoofing..  since this is permissions we're talking about here!
            if ((controller.SessionId == sessionID) && (controller.AgentId == agentID))
            {
                // Tell the object to do permission update
                if (localId != 0)
                {
                    SceneObjectGroup chObjectGroup = GetGroupByPrim(localId);
                    if (chObjectGroup != null)
                    {
                        chObjectGroup.UpdatePermissions(agentID, field, localId, mask, set);
                    }
                }
            }
        }

        /// <summary>
        /// Causes all clients to get a full object update on all of the objects in the scene.
        /// </summary>
        public void ForceClientUpdate()
        {
            EntityBase[] entityList = GetEntities();
            foreach (EntityBase ent in entityList)
            {
                if (ent is SceneObjectGroup)
                {
                    ((SceneObjectGroup)ent).ScheduleGroupForFullUpdate();
                }
            }
        }

        /// <summary>
        /// This is currently only used for scale (to scale to MegaPrim size)
        /// There is a console command that calls this in OpenSimMain
        /// </summary>
        /// <param name="cmdparams"></param>
        public void HandleEditCommand(string[] cmdparams)
        {
            m_log.DebugFormat("Searching for Primitive: '{0}'", cmdparams[2]);

            EntityBase[] entityList = GetEntities();
            foreach (EntityBase ent in entityList)
            {
                if (ent is SceneObjectGroup)
                {
                    SceneObjectPart part = ((SceneObjectGroup)ent).GetChildPart(((SceneObjectGroup)ent).UUID);
                    if (part != null)
                    {
                        if (part.Name == cmdparams[2])
                        {
                            part.Resize(
                                new Vector3(Convert.ToSingle(cmdparams[3]), Convert.ToSingle(cmdparams[4]),
                                              Convert.ToSingle(cmdparams[5])));

                            m_log.DebugFormat("Edited scale of Primitive: {0}", part.Name);
                        }
                    }
                }
            }
        }

        #region Script Handling Methods

        /// <summary>
        /// Console command handler to send script command to script engine.
        /// </summary>
        /// <param name="args"></param>
        public void SendCommandToPlugins(string[] args)
        {
            m_eventManager.TriggerOnPluginConsole(args);
        }

        public LandData GetLandData(float x, float y)
        {
            return LandChannel.GetLandObject(x, y).LandData;
        }

        public LandData GetLandData(uint x, uint y)
        {
            m_log.DebugFormat("[SCENE]: returning land for {0},{1}", x, y);
            return LandChannel.GetLandObject((int)x, (int)y).LandData;
        }

        #endregion

        #region Script Engine

        private List<ScriptEngineInterface> ScriptEngines = new List<ScriptEngineInterface>();
        public bool DumpAssetsToFile;

        /// <summary>
        ///
        /// </summary>
        /// <param name="scriptEngine"></param>
        public void AddScriptEngine(ScriptEngineInterface scriptEngine)
        {
            ScriptEngines.Add(scriptEngine);
            scriptEngine.InitializeEngine(this);
        }

        private bool ScriptDanger(SceneObjectPart part,Vector3 pos)
        {
            ILandObject parcel = LandChannel.GetLandObject(pos.X, pos.Y);
            if (part != null)
            {
                if (parcel != null)
                {
                    if ((parcel.LandData.Flags & (uint)ParcelFlags.AllowOtherScripts) != 0)
                    {
                        return true;
                    }
                    else if ((parcel.LandData.Flags & (uint)ParcelFlags.AllowGroupScripts) != 0)
                    {
                        if (part.OwnerID == parcel.LandData.OwnerID
                            || (parcel.LandData.IsGroupOwned && part.GroupID == parcel.LandData.GroupID)
                            || Permissions.IsGod(part.OwnerID))
                        {
                            return true;
                        }
                        else
                        {
                            return false;
                        }
                    }
                    else
                    {
                        if (part.OwnerID == parcel.LandData.OwnerID)
                        {
                            return true;
                        }
                        else
                        {
                            return false;
                        }
                    }
                }
                else
                {

                    if (pos.X > 0f && pos.X < Constants.RegionSize && pos.Y > 0f && pos.Y < Constants.RegionSize)
                    {
                        // The only time parcel != null when an object is inside a region is when
                        // there is nothing behind the landchannel.  IE, no land plugin loaded.
                        return true;
                    }
                    else
                    {
                        // The object is outside of this region.  Stop piping events to it.
                        return false;
                    }
                }
            }
            else
            {
                return false;
            }
        }

        public bool ScriptDanger(uint localID, Vector3 pos)
        {
            SceneObjectPart part = GetSceneObjectPart(localID);
            if (part != null)
            {
                return ScriptDanger(part, pos);
            }
            else
            {
                return false;
            }
        }

        public bool PipeEventsForScript(uint localID)
        {
            SceneObjectPart part = GetSceneObjectPart(localID);

            if (part != null)
            {
                SceneObjectPart parent = part.ParentGroup.RootPart;
                return ScriptDanger(parent, parent.GetWorldPosition());
            }
            else
            {
                return false;
            }
        }

        #endregion

        #region SceneGraph wrapper methods

        /// <summary>
        ///
        /// </summary>
        /// <param name="localID"></param>
        /// <returns></returns>
        public UUID ConvertLocalIDToFullID(uint localID)
        {
            return m_sceneGraph.ConvertLocalIDToFullID(localID);
        }

        public void SwapRootAgentCount(bool rootChildChildRootTF)
        {
            m_sceneGraph.SwapRootChildAgent(rootChildChildRootTF);
        }

        public void AddPhysicalPrim(int num)
        {
            m_sceneGraph.AddPhysicalPrim(num);
        }

        public void RemovePhysicalPrim(int num)
        {
            m_sceneGraph.RemovePhysicalPrim(num);
        }

        public int GetRootAgentCount()
        {
            return m_sceneGraph.GetRootAgentCount();
        }

        public int GetChildAgentCount()
        {
            return m_sceneGraph.GetChildAgentCount();
        }

        /// <summary>
        /// Request a scene presence by UUID. Fast, indexed lookup.
        /// </summary>
        /// <param name="agentID"></param>
        /// <returns>null if the presence was not found</returns>
        public ScenePresence GetScenePresence(UUID agentID)
        {
            return m_sceneGraph.GetScenePresence(agentID);
        }

        /// <summary>
        /// Request the scene presence by name.
        /// </summary>
        /// <param name="firstName"></param>
        /// <param name="lastName"></param>
        /// <returns>null if the presence was not found</returns>
        public ScenePresence GetScenePresence(string firstName, string lastName)
        {
            return m_sceneGraph.GetScenePresence(firstName, lastName);
        }

        /// <summary>
        /// Request the scene presence by localID.
        /// </summary>
        /// <param name="localID"></param>
        /// <returns>null if the presence was not found</returns>
        public ScenePresence GetScenePresence(uint localID)
        {
            return m_sceneGraph.GetScenePresence(localID);
        }

        /// <summary>
        /// Performs action on all avatars in the scene (root scene presences)
        /// Avatars may be an NPC or a 'real' client.
        /// </summary>
        /// <param name="action"></param>
        public void ForEachRootScenePresence(Action<ScenePresence> action)
        {
            m_sceneGraph.ForEachAvatar(action);
        }

        /// <summary>
        /// Performs action on all scene presences (root and child)
        /// </summary>
        /// <param name="action"></param>
        public void ForEachScenePresence(Action<ScenePresence> action)
        {
            m_sceneGraph.ForEachScenePresence(action);
        }

        /// <summary>
        /// Get a group via its UUID
        /// </summary>
        /// <param name="fullID"></param>
        /// <returns>null if no group with that name exists</returns>
        public SceneObjectGroup GetSceneObjectGroup(UUID fullID)
        {
            return m_sceneGraph.GetSceneObjectGroup(fullID);
        }

        /// <summary>
        /// Get a group by name from the scene (will return the first
        /// found, if there are more than one prim with the same name)
        /// </summary>
        /// <param name="name"></param>
        /// <returns>null if no group with that name exists</returns>
        public SceneObjectGroup GetSceneObjectGroup(string name)
        {
            return m_sceneGraph.GetSceneObjectGroup(name);
        }

        /// <summary>
        /// Get a prim by name from the scene (will return the first
        /// found, if there are more than one prim with the same name)
        /// </summary>
        /// <param name="name"></param>
        /// <returns></returns>
        public SceneObjectPart GetSceneObjectPart(string name)
        {
            return m_sceneGraph.GetSceneObjectPart(name);
        }

        /// <summary>
        /// Get a prim via its local id
        /// </summary>
        /// <param name="localID"></param>
        /// <returns></returns>
        public SceneObjectPart GetSceneObjectPart(uint localID)
        {
            return m_sceneGraph.GetSceneObjectPart(localID);
        }

        /// <summary>
        /// Get a prim via its UUID
        /// </summary>
        /// <param name="fullID"></param>
        /// <returns></returns>
        public SceneObjectPart GetSceneObjectPart(UUID fullID)
        {
            return m_sceneGraph.GetSceneObjectPart(fullID);
        }

        /// <summary>
        /// Get a scene object group that contains the prim with the given local id
        /// </summary>
        /// <param name="localID"></param>
        /// <returns>null if no scene object group containing that prim is found</returns>        
        public SceneObjectGroup GetGroupByPrim(uint localID)
        {
            return m_sceneGraph.GetGroupByPrim(localID);
        }

        /// <summary>
        /// Get a scene object group that contains the prim with the given uuid
        /// </summary>
        /// <param name="fullID"></param>
        /// <returns>null if no scene object group containing that prim is found</returns>     
        public SceneObjectGroup GetGroupByPrim(UUID fullID)
        {
            return m_sceneGraph.GetGroupByPrim(fullID);
        }

        public override bool TryGetScenePresence(UUID agentID, out ScenePresence sp)
        {
            return m_sceneGraph.TryGetScenePresence(agentID, out sp);
        }

        public bool TryGetAvatarByName(string avatarName, out ScenePresence avatar)
        {
            return m_sceneGraph.TryGetAvatarByName(avatarName, out avatar);
        }

        /// <summary>
        /// Perform an action on all clients with an avatar in this scene (root only)
        /// </summary>
        /// <param name="action"></param>
        public void ForEachRootClient(Action<IClientAPI> action)
        {
            ForEachRootScenePresence(delegate(ScenePresence presence)
            {
                action(presence.ControllingClient);
            });
        }

        /// <summary>
        /// Perform an action on all clients connected to the region (root and child)
        /// </summary>
        /// <param name="action"></param>
        public void ForEachClient(Action<IClientAPI> action)
        {
            m_clientManager.ForEachSync(action);
        }

        public bool TryGetClient(UUID avatarID, out IClientAPI client)
        {
            return m_clientManager.TryGetValue(avatarID, out client);
        }

        public bool TryGetClient(System.Net.IPEndPoint remoteEndPoint, out IClientAPI client)
        {
            return m_clientManager.TryGetValue(remoteEndPoint, out client);
        }

        public void ForEachSOG(Action<SceneObjectGroup> action)
        {
            m_sceneGraph.ForEachSOG(action);
        }

        /// <summary>
        /// Returns a list of the entities in the scene.  This is a new list so operations perform on the list itself
        /// will not affect the original list of objects in the scene.
        /// </summary>
        /// <returns></returns>
        public EntityBase[] GetEntities()
        {
            return m_sceneGraph.GetEntities();
        }

        #endregion

        public void RegionHandleRequest(IClientAPI client, UUID regionID)
        {
            ulong handle = 0;
            if (regionID == RegionInfo.RegionID)
                handle = RegionInfo.RegionHandle;
            else
            {
                GridRegion r = GridService.GetRegionByUUID(UUID.Zero, regionID);
                if (r != null)
                    handle = r.RegionHandle;
            }

            if (handle != 0)
                client.SendRegionHandle(regionID, handle);
        }

        public bool NeedSceneCacheClear(UUID agentID)
        {
            IInventoryTransferModule inv = RequestModuleInterface<IInventoryTransferModule>();
            if (inv == null)
                return true;

            return inv.NeedSceneCacheClear(agentID, this);
        }

        public void CleanTempObjects()
        {
            EntityBase[] entities = GetEntities();
            foreach (EntityBase obj in entities)
            {
                if (obj is SceneObjectGroup)
                {
                    SceneObjectGroup grp = (SceneObjectGroup)obj;

                    if (!grp.IsDeleted)
                    {
                        if ((grp.RootPart.Flags & PrimFlags.TemporaryOnRez) != 0)
                        {
                            if (grp.RootPart.Expires <= DateTime.Now)
                                DeleteSceneObject(grp, false);
                        }
                    }
                }
            }

        }

        public void DeleteFromStorage(UUID uuid)
        {
            SimulationDataService.RemoveObject(uuid, m_regInfo.RegionID);
        }

        public int GetHealth(out int flags, out string message)
        {
            // Returns:
            // 1 = sim is up and accepting http requests. The heartbeat has
            // stopped and the sim is probably locked up, but a remote
            // admin restart may succeed
            // 
            // 2 = Sim is up and the heartbeat is running. The sim is likely
            // usable for people within
            //
            // 3 = Sim is up and one packet thread is running. Sim is
            // unstable and will not accept new logins
            //
            // 4 = Sim is up and both packet threads are running. Sim is
            // likely usable
            //
            // 5 = We have seen a new user enter within the past 4 minutes
            // which can be seen as positive confirmation of sim health
            //

            flags = 0;
            message = String.Empty;

            CheckHeartbeat();

            if (m_firstHeartbeat || (m_lastIncoming == 0 && m_lastOutgoing == 0))
            {
                // We're still starting
                // 0 means "in startup", it can't happen another way, since
                // to get here, we must be able to accept http connections
                return 0;
            }

            int health=1; // Start at 1, means we're up

<<<<<<< HEAD
            if (Util.EnvironmentTickCountSubtract(m_lastUpdate) < 1000)
            {
                health+=1;
                flags |= 1;
            }

            if (Util.EnvironmentTickCountSubtract(m_lastIncoming) < 1000)
            {
                health+=1;
                flags |= 2;
            }

            if (Util.EnvironmentTickCountSubtract(m_lastOutgoing) < 1000)
            {
                health+=1;
                flags |= 4;
            }
=======
            if ((Util.EnvironmentTickCountSubtract(m_lastFrameTick)) < 1000)
                health += 1;
>>>>>>> 349454ca
            else
            {
int pid = System.Diagnostics.Process.GetCurrentProcess().Id;
System.Diagnostics.Process proc = new System.Diagnostics.Process();
proc.EnableRaisingEvents=false; 
proc.StartInfo.FileName = "/bin/kill";
proc.StartInfo.Arguments = "-QUIT " + pid.ToString();
proc.Start();
proc.WaitForExit();
Thread.Sleep(1000);
Environment.Exit(1);
            }

            if (flags != 7)
                return health;

            // A login in the last 4 mins? We can't be doing too badly
            //
            if (Util.EnvironmentTickCountSubtract(m_LastLogin) < 240000)
                health++;
<<<<<<< HEAD
=======
            else
                return health;

//            CheckHeartbeat();
>>>>>>> 349454ca

            return health;
        }

        // This callback allows the PhysicsScene to call back to its caller (the SceneGraph) and
        // update non-physical objects like the joint proxy objects that represent the position
        // of the joints in the scene.

        // This routine is normally called from within a lock (OdeLock) from within the OdePhysicsScene
        // WARNING: be careful of deadlocks here if you manipulate the scene. Remember you are being called
        // from within the OdePhysicsScene.

        protected internal void jointMoved(PhysicsJoint joint)
        {
            // m_parentScene.PhysicsScene.DumpJointInfo(); // non-thread-locked version; we should already be in a lock (OdeLock) when this callback is invoked
            SceneObjectPart jointProxyObject = GetSceneObjectPart(joint.ObjectNameInScene);
            if (jointProxyObject == null)
            {
                jointErrorMessage(joint, "WARNING, joint proxy not found, name " + joint.ObjectNameInScene);
                return;
            }

            // now update the joint proxy object in the scene to have the position of the joint as returned by the physics engine
            SceneObjectPart trackedBody = GetSceneObjectPart(joint.TrackedBodyName); // FIXME: causes a sequential lookup
            if (trackedBody == null) return; // the actor may have been deleted but the joint still lingers around a few frames waiting for deletion. during this time, trackedBody is NULL to prevent further motion of the joint proxy.
            jointProxyObject.Velocity = trackedBody.Velocity;
            jointProxyObject.AngularVelocity = trackedBody.AngularVelocity;
            switch (joint.Type)
            {
                case PhysicsJointType.Ball:
                    {
                        Vector3 jointAnchor = PhysicsScene.GetJointAnchor(joint);
                        Vector3 proxyPos = new Vector3(jointAnchor.X, jointAnchor.Y, jointAnchor.Z);
                        jointProxyObject.ParentGroup.UpdateGroupPosition(proxyPos); // schedules the entire group for a terse update
                    }
                    break;

                case PhysicsJointType.Hinge:
                    {
                        Vector3 jointAnchor = PhysicsScene.GetJointAnchor(joint);

                        // Normally, we would just ask the physics scene to return the axis for the joint.
                        // Unfortunately, ODE sometimes returns <0,0,0> for the joint axis, which should
                        // never occur. Therefore we cannot rely on ODE to always return a correct joint axis.
                        // Therefore the following call does not always work:
                        //PhysicsVector phyJointAxis = _PhyScene.GetJointAxis(joint);

                        // instead we compute the joint orientation by saving the original joint orientation
                        // relative to one of the jointed bodies, and applying this transformation
                        // to the current position of the jointed bodies (the tracked body) to compute the
                        // current joint orientation.

                        if (joint.TrackedBodyName == null)
                        {
                            jointErrorMessage(joint, "joint.TrackedBodyName is null, joint " + joint.ObjectNameInScene);
                        }

                        Vector3 proxyPos = new Vector3(jointAnchor.X, jointAnchor.Y, jointAnchor.Z);
                        Quaternion q = trackedBody.RotationOffset * joint.LocalRotation;

                        jointProxyObject.ParentGroup.UpdateGroupPosition(proxyPos); // schedules the entire group for a terse update
                        jointProxyObject.ParentGroup.UpdateGroupRotationR(q); // schedules the entire group for a terse update
                    }
                    break;
            }
        }

        // This callback allows the PhysicsScene to call back to its caller (the SceneGraph) and
        // update non-physical objects like the joint proxy objects that represent the position
        // of the joints in the scene.

        // This routine is normally called from within a lock (OdeLock) from within the OdePhysicsScene
        // WARNING: be careful of deadlocks here if you manipulate the scene. Remember you are being called
        // from within the OdePhysicsScene.
        protected internal void jointDeactivated(PhysicsJoint joint)
        {
            //m_log.Debug("[NINJA] SceneGraph.jointDeactivated, joint:" + joint.ObjectNameInScene);
            SceneObjectPart jointProxyObject = GetSceneObjectPart(joint.ObjectNameInScene);
            if (jointProxyObject == null)
            {
                jointErrorMessage(joint, "WARNING, trying to deactivate (stop interpolation of) joint proxy, but not found, name " + joint.ObjectNameInScene);
                return;
            }

            // turn the proxy non-physical, which also stops its client-side interpolation
            bool wasUsingPhysics = ((jointProxyObject.Flags & PrimFlags.Physics) != 0);
            if (wasUsingPhysics)
            {
                jointProxyObject.UpdatePrimFlags(false, false, true, false,false); // FIXME: possible deadlock here; check to make sure all the scene alterations set into motion here won't deadlock
            }
        }

        // This callback allows the PhysicsScene to call back to its caller (the SceneGraph) and
        // alert the user of errors by using the debug channel in the same way that scripts alert
        // the user of compile errors.

        // This routine is normally called from within a lock (OdeLock) from within the OdePhysicsScene
        // WARNING: be careful of deadlocks here if you manipulate the scene. Remember you are being called
        // from within the OdePhysicsScene.
        public void jointErrorMessage(PhysicsJoint joint, string message)
        {
            if (joint != null)
            {
                if (joint.ErrorMessageCount > PhysicsJoint.maxErrorMessages)
                    return;

                SceneObjectPart jointProxyObject = GetSceneObjectPart(joint.ObjectNameInScene);
                if (jointProxyObject != null)
                {
                    SimChat(Utils.StringToBytes("[NINJA]: " + message),
                        ChatTypeEnum.DebugChannel,
                        2147483647,
                        jointProxyObject.AbsolutePosition,
                        jointProxyObject.Name,
                        jointProxyObject.UUID,
                        false);

                    joint.ErrorMessageCount++;

                    if (joint.ErrorMessageCount > PhysicsJoint.maxErrorMessages)
                    {
                        SimChat(Utils.StringToBytes("[NINJA]: Too many messages for this joint, suppressing further messages."),
                            ChatTypeEnum.DebugChannel,
                            2147483647,
                            jointProxyObject.AbsolutePosition,
                            jointProxyObject.Name,
                            jointProxyObject.UUID,
                            false);
                    }
                }
                else
                {
                    // couldn't find the joint proxy object; the error message is silently suppressed
                }
            }
        }

        public Scene ConsoleScene()
        {
            if (MainConsole.Instance == null)
                return null;
            if (MainConsole.Instance.ConsoleScene is Scene)
                return (Scene)MainConsole.Instance.ConsoleScene;
            return null;
        }

        public float GetGroundHeight(float x, float y)
        {
            if (x < 0)
                x = 0;
            if (x >= Heightmap.Width)
                x = Heightmap.Width - 1;
            if (y < 0)
                y = 0;
            if (y >= Heightmap.Height)
                y = Heightmap.Height - 1;

            Vector3 p0 = new Vector3(x, y, (float)Heightmap[(int)x, (int)y]);
            Vector3 p1 = new Vector3(p0);
            Vector3 p2 = new Vector3(p0);

            p1.X += 1.0f;
            if (p1.X < Heightmap.Width)
                p1.Z = (float)Heightmap[(int)p1.X, (int)p1.Y];

            p2.Y += 1.0f;
            if (p2.Y < Heightmap.Height)
                p2.Z = (float)Heightmap[(int)p2.X, (int)p2.Y];

            Vector3 v0 = new Vector3(p1.X - p0.X, p1.Y - p0.Y, p1.Z - p0.Z);
            Vector3 v1 = new Vector3(p2.X - p0.X, p2.Y - p0.Y, p2.Z - p0.Z);

            v0.Normalize();
            v1.Normalize();

            Vector3 vsn = new Vector3();
            vsn.X = (v0.Y * v1.Z) - (v0.Z * v1.Y);
            vsn.Y = (v0.Z * v1.X) - (v0.X * v1.Z);
            vsn.Z = (v0.X * v1.Y) - (v0.Y * v1.X);
            vsn.Normalize();

            float xdiff = x - (float)((int)x);
            float ydiff = y - (float)((int)y);

            return (((vsn.X * xdiff) + (vsn.Y * ydiff)) / (-1 * vsn.Z)) + p0.Z;
        }

<<<<<<< HEAD
        private void CheckHeartbeat()
        {
            if (m_firstHeartbeat)
                return;

            if (Util.EnvironmentTickCountSubtract(m_lastUpdate) > 5000)
                StartTimer();
        }
=======
//        private void CheckHeartbeat()
//        {
//            if (m_firstHeartbeat)
//                return;
//
//            if (Util.EnvironmentTickCountSubtract(m_lastFrameTick) > 2000)
//                StartTimer();
//        }
>>>>>>> 349454ca

        public override ISceneObject DeserializeObject(string representation)
        {
            return SceneObjectSerializer.FromXml2Format(representation);
        }

        public override bool AllowScriptCrossings
        {
            get { return m_allowScriptCrossings; }
        }

        public Vector3 GetNearestAllowedPosition(ScenePresence avatar)
        {
            return GetNearestAllowedPosition(avatar, null);
        }

        public Vector3 GetNearestAllowedPosition(ScenePresence avatar, ILandObject excludeParcel)
        {
            ILandObject nearestParcel = GetNearestAllowedParcel(avatar.UUID, avatar.AbsolutePosition.X, avatar.AbsolutePosition.Y, excludeParcel);

            if (nearestParcel != null)
            {
                Vector3 dir = Vector3.Normalize(Vector3.Multiply(avatar.Velocity, -1));
                //Try to get a location that feels like where they came from
                Vector3? nearestPoint = GetNearestPointInParcelAlongDirectionFromPoint(avatar.AbsolutePosition, dir, nearestParcel);
                if (nearestPoint != null)
                {
                    Debug.WriteLine("Found a sane previous position based on velocity, sending them to: " + nearestPoint.ToString());
                    return nearestPoint.Value;
                }

                //Sometimes velocity might be zero (local teleport), so try finding point along path from avatar to center of nearest parcel
                Vector3 directionToParcelCenter = Vector3.Subtract(GetParcelCenterAtGround(nearestParcel), avatar.AbsolutePosition);
                dir = Vector3.Normalize(directionToParcelCenter);
                nearestPoint = GetNearestPointInParcelAlongDirectionFromPoint(avatar.AbsolutePosition, dir, nearestParcel);
                if (nearestPoint != null)
                {
                    Debug.WriteLine("They had a zero velocity, sending them to: " + nearestPoint.ToString());
                    return nearestPoint.Value;
                }

                ILandObject dest = LandChannel.GetLandObject(avatar.lastKnownAllowedPosition.X, avatar.lastKnownAllowedPosition.Y);
                if (dest !=  excludeParcel)
                {
                    // Ultimate backup if we have no idea where they are and
                    // the last allowed position was in another parcel
                    Debug.WriteLine("Have no idea where they are, sending them to: " + avatar.lastKnownAllowedPosition.ToString());
                    return avatar.lastKnownAllowedPosition;
                }

                // else fall through to region edge
            }

            //Go to the edge, this happens in teleporting to a region with no available parcels
            Vector3 nearestRegionEdgePoint = GetNearestRegionEdgePosition(avatar);

            //Debug.WriteLine("They are really in a place they don't belong, sending them to: " + nearestRegionEdgePoint.ToString());
            
            return nearestRegionEdgePoint;
        }

        private Vector3 GetParcelCenterAtGround(ILandObject parcel)
        {
            Vector2 center = GetParcelCenter(parcel);
            return GetPositionAtGround(center.X, center.Y);
        }

        private Vector3? GetNearestPointInParcelAlongDirectionFromPoint(Vector3 pos, Vector3 direction, ILandObject parcel)
        {
            Vector3 unitDirection = Vector3.Normalize(direction);
            //Making distance to search go through some sane limit of distance
            for (float distance = 0; distance < Constants.RegionSize * 2; distance += .5f)
            {
                Vector3 testPos = Vector3.Add(pos, Vector3.Multiply(unitDirection, distance));
                if (parcel.ContainsPoint((int)testPos.X, (int)testPos.Y))
                {
                    return testPos;
                }
            }
            return null;
        }

        public ILandObject GetNearestAllowedParcel(UUID avatarId, float x, float y)
        {
            return GetNearestAllowedParcel(avatarId, x, y, null);
        }

        public ILandObject GetNearestAllowedParcel(UUID avatarId, float x, float y, ILandObject excludeParcel)
        {
            List<ILandObject> all = AllParcels();
            float minParcelDistance = float.MaxValue;
            ILandObject nearestParcel = null;

            foreach (var parcel in all)
            {
                if (!parcel.IsEitherBannedOrRestricted(avatarId) && parcel != excludeParcel)
                {
                    float parcelDistance = GetParcelDistancefromPoint(parcel, x, y);
                    if (parcelDistance < minParcelDistance)
                    {
                        minParcelDistance = parcelDistance;
                        nearestParcel = parcel;
                    }
                }
            }

            return nearestParcel;
        }

        private List<ILandObject> AllParcels()
        {
            return LandChannel.AllParcels();
        }

        private float GetParcelDistancefromPoint(ILandObject parcel, float x, float y)
        {
            return Vector2.Distance(new Vector2(x, y), GetParcelCenter(parcel));
        }

        //calculate the average center point of a parcel
        private Vector2 GetParcelCenter(ILandObject parcel)
        {
            int count = 0;
            int avgx = 0;
            int avgy = 0;
            for (int x = 0; x < Constants.RegionSize; x++)
            {
                for (int y = 0; y < Constants.RegionSize; y++)
                {
                    //Just keep a running average as we check if all the points are inside or not
                    if (parcel.ContainsPoint(x, y))
                    {
                        if (count == 0)
                        {
                            avgx = x;
                            avgy = y;
                        }
                        else
                        {
                            avgx = (avgx * count + x) / (count + 1);
                            avgy = (avgy * count + y) / (count + 1);
                        }
                        count += 1;
                    }
                }
            }
            return new Vector2(avgx, avgy);
        }

        private Vector3 GetNearestRegionEdgePosition(ScenePresence avatar)
        {
            float xdistance = avatar.AbsolutePosition.X < Constants.RegionSize / 2 ? avatar.AbsolutePosition.X : Constants.RegionSize - avatar.AbsolutePosition.X;
            float ydistance = avatar.AbsolutePosition.Y < Constants.RegionSize / 2 ? avatar.AbsolutePosition.Y : Constants.RegionSize - avatar.AbsolutePosition.Y;

            //find out what vertical edge to go to
            if (xdistance < ydistance)
            {
                if (avatar.AbsolutePosition.X < Constants.RegionSize / 2)
                {
                    return GetPositionAtAvatarHeightOrGroundHeight(avatar, 0.0f, avatar.AbsolutePosition.Y);
                }
                else
                {
                    return GetPositionAtAvatarHeightOrGroundHeight(avatar, Constants.RegionSize, avatar.AbsolutePosition.Y);
                }
            }
            //find out what horizontal edge to go to
            else
            {
                if (avatar.AbsolutePosition.Y < Constants.RegionSize / 2)
                {
                    return GetPositionAtAvatarHeightOrGroundHeight(avatar, avatar.AbsolutePosition.X, 0.0f);
                }
                else
                {
                    return GetPositionAtAvatarHeightOrGroundHeight(avatar, avatar.AbsolutePosition.X, Constants.RegionSize);
                }
            }
        }

        private Vector3 GetPositionAtAvatarHeightOrGroundHeight(ScenePresence avatar, float x, float y)
        {
            Vector3 ground = GetPositionAtGround(x, y);
            if (avatar.AbsolutePosition.Z > ground.Z)
            {
                ground.Z = avatar.AbsolutePosition.Z;
            }
            return ground;
        }

        private Vector3 GetPositionAtGround(float x, float y)
        {
            return new Vector3(x, y, GetGroundHeight(x, y));
        }

        public List<UUID> GetEstateRegions(int estateID)
        {
            IEstateDataService estateDataService = EstateDataService;
            if (estateDataService == null)
                return new List<UUID>(0);

            return estateDataService.GetRegions(estateID);
        }

        public void ReloadEstateData()
        {
            IEstateDataService estateDataService = EstateDataService;
            if (estateDataService != null)
            {
                m_regInfo.EstateSettings = estateDataService.LoadEstateSettings(m_regInfo.RegionID, false);
                TriggerEstateSunUpdate();
            }
        }

        public void TriggerEstateSunUpdate()
        {
            float sun;
            if (RegionInfo.RegionSettings.UseEstateSun)
            {
                sun = (float)RegionInfo.EstateSettings.SunPosition;
                if (RegionInfo.EstateSettings.UseGlobalTime)
                {
                    sun = EventManager.GetCurrentTimeAsSunLindenHour() - 6.0f;
                }

                // 
                EventManager.TriggerEstateToolsSunUpdate(
                        RegionInfo.RegionHandle,
                        RegionInfo.EstateSettings.FixedSun,
                        RegionInfo.RegionSettings.UseEstateSun,
                        sun);
            }
            else
            {
                // Use the Sun Position from the Region Settings
                sun = (float)RegionInfo.RegionSettings.SunPosition - 6.0f;

                EventManager.TriggerEstateToolsSunUpdate(
                        RegionInfo.RegionHandle,
                        RegionInfo.RegionSettings.FixedSun,
                        RegionInfo.RegionSettings.UseEstateSun,
                        sun);
            }
        }

        private void HandleReloadEstate(string module, string[] cmd)
        {
            if (MainConsole.Instance.ConsoleScene == null ||
                (MainConsole.Instance.ConsoleScene is Scene &&
                (Scene)MainConsole.Instance.ConsoleScene == this))
            {
                ReloadEstateData();
            }
        }

        /// <summary>
        /// Get the volume of space that will encompass all the given objects.
        /// </summary>
        /// <param name="objects"></param>
        /// <param name="minX"></param>
        /// <param name="maxX"></param>
        /// <param name="minY"></param>
        /// <param name="maxY"></param>
        /// <param name="minZ"></param>
        /// <param name="maxZ"></param>
        /// <returns></returns>
        public static Vector3[] GetCombinedBoundingBox(
           List<SceneObjectGroup> objects, 
           out float minX, out float maxX, out float minY, out float maxY, out float minZ, out float maxZ)
        {
            minX = 256;
            maxX = -256;
            minY = 256;
            maxY = -256;
            minZ = 8192;
            maxZ = -256;

            List<Vector3> offsets = new List<Vector3>();

            foreach (SceneObjectGroup g in objects)
            {
                float ominX, ominY, ominZ, omaxX, omaxY, omaxZ;

                Vector3 vec = g.AbsolutePosition;

                g.GetAxisAlignedBoundingBoxRaw(out ominX, out omaxX, out ominY, out omaxY, out ominZ, out omaxZ);
               
//                m_log.DebugFormat(
//                    "[SCENE]: For {0} found AxisAlignedBoundingBoxRaw {1}, {2}", 
//                    g.Name, new Vector3(ominX, ominY, ominZ), new Vector3(omaxX, omaxY, omaxZ));

                ominX += vec.X;
                omaxX += vec.X;
                ominY += vec.Y;
                omaxY += vec.Y;
                ominZ += vec.Z;
                omaxZ += vec.Z;

                if (minX > ominX)
                    minX = ominX;
                if (minY > ominY)
                    minY = ominY;
                if (minZ > ominZ)
                    minZ = ominZ;
                if (maxX < omaxX)
                    maxX = omaxX;
                if (maxY < omaxY)
                    maxY = omaxY;
                if (maxZ < omaxZ)
                    maxZ = omaxZ;
            }

            foreach (SceneObjectGroup g in objects)
            {
                Vector3 vec = g.AbsolutePosition;
                vec.X -= minX;
                vec.Y -= minY;
                vec.Z -= minZ;

                offsets.Add(vec);
            }

            return offsets.ToArray();
        }

        /// <summary>
        /// Regenerate the maptile for this scene.
        /// </summary>
        /// <param name="sender"></param>
        /// <param name="e"></param>
        private void RegenerateMaptile()
        {
            IWorldMapModule mapModule = RequestModuleInterface<IWorldMapModule>();
            if (mapModule != null)
                mapModule.GenerateMaptile();
        }

//        public void CleanDroppedAttachments()
//        {
//            List<SceneObjectGroup> objectsToDelete =
//                    new List<SceneObjectGroup>();
//
//            lock (m_cleaningAttachments)
//            {
//                ForEachSOG(delegate (SceneObjectGroup grp)
//                        {
//                            if (grp.RootPart.Shape.PCode == 0 && grp.RootPart.Shape.State != 0 && (!objectsToDelete.Contains(grp)))
//                            {
//                                UUID agentID = grp.OwnerID;
//                                if (agentID == UUID.Zero)
//                                {
//                                    objectsToDelete.Add(grp);
//                                    return;
//                                }
//
//                                ScenePresence sp = GetScenePresence(agentID);
//                                if (sp == null)
//                                {
//                                    objectsToDelete.Add(grp);
//                                    return;
//                                }
//                            }
//                        });
//            }
//
//            foreach (SceneObjectGroup grp in objectsToDelete)
//            {
//                m_log.InfoFormat("[SCENE]: Deleting dropped attachment {0} of user {1}", grp.UUID, grp.OwnerID);
//                DeleteSceneObject(grp, true);
//            }
//        }

        public void ThreadAlive(int threadCode)
        {
            switch(threadCode)
            {
                case 1: // Incoming
                    m_lastIncoming = Util.EnvironmentTickCount();
                    break;
                case 2: // Incoming
                    m_lastOutgoing = Util.EnvironmentTickCount();
                    break;
            }
        }

        public void RegenerateMaptileAndReregister(object sender, ElapsedEventArgs e)
        {
            RegenerateMaptile();

            // We need to propagate the new image UUID to the grid service
            // so that all simulators can retrieve it
            string error = GridService.RegisterRegion(RegionInfo.ScopeID, new GridRegion(RegionInfo));
            if (error != string.Empty)
                throw new Exception(error);
        }

        // This method is called across the simulation connector to
        // determine if a given agent is allowed in this region
        // AS A ROOT AGENT. Returning false here will prevent them
        // from logging into the region, teleporting into the region
        // or corssing the broder walking, but will NOT prevent
        // child agent creation, thereby emulating the SL behavior.
        public bool QueryAccess(UUID agentID, Vector3 position, out string reason)
        {
            reason = "You are banned from the region";

            if (Permissions.IsGod(agentID))
            {
                reason = String.Empty;
                return true;
            }

            int num = m_sceneGraph.GetNumberOfScenePresences();

            if (num >= RegionInfo.RegionSettings.AgentLimit)
            {
                if (!Permissions.IsAdministrator(agentID))
                {
                    reason = "The region is full";
                    return false;
                }
            }

            ScenePresence presence = GetScenePresence(agentID);
            IClientAPI client = null;
            AgentCircuitData aCircuit = null;

            if (presence != null)
            {
                client = presence.ControllingClient;
                if (client != null)
                    aCircuit = client.RequestClientInfo();
            }

            // We may be called before there is a presence or a client.
            // Fake AgentCircuitData to keep IAuthorizationModule smiling
            if (client == null)
            {
                aCircuit = new AgentCircuitData();
                aCircuit.AgentID = agentID;
                aCircuit.firstname = String.Empty;
                aCircuit.lastname = String.Empty;
            }

            try
            {
                if (!AuthorizeUser(aCircuit, out reason))
                {
                    // m_log.DebugFormat("[SCENE]: Denying access for {0}", agentID);
                    return false;
                }
            }
            catch (Exception e)
            {
                m_log.DebugFormat("[SCENE]: Exception authorizing agent: {0} "+ e.StackTrace, e.Message);
                return false;
            }

            if (position == Vector3.Zero) // Teleport
            {
                if (!RegionInfo.EstateSettings.AllowDirectTeleport)
                {
                    SceneObjectGroup telehub;
                    if (RegionInfo.RegionSettings.TelehubObject != UUID.Zero && (telehub = GetSceneObjectGroup(RegionInfo.RegionSettings.TelehubObject)) != null)
                    {
                        List<SpawnPoint> spawnPoints = RegionInfo.RegionSettings.SpawnPoints();
                        bool banned = true;
                        foreach (SpawnPoint sp in spawnPoints)
                        {
                            Vector3 spawnPoint = sp.GetLocation(telehub.AbsolutePosition, telehub.GroupRotation);
                            ILandObject land = LandChannel.GetLandObject(spawnPoint.X, spawnPoint.Y);
                            if (land == null)
                                continue;
                            if (land.IsEitherBannedOrRestricted(agentID))
                                continue;
                            banned = false;
                            break;
                        }

                        if (banned)
                        {
                            reason = "No suitable landing point found";
                            return false;
                        }
                    }
                }

                float posX = 128.0f;
                float posY = 128.0f;

                if (!TestLandRestrictions(agentID, out reason, ref posX, ref posY))
                {
                    // m_log.DebugFormat("[SCENE]: Denying {0} because they are banned on all parcels", agentID);
                    return false;
                }
            }
            else // Walking
            {
                ILandObject land = LandChannel.GetLandObject(position.X, position.Y);
                if (land == null)
                    return false;

                bool banned = land.IsBannedFromLand(agentID);
                bool restricted = land.IsRestrictedFromLand(agentID);

                if (banned || restricted)
                    return false;
            }

            reason = String.Empty;
            return true;
        }

		public void StartTimerWatchdog()
        {
            m_timerWatchdog.Interval = 1000;
            m_timerWatchdog.Elapsed += TimerWatchdog;
            m_timerWatchdog.AutoReset = true;
            m_timerWatchdog.Start();
        }

        public void TimerWatchdog(object sender, ElapsedEventArgs e)
        {
            CheckHeartbeat();
		}

        /// This method deals with movement when an avatar is automatically moving (but this is distinct from the
        /// autopilot that moves an avatar to a sit target!.
        /// </summary>
        /// <remarks>
        /// This is not intended as a permament location for this method.
        /// </remarks>
        /// <param name="presence"></param>
        private void HandleOnSignificantClientMovement(ScenePresence presence)
        {
            if (presence.MovingToTarget)
            {
                double distanceToTarget = Util.GetDistanceTo(presence.AbsolutePosition, presence.MoveToPositionTarget);
//                            m_log.DebugFormat(
//                                "[SCENE]: Abs pos of {0} is {1}, target {2}, distance {3}",
//                                presence.Name, presence.AbsolutePosition, presence.MoveToPositionTarget, distanceToTarget);

                // Check the error term of the current position in relation to the target position
                if (distanceToTarget <= ScenePresence.SIGNIFICANT_MOVEMENT)
                {
                    // We are close enough to the target
//                        m_log.DebugFormat("[SCENEE]: Stopping autopilot of  {0}", presence.Name);

                    presence.Velocity = Vector3.Zero;
                    presence.AbsolutePosition = presence.MoveToPositionTarget;
                    presence.ResetMoveToTarget();

                    if (presence.Flying)
                    {
                        // A horrible hack to stop the avatar dead in its tracks rather than having them overshoot
                        // the target if flying.
                        // We really need to be more subtle (slow the avatar as it approaches the target) or at
                        // least be able to set collision status once, rather than 5 times to give it enough
                        // weighting so that that PhysicsActor thinks it really is colliding.
                        for (int i = 0; i < 5; i++)
                            presence.IsColliding = true;

                        if (presence.LandAtTarget)
                            presence.Flying = false;

//                            Vector3 targetPos = presence.MoveToPositionTarget;
//                            float terrainHeight = (float)presence.Scene.Heightmap[(int)targetPos.X, (int)targetPos.Y];
//                            if (targetPos.Z - terrainHeight < 0.2)
//                            {
//                                presence.Flying = false;
//                            }
                    }

//                        m_log.DebugFormat(
//                            "[SCENE]: AgentControlFlags {0}, MovementFlag {1} for {2}",
//                            presence.AgentControlFlags, presence.MovementFlag, presence.Name);
                }
                else
                {
//                        m_log.DebugFormat(
//                            "[SCENE]: Updating npc {0} at {1} for next movement to {2}",
//                            presence.Name, presence.AbsolutePosition, presence.MoveToPositionTarget);

                    Vector3 agent_control_v3 = new Vector3();
                    presence.HandleMoveToTargetUpdate(1, ref agent_control_v3);
                    presence.AddNewMovement(agent_control_v3);
                }
            }
        }
    }
}<|MERGE_RESOLUTION|>--- conflicted
+++ resolved
@@ -233,36 +233,29 @@
         /// Tick at which the last login occurred.
         /// </summary>
         private int m_LastLogin;
-<<<<<<< HEAD
-        private Thread HeartbeatThread = null;
-        private volatile bool shuttingdown;
-
-        private int m_lastUpdate;
+
         private int m_lastIncoming;
         private int m_lastOutgoing;
+        private int m_hbRestarts = 0;
+
+
+        /// <summary>
+        /// Thread that runs the scene loop.
+        /// </summary>
+        private Thread m_heartbeatThread;
+
+        /// <summary>
+        /// True if these scene is in the process of shutting down or is shutdown.
+        /// </summary>
+        public bool ShuttingDown
+        {
+            get { return m_shuttingDown; }
+        }
+        private volatile bool m_shuttingDown;
+
+//        private int m_lastUpdate;
         private bool m_firstHeartbeat = true;
-        private int m_hbRestarts = 0;
-
-=======
-
-        /// <summary>
-        /// Thread that runs the scene loop.
-        /// </summary>
-        private Thread m_heartbeatThread;
-
-        /// <summary>
-        /// True if these scene is in the process of shutting down or is shutdown.
-        /// </summary>
-        public bool ShuttingDown
-        {
-            get { return m_shuttingDown; }
-        }
-        private volatile bool m_shuttingDown;
-
-//        private int m_lastUpdate;
-//        private bool m_firstHeartbeat = true;
         
->>>>>>> 349454ca
         private UpdatePrioritizationSchemes m_priorityScheme = UpdatePrioritizationSchemes.Time;
         private bool m_reprioritizationEnabled = true;
         private double m_reprioritizationInterval = 5000.0;
@@ -600,7 +593,6 @@
             m_EstateDataService = estateDataService;
             m_regionHandle = m_regInfo.RegionHandle;
             m_regionName = m_regInfo.RegionName;
-            m_lastUpdate = Util.EnvironmentTickCount();
             m_lastIncoming = 0;
             m_lastOutgoing = 0;
 
@@ -1217,7 +1209,6 @@
             //m_heartbeatTimer.Elapsed += new ElapsedEventHandler(Heartbeat);
             if (m_heartbeatThread != null)
             {
-<<<<<<< HEAD
                 m_hbRestarts++;
                 if(m_hbRestarts > 10)
                     Environment.Exit(1);
@@ -1232,13 +1223,9 @@
 //proc.WaitForExit();
 //Thread.Sleep(1000);
 //Environment.Exit(1);
-                HeartbeatThread.Abort();
-                Watchdog.AbortThread(HeartbeatThread.ManagedThreadId);
-                HeartbeatThread = null;
-=======
                 m_heartbeatThread.Abort();
+                Watchdog.AbortThread(m_heartbeatThread.ManagedThreadId);
                 m_heartbeatThread = null;
->>>>>>> 349454ca
             }
 //            m_lastUpdate = Util.EnvironmentTickCount();
 
@@ -1284,16 +1271,6 @@
 
             m_eventManager.TriggerOnRegionStarted(this);
 
-<<<<<<< HEAD
-                while (!shuttingdown)
-                    Update(-1);
-            }
-            finally
-            {
-                Monitor.Pulse(m_heartbeatLock);
-                Monitor.Exit(m_heartbeatLock);
-            }
-=======
             // The first frame can take a very long time due to physics actors being added on startup.  Therefore,
             // don't turn on the watchdog alarm for this thread until the second frame, in order to prevent false
             // alarms for scenes with many objects.
@@ -1309,7 +1286,6 @@
 //                Monitor.Pulse(m_heartbeatLock);
 //                Monitor.Exit(m_heartbeatLock);
 //            }
->>>>>>> 349454ca
 
             Watchdog.RemoveThread();
         }
@@ -1504,14 +1480,10 @@
                 maintc = Util.EnvironmentTickCountSubtract(m_lastFrameTick, maintc);
                 maintc = (int)(MinFrameTime * 1000) - maintc;
 
-                m_lastUpdate = Util.EnvironmentTickCount();
                 m_firstHeartbeat = false;
 
                 if (maintc > 0)
                     Thread.Sleep(maintc);
-
-                m_lastUpdate = Util.EnvironmentTickCount();
-                m_firstHeartbeat = false;
 
                 // Optionally warn if a frame takes double the amount of time that it should.
                 if (DebugUpdates
@@ -2702,12 +2674,7 @@
                 = (aCircuit.teleportFlags & (uint)Constants.TeleportFlags.ViaHGLogin) != 0
                     || (aCircuit.teleportFlags & (uint)Constants.TeleportFlags.ViaLogin) != 0;
 
-<<<<<<< HEAD
             CheckHeartbeat();
-            ScenePresence presence;
-=======
-//            CheckHeartbeat();
->>>>>>> 349454ca
 
             ScenePresence sp = GetScenePresence(client.AgentId);
 
@@ -4745,8 +4712,7 @@
 
             int health=1; // Start at 1, means we're up
 
-<<<<<<< HEAD
-            if (Util.EnvironmentTickCountSubtract(m_lastUpdate) < 1000)
+            if ((Util.EnvironmentTickCountSubtract(m_lastFrameTick)) < 1000)
             {
                 health+=1;
                 flags |= 1;
@@ -4763,10 +4729,6 @@
                 health+=1;
                 flags |= 4;
             }
-=======
-            if ((Util.EnvironmentTickCountSubtract(m_lastFrameTick)) < 1000)
-                health += 1;
->>>>>>> 349454ca
             else
             {
 int pid = System.Diagnostics.Process.GetCurrentProcess().Id;
@@ -4787,13 +4749,8 @@
             //
             if (Util.EnvironmentTickCountSubtract(m_LastLogin) < 240000)
                 health++;
-<<<<<<< HEAD
-=======
             else
                 return health;
-
-//            CheckHeartbeat();
->>>>>>> 349454ca
 
             return health;
         }
@@ -4981,25 +4938,14 @@
             return (((vsn.X * xdiff) + (vsn.Y * ydiff)) / (-1 * vsn.Z)) + p0.Z;
         }
 
-<<<<<<< HEAD
         private void CheckHeartbeat()
         {
             if (m_firstHeartbeat)
                 return;
 
-            if (Util.EnvironmentTickCountSubtract(m_lastUpdate) > 5000)
-                StartTimer();
-        }
-=======
-//        private void CheckHeartbeat()
-//        {
-//            if (m_firstHeartbeat)
-//                return;
-//
-//            if (Util.EnvironmentTickCountSubtract(m_lastFrameTick) > 2000)
-//                StartTimer();
-//        }
->>>>>>> 349454ca
+            if ((Util.EnvironmentTickCountSubtract(m_lastFrameTick)) > 5000)
+                Start();
+        }
 
         public override ISceneObject DeserializeObject(string representation)
         {
