--- conflicted
+++ resolved
@@ -3564,34 +3564,16 @@
                         agent.AgentID, RegionInfo.RegionName);
 
                     sp.AdjustKnownSeeds();
-<<<<<<< HEAD
-
-                    return true;
-                }
-                else
-                {
-                    // We have a zombie from a crashed session. Kill it.
-                    m_log.DebugFormat("[SCENE]: Zombie scene presence detected for {0} in {1}", agent.AgentID, RegionInfo.RegionName);
-                    sp.ControllingClient.Close(false);
-=======
                     CapsModule.NewUserConnection(agent);
->>>>>>> 59acb37d
-                }
-            }
-
-
-<<<<<<< HEAD
-            if ((teleportFlags & ((uint)TeleportFlags.ViaLandmark | (uint)TeleportFlags.ViaLocation | (uint)TeleportFlags.ViaLandmark | (uint)TeleportFlags.Default)) != 0)
-                System.Threading.Thread.Sleep(2000);
-
-            if (!agent.child)
-=======
+                }
+            }
+
+
             // In all cases, add or update the circuit data with the new agent circuit data and teleport flags
             agent.teleportFlags = teleportFlags;
             m_authenticateHandler.AddNewCircuit(agent.circuitcode, agent);
 
             if (tp == TeleportFlags.ViaLogin) 
->>>>>>> 59acb37d
             {
                 if (TestBorderCross(agent.startpos, Cardinals.E))
                 {
