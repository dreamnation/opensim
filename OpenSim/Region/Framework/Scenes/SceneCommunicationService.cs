--- conflicted
+++ resolved
@@ -222,17 +222,11 @@
         {
             foreach (ulong handle in regionslst)
             {
-<<<<<<< HEAD
+                ulong handleCopy = handle;
                 SendCloseChildAgentDelegate d = SendCloseChildAgentAsync;
-                d.BeginInvoke(agentID, handle,
+                d.BeginInvoke(agentID, handleCopy,
                               SendCloseChildAgentCompleted,
                               d);
-=======
-                // We must take a copy here since handle is acts like a reference when used in an iterator.
-                // This leads to race conditions if directly passed to SendCloseChildAgent with more than one neighbour region.
-                ulong handleCopy = handle;
-                Util.FireAndForget((o) => { SendCloseChildAgent(agentID, handleCopy); });
->>>>>>> 346eda27
             }
         }
 
