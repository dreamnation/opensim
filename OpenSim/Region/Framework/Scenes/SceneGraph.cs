/*
 * Copyright (c) Contributors, http://opensimulator.org/
 * See CONTRIBUTORS.TXT for a full list of copyright holders.
 *
 * Redistribution and use in source and binary forms, with or without
 * modification, are permitted provided that the following conditions are met:
 *     * Redistributions of source code must retain the above copyright
 *       notice, this list of conditions and the following disclaimer.
 *     * Redistributions in binary form must reproduce the above copyright
 *       notice, this list of conditions and the following disclaimer in the
 *       documentation and/or other materials provided with the distribution.
 *     * Neither the name of the OpenSimulator Project nor the
 *       names of its contributors may be used to endorse or promote products
 *       derived from this software without specific prior written permission.
 *
 * THIS SOFTWARE IS PROVIDED BY THE DEVELOPERS ``AS IS'' AND ANY
 * EXPRESS OR IMPLIED WARRANTIES, INCLUDING, BUT NOT LIMITED TO, THE IMPLIED
 * WARRANTIES OF MERCHANTABILITY AND FITNESS FOR A PARTICULAR PURPOSE ARE
 * DISCLAIMED. IN NO EVENT SHALL THE CONTRIBUTORS BE LIABLE FOR ANY
 * DIRECT, INDIRECT, INCIDENTAL, SPECIAL, EXEMPLARY, OR CONSEQUENTIAL DAMAGES
 * (INCLUDING, BUT NOT LIMITED TO, PROCUREMENT OF SUBSTITUTE GOODS OR SERVICES;
 * LOSS OF USE, DATA, OR PROFITS; OR BUSINESS INTERRUPTION) HOWEVER CAUSED AND
 * ON ANY THEORY OF LIABILITY, WHETHER IN CONTRACT, STRICT LIABILITY, OR TORT
 * (INCLUDING NEGLIGENCE OR OTHERWISE) ARISING IN ANY WAY OUT OF THE USE OF THIS
 * SOFTWARE, EVEN IF ADVISED OF THE POSSIBILITY OF SUCH DAMAGE.
 */

using System;
using System.Threading;
using System.Collections.Generic;
using System.Reflection;
using OpenMetaverse;
using OpenMetaverse.Packets;
using log4net;
using OpenSim.Framework;
using OpenSim.Region.Framework.Scenes.Types;
using OpenSim.Region.Physics.Manager;
using OpenSim.Region.Framework.Interfaces;

namespace OpenSim.Region.Framework.Scenes
{
    public delegate void PhysicsCrash();

    public delegate void ObjectDuplicateDelegate(EntityBase original, EntityBase clone);

    public delegate void AttachToBackupDelegate(SceneObjectGroup sog);

    public delegate void DetachFromBackupDelegate(SceneObjectGroup sog);

    public delegate void ChangedBackupDelegate(SceneObjectGroup sog);

    public delegate void ObjectCreateDelegate(EntityBase obj);

    public delegate void ObjectDeleteDelegate(EntityBase obj);

    /// <summary>
    /// This class used to be called InnerScene and may not yet truly be a SceneGraph.  The non scene graph components
    /// should be migrated out over time.
    /// </summary>
    public class SceneGraph
    {
        private static readonly ILog m_log = LogManager.GetLogger(MethodBase.GetCurrentMethod().DeclaringType);

        #region Events

        protected internal event PhysicsCrash UnRecoverableError;
        private PhysicsCrash handlerPhysicsCrash = null;

        public event ObjectDuplicateDelegate OnObjectDuplicate;
        public event AttachToBackupDelegate OnAttachToBackup;
        public event DetachFromBackupDelegate OnDetachFromBackup;
        public event ChangedBackupDelegate OnChangeBackup;
        public event ObjectCreateDelegate OnObjectCreate;
        public event ObjectDeleteDelegate OnObjectRemove;

        #endregion

        #region Fields

        protected OpenMetaverse.ReaderWriterLockSlim m_scenePresencesLock = new OpenMetaverse.ReaderWriterLockSlim();
        protected Dictionary<UUID, ScenePresence> m_scenePresenceMap = new Dictionary<UUID, ScenePresence>();
        protected List<ScenePresence> m_scenePresenceArray = new List<ScenePresence>();

        // SceneObjects is not currently populated or used.
        //public Dictionary<UUID, SceneObjectGroup> SceneObjects;
        protected internal EntityManager Entities = new EntityManager();
//        protected internal Dictionary<UUID, EntityBase> Entities = new Dictionary<UUID, EntityBase>();
        protected internal Dictionary<UUID, ScenePresence> RestorePresences = new Dictionary<UUID, ScenePresence>();

        protected RegionInfo m_regInfo;
        protected Scene m_parentScene;
        protected Dictionary<UUID, SceneObjectGroup> m_updateList = new Dictionary<UUID, SceneObjectGroup>();
        protected int m_numRootAgents = 0;
        protected int m_numPrim = 0;
        protected int m_numChildAgents = 0;
        protected int m_physicalPrim = 0;

        protected int m_activeScripts = 0;
        protected int m_scriptLPS = 0;

        protected internal object m_syncRoot = new object();

        protected internal PhysicsScene _PhyScene;

        protected internal Dictionary<uint, SceneObjectGroup> SceneObjectGroupsByLocalID = new Dictionary<uint, SceneObjectGroup>();
        protected internal Dictionary<UUID, SceneObjectGroup> SceneObjectGroupsByFullID = new Dictionary<UUID, SceneObjectGroup>();

        private Object m_updateLock = new Object();

        #endregion

        protected internal SceneGraph(Scene parent, RegionInfo regInfo)
        {
            m_parentScene = parent;
            m_regInfo = regInfo;
        }

        public PhysicsScene PhysicsScene
        {
            get { return _PhyScene; }
            set
            {
                // If we're not doing the initial set
                // Then we've got to remove the previous
                // event handler

                if (_PhyScene != null)
                    _PhyScene.OnPhysicsCrash -= physicsBasedCrash;

                _PhyScene = value;

                if (_PhyScene != null)
                    _PhyScene.OnPhysicsCrash += physicsBasedCrash;
            }
        }

        protected internal void Close()
        {
            m_scenePresencesLock.EnterWriteLock();
            try
            {
                Dictionary<UUID, ScenePresence> newmap = new Dictionary<UUID, ScenePresence>();
                List<ScenePresence> newlist = new List<ScenePresence>();
                m_scenePresenceMap = newmap;
                m_scenePresenceArray = newlist;
            }
            finally
            {
                m_scenePresencesLock.ExitWriteLock();
            }

            lock (SceneObjectGroupsByFullID)
                SceneObjectGroupsByFullID.Clear();
            lock (SceneObjectGroupsByLocalID)
                SceneObjectGroupsByLocalID.Clear();

            Entities.Clear();
        }

        #region Update Methods

        protected internal void UpdatePreparePhysics()
        {
            // If we are using a threaded physics engine
            // grab the latest scene from the engine before
            // trying to process it.

            // PhysX does this (runs in the background).

            if (_PhyScene.IsThreaded)
            {
                _PhyScene.GetResults();
            }
        }

        protected internal void UpdatePresences()
        {
            ForEachScenePresence(delegate(ScenePresence presence)
            {
                presence.Update();
            });
        }

        protected internal float UpdatePhysics(double elapsed)
        {
            lock (m_syncRoot)
            {
                // Here is where the Scene calls the PhysicsScene. This is a one-way
                // interaction; the PhysicsScene cannot access the calling Scene directly.
                // But with joints, we want a PhysicsActor to be able to influence a
                // non-physics SceneObjectPart. In particular, a PhysicsActor that is connected
                // with a joint should be able to move the SceneObjectPart which is the visual
                // representation of that joint (for editing and serialization purposes).
                // However the PhysicsActor normally cannot directly influence anything outside
                // of the PhysicsScene, and the non-physical SceneObjectPart which represents
                // the joint in the Scene does not exist in the PhysicsScene.
                //
                // To solve this, we have an event in the PhysicsScene that is fired when a joint
                // has changed position (because one of its associated PhysicsActors has changed 
                // position).
                //
                // Therefore, JointMoved and JointDeactivated events will be fired as a result of the following Simulate().

                return _PhyScene.Simulate((float)elapsed);
            }
        }

        protected internal void UpdateScenePresenceMovement()
        {
            ForEachScenePresence(delegate(ScenePresence presence)
            {
                presence.UpdateMovement();
            });
        }

        public void GetCoarseLocations(out List<Vector3> coarseLocations, out List<UUID> avatarUUIDs, uint maxLocations)
        {
            coarseLocations = new List<Vector3>();
            avatarUUIDs = new List<UUID>();

            List<ScenePresence> presences = GetScenePresences();
            for (int i = 0; i < Math.Min(presences.Count, maxLocations); ++i)
            {
                ScenePresence sp = presences[i];
                // If this presence is a child agent, we don't want its coarse locations
                if (sp.IsChildAgent)
                    return;

                coarseLocations.Add(sp.AbsolutePosition);
                avatarUUIDs.Add(sp.UUID);
            }
        }

        #endregion

        #region Entity Methods

        /// <summary>
        /// Add an object into the scene that has come from storage
        /// </summary>
        /// <param name="sceneObject"></param>
        /// <param name="attachToBackup">
        /// If true, changes to the object will be reflected in its persisted data
        /// If false, the persisted data will not be changed even if the object in the scene is changed
        /// </param>
        /// <param name="alreadyPersisted">
        /// If true, we won't persist this object until it changes
        /// If false, we'll persist this object immediately
        /// </param>
        /// <param name="sendClientUpdates">
        /// If true, we send updates to the client to tell it about this object
        /// If false, we leave it up to the caller to do this
        /// </param>
        /// <returns>
        /// true if the object was added, false if an object with the same uuid was already in the scene
        /// </returns>
        protected internal bool AddRestoredSceneObject(
            SceneObjectGroup sceneObject, bool attachToBackup, bool alreadyPersisted, bool sendClientUpdates)
        {
            if (!m_parentScene.CombineRegions)
            {
                // KF: Check for out-of-region, move inside and make static.
                Vector3 npos = new Vector3(sceneObject.RootPart.GroupPosition.X,
                                           sceneObject.RootPart.GroupPosition.Y,
                                           sceneObject.RootPart.GroupPosition.Z);
                if (!(((sceneObject.RootPart.Shape.PCode == (byte)PCode.Prim) && (sceneObject.RootPart.Shape.State != 0))) && (npos.X < 0.0 || npos.Y < 0.0 || npos.Z < 0.0 ||
                    npos.X > Constants.RegionSize ||
                    npos.Y > Constants.RegionSize))
                {
                    if (npos.X < 0.0) npos.X = 1.0f;
                    if (npos.Y < 0.0) npos.Y = 1.0f;
                    if (npos.Z < 0.0) npos.Z = 0.0f;
                    if (npos.X > Constants.RegionSize) npos.X = Constants.RegionSize - 1.0f;
                    if (npos.Y > Constants.RegionSize) npos.Y = Constants.RegionSize - 1.0f;
     
                    foreach (SceneObjectPart part in sceneObject.Children.Values)
                    {
                        part.GroupPosition = npos;
                    }
                    sceneObject.RootPart.Velocity = Vector3.Zero;
                    sceneObject.RootPart.AngularVelocity = Vector3.Zero;
                    sceneObject.RootPart.Acceleration = Vector3.Zero;
                    sceneObject.RootPart.Velocity = Vector3.Zero;
                }
            }

            if (!alreadyPersisted)
            {
                sceneObject.ForceInventoryPersistence();
                sceneObject.HasGroupChanged = true;
            }

            return AddSceneObject(sceneObject, attachToBackup, sendClientUpdates);
        }
                
        /// <summary>
        /// Add a newly created object to the scene.  This will both update the scene, and send information about the
        /// new object to all clients interested in the scene.
        /// </summary>
        /// <param name="sceneObject"></param>
        /// <param name="attachToBackup">
        /// If true, the object is made persistent into the scene.
        /// If false, the object will not persist over server restarts
        /// </param>
        /// <returns>
        /// true if the object was added, false if an object with the same uuid was already in the scene
        /// </returns>
        protected internal bool AddNewSceneObject(SceneObjectGroup sceneObject, bool attachToBackup, bool sendClientUpdates)
        {
            // Ensure that we persist this new scene object
            sceneObject.HasGroupChanged = true;

            return AddSceneObject(sceneObject, attachToBackup, sendClientUpdates);
        }
        
        /// <summary>
        /// Add a newly created object to the scene.
        /// </summary>
        /// 
        /// This method does not send updates to the client - callers need to handle this themselves.
        /// <param name="sceneObject"></param>
        /// <param name="attachToBackup"></param>
        /// <param name="pos">Position of the object</param>
        /// <param name="rot">Rotation of the object</param>
        /// <param name="vel">Velocity of the object.  This parameter only has an effect if the object is physical</param>
        /// <returns></returns>        
        public bool AddNewSceneObject(
            SceneObjectGroup sceneObject, bool attachToBackup, Vector3 pos, Quaternion rot, Vector3 vel)
        {
            AddNewSceneObject(sceneObject, true, false);

            // we set it's position in world.
            sceneObject.AbsolutePosition = pos;

            if (sceneObject.RootPart.Shape.PCode == (byte)PCode.Prim)
            {
                sceneObject.ClearPartAttachmentData();
            }
            
            sceneObject.UpdateGroupRotationR(rot);
            
            //group.ApplyPhysics(m_physicalPrim);
            if (sceneObject.RootPart.PhysActor != null && sceneObject.RootPart.PhysActor.IsPhysical && vel != Vector3.Zero)
            {
                sceneObject.RootPart.ApplyImpulse((vel * sceneObject.GetMass()), false);
                sceneObject.Velocity = vel;
            }
        
            return true;
        }        

        /// <summary>
        /// Add an object to the scene.  This will both update the scene, and send information about the
        /// new object to all clients interested in the scene.
        /// </summary>
        /// <param name="sceneObject"></param>
        /// <param name="attachToBackup">
        /// If true, the object is made persistent into the scene.
        /// If false, the object will not persist over server restarts
        /// </param>
        /// <param name="sendClientUpdates">
        /// If true, updates for the new scene object are sent to all viewers in range.
        /// If false, it is left to the caller to schedule the update
        /// </param>
        /// <returns>
        /// true if the object was added, false if an object with the same uuid was already in the scene
        /// </returns>
        protected bool AddSceneObject(SceneObjectGroup sceneObject, bool attachToBackup, bool sendClientUpdates)
        {
            if (sceneObject == null || sceneObject.RootPart == null || sceneObject.RootPart.UUID == UUID.Zero)
                return false;

            lock (sceneObject)
            {            
                if (Entities.ContainsKey(sceneObject.UUID))
                {
//                    m_log.WarnFormat(
//                        "[SCENE GRAPH]: Scene object {0} {1} was already in region {2} on add request", 
//                        sceneObject.Name, sceneObject.UUID, m_parentScene.RegionInfo.RegionName);                    
                    return false;
                }
                   
//                    m_log.DebugFormat(
//                        "[SCENE GRAPH]: Adding object {0} {1} to region {2}", 
//                        sceneObject.Name, sceneObject.UUID, m_parentScene.RegionInfo.RegionName);                
            
                lock (sceneObject.Children)
                {
                    if (m_parentScene.m_clampPrimSize)
                    {
                        foreach (SceneObjectPart part in sceneObject.Children.Values)
                        {
                            Vector3 scale = part.Shape.Scale;
        
                            if (scale.X > m_parentScene.m_maxNonphys)
                                scale.X = m_parentScene.m_maxNonphys;
                            if (scale.Y > m_parentScene.m_maxNonphys)
                                scale.Y = m_parentScene.m_maxNonphys;
                            if (scale.Z > m_parentScene.m_maxNonphys)
                                scale.Z = m_parentScene.m_maxNonphys;
        
                            part.Shape.Scale = scale;
                        }
                    }
        
                    sceneObject.AttachToScene(m_parentScene);

                    if (sendClientUpdates)
                        sceneObject.ScheduleGroupForFullUpdate();
                                     
                    Entities.Add(sceneObject);
                    m_numPrim += sceneObject.Children.Count;
    
                    if (attachToBackup)
                        sceneObject.AttachToBackup();
    
<<<<<<< HEAD
                if (sendClientUpdates)
                    sceneObject.ScheduleGroupForFullUpdate();
                                     
                Entities.Add(sceneObject);
                m_numPrim += sceneObject.Children.Count;

                if (attachToBackup)
                {
                    sceneObject.AttachToBackup();
                }

                if (OnObjectCreate != null)
                {
                    OnObjectCreate(sceneObject);
                }
                
                lock (SceneObjectGroupsByFullID)
                {
                    SceneObjectGroupsByFullID[sceneObject.UUID] = sceneObject;
                    foreach (SceneObjectPart part in sceneObject.Children.Values)
                        SceneObjectGroupsByFullID[part.UUID] = sceneObject;
                }
                lock (SceneObjectGroupsByLocalID)
                {
                    SceneObjectGroupsByLocalID[sceneObject.LocalId] = sceneObject;
                    foreach (SceneObjectPart part in sceneObject.Children.Values)
                        SceneObjectGroupsByLocalID[part.LocalId] = sceneObject;
=======
                    if (OnObjectCreate != null)
                        OnObjectCreate(sceneObject);
                    
                    lock (SceneObjectGroupsByFullID)
                    {
                        SceneObjectGroupsByFullID[sceneObject.UUID] = sceneObject;
                        foreach (SceneObjectPart part in sceneObject.Children.Values)
                            SceneObjectGroupsByFullID[part.UUID] = sceneObject;
                    }
                        
                    lock (SceneObjectGroupsByLocalID)
                    {
                        SceneObjectGroupsByLocalID[sceneObject.LocalId] = sceneObject;
                        foreach (SceneObjectPart part in sceneObject.Children.Values)
                            SceneObjectGroupsByLocalID[part.LocalId] = sceneObject;
                    }
>>>>>>> 87a6554d
                }
            }

            return true;
        }

        /// <summary>
        /// Delete an object from the scene
        /// </summary>
        /// <returns>true if the object was deleted, false if there was no object to delete</returns>
        public bool DeleteSceneObject(UUID uuid, bool resultOfObjectLinked)
        {
            if (Entities.ContainsKey(uuid))
            {
                SceneObjectGroup grp = (SceneObjectGroup)Entities[uuid];

                if (!resultOfObjectLinked)
                {
                    m_numPrim -= grp.PrimCount;

                    if ((grp.RootPart.Flags & PrimFlags.Physics) == PrimFlags.Physics)
                        RemovePhysicalPrim(grp.PrimCount);
                }

                if (OnObjectRemove != null)
                    OnObjectRemove(Entities[uuid]);

                lock (SceneObjectGroupsByFullID)
                {
                    foreach (SceneObjectPart part in grp.Children.Values)
                        SceneObjectGroupsByFullID.Remove(part.UUID);
                    SceneObjectGroupsByFullID.Remove(grp.RootPart.UUID);
                }
                lock (SceneObjectGroupsByLocalID)
                {
                    foreach (SceneObjectPart part in grp.Children.Values)
                        SceneObjectGroupsByLocalID.Remove(part.LocalId);
                    SceneObjectGroupsByLocalID.Remove(grp.RootPart.LocalId);
                }

                Entities.Remove(uuid);
                //SceneObjectGroup part;
                //((part.RootPart.Flags & PrimFlags.Physics) == PrimFlags.Physics)

                return true;
            }

            return false;
        }

        /// <summary>
        /// Add an object to the list of prims to process on the next update
        /// </summary>
        /// <param name="obj">
        /// A <see cref="SceneObjectGroup"/>
        /// </param>
        protected internal void AddToUpdateList(SceneObjectGroup obj)
        {
            lock (m_updateList)
            {
                m_updateList[obj.UUID] = obj;
            }
        }

        public void FireAttachToBackup(SceneObjectGroup obj)
        {
            if (OnAttachToBackup != null)
            {
                OnAttachToBackup(obj);
            }
        }

        public void FireDetachFromBackup(SceneObjectGroup obj)
        {
            if (OnDetachFromBackup != null)
            {
                OnDetachFromBackup(obj);
            }
        }

        public void FireChangeBackup(SceneObjectGroup obj)
        {
            if (OnChangeBackup != null)
            {
                OnChangeBackup(obj);
            }
        }

        /// <summary>
        /// Process all pending updates
        /// </summary>
        protected internal void UpdateObjectGroups()
        {
            if (!Monitor.TryEnter(m_updateLock))
                return;

            List<SceneObjectGroup> updates;

            // Some updates add more updates to the updateList. 
            // Get the current list of updates and clear the list before iterating
            lock (m_updateList)
            {
                updates = new List<SceneObjectGroup>(m_updateList.Values);
                m_updateList.Clear();
            }

            // Go through all updates
            for (int i = 0; i < updates.Count; i++)
            {
                SceneObjectGroup sog = updates[i];

                // Don't abort the whole update if one entity happens to give us an exception.
                try
                {
                    sog.Update();
                }
                catch (Exception e)
                {
                    m_log.ErrorFormat(
                        "[INNER SCENE]: Failed to update {0}, {1} - {2}", sog.Name, sog.UUID, e);
                }
            }
            Monitor.Exit(m_updateLock);
        }

        protected internal void AddPhysicalPrim(int number)
        {
            m_physicalPrim++;
        }

        protected internal void RemovePhysicalPrim(int number)
        {
            m_physicalPrim--;
        }

        protected internal void AddToScriptLPS(int number)
        {
            m_scriptLPS += number;
        }

        protected internal void AddActiveScripts(int number)
        {
            m_activeScripts += number;
        }

        public void DropObject(uint objectLocalID, IClientAPI remoteClient)
        {
            SceneObjectGroup group = GetGroupByPrim(objectLocalID);
            if (group != null)
                m_parentScene.AttachmentsModule.DetachSingleAttachmentToGround(group.UUID, remoteClient);
        }

        protected internal void DetachObject(uint objectLocalID, IClientAPI remoteClient)
        {
            SceneObjectGroup group = GetGroupByPrim(objectLocalID);
            if (group != null)
            {
                //group.DetachToGround();
                m_parentScene.AttachmentsModule.ShowDetachInUserInventory(group.GetFromItemID(), remoteClient);
            }
        }

        protected internal void HandleUndo(IClientAPI remoteClient, UUID primId)
        {
            if (primId != UUID.Zero)
            {
                SceneObjectPart part =  m_parentScene.GetSceneObjectPart(primId);
                if (part != null)
                    part.Undo();
            }
        }
        protected internal void HandleRedo(IClientAPI remoteClient, UUID primId)
        {
            if (primId != UUID.Zero)
            {
                SceneObjectPart part = m_parentScene.GetSceneObjectPart(primId);
                if (part != null)
                    part.Redo();
            }
        }

        protected internal void HandleObjectGroupUpdate(
            IClientAPI remoteClient, UUID GroupID, uint objectLocalID, UUID Garbage)
        {
            SceneObjectGroup group = GetGroupByPrim(objectLocalID);
            if (group != null)
            {
                if (group.OwnerID == remoteClient.AgentId)
                    group.SetGroup(GroupID, remoteClient);
            }
        }

        protected internal ScenePresence CreateAndAddChildScenePresence(IClientAPI client, AvatarAppearance appearance)
        {
            ScenePresence newAvatar = null;

            newAvatar = new ScenePresence(client, m_parentScene, m_regInfo, appearance);
            newAvatar.IsChildAgent = true;

            AddScenePresence(newAvatar);

            return newAvatar;
        }

        /// <summary>
        /// Add a presence to the scene
        /// </summary>
        /// <param name="presence"></param>
        protected internal void AddScenePresence(ScenePresence presence)
        {
            bool child = presence.IsChildAgent;

            if (child)
            {
                m_numChildAgents++;
            }
            else
            {
                m_numRootAgents++;
                presence.AddToPhysicalScene(false);
            }

            Entities[presence.UUID] = presence;

            m_scenePresencesLock.EnterWriteLock();
            try
            {
                Dictionary<UUID, ScenePresence> newmap = new Dictionary<UUID, ScenePresence>(m_scenePresenceMap);
                List<ScenePresence> newlist = new List<ScenePresence>(m_scenePresenceArray);

                if (!newmap.ContainsKey(presence.UUID))
                {
                    newmap.Add(presence.UUID, presence);
                    newlist.Add(presence);
                }
                else
                {
                    // Remember the old presene reference from the dictionary
                    ScenePresence oldref = newmap[presence.UUID];
                    // Replace the presence reference in the dictionary with the new value
                    newmap[presence.UUID] = presence;
                    // Find the index in the list where the old ref was stored and update the reference
                    newlist[newlist.IndexOf(oldref)] = presence;
                }

                // Swap out the dictionary and list with new references
                m_scenePresenceMap = newmap;
                m_scenePresenceArray = newlist;
            }
            finally
            {
                m_scenePresencesLock.ExitWriteLock();
            }
        }

        /// <summary>
        /// Remove a presence from the scene
        /// </summary>
        protected internal void RemoveScenePresence(UUID agentID)
        {
            if (!Entities.Remove(agentID))
            {
                m_log.WarnFormat(
                    "[SCENE]: Tried to remove non-existent scene presence with agent ID {0} from scene Entities list",
                    agentID);
            }

            m_scenePresencesLock.EnterWriteLock();
            try
            {
                Dictionary<UUID, ScenePresence> newmap = new Dictionary<UUID, ScenePresence>(m_scenePresenceMap);
                List<ScenePresence> newlist = new List<ScenePresence>(m_scenePresenceArray);
                
                // Remove the presence reference from the dictionary
                if (newmap.ContainsKey(agentID))
                {
                    ScenePresence oldref = newmap[agentID];
                    newmap.Remove(agentID);

                    // Find the index in the list where the old ref was stored and remove the reference
                    newlist.RemoveAt(newlist.IndexOf(oldref));
                    // Swap out the dictionary and list with new references
                    m_scenePresenceMap = newmap;
                    m_scenePresenceArray = newlist;
                }
                else
                {
                    m_log.WarnFormat("[SCENE]: Tried to remove non-existent scene presence with agent ID {0} from scene ScenePresences list", agentID);
                }
            }
            finally
            {
                m_scenePresencesLock.ExitWriteLock();
            }
        }

        protected internal void SwapRootChildAgent(bool direction_RC_CR_T_F)
        {
            if (direction_RC_CR_T_F)
            {
                m_numRootAgents--;
                m_numChildAgents++;
            }
            else
            {
                m_numChildAgents--;
                m_numRootAgents++;
            }
        }

        public void removeUserCount(bool TypeRCTF)
        {
            if (TypeRCTF)
            {
                m_numRootAgents--;
            }
            else
            {
                m_numChildAgents--;
            }
        }

        public void RecalculateStats()
        {
            int rootcount = 0;
            int childcount = 0;

            ForEachScenePresence(delegate(ScenePresence presence)
            {
                if (presence.IsChildAgent)
                    ++childcount;
                else
                    ++rootcount;
            });

            m_numRootAgents = rootcount;
            m_numChildAgents = childcount;
        }

        public int GetChildAgentCount()
        {
            // some network situations come in where child agents get closed twice.
            if (m_numChildAgents < 0)
            {
                m_numChildAgents = 0;
            }

            return m_numChildAgents;
        }

        public int GetRootAgentCount()
        {
            return m_numRootAgents;
        }

        public int GetTotalObjectsCount()
        {
            return m_numPrim;
        }

        public int GetActiveObjectsCount()
        {
            return m_physicalPrim;
        }

        public int GetActiveScriptsCount()
        {
            return m_activeScripts;
        }

        public int GetScriptLPS()
        {
            int returnval = m_scriptLPS;
            m_scriptLPS = 0;
            return returnval;
        }

        #endregion

        #region Get Methods
        /// <summary>
        /// Get the controlling client for the given avatar, if there is one.
        ///
        /// FIXME: The only user of the method right now is Caps.cs, in order to resolve a client API since it can't
        /// use the ScenePresence.  This could be better solved in a number of ways - we could establish an
        /// OpenSim.Framework.IScenePresence, or move the caps code into a region package (which might be the more
        /// suitable solution).
        /// </summary>
        /// <param name="agentId"></param>
        /// <returns>null if either the avatar wasn't in the scene, or
        /// they do not have a controlling client</returns>
        /// <remarks>this used to be protected internal, but that
        /// prevents CapabilitiesModule from accessing it</remarks>
        public IClientAPI GetControllingClient(UUID agentId)
        {
            ScenePresence presence = GetScenePresence(agentId);

            if (presence != null)
            {
                return presence.ControllingClient;
            }

            return null;
        }

        /// <summary>
        /// Get a reference to the scene presence list. Changes to the list will be done in a copy
        /// There is no guarantee that presences will remain in the scene after the list is returned.
        /// This list should remain private to SceneGraph. Callers wishing to iterate should instead
        /// pass a delegate to ForEachScenePresence.
        /// </summary>
        /// <returns></returns>
        private List<ScenePresence> GetScenePresences()
        {
            return m_scenePresenceArray;
        }

        /// <summary>
        /// Request a scene presence by UUID. Fast, indexed lookup.
        /// </summary>
        /// <param name="agentID"></param>
        /// <returns>null if the presence was not found</returns>
        protected internal ScenePresence GetScenePresence(UUID agentID)
        {
            Dictionary<UUID, ScenePresence> presences = m_scenePresenceMap;
            ScenePresence presence;
            presences.TryGetValue(agentID, out presence);
            return presence;
        }

        /// <summary>
        /// Request the scene presence by name.
        /// </summary>
        /// <param name="firstName"></param>
        /// <param name="lastName"></param>
        /// <returns>null if the presence was not found</returns>
        protected internal ScenePresence GetScenePresence(string firstName, string lastName)
        {
            List<ScenePresence> presences = GetScenePresences();
            foreach (ScenePresence presence in presences)
            {
                if (presence.Firstname == firstName && presence.Lastname == lastName)
                    return presence;
            }
            return null;
        }

        /// <summary>
        /// Request the scene presence by localID.
        /// </summary>
        /// <param name="localID"></param>
        /// <returns>null if the presence was not found</returns>
        protected internal ScenePresence GetScenePresence(uint localID)
        {
            List<ScenePresence> presences = GetScenePresences();
            foreach (ScenePresence presence in presences)
                if (presence.LocalId == localID)
                    return presence;
            return null;
        }

        protected internal bool TryGetScenePresence(UUID agentID, out ScenePresence avatar)
        {
            Dictionary<UUID, ScenePresence> presences = m_scenePresenceMap;
            presences.TryGetValue(agentID, out avatar);
            return (avatar != null);
        }

        protected internal bool TryGetAvatarByName(string name, out ScenePresence avatar)
        {
            avatar = null;
            foreach (ScenePresence presence in GetScenePresences())
            {
                if (String.Compare(name, presence.ControllingClient.Name, true) == 0)
                {
                    avatar = presence;
                    break;
                }
            }
            return (avatar != null);
        }

        /// <summary>
        /// Get a scene object group that contains the prim with the given local id
        /// </summary>
        /// <param name="localID"></param>
        /// <returns>null if no scene object group containing that prim is found</returns>
        public SceneObjectGroup GetGroupByPrim(uint localID)
        {
            if (Entities.ContainsKey(localID))
                return Entities[localID] as SceneObjectGroup;

            //m_log.DebugFormat("Entered GetGroupByPrim with localID {0}", localID);
            SceneObjectGroup sog;
            lock (SceneObjectGroupsByLocalID)
            {
                if (SceneObjectGroupsByLocalID.TryGetValue(localID, out sog))
                {
                    if (sog.HasChildPrim(localID))
                        return sog;
                    SceneObjectGroupsByLocalID.Remove(localID);
                }
            }

            List<EntityBase> EntityList = GetEntities();
            foreach (EntityBase ent in EntityList)
            {
                //m_log.DebugFormat("Looking at entity {0}", ent.UUID);
                if (ent is SceneObjectGroup)
                {
                    if (((SceneObjectGroup)ent).HasChildPrim(localID))
                    {
                        sog = (SceneObjectGroup)ent;
                        lock (SceneObjectGroupsByLocalID)
                        {
                            SceneObjectGroupsByLocalID[localID] = sog;
                        }
                        return sog;
                    }
                }
            }
            return null;
        }

        /// <summary>
        /// Get a scene object group that contains the prim with the given uuid
        /// </summary>
        /// <param name="fullID"></param>
        /// <returns>null if no scene object group containing that prim is found</returns>
        private SceneObjectGroup GetGroupByPrim(UUID fullID)
        {
            SceneObjectGroup sog;
            lock (SceneObjectGroupsByFullID)
            {
                if (SceneObjectGroupsByFullID.TryGetValue(fullID, out sog))
                {
                    lock (sog.Children)
                    {
                        if (sog.Children.ContainsKey(fullID))
                            return sog;
                    }
                    
                    SceneObjectGroupsByFullID.Remove(fullID);
                }
            }

            List<EntityBase> EntityList = GetEntities();

            foreach (EntityBase ent in EntityList)
            {
                if (ent is SceneObjectGroup)
                {
                    if (((SceneObjectGroup)ent).HasChildPrim(fullID))
                    {
                        sog = (SceneObjectGroup)ent;
                        lock (SceneObjectGroupsByFullID)
                        {
                            SceneObjectGroupsByFullID[fullID] = sog;
                        }
                        return sog;
                    }
                }
            }
            return null;
        }

        protected internal EntityIntersection GetClosestIntersectingPrim(Ray hray, bool frontFacesOnly, bool faceCenters)
        {
            // Primitive Ray Tracing
            float closestDistance = 280f;
            EntityIntersection result = new EntityIntersection();
            List<EntityBase> EntityList = GetEntities();
            foreach (EntityBase ent in EntityList)
            {
                if (ent is SceneObjectGroup)
                {
                    SceneObjectGroup reportingG = (SceneObjectGroup)ent;
                    EntityIntersection inter = reportingG.TestIntersection(hray, frontFacesOnly, faceCenters);
                    if (inter.HitTF && inter.distance < closestDistance)
                    {
                        closestDistance = inter.distance;
                        result = inter;
                    }
                }
            }
            return result;
        }

        /// <summary>
        /// Get a part contained in this scene.
        /// </summary>
        /// <param name="localID"></param>
        /// <returns>null if the part was not found</returns>
        protected internal SceneObjectPart GetSceneObjectPart(uint localID)
        {
            SceneObjectGroup group = GetGroupByPrim(localID);
            if (group == null)
                return null;
            return group.GetChildPart(localID);
        }
        
        /// <summary>
        /// Get a named prim contained in this scene (will return the first 
        /// found, if there are more than one prim with the same name)
        /// </summary>
        /// <param name="name"></param>
        /// <returns>null if the part was not found</returns>
        protected internal SceneObjectPart GetSceneObjectPart(string name)
        {
            List<EntityBase> EntityList = GetEntities();

            // FIXME: use a dictionary here
            foreach (EntityBase ent in EntityList)
            {
                if (ent is SceneObjectGroup)
                {
                    foreach (SceneObjectPart p in ((SceneObjectGroup) ent).GetParts())
                    {
                        if (p.Name == name)
                        {
                            return p;
                        }
                    }
                }
            }
            return null;
        }

        /// <summary>
        /// Get a part contained in this scene.
        /// </summary>
        /// <param name="fullID"></param>
        /// <returns>null if the part was not found</returns>
        protected internal SceneObjectPart GetSceneObjectPart(UUID fullID)
        {
            SceneObjectGroup group = GetGroupByPrim(fullID);
            if (group == null)
                return null;
            return group.GetChildPart(fullID);
        }

        /// <summary>
        /// Returns a list of the entities in the scene.  This is a new list so no locking is required to iterate over
        /// it
        /// </summary>
        /// <returns></returns>
        protected internal List<EntityBase> GetEntities()
        {
            return Entities.GetEntities();
        }

        public Dictionary<uint, float> GetTopScripts()
        {
            Dictionary<uint, float> topScripts = new Dictionary<uint, float>();

            List<EntityBase> EntityList = GetEntities();
            int limit = 0;
            foreach (EntityBase ent in EntityList)
            {
                if (ent is SceneObjectGroup)
                {
                    SceneObjectGroup grp = (SceneObjectGroup)ent;
                    if ((grp.RootPart.GetEffectiveObjectFlags() & (uint)PrimFlags.Scripted) != 0)
                    {
                        if (grp.scriptScore >= 0.01)
                        {
                            topScripts.Add(grp.LocalId, grp.scriptScore);
                            limit++;
                            if (limit >= 100)
                            {
                                break;
                            }
                        }
                        grp.scriptScore = 0;
                    }
                }
            }

            return topScripts;
        }

        #endregion

        #region Other Methods

        protected internal void physicsBasedCrash()
        {
            handlerPhysicsCrash = UnRecoverableError;
            if (handlerPhysicsCrash != null)
            {
                handlerPhysicsCrash();
            }
        }

        protected internal UUID ConvertLocalIDToFullID(uint localID)
        {
            SceneObjectGroup group = GetGroupByPrim(localID);
            if (group != null)
                return group.GetPartsFullID(localID);
            else
                return UUID.Zero;
        }

        /// <summary>
        /// Performs action on all scene object groups.
        /// </summary>
        /// <param name="action"></param>
        protected internal void ForEachSOG(Action<SceneObjectGroup> action)
        {
            List<SceneObjectGroup> objlist = new List<SceneObjectGroup>(SceneObjectGroupsByFullID.Values);
            foreach (SceneObjectGroup obj in objlist)
            {
                try
                {
                    action(obj);
                }
                catch (Exception e)
                {
                    // Catch it and move on. This includes situations where splist has inconsistent info
                    m_log.WarnFormat("[SCENE]: Problem processing action in ForEachSOG: ", e.Message);
                }
            }
        }

        
        /// <summary>
        /// Performs action on all scene presences. This can ultimately run the actions in parallel but
        /// any delegates passed in will need to implement their own locking on data they reference and
        /// modify outside of the scope of the delegate. 
        /// </summary>
        /// <param name="action"></param>
        public void ForEachScenePresence(Action<ScenePresence> action)
        {
            // Once all callers have their delegates configured for parallelism, we can unleash this
            /*
            Action<ScenePresence> protectedAction = new Action<ScenePresence>(delegate(ScenePresence sp)
                {
                    try
                    {
                        action(sp);
                    }
                    catch (Exception e)
                    {
                        m_log.Info("[BUG] in " + m_parentScene.RegionInfo.RegionName + ": " + e.ToString());
                        m_log.Info("[BUG] Stack Trace: " + e.StackTrace);
                    }
                });
            Parallel.ForEach<ScenePresence>(GetScenePresences(), protectedAction);
            */
            // For now, perform actions serially
            List<ScenePresence> presences = GetScenePresences();
            foreach (ScenePresence sp in presences)
            {
                try
                {
                    action(sp);
                }
                catch (Exception e)
                {
                    m_log.Info("[BUG] in " + m_parentScene.RegionInfo.RegionName + ": " + e.ToString());
                    m_log.Info("[BUG] Stack Trace: " + e.StackTrace);
                }
            }
        }
        
        #endregion

        #region Client Event handlers

        /// <summary>
        ///
        /// </summary>
        /// <param name="localID"></param>
        /// <param name="scale"></param>
        /// <param name="remoteClient"></param>
        protected internal void UpdatePrimScale(uint localID, Vector3 scale, IClientAPI remoteClient)
        {
            SceneObjectGroup group = GetGroupByPrim(localID);
            if (group != null)
            {
                if (m_parentScene.Permissions.CanEditObject(group.UUID, remoteClient.AgentId))
                {
                    group.Resize(scale, localID);
                }
            }
        }

        protected internal void UpdatePrimGroupScale(uint localID, Vector3 scale, IClientAPI remoteClient)
        {
            SceneObjectGroup group = GetGroupByPrim(localID);
            if (group != null)
            {
                if (m_parentScene.Permissions.CanEditObject(group.UUID, remoteClient.AgentId))
                {
                    group.GroupResize(scale, localID);
                }
            }
        }

        /// <summary>
        /// This handles the nifty little tool tip that you get when you drag your mouse over an object
        /// Send to the Object Group to process.  We don't know enough to service the request
        /// </summary>
        /// <param name="remoteClient"></param>
        /// <param name="AgentID"></param>
        /// <param name="RequestFlags"></param>
        /// <param name="ObjectID"></param>
        protected internal void RequestObjectPropertiesFamily(
             IClientAPI remoteClient, UUID AgentID, uint RequestFlags, UUID ObjectID)
        {
            SceneObjectGroup group = GetGroupByPrim(ObjectID);
            if (group != null)
            {
                group.ServiceObjectPropertiesFamilyRequest(remoteClient, AgentID, RequestFlags);
            }
        }

        /// <summary>
        ///
        /// </summary>
        /// <param name="localID"></param>
        /// <param name="rot"></param>
        /// <param name="remoteClient"></param>
        protected internal void UpdatePrimSingleRotation(uint localID, Quaternion rot, IClientAPI remoteClient)
        {
            SceneObjectGroup group = GetGroupByPrim(localID);
            if (group != null)
            {
                if (m_parentScene.Permissions.CanMoveObject(group.UUID, remoteClient.AgentId))
                {
                    group.UpdateSingleRotation(rot, localID);
                }
            }
        }

        /// <summary>
        ///
        /// </summary>
        /// <param name="localID"></param>
        /// <param name="rot"></param>
        /// <param name="remoteClient"></param>
        protected internal void UpdatePrimSingleRotationPosition(uint localID, Quaternion rot, Vector3 pos, IClientAPI remoteClient)
        {
            SceneObjectGroup group = GetGroupByPrim(localID);
            if (group != null)
            {
                if (m_parentScene.Permissions.CanMoveObject(group.UUID, remoteClient.AgentId))
                {
                    group.UpdateSingleRotation(rot,pos, localID);
                }
            }
        }


        /// <summary>
        ///
        /// </summary>
        /// <param name="localID"></param>
        /// <param name="rot"></param>
        /// <param name="remoteClient"></param>
        protected internal void UpdatePrimRotation(uint localID, Quaternion rot, IClientAPI remoteClient)
        {
            SceneObjectGroup group = GetGroupByPrim(localID);
            if (group != null)
            {
                if (m_parentScene.Permissions.CanMoveObject(group.UUID, remoteClient.AgentId))
                {
                    group.UpdateGroupRotationR(rot);
                }
            }
        }

        /// <summary>
        ///
        /// </summary>
        /// <param name="localID"></param>
        /// <param name="pos"></param>
        /// <param name="rot"></param>
        /// <param name="remoteClient"></param>
        protected internal void UpdatePrimRotation(uint localID, Vector3 pos, Quaternion rot, IClientAPI remoteClient)
        {
            SceneObjectGroup group = GetGroupByPrim(localID);
            if (group != null)
            {
                if (m_parentScene.Permissions.CanMoveObject(group.UUID, remoteClient.AgentId))
                {
                    group.UpdateGroupRotationPR(pos, rot);
                }
            }
        }

        /// <summary>
        /// Update the position of the given part
        /// </summary>
        /// <param name="localID"></param>
        /// <param name="pos"></param>
        /// <param name="remoteClient"></param>
        protected internal void UpdatePrimSinglePosition(uint localID, Vector3 pos, IClientAPI remoteClient)
        {
            SceneObjectGroup group = GetGroupByPrim(localID);
            if (group != null)
            {
                if (m_parentScene.Permissions.CanMoveObject(group.UUID, remoteClient.AgentId) || group.IsAttachment)
                {
                    group.UpdateSinglePosition(pos, localID);
                }
            }
        }

        /// <summary>
        /// Update the position of the given part
        /// </summary>
        /// <param name="localID"></param>
        /// <param name="pos"></param>
        /// <param name="remoteClient"></param>
        protected internal void UpdatePrimPosition(uint localID, Vector3 pos, IClientAPI remoteClient)
        {
            SceneObjectGroup group = GetGroupByPrim(localID);
            if (group != null)
            {

                // Vector3 oldPos = group.AbsolutePosition;
                if (group.IsAttachment || (group.RootPart.Shape.PCode == 9 && group.RootPart.Shape.State != 0))
                {
 
                    // If this is an attachment, then we need to save the modified
                    // object back into the avatar's inventory. First we save the
                    // attachment point information, then we update the relative 
                    // positioning (which caused this method to get driven in the
                    // first place. Then we have to mark the object as NOT an
                    // attachment. This is necessary in order to correctly save
                    // and retrieve GroupPosition information for the attachment.
                    // Then we save the asset back into the appropriate inventory
                    // entry. Finally, we restore the object's attachment status.

                    byte attachmentPoint = group.GetAttachmentPoint();
                    group.UpdateGroupPosition(pos);
                    group.RootPart.IsAttachment = false;
                    group.AbsolutePosition = group.RootPart.AttachedPos;
                    m_parentScene.UpdateKnownItem(remoteClient, group, group.GetFromItemID(), group.OwnerID);
                    group.SetAttachmentPoint(attachmentPoint);

                }
                else
                {
                    if (m_parentScene.Permissions.CanMoveObject(group.UUID, remoteClient.AgentId) && m_parentScene.Permissions.CanObjectEntry(group.UUID, false, pos))
                    {
                        group.UpdateGroupPosition(pos);
                    }
                }
            }
        }

        /// <summary>
        ///
        /// </summary>
        /// <param name="localID"></param>
        /// <param name="texture"></param>
        /// <param name="remoteClient"></param>
        protected internal void UpdatePrimTexture(uint localID, byte[] texture, IClientAPI remoteClient)
        {
            SceneObjectGroup group = GetGroupByPrim(localID);
            if (group != null)
            {
                if (m_parentScene.Permissions.CanEditObject(group.UUID,remoteClient.AgentId))
                {
                    group.UpdateTextureEntry(localID, texture);
                }
            }
        }

        /// <summary>
        ///
        /// </summary>
        /// <param name="localID"></param>
        /// <param name="packet"></param>
        /// <param name="remoteClient"></param>
        /// This routine seems to get called when a user changes object settings in the viewer.
        /// If some one can confirm that, please change the comment according.
        protected internal void UpdatePrimFlags(uint localID, bool UsePhysics, bool IsTemporary, bool IsPhantom, IClientAPI remoteClient)
        {
            SceneObjectGroup group = GetGroupByPrim(localID);
            if (group != null)
            {
                if (m_parentScene.Permissions.CanEditObject(group.UUID, remoteClient.AgentId))
                {
                    group.UpdatePrimFlags(localID, UsePhysics, IsTemporary, IsPhantom, false); // VolumeDetect can't be set via UI and will always be off when a change is made there
                }
            }
        }

        /// <summary>
        /// Move the given object
        /// </summary>
        /// <param name="objectID"></param>
        /// <param name="offset"></param>
        /// <param name="pos"></param>
        /// <param name="remoteClient"></param>
        protected internal void MoveObject(UUID objectID, Vector3 offset, Vector3 pos, IClientAPI remoteClient, List<SurfaceTouchEventArgs> surfaceArgs)
        {
            SceneObjectGroup group = GetGroupByPrim(objectID);
            if (group != null)
            {
                if (m_parentScene.Permissions.CanMoveObject(group.UUID, remoteClient.AgentId))// && PermissionsMngr.)
                {
                    group.GrabMovement(offset, pos, remoteClient);
                }
                // This is outside the above permissions condition
                // so that if the object is locked the client moving the object
                // get's it's position on the simulator even if it was the same as before
                // This keeps the moving user's client in sync with the rest of the world.
                group.SendGroupTerseUpdate();
            }
        }

        /// <summary>
        /// Start spinning the given object
        /// </summary>
        /// <param name="objectID"></param>
        /// <param name="rotation"></param>
        /// <param name="remoteClient"></param>
        protected internal void SpinStart(UUID objectID, IClientAPI remoteClient)
        {
            SceneObjectGroup group = GetGroupByPrim(objectID);
            if (group != null)
            {
                if (m_parentScene.Permissions.CanMoveObject(group.UUID, remoteClient.AgentId))// && PermissionsMngr.)
                {
                    group.SpinStart(remoteClient);
                }
            }
        }

        /// <summary>
        /// Spin the given object
        /// </summary>
        /// <param name="objectID"></param>
        /// <param name="rotation"></param>
        /// <param name="remoteClient"></param>
        protected internal void SpinObject(UUID objectID, Quaternion rotation, IClientAPI remoteClient)
        {
            SceneObjectGroup group = GetGroupByPrim(objectID);
            if (group != null)
            {
                if (m_parentScene.Permissions.CanMoveObject(group.UUID, remoteClient.AgentId))// && PermissionsMngr.)
                {
                    group.SpinMovement(rotation, remoteClient);
                }
                // This is outside the above permissions condition
                // so that if the object is locked the client moving the object
                // get's it's position on the simulator even if it was the same as before
                // This keeps the moving user's client in sync with the rest of the world.
                group.SendGroupTerseUpdate();
            }
        }

        /// <summary>
        ///
        /// </summary>
        /// <param name="primLocalID"></param>
        /// <param name="description"></param>
        protected internal void PrimName(IClientAPI remoteClient, uint primLocalID, string name)
        {
            SceneObjectGroup group = GetGroupByPrim(primLocalID);
            if (group != null)
            {
                if (m_parentScene.Permissions.CanEditObject(group.UUID, remoteClient.AgentId))
                {
                    group.SetPartName(Util.CleanString(name), primLocalID);
                    group.HasGroupChanged = true;
                }
            }
        }

        /// <summary>
        ///
        /// </summary>
        /// <param name="primLocalID"></param>
        /// <param name="description"></param>
        protected internal void PrimDescription(IClientAPI remoteClient, uint primLocalID, string description)
        {
            SceneObjectGroup group = GetGroupByPrim(primLocalID);
            if (group != null)
            {
                if (m_parentScene.Permissions.CanEditObject(group.UUID, remoteClient.AgentId))
                {
                    group.SetPartDescription(Util.CleanString(description), primLocalID);
                    group.HasGroupChanged = true;
                }
            }
        }

        protected internal void PrimClickAction(IClientAPI remoteClient, uint primLocalID, string clickAction)
        {
            SceneObjectGroup group = GetGroupByPrim(primLocalID);
            if (group != null)
            {
                if (m_parentScene.Permissions.CanEditObject(group.UUID, remoteClient.AgentId))
                {
                    SceneObjectPart part = m_parentScene.GetSceneObjectPart(primLocalID);
                    part.ClickAction = Convert.ToByte(clickAction);
                    group.HasGroupChanged = true;
                }
            }
        }

        protected internal void PrimMaterial(IClientAPI remoteClient, uint primLocalID, string material)
        {
            SceneObjectGroup group = GetGroupByPrim(primLocalID);
            if (group != null)
            {
                if (m_parentScene.Permissions.CanEditObject(group.UUID, remoteClient.AgentId))
                {
                    SceneObjectPart part = m_parentScene.GetSceneObjectPart(primLocalID);
                    part.Material = Convert.ToByte(material);
                    group.HasGroupChanged = true;
                }
            }
        }

        protected internal void UpdateExtraParam(UUID agentID, uint primLocalID, ushort type, bool inUse, byte[] data)
        {
            SceneObjectGroup group = GetGroupByPrim(primLocalID);

            if (group != null)
            {
                if (m_parentScene.Permissions.CanEditObject(group.UUID,agentID))
                {
                    group.UpdateExtraParam(primLocalID, type, inUse, data);
                }
            }
        }

        /// <summary>
        ///
        /// </summary>
        /// <param name="primLocalID"></param>
        /// <param name="shapeBlock"></param>
        protected internal void UpdatePrimShape(UUID agentID, uint primLocalID, UpdateShapeArgs shapeBlock)
        {
            SceneObjectGroup group = GetGroupByPrim(primLocalID);
            if (group != null)
            {
                if (m_parentScene.Permissions.CanEditObject(group.GetPartsFullID(primLocalID), agentID))
                {
                    ObjectShapePacket.ObjectDataBlock shapeData = new ObjectShapePacket.ObjectDataBlock();
                    shapeData.ObjectLocalID = shapeBlock.ObjectLocalID;
                    shapeData.PathBegin = shapeBlock.PathBegin;
                    shapeData.PathCurve = shapeBlock.PathCurve;
                    shapeData.PathEnd = shapeBlock.PathEnd;
                    shapeData.PathRadiusOffset = shapeBlock.PathRadiusOffset;
                    shapeData.PathRevolutions = shapeBlock.PathRevolutions;
                    shapeData.PathScaleX = shapeBlock.PathScaleX;
                    shapeData.PathScaleY = shapeBlock.PathScaleY;
                    shapeData.PathShearX = shapeBlock.PathShearX;
                    shapeData.PathShearY = shapeBlock.PathShearY;
                    shapeData.PathSkew = shapeBlock.PathSkew;
                    shapeData.PathTaperX = shapeBlock.PathTaperX;
                    shapeData.PathTaperY = shapeBlock.PathTaperY;
                    shapeData.PathTwist = shapeBlock.PathTwist;
                    shapeData.PathTwistBegin = shapeBlock.PathTwistBegin;
                    shapeData.ProfileBegin = shapeBlock.ProfileBegin;
                    shapeData.ProfileCurve = shapeBlock.ProfileCurve;
                    shapeData.ProfileEnd = shapeBlock.ProfileEnd;
                    shapeData.ProfileHollow = shapeBlock.ProfileHollow;

                    group.UpdateShape(shapeData, primLocalID);
                }
            }
        }

        /// <summary>
        /// Initial method invoked when we receive a link objects request from the client.
        /// </summary>
        /// <param name="client"></param>
        /// <param name="parentPrim"></param>
        /// <param name="childPrims"></param>
        protected internal void LinkObjects(SceneObjectPart root, List<SceneObjectPart> children)
        {
            SceneObjectGroup parentGroup = root.ParentGroup;
            if (parentGroup == null) return;
            Monitor.Enter(m_updateLock);

            try
            {
                parentGroup.areUpdatesSuspended = true;

                List<SceneObjectGroup> childGroups = new List<SceneObjectGroup>();
                if (parentGroup != null)
                {
                    // We do this in reverse to get the link order of the prims correct
                    for (int i = children.Count - 1; i >= 0; i--)
                    {
                        SceneObjectGroup child = children[i].ParentGroup;

                        if (child != null)
                        {
                            // Make sure no child prim is set for sale
                            // So that, on delink, no prims are unwittingly
                            // left for sale and sold off
                            child.RootPart.ObjectSaleType = 0;
                            child.RootPart.SalePrice = 10;
                            childGroups.Add(child);
                        }
                    }
                }
                else
                {
                    return; // parent is null so not in this region
                }

                foreach (SceneObjectGroup child in childGroups)
                {
                    parentGroup.LinkToGroup(child);

                    // this is here so physics gets updated!
                    // Don't remove!  Bad juju!  Stay away! or fix physics!
                    child.AbsolutePosition = child.AbsolutePosition;
                }

                // We need to explicitly resend the newly link prim's object properties since no other actions
                // occur on link to invoke this elsewhere (such as object selection)
                parentGroup.RootPart.CreateSelected = true;
                parentGroup.TriggerScriptChangedEvent(Changed.LINK);
            }
            finally
            {
                parentGroup.areUpdatesSuspended = false;
                parentGroup.HasGroupChanged = true;
                parentGroup.ScheduleGroupForFullUpdate();
                Monitor.Exit(m_updateLock);
            }
        }

        /// <summary>
        /// Delink a linkset
        /// </summary>
        /// <param name="prims"></param>
        protected internal void DelinkObjects(List<SceneObjectPart> prims)
        {
            Monitor.Enter(m_updateLock);
            try
            {
                List<SceneObjectPart> childParts = new List<SceneObjectPart>();
                List<SceneObjectPart> rootParts = new List<SceneObjectPart>();
                List<SceneObjectGroup> affectedGroups = new List<SceneObjectGroup>();
                // Look them all up in one go, since that is comparatively expensive
                //
                foreach (SceneObjectPart part in prims)
                {
                    if (part != null)
                    {
                        if (part.ParentGroup.PrimCount != 1) // Skip single
                        {
                            if (part.LinkNum < 2) // Root
                                rootParts.Add(part);
                            else
                                childParts.Add(part);

                            SceneObjectGroup group = part.ParentGroup;
                            if (!affectedGroups.Contains(group))
                                affectedGroups.Add(group);
                        }
                    }
                }

                if (childParts.Count > 0)
                {
                    try
                    {
                        childParts[0].ParentGroup.areUpdatesSuspended = true;
                        foreach (SceneObjectPart child in childParts)
                        {
                            // Unlink all child parts from their groups
                            //
                            child.ParentGroup.DelinkFromGroup(child, true);
                        }
                    }
                    finally
                    {
                        childParts[0].ParentGroup.areUpdatesSuspended = false;
                    }
                }

                foreach (SceneObjectPart root in rootParts)
                {
                    // In most cases, this will run only one time, and the prim
                    // will be a solo prim
                    // However, editing linked parts and unlinking may be different
                    //
                    SceneObjectGroup group = root.ParentGroup;
                    
                    List<SceneObjectPart> newSet = null;
                    int numChildren = -1;
                    
                    lock (group.Children)
                    {
                        newSet = new List<SceneObjectPart>(group.Children.Values);
                        numChildren = group.PrimCount;
                    }

                    // If there are prims left in a link set, but the root is
                    // slated for unlink, we need to do this
                    //
                    if (numChildren != 1)
                    {
                        // Unlink the remaining set
                        //
                        bool sendEventsToRemainder = true;
                        if (numChildren > 1)
                            sendEventsToRemainder = false;

                        if (newSet.Count > 0)
                        {
                            try
                            {
                                newSet[0].ParentGroup.areUpdatesSuspended = true;
                                foreach (SceneObjectPart p in newSet)
                                {
                                    if (p != group.RootPart)
                                        group.DelinkFromGroup(p, sendEventsToRemainder);
                                }
                            }
                            finally
                            {
                                newSet[0].ParentGroup.areUpdatesSuspended = false;
                            }
                        }

                        // If there is more than one prim remaining, we
                        // need to re-link
                        //
                        if (numChildren > 2)
                        {
                            // Remove old root
                            //
                            if (newSet.Contains(root))
                                newSet.Remove(root);

                            // Preserve link ordering
                            //
                            newSet.Sort(delegate (SceneObjectPart a, SceneObjectPart b)
                            {
                                return a.LinkNum.CompareTo(b.LinkNum);
                            });

                            // Determine new root
                            //
                            SceneObjectPart newRoot = newSet[0];
                            newSet.RemoveAt(0);

                            List<uint> linkIDs = new List<uint>();

                            foreach (SceneObjectPart newChild in newSet)
                                newChild.UpdateFlag = 0;

                            LinkObjects(newRoot, newSet);
                            if (!affectedGroups.Contains(newRoot.ParentGroup))
                                affectedGroups.Add(newRoot.ParentGroup);
                        }
                    }
                }

                // Finally, trigger events in the roots
                //
                foreach (SceneObjectGroup g in affectedGroups)
                {
                    g.TriggerScriptChangedEvent(Changed.LINK);
                    g.HasGroupChanged = true; // Persist
                    g.ScheduleGroupForFullUpdate();
                }
            }
            finally
            {
                Monitor.Exit(m_updateLock);
            }
        }

        protected internal void MakeObjectSearchable(IClientAPI remoteClient, bool IncludeInSearch, uint localID)
        {
            UUID user = remoteClient.AgentId;
            UUID objid = UUID.Zero;
            SceneObjectPart obj = null;

            List<EntityBase> EntityList = GetEntities();
            foreach (EntityBase ent in EntityList)
            {
                if (ent is SceneObjectGroup)
                {
                    SceneObjectGroup sog = ent as SceneObjectGroup;
                    
                    lock (sog.Children)
                    {
                        foreach (KeyValuePair<UUID, SceneObjectPart> subent in sog.Children)
                        {
                            if (subent.Value.LocalId == localID)
                            {
                                objid = subent.Key;
                                obj = subent.Value;
                            }
                        }
                    }
                }
            }

            //Protip: In my day, we didn't call them searchable objects, we called them limited point-to-point joints
            //aka ObjectFlags.JointWheel = IncludeInSearch

            //Permissions model: Object can be REMOVED from search IFF:
            // * User owns object
            //use CanEditObject

            //Object can be ADDED to search IFF:
            // * User owns object
            // * Asset/DRM permission bit "modify" is enabled
            //use CanEditObjectPosition

            // libomv will complain about PrimFlags.JointWheel being
            // deprecated, so we
            #pragma warning disable 0612
            if (IncludeInSearch && m_parentScene.Permissions.CanEditObject(objid, user))
            {
                obj.ParentGroup.RootPart.AddFlag(PrimFlags.JointWheel);
                obj.ParentGroup.HasGroupChanged = true;
            }
            else if (!IncludeInSearch && m_parentScene.Permissions.CanMoveObject(objid,user))
            {
                obj.ParentGroup.RootPart.RemFlag(PrimFlags.JointWheel);
                obj.ParentGroup.HasGroupChanged = true;
            }
            #pragma warning restore 0612
        }

        /// <summary>
        /// Duplicate the given object, Fire and Forget, No rotation, no return wrapper
        /// </summary>
        /// <param name="originalPrim"></param>
        /// <param name="offset"></param>
        /// <param name="flags"></param>
        /// <param name="AgentID"></param>
        /// <param name="GroupID"></param>
        protected internal void DuplicateObject(uint originalPrim, Vector3 offset, uint flags, UUID AgentID, UUID GroupID)
        {
            //m_log.DebugFormat("[SCENE]: Duplication of object {0} at offset {1} requested by agent {2}", originalPrim, offset, AgentID);

            // SceneObjectGroup dupe = DuplicateObject(originalPrim, offset, flags, AgentID, GroupID, Quaternion.Zero);
            DuplicateObject(originalPrim, offset, flags, AgentID, GroupID, Quaternion.Identity);
        }
        
        /// <summary>
        /// Duplicate the given object.
        /// </summary>
        /// <param name="originalPrim"></param>
        /// <param name="offset"></param>
        /// <param name="flags"></param>
        /// <param name="AgentID"></param>
        /// <param name="GroupID"></param>
        /// <param name="rot"></param>
        public SceneObjectGroup DuplicateObject(uint originalPrimID, Vector3 offset, uint flags, UUID AgentID, UUID GroupID, Quaternion rot)
        {
            //m_log.DebugFormat("[SCENE]: Duplication of object {0} at offset {1} requested by agent {2}", originalPrim, offset, AgentID);
            SceneObjectGroup original = GetGroupByPrim(originalPrimID);
            if (original != null)
            {
                if (m_parentScene.Permissions.CanDuplicateObject(
                    original.PrimCount, original.UUID, AgentID, original.AbsolutePosition))
                {
                    SceneObjectGroup copy = original.Copy(true);
                    copy.AbsolutePosition = copy.AbsolutePosition + offset;

                    if (original.OwnerID != AgentID)
                    {
                        copy.SetOwnerId(AgentID);
                        copy.SetRootPartOwner(copy.RootPart, AgentID, GroupID);

                        List<SceneObjectPart> partList =
                            new List<SceneObjectPart>(copy.Children.Values);

                        if (m_parentScene.Permissions.PropagatePermissions())
                        {
                            foreach (SceneObjectPart child in partList)
                            {
                                child.Inventory.ChangeInventoryOwner(AgentID);
                                child.TriggerScriptChangedEvent(Changed.OWNER);
                                child.ApplyNextOwnerPermissions();
                            }
                        }

                        copy.RootPart.ObjectSaleType = 0;
                        copy.RootPart.SalePrice = 10;
                    }

                    Entities.Add(copy);

                    // Since we copy from a source group that is in selected
                    // state, but the copy is shown deselected in the viewer,
                    // We need to clear the selection flag here, else that
                    // prim never gets persisted at all. The client doesn't
                    // think it's selected, so it will never send a deselect...
                    copy.IsSelected = false;

                    m_numPrim += copy.Children.Count;

                    if (rot != Quaternion.Identity)
                    {
                        copy.UpdateGroupRotationR(rot);
                    }

                    copy.CreateScriptInstances(0, false, m_parentScene.DefaultScriptEngine, 0);
                    copy.HasGroupChanged = true;
                    copy.ScheduleGroupForFullUpdate();
                    copy.ResumeScripts();

                    // required for physics to update it's position
                    copy.AbsolutePosition = copy.AbsolutePosition;

                    if (OnObjectDuplicate != null)
                        OnObjectDuplicate(original, copy);

                    return copy;
                }
            }
            else
            {
                m_log.WarnFormat("[SCENE]: Attempted to duplicate nonexistant prim id {0}", GroupID);
            }
            
            return null;
        }
        
        /// <summary>
        /// Calculates the distance between two Vector3s
        /// </summary>
        /// <param name="v1"></param>
        /// <param name="v2"></param>
        /// <returns></returns>
        protected internal float Vector3Distance(Vector3 v1, Vector3 v2)
        {
            // We don't really need the double floating point precision...
            // so casting it to a single

            return
                (float)
                Math.Sqrt((v1.X - v2.X) * (v1.X - v2.X) + (v1.Y - v2.Y) * (v1.Y - v2.Y) + (v1.Z - v2.Z) * (v1.Z - v2.Z));
        }

        #endregion

       
    }
}<|MERGE_RESOLUTION|>--- conflicted
+++ resolved
@@ -413,17 +413,6 @@
     
                     if (attachToBackup)
                         sceneObject.AttachToBackup();
-    
-<<<<<<< HEAD
-                if (sendClientUpdates)
-                    sceneObject.ScheduleGroupForFullUpdate();
-                                     
-                Entities.Add(sceneObject);
-                m_numPrim += sceneObject.Children.Count;
-
-                if (attachToBackup)
-                {
-                    sceneObject.AttachToBackup();
                 }
 
                 if (OnObjectCreate != null)
@@ -442,24 +431,6 @@
                     SceneObjectGroupsByLocalID[sceneObject.LocalId] = sceneObject;
                     foreach (SceneObjectPart part in sceneObject.Children.Values)
                         SceneObjectGroupsByLocalID[part.LocalId] = sceneObject;
-=======
-                    if (OnObjectCreate != null)
-                        OnObjectCreate(sceneObject);
-                    
-                    lock (SceneObjectGroupsByFullID)
-                    {
-                        SceneObjectGroupsByFullID[sceneObject.UUID] = sceneObject;
-                        foreach (SceneObjectPart part in sceneObject.Children.Values)
-                            SceneObjectGroupsByFullID[part.UUID] = sceneObject;
-                    }
-                        
-                    lock (SceneObjectGroupsByLocalID)
-                    {
-                        SceneObjectGroupsByLocalID[sceneObject.LocalId] = sceneObject;
-                        foreach (SceneObjectPart part in sceneObject.Children.Values)
-                            SceneObjectGroupsByLocalID[part.LocalId] = sceneObject;
-                    }
->>>>>>> 87a6554d
                 }
             }
 
