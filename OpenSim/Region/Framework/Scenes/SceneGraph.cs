--- conflicted
+++ resolved
@@ -144,13 +144,10 @@
                 m_scenePresenceMap = newmap;
                 m_scenePresenceArray = newlist;
             }
-<<<<<<< HEAD
             finally
             {
                 m_scenePresencesLock.ExitWriteLock();
             }
-=======
->>>>>>> 75e2a2b3
 
             lock (SceneObjectGroupsByFullID)
                 SceneObjectGroupsByFullID.Clear();
@@ -461,7 +458,6 @@
                     OnObjectRemove(Entities[uuid]);
 
                 lock (SceneObjectGroupsByFullID)
-<<<<<<< HEAD
                 {
                     foreach (SceneObjectPart part in grp.Children.Values)
                         SceneObjectGroupsByFullID.Remove(part.UUID);
@@ -473,19 +469,6 @@
                         SceneObjectGroupsByLocalID.Remove(part.LocalId);
                     SceneObjectGroupsByLocalID.Remove(grp.RootPart.LocalId);
                 }
-=======
-                {
-                    foreach (SceneObjectPart part in grp.Children.Values)
-                        SceneObjectGroupsByFullID.Remove(part.UUID);
-                    SceneObjectGroupsByFullID.Remove(grp.RootPart.UUID);
-                }
-                lock (SceneObjectGroupsByLocalID)
-                {
-                    foreach (SceneObjectPart part in grp.Children.Values)
-                        SceneObjectGroupsByLocalID.Remove(part.LocalId);
-                    SceneObjectGroupsByLocalID.Remove(grp.RootPart.LocalId);
-                }
->>>>>>> 75e2a2b3
 
                 Entities.Remove(uuid);
                 //SceneObjectGroup part;
