/*
 * Copyright (c) Contributors, http://opensimulator.org/
 * See CONTRIBUTORS.TXT for a full list of copyright holders.
 *
 * Redistribution and use in source and binary forms, with or without
 * modification, are permitted provided that the following conditions are met:
 *     * Redistributions of source code must retain the above copyright
 *       notice, this list of conditions and the following disclaimer.
 *     * Redistributions in binary form must reproduce the above copyright
 *       notice, this list of conditions and the following disclaimer in the
 *       documentation and/or other materials provided with the distribution.
 *     * Neither the name of the OpenSimulator Project nor the
 *       names of its contributors may be used to endorse or promote products
 *       derived from this software without specific prior written permission.
 *
 * THIS SOFTWARE IS PROVIDED BY THE DEVELOPERS ``AS IS'' AND ANY
 * EXPRESS OR IMPLIED WARRANTIES, INCLUDING, BUT NOT LIMITED TO, THE IMPLIED
 * WARRANTIES OF MERCHANTABILITY AND FITNESS FOR A PARTICULAR PURPOSE ARE
 * DISCLAIMED. IN NO EVENT SHALL THE CONTRIBUTORS BE LIABLE FOR ANY
 * DIRECT, INDIRECT, INCIDENTAL, SPECIAL, EXEMPLARY, OR CONSEQUENTIAL DAMAGES
 * (INCLUDING, BUT NOT LIMITED TO, PROCUREMENT OF SUBSTITUTE GOODS OR SERVICES;
 * LOSS OF USE, DATA, OR PROFITS; OR BUSINESS INTERRUPTION) HOWEVER CAUSED AND
 * ON ANY THEORY OF LIABILITY, WHETHER IN CONTRACT, STRICT LIABILITY, OR TORT
 * (INCLUDING NEGLIGENCE OR OTHERWISE) ARISING IN ANY WAY OUT OF THE USE OF THIS
 * SOFTWARE, EVEN IF ADVISED OF THE POSSIBILITY OF SUCH DAMAGE.
 */

using System;
using System.Threading;
using System.Collections.Generic;
using System.Reflection;
using OpenMetaverse;
using OpenMetaverse.Packets;
using log4net;
using OpenSim.Framework;
using OpenSim.Region.Framework.Scenes.Types;
using OpenSim.Region.Physics.Manager;
using OpenSim.Region.Framework.Interfaces;

namespace OpenSim.Region.Framework.Scenes
{
    public delegate void PhysicsCrash();

    public delegate void ObjectDuplicateDelegate(EntityBase original, EntityBase clone);

    public delegate void ObjectCreateDelegate(EntityBase obj);

    public delegate void ObjectDeleteDelegate(EntityBase obj);

    /// <summary>
    /// This class used to be called InnerScene and may not yet truly be a SceneGraph.  The non scene graph components
    /// should be migrated out over time.
    /// </summary>
    public class SceneGraph
    {
        private static readonly ILog m_log = LogManager.GetLogger(MethodBase.GetCurrentMethod().DeclaringType);

        #region Events

        protected internal event PhysicsCrash UnRecoverableError;
        private PhysicsCrash handlerPhysicsCrash = null;

        public event ObjectDuplicateDelegate OnObjectDuplicate;
        public event ObjectCreateDelegate OnObjectCreate;
        public event ObjectDeleteDelegate OnObjectRemove;

        #endregion

        #region Fields

        protected object m_presenceLock = new object();
        protected Dictionary<UUID, ScenePresence> m_scenePresenceMap = new Dictionary<UUID, ScenePresence>();
        protected List<ScenePresence> m_scenePresenceArray = new List<ScenePresence>();

        // SceneObjects is not currently populated or used.
        //public Dictionary<UUID, SceneObjectGroup> SceneObjects;
        protected internal EntityManager Entities = new EntityManager();
//        protected internal Dictionary<UUID, EntityBase> Entities = new Dictionary<UUID, EntityBase>();
        protected internal Dictionary<UUID, ScenePresence> RestorePresences = new Dictionary<UUID, ScenePresence>();

        protected RegionInfo m_regInfo;
        protected Scene m_parentScene;
        protected Dictionary<UUID, SceneObjectGroup> m_updateList = new Dictionary<UUID, SceneObjectGroup>();
        protected int m_numRootAgents = 0;
        protected int m_numPrim = 0;
        protected int m_numChildAgents = 0;
        protected int m_physicalPrim = 0;

        protected int m_activeScripts = 0;
        protected int m_scriptLPS = 0;

        protected internal object m_syncRoot = new object();

        protected internal PhysicsScene _PhyScene;

        protected internal Dictionary<uint, SceneObjectGroup> SceneObjectGroupsByLocalID = new Dictionary<uint, SceneObjectGroup>();
        protected internal Dictionary<UUID, SceneObjectGroup> SceneObjectGroupsByFullID = new Dictionary<UUID, SceneObjectGroup>();

        private Object m_updateLock = new Object();

        #endregion

        protected internal SceneGraph(Scene parent, RegionInfo regInfo)
        {
            m_parentScene = parent;
            m_regInfo = regInfo;
        }

        public PhysicsScene PhysicsScene
        {
            get { return _PhyScene; }
            set
            {
                // If we're not doing the initial set
                // Then we've got to remove the previous
                // event handler

                if (_PhyScene != null)
                    _PhyScene.OnPhysicsCrash -= physicsBasedCrash;

                _PhyScene = value;

                if (_PhyScene != null)
                    _PhyScene.OnPhysicsCrash += physicsBasedCrash;
            }
        }

        protected internal void Close()
        {
            lock (m_presenceLock)
            {
                Dictionary<UUID, ScenePresence> newmap = new Dictionary<UUID, ScenePresence>();
                List<ScenePresence> newlist = new List<ScenePresence>();
                m_scenePresenceMap = newmap;
                m_scenePresenceArray = newlist;
            }

            lock (SceneObjectGroupsByFullID)
                SceneObjectGroupsByFullID.Clear();
            lock (SceneObjectGroupsByLocalID)
                SceneObjectGroupsByLocalID.Clear();

            Entities.Clear();
        }

        #region Update Methods

        protected internal void UpdatePreparePhysics()
        {
            // If we are using a threaded physics engine
            // grab the latest scene from the engine before
            // trying to process it.

            // PhysX does this (runs in the background).

            if (_PhyScene.IsThreaded)
            {
                _PhyScene.GetResults();
            }
        }

        protected internal void UpdatePresences()
        {
            ForEachScenePresence(delegate(ScenePresence presence)
            {
                presence.Update();
            });
        }

        protected internal float UpdatePhysics(double elapsed)
        {
            lock (m_syncRoot)
            {
                // Here is where the Scene calls the PhysicsScene. This is a one-way
                // interaction; the PhysicsScene cannot access the calling Scene directly.
                // But with joints, we want a PhysicsActor to be able to influence a
                // non-physics SceneObjectPart. In particular, a PhysicsActor that is connected
                // with a joint should be able to move the SceneObjectPart which is the visual
                // representation of that joint (for editing and serialization purposes).
                // However the PhysicsActor normally cannot directly influence anything outside
                // of the PhysicsScene, and the non-physical SceneObjectPart which represents
                // the joint in the Scene does not exist in the PhysicsScene.
                //
                // To solve this, we have an event in the PhysicsScene that is fired when a joint
                // has changed position (because one of its associated PhysicsActors has changed 
                // position).
                //
                // Therefore, JointMoved and JointDeactivated events will be fired as a result of the following Simulate().

                return _PhyScene.Simulate((float)elapsed);
            }
        }

        protected internal void UpdateScenePresenceMovement()
        {
            ForEachScenePresence(delegate(ScenePresence presence)
            {
                presence.UpdateMovement();
            });
        }

        public void GetCoarseLocations(out List<Vector3> coarseLocations, out List<UUID> avatarUUIDs, uint maxLocations)
        {
            coarseLocations = new List<Vector3>();
            avatarUUIDs = new List<UUID>();

            List<ScenePresence> presences = GetScenePresences();
            for (int i = 0; i < Math.Min(presences.Count, maxLocations); ++i)
            {
                ScenePresence sp = presences[i];
                // If this presence is a child agent, we don't want its coarse locations
                if (sp.IsChildAgent)
                    return;

                if (sp.ParentID != 0)
                {
                    // sitting avatar
                    SceneObjectPart sop = m_parentScene.GetSceneObjectPart(sp.ParentID);
                    if (sop != null)
                    {
                        coarseLocations.Add(sop.AbsolutePosition + sp.AbsolutePosition);
                        avatarUUIDs.Add(sp.UUID);
                    }
                    else
                    {
                        // we can't find the parent..  ! arg!
                        coarseLocations.Add(sp.AbsolutePosition);
                        avatarUUIDs.Add(sp.UUID);
                    }
                }
                else
                {
                    coarseLocations.Add(sp.AbsolutePosition);
                    avatarUUIDs.Add(sp.UUID);
                }
            }
        }

        #endregion

        #region Entity Methods

        /// <summary>
        /// Add an object into the scene that has come from storage
        /// </summary>
        /// <param name="sceneObject"></param>
        /// <param name="attachToBackup">
        /// If true, changes to the object will be reflected in its persisted data
        /// If false, the persisted data will not be changed even if the object in the scene is changed
        /// </param>
        /// <param name="alreadyPersisted">
        /// If true, we won't persist this object until it changes
        /// If false, we'll persist this object immediately
        /// </param>
        /// <param name="sendClientUpdates">
        /// If true, we send updates to the client to tell it about this object
        /// If false, we leave it up to the caller to do this
        /// </param>
        /// <returns>
        /// true if the object was added, false if an object with the same uuid was already in the scene
        /// </returns>
        protected internal bool AddRestoredSceneObject(
            SceneObjectGroup sceneObject, bool attachToBackup, bool alreadyPersisted, bool sendClientUpdates)
        {
            if (!alreadyPersisted)
            {
                sceneObject.ForceInventoryPersistence();
                sceneObject.HasGroupChanged = true;
            }

            return AddSceneObject(sceneObject, attachToBackup, sendClientUpdates);
        }
                
        /// <summary>
        /// Add a newly created object to the scene.  This will both update the scene, and send information about the
        /// new object to all clients interested in the scene.
        /// </summary>
        /// <param name="sceneObject"></param>
        /// <param name="attachToBackup">
        /// If true, the object is made persistent into the scene.
        /// If false, the object will not persist over server restarts
        /// </param>
        /// <returns>
        /// true if the object was added, false if an object with the same uuid was already in the scene
        /// </returns>
        protected internal bool AddNewSceneObject(SceneObjectGroup sceneObject, bool attachToBackup, bool sendClientUpdates)
        {
            // Ensure that we persist this new scene object
            sceneObject.HasGroupChanged = true;

            return AddSceneObject(sceneObject, attachToBackup, sendClientUpdates);
        }
        
        /// <summary>
        /// Add a newly created object to the scene.
        /// </summary>
        /// 
        /// This method does not send updates to the client - callers need to handle this themselves.
        /// <param name="sceneObject"></param>
        /// <param name="attachToBackup"></param>
        /// <param name="pos">Position of the object</param>
        /// <param name="rot">Rotation of the object</param>
        /// <param name="vel">Velocity of the object.  This parameter only has an effect if the object is physical</param>
        /// <returns></returns>        
        public bool AddNewSceneObject(
            SceneObjectGroup sceneObject, bool attachToBackup, Vector3 pos, Quaternion rot, Vector3 vel)
        {
            AddNewSceneObject(sceneObject, true, false);

            // we set it's position in world.
            sceneObject.AbsolutePosition = pos;

            if (sceneObject.RootPart.Shape.PCode == (byte)PCode.Prim)
            {
                sceneObject.ClearPartAttachmentData();
            }
            
            sceneObject.UpdateGroupRotationR(rot);
            
            //group.ApplyPhysics(m_physicalPrim);
            if (sceneObject.RootPart.PhysActor != null && sceneObject.RootPart.PhysActor.IsPhysical && vel != Vector3.Zero)
            {
                sceneObject.RootPart.ApplyImpulse((vel * sceneObject.GetMass()), false);
                sceneObject.Velocity = vel;
            }
        
            return true;
        }        

        /// <summary>
        /// Add an object to the scene.  This will both update the scene, and send information about the
        /// new object to all clients interested in the scene.
        /// </summary>
        /// <param name="sceneObject"></param>
        /// <param name="attachToBackup">
        /// If true, the object is made persistent into the scene.
        /// If false, the object will not persist over server restarts
        /// </param>
        /// <param name="sendClientUpdates">
        /// If true, updates for the new scene object are sent to all viewers in range.
        /// If false, it is left to the caller to schedule the update
        /// </param>
        /// <returns>
        /// true if the object was added, false if an object with the same uuid was already in the scene
        /// </returns>
        protected bool AddSceneObject(SceneObjectGroup sceneObject, bool attachToBackup, bool sendClientUpdates)
        {
            if (sceneObject == null || sceneObject.RootPart == null || sceneObject.RootPart.UUID == UUID.Zero)
                return false;

            lock (sceneObject)
            {            
                if (Entities.ContainsKey(sceneObject.UUID))
                {
//                    m_log.WarnFormat(
//                        "[SCENE GRAPH]: Scene object {0} {1} was already in region {2} on add request", 
//                        sceneObject.Name, sceneObject.UUID, m_parentScene.RegionInfo.RegionName);                    
                    return false;
                }
                   
//                    m_log.DebugFormat(
//                        "[SCENE GRAPH]: Adding object {0} {1} to region {2}", 
//                        sceneObject.Name, sceneObject.UUID, m_parentScene.RegionInfo.RegionName);                
            
                lock (sceneObject.Children)
                {
                    if (m_parentScene.m_clampPrimSize)
                    {
                        foreach (SceneObjectPart part in sceneObject.Children.Values)
                        {
                            Vector3 scale = part.Shape.Scale;
        
                            if (scale.X > m_parentScene.m_maxNonphys)
                                scale.X = m_parentScene.m_maxNonphys;
                            if (scale.Y > m_parentScene.m_maxNonphys)
                                scale.Y = m_parentScene.m_maxNonphys;
                            if (scale.Z > m_parentScene.m_maxNonphys)
                                scale.Z = m_parentScene.m_maxNonphys;
        
                            part.Shape.Scale = scale;
                        }
                    }
        
                    sceneObject.AttachToScene(m_parentScene);
        
                    if (sendClientUpdates)
                        sceneObject.ScheduleGroupForFullUpdate();
                                         
                    Entities.Add(sceneObject);
                    m_numPrim += sceneObject.Children.Count;
    
                    if (attachToBackup)
                        sceneObject.AttachToBackup();
    
<<<<<<< HEAD
                    if (OnObjectCreate != null)
                        OnObjectCreate(sceneObject);
                    
                    lock (m_dictionary_lock)
                    {
                        SceneObjectGroupsByFullID[sceneObject.UUID] = sceneObject;
                        SceneObjectGroupsByLocalID[sceneObject.LocalId] = sceneObject;
                        foreach (SceneObjectPart part in sceneObject.Children.Values)
                        {
                            SceneObjectGroupsByFullID[part.UUID] = sceneObject;
                            SceneObjectGroupsByLocalID[part.LocalId] = sceneObject;
                        }
                    }
=======
                if (sendClientUpdates)
                    sceneObject.ScheduleGroupForFullUpdate();
                                     
                Entities.Add(sceneObject);
                m_numPrim += sceneObject.Children.Count;

                if (attachToBackup)
                    sceneObject.AttachToBackup();

                if (OnObjectCreate != null)
                    OnObjectCreate(sceneObject);
                
                lock (SceneObjectGroupsByFullID)
                {
                    SceneObjectGroupsByFullID[sceneObject.UUID] = sceneObject;
                    foreach (SceneObjectPart part in sceneObject.Children.Values)
                        SceneObjectGroupsByFullID[part.UUID] = sceneObject;
                }
                lock (SceneObjectGroupsByLocalID)
                {
                    SceneObjectGroupsByLocalID[sceneObject.LocalId] = sceneObject;
                    foreach (SceneObjectPart part in sceneObject.Children.Values)
                        SceneObjectGroupsByLocalID[part.LocalId] = sceneObject;
>>>>>>> 75e2a2b3
                }
            }

            return true;
        }

        /// <summary>
        /// Delete an object from the scene
        /// </summary>
        /// <returns>true if the object was deleted, false if there was no object to delete</returns>
        public bool DeleteSceneObject(UUID uuid, bool resultOfObjectLinked)
        {
            if (Entities.ContainsKey(uuid))
            {
                SceneObjectGroup grp = (SceneObjectGroup)Entities[uuid];

                if (!resultOfObjectLinked)
                {
<<<<<<< HEAD
                    SceneObjectGroup sog = Entities[uuid] as SceneObjectGroup;
                    
                    lock (sog.Children)
                    {
                        m_numPrim -= sog.PrimCount;
    
                        if ((((SceneObjectGroup)Entities[uuid]).RootPart.Flags & PrimFlags.Physics) == PrimFlags.Physics)
                        {
                            RemovePhysicalPrim(sog.PrimCount);
                        }
                    }
=======
                    m_numPrim -= ((SceneObjectGroup) Entities[uuid]).Children.Count;

                    if ((grp.RootPart.Flags & PrimFlags.Physics) == PrimFlags.Physics)
                        RemovePhysicalPrim(grp.Children.Count);
>>>>>>> 75e2a2b3
                }

                if (OnObjectRemove != null)
                    OnObjectRemove(Entities[uuid]);

                lock (SceneObjectGroupsByFullID)
                {
                    foreach (SceneObjectPart part in grp.Children.Values)
                        SceneObjectGroupsByFullID.Remove(part.UUID);
                    SceneObjectGroupsByFullID.Remove(grp.RootPart.UUID);
                }
                lock (SceneObjectGroupsByLocalID)
                {
                    foreach (SceneObjectPart part in grp.Children.Values)
                        SceneObjectGroupsByLocalID.Remove(part.LocalId);
                    SceneObjectGroupsByLocalID.Remove(grp.RootPart.LocalId);
                }

                Entities.Remove(uuid);
                //SceneObjectGroup part;
                //((part.RootPart.Flags & PrimFlags.Physics) == PrimFlags.Physics)

                return true;
            }

            return false;
        }

        /// <summary>
        /// Add an object to the list of prims to process on the next update
        /// </summary>
        /// <param name="obj">
        /// A <see cref="SceneObjectGroup"/>
        /// </param>
        protected internal void AddToUpdateList(SceneObjectGroup obj)
        {
            lock (m_updateList)
            {
                m_updateList[obj.UUID] = obj;
            }
        }

        /// <summary>
        /// Process all pending updates
        /// </summary>
        protected internal void UpdateObjectGroups()
        {
            if (!Monitor.TryEnter(m_updateLock))
                return;

            List<SceneObjectGroup> updates;

            // Some updates add more updates to the updateList. 
            // Get the current list of updates and clear the list before iterating
            lock (m_updateList)
            {
                updates = new List<SceneObjectGroup>(m_updateList.Values);
                m_updateList.Clear();
            }

            // Go through all updates
            for (int i = 0; i < updates.Count; i++)
            {
                SceneObjectGroup sog = updates[i];

                // Don't abort the whole update if one entity happens to give us an exception.
                try
                {
                    sog.Update();
                }
                catch (Exception e)
                {
                    m_log.ErrorFormat(
                        "[INNER SCENE]: Failed to update {0}, {1} - {2}", sog.Name, sog.UUID, e);
                }
            }
            Monitor.Exit(m_updateLock);
        }

        protected internal void AddPhysicalPrim(int number)
        {
            m_physicalPrim++;
        }

        protected internal void RemovePhysicalPrim(int number)
        {
            m_physicalPrim--;
        }

        protected internal void AddToScriptLPS(int number)
        {
            m_scriptLPS += number;
        }

        protected internal void AddActiveScripts(int number)
        {
            m_activeScripts += number;
        }

        public void DropObject(uint objectLocalID, IClientAPI remoteClient)
        {
            SceneObjectGroup group = GetGroupByPrim(objectLocalID);
            if (group != null)
                m_parentScene.AttachmentsModule.DetachSingleAttachmentToGround(group.UUID, remoteClient);
        }

        protected internal void DetachObject(uint objectLocalID, IClientAPI remoteClient)
        {
            SceneObjectGroup group = GetGroupByPrim(objectLocalID);
            if (group != null)
            {
                //group.DetachToGround();
                m_parentScene.AttachmentsModule.ShowDetachInUserInventory(group.GetFromItemID(), remoteClient);
            }
        }

        protected internal void HandleUndo(IClientAPI remoteClient, UUID primId)
        {
            if (primId != UUID.Zero)
            {
                SceneObjectPart part =  m_parentScene.GetSceneObjectPart(primId);
                if (part != null)
                    part.Undo();
            }
        }
        protected internal void HandleRedo(IClientAPI remoteClient, UUID primId)
        {
            if (primId != UUID.Zero)
            {
                SceneObjectPart part = m_parentScene.GetSceneObjectPart(primId);
                if (part != null)
                    part.Redo();
            }
        }

        protected internal void HandleObjectGroupUpdate(
            IClientAPI remoteClient, UUID GroupID, uint objectLocalID, UUID Garbage)
        {
            SceneObjectGroup group = GetGroupByPrim(objectLocalID);
            if (group != null)
            {
                if (group.OwnerID == remoteClient.AgentId)
                    group.SetGroup(GroupID, remoteClient);
            }
        }

        protected internal ScenePresence CreateAndAddChildScenePresence(IClientAPI client, AvatarAppearance appearance)
        {
            ScenePresence newAvatar = null;

            newAvatar = new ScenePresence(client, m_parentScene, m_regInfo, appearance);
            newAvatar.IsChildAgent = true;

            AddScenePresence(newAvatar);

            return newAvatar;
        }

        /// <summary>
        /// Add a presence to the scene
        /// </summary>
        /// <param name="presence"></param>
        protected internal void AddScenePresence(ScenePresence presence)
        {
            bool child = presence.IsChildAgent;

            if (child)
            {
                m_numChildAgents++;
            }
            else
            {
                m_numRootAgents++;
                presence.AddToPhysicalScene(false);
            }

            Entities[presence.UUID] = presence;

            lock (m_presenceLock)
            {
                Dictionary<UUID, ScenePresence> newmap = new Dictionary<UUID, ScenePresence>(m_scenePresenceMap);
                List<ScenePresence> newlist = new List<ScenePresence>(m_scenePresenceArray);

                if (!newmap.ContainsKey(presence.UUID))
                {
                    newmap.Add(presence.UUID, presence);
                    newlist.Add(presence);
                }
                else
                {
                    // Remember the old presene reference from the dictionary
                    ScenePresence oldref = newmap[presence.UUID];
                    // Replace the presence reference in the dictionary with the new value
                    newmap[presence.UUID] = presence;
                    // Find the index in the list where the old ref was stored and update the reference
                    newlist[newlist.IndexOf(oldref)] = presence;
                }

                // Swap out the dictionary and list with new references
                m_scenePresenceMap = newmap;
                m_scenePresenceArray = newlist;
            }
        }

        /// <summary>
        /// Remove a presence from the scene
        /// </summary>
        protected internal void RemoveScenePresence(UUID agentID)
        {
            if (!Entities.Remove(agentID))
            {
                m_log.WarnFormat(
                    "[SCENE]: Tried to remove non-existent scene presence with agent ID {0} from scene Entities list",
                    agentID);
            }

            lock (m_presenceLock)
            {
                Dictionary<UUID, ScenePresence> newmap = new Dictionary<UUID, ScenePresence>(m_scenePresenceMap);
                List<ScenePresence> newlist = new List<ScenePresence>(m_scenePresenceArray);
                
                // Remove the presence reference from the dictionary
                if (newmap.ContainsKey(agentID))
                {
                    ScenePresence oldref = newmap[agentID];
                    newmap.Remove(agentID);

                    // Find the index in the list where the old ref was stored and remove the reference
                    newlist.RemoveAt(newlist.IndexOf(oldref));
                    // Swap out the dictionary and list with new references
                    m_scenePresenceMap = newmap;
                    m_scenePresenceArray = newlist;
                }
                else
                {
                    m_log.WarnFormat("[SCENE]: Tried to remove non-existent scene presence with agent ID {0} from scene ScenePresences list", agentID);
                }
            }
        }

        protected internal void SwapRootChildAgent(bool direction_RC_CR_T_F)
        {
            if (direction_RC_CR_T_F)
            {
                m_numRootAgents--;
                m_numChildAgents++;
            }
            else
            {
                m_numChildAgents--;
                m_numRootAgents++;
            }
        }

        public void removeUserCount(bool TypeRCTF)
        {
            if (TypeRCTF)
            {
                m_numRootAgents--;
            }
            else
            {
                m_numChildAgents--;
            }
        }

        public void RecalculateStats()
        {
            int rootcount = 0;
            int childcount = 0;

            ForEachScenePresence(delegate(ScenePresence presence)
            {
                if (presence.IsChildAgent)
                    ++childcount;
                else
                    ++rootcount;
            });

            m_numRootAgents = rootcount;
            m_numChildAgents = childcount;
        }

        public int GetChildAgentCount()
        {
            // some network situations come in where child agents get closed twice.
            if (m_numChildAgents < 0)
            {
                m_numChildAgents = 0;
            }

            return m_numChildAgents;
        }

        public int GetRootAgentCount()
        {
            return m_numRootAgents;
        }

        public int GetTotalObjectsCount()
        {
            return m_numPrim;
        }

        public int GetActiveObjectsCount()
        {
            return m_physicalPrim;
        }

        public int GetActiveScriptsCount()
        {
            return m_activeScripts;
        }

        public int GetScriptLPS()
        {
            int returnval = m_scriptLPS;
            m_scriptLPS = 0;
            return returnval;
        }

        #endregion

        #region Get Methods
        /// <summary>
        /// Get the controlling client for the given avatar, if there is one.
        ///
        /// FIXME: The only user of the method right now is Caps.cs, in order to resolve a client API since it can't
        /// use the ScenePresence.  This could be better solved in a number of ways - we could establish an
        /// OpenSim.Framework.IScenePresence, or move the caps code into a region package (which might be the more
        /// suitable solution).
        /// </summary>
        /// <param name="agentId"></param>
        /// <returns>null if either the avatar wasn't in the scene, or
        /// they do not have a controlling client</returns>
        /// <remarks>this used to be protected internal, but that
        /// prevents CapabilitiesModule from accessing it</remarks>
        public IClientAPI GetControllingClient(UUID agentId)
        {
            ScenePresence presence = GetScenePresence(agentId);

            if (presence != null)
            {
                return presence.ControllingClient;
            }

            return null;
        }

        /// <summary>
        /// Get a reference to the scene presence list. Changes to the list will be done in a copy
        /// There is no guarantee that presences will remain in the scene after the list is returned.
        /// This list should remain private to SceneGraph. Callers wishing to iterate should instead
        /// pass a delegate to ForEachScenePresence.
        /// </summary>
        /// <returns></returns>
        private List<ScenePresence> GetScenePresences()
        {
            return m_scenePresenceArray;
        }

        /// <summary>
        /// Request a scene presence by UUID. Fast, indexed lookup.
        /// </summary>
        /// <param name="agentID"></param>
        /// <returns>null if the presence was not found</returns>
        protected internal ScenePresence GetScenePresence(UUID agentID)
        {
            Dictionary<UUID, ScenePresence> presences = m_scenePresenceMap;
            ScenePresence presence;
            presences.TryGetValue(agentID, out presence);
            return presence;
        }

        /// <summary>
        /// Request the scene presence by name.
        /// </summary>
        /// <param name="firstName"></param>
        /// <param name="lastName"></param>
        /// <returns>null if the presence was not found</returns>
        protected internal ScenePresence GetScenePresence(string firstName, string lastName)
        {
            List<ScenePresence> presences = GetScenePresences();
            foreach (ScenePresence presence in presences)
            {
                if (presence.Firstname == firstName && presence.Lastname == lastName)
                    return presence;
            }
            return null;
        }

        /// <summary>
        /// Request the scene presence by localID.
        /// </summary>
        /// <param name="localID"></param>
        /// <returns>null if the presence was not found</returns>
        protected internal ScenePresence GetScenePresence(uint localID)
        {
            List<ScenePresence> presences = GetScenePresences();
            foreach (ScenePresence presence in presences)
                if (presence.LocalId == localID)
                    return presence;
            return null;
        }

        protected internal bool TryGetScenePresence(UUID agentID, out ScenePresence avatar)
        {
            Dictionary<UUID, ScenePresence> presences = m_scenePresenceMap;
            presences.TryGetValue(agentID, out avatar);
            return (avatar != null);
        }

        protected internal bool TryGetAvatarByName(string name, out ScenePresence avatar)
        {
            avatar = null;
            foreach (ScenePresence presence in GetScenePresences())
            {
                if (String.Compare(name, presence.ControllingClient.Name, true) == 0)
                {
                    avatar = presence;
                    break;
                }
            }
            return (avatar != null);
        }

        /// <summary>
        /// Get a scene object group that contains the prim with the given local id
        /// </summary>
        /// <param name="localID"></param>
        /// <returns>null if no scene object group containing that prim is found</returns>
        public SceneObjectGroup GetGroupByPrim(uint localID)
        {
            if (Entities.ContainsKey(localID))
                return Entities[localID] as SceneObjectGroup;

            //m_log.DebugFormat("Entered GetGroupByPrim with localID {0}", localID);
            SceneObjectGroup sog;
            lock (SceneObjectGroupsByLocalID)
            {
                if (SceneObjectGroupsByLocalID.TryGetValue(localID, out sog))
                {
                    if (sog.HasChildPrim(localID))
                        return sog;
                    SceneObjectGroupsByLocalID.Remove(localID);
                }
            }

            List<EntityBase> EntityList = GetEntities();
            foreach (EntityBase ent in EntityList)
            {
                //m_log.DebugFormat("Looking at entity {0}", ent.UUID);
                if (ent is SceneObjectGroup)
                {
                    if (((SceneObjectGroup)ent).HasChildPrim(localID))
                    {
                        sog = (SceneObjectGroup)ent;
                        lock (SceneObjectGroupsByLocalID)
                        {
                            SceneObjectGroupsByLocalID[localID] = sog;
                        }
                        return sog;
                    }
                }
            }
            return null;
        }

        /// <summary>
        /// Get a scene object group that contains the prim with the given uuid
        /// </summary>
        /// <param name="fullID"></param>
        /// <returns>null if no scene object group containing that prim is found</returns>
        private SceneObjectGroup GetGroupByPrim(UUID fullID)
        {
            SceneObjectGroup sog;
            lock (SceneObjectGroupsByFullID)
            {
                if (SceneObjectGroupsByFullID.TryGetValue(fullID, out sog))
                {
                    if (sog.Children.ContainsKey(fullID))
                        return sog;
                    SceneObjectGroupsByFullID.Remove(fullID);
                }
            }

            List<EntityBase> EntityList = GetEntities();

            foreach (EntityBase ent in EntityList)
            {
                if (ent is SceneObjectGroup)
                {
                    if (((SceneObjectGroup)ent).HasChildPrim(fullID))
                    {
                        sog = (SceneObjectGroup)ent;
                        lock (SceneObjectGroupsByFullID)
                        {
                            SceneObjectGroupsByFullID[fullID] = sog;
                        }
                        return sog;
                    }
                }
            }
            return null;
        }

        protected internal EntityIntersection GetClosestIntersectingPrim(Ray hray, bool frontFacesOnly, bool faceCenters)
        {
            // Primitive Ray Tracing
            float closestDistance = 280f;
            EntityIntersection result = new EntityIntersection();
            List<EntityBase> EntityList = GetEntities();
            foreach (EntityBase ent in EntityList)
            {
                if (ent is SceneObjectGroup)
                {
                    SceneObjectGroup reportingG = (SceneObjectGroup)ent;
                    EntityIntersection inter = reportingG.TestIntersection(hray, frontFacesOnly, faceCenters);
                    if (inter.HitTF && inter.distance < closestDistance)
                    {
                        closestDistance = inter.distance;
                        result = inter;
                    }
                }
            }
            return result;
        }

        /// <summary>
        /// Get a part contained in this scene.
        /// </summary>
        /// <param name="localID"></param>
        /// <returns>null if the part was not found</returns>
        protected internal SceneObjectPart GetSceneObjectPart(uint localID)
        {
            SceneObjectGroup group = GetGroupByPrim(localID);
            if (group == null)
                return null;
            return group.GetChildPart(localID);
        }
        
        /// <summary>
        /// Get a named prim contained in this scene (will return the first 
        /// found, if there are more than one prim with the same name)
        /// </summary>
        /// <param name="name"></param>
        /// <returns>null if the part was not found</returns>
        protected internal SceneObjectPart GetSceneObjectPart(string name)
        {
            List<EntityBase> EntityList = GetEntities();

            // FIXME: use a dictionary here
            foreach (EntityBase ent in EntityList)
            {
                if (ent is SceneObjectGroup)
                {
                    foreach (SceneObjectPart p in ((SceneObjectGroup) ent).GetParts())
                    {
                        if (p.Name == name)
                        {
                            return p;
                        }
                    }
                }
            }
            return null;
        }

        /// <summary>
        /// Get a part contained in this scene.
        /// </summary>
        /// <param name="fullID"></param>
        /// <returns>null if the part was not found</returns>
        protected internal SceneObjectPart GetSceneObjectPart(UUID fullID)
        {
            SceneObjectGroup group = GetGroupByPrim(fullID);
            if (group == null)
                return null;
            return group.GetChildPart(fullID);
        }

        /// <summary>
        /// Returns a list of the entities in the scene.  This is a new list so no locking is required to iterate over
        /// it
        /// </summary>
        /// <returns></returns>
        protected internal List<EntityBase> GetEntities()
        {
            return Entities.GetEntities();
        }

        public Dictionary<uint, float> GetTopScripts()
        {
            Dictionary<uint, float> topScripts = new Dictionary<uint, float>();

            List<EntityBase> EntityList = GetEntities();
            int limit = 0;
            foreach (EntityBase ent in EntityList)
            {
                if (ent is SceneObjectGroup)
                {
                    SceneObjectGroup grp = (SceneObjectGroup)ent;
                    if ((grp.RootPart.GetEffectiveObjectFlags() & (uint)PrimFlags.Scripted) != 0)
                    {
                        if (grp.scriptScore >= 0.01)
                        {
                            topScripts.Add(grp.LocalId, grp.scriptScore);
                            limit++;
                            if (limit >= 100)
                            {
                                break;
                            }
                        }
                        grp.scriptScore = 0;
                    }
                }
            }

            return topScripts;
        }

        #endregion

        #region Other Methods

        protected internal void physicsBasedCrash()
        {
            handlerPhysicsCrash = UnRecoverableError;
            if (handlerPhysicsCrash != null)
            {
                handlerPhysicsCrash();
            }
        }

        protected internal UUID ConvertLocalIDToFullID(uint localID)
        {
            SceneObjectGroup group = GetGroupByPrim(localID);
            if (group != null)
                return group.GetPartsFullID(localID);
            else
                return UUID.Zero;
        }

        /// <summary>
        /// Performs action on all scene object groups.
        /// </summary>
        /// <param name="action"></param>
        protected internal void ForEachSOG(Action<SceneObjectGroup> action)
        {
            List<SceneObjectGroup> objlist = new List<SceneObjectGroup>(SceneObjectGroupsByFullID.Values);
            foreach (SceneObjectGroup obj in objlist)
            {
                try
                {
                    action(obj);
                }
                catch (Exception e)
                {
                    // Catch it and move on. This includes situations where splist has inconsistent info
                    m_log.WarnFormat("[SCENE]: Problem processing action in ForEachSOG: ", e.Message);
                }
            }
        }

        
        /// <summary>
        /// Performs action on all scene presences. This can ultimately run the actions in parallel but
        /// any delegates passed in will need to implement their own locking on data they reference and
        /// modify outside of the scope of the delegate. 
        /// </summary>
        /// <param name="action"></param>
        public void ForEachScenePresence(Action<ScenePresence> action)
        {
            // Once all callers have their delegates configured for parallelism, we can unleash this
            /*
            Action<ScenePresence> protectedAction = new Action<ScenePresence>(delegate(ScenePresence sp)
                {
                    try
                    {
                        action(sp);
                    }
                    catch (Exception e)
                    {
                        m_log.Info("[BUG] in " + m_parentScene.RegionInfo.RegionName + ": " + e.ToString());
                        m_log.Info("[BUG] Stack Trace: " + e.StackTrace);
                    }
                });
            Parallel.ForEach<ScenePresence>(GetScenePresences(), protectedAction);
            */
            // For now, perform actions serially
            List<ScenePresence> presences = GetScenePresences();
            foreach (ScenePresence sp in presences)
            {
                try
                {
                    action(sp);
                }
                catch (Exception e)
                {
                    m_log.Info("[BUG] in " + m_parentScene.RegionInfo.RegionName + ": " + e.ToString());
                    m_log.Info("[BUG] Stack Trace: " + e.StackTrace);
                }
            }
        }
        
        #endregion

        #region Client Event handlers

        /// <summary>
        ///
        /// </summary>
        /// <param name="localID"></param>
        /// <param name="scale"></param>
        /// <param name="remoteClient"></param>
        protected internal void UpdatePrimScale(uint localID, Vector3 scale, IClientAPI remoteClient)
        {
            SceneObjectGroup group = GetGroupByPrim(localID);
            if (group != null)
            {
                if (m_parentScene.Permissions.CanEditObject(group.UUID, remoteClient.AgentId))
                {
                    group.Resize(scale, localID);
                }
            }
        }

        protected internal void UpdatePrimGroupScale(uint localID, Vector3 scale, IClientAPI remoteClient)
        {
            SceneObjectGroup group = GetGroupByPrim(localID);
            if (group != null)
            {
                if (m_parentScene.Permissions.CanEditObject(group.UUID, remoteClient.AgentId))
                {
                    group.GroupResize(scale, localID);
                }
            }
        }

        /// <summary>
        /// This handles the nifty little tool tip that you get when you drag your mouse over an object
        /// Send to the Object Group to process.  We don't know enough to service the request
        /// </summary>
        /// <param name="remoteClient"></param>
        /// <param name="AgentID"></param>
        /// <param name="RequestFlags"></param>
        /// <param name="ObjectID"></param>
        protected internal void RequestObjectPropertiesFamily(
             IClientAPI remoteClient, UUID AgentID, uint RequestFlags, UUID ObjectID)
        {
            SceneObjectGroup group = GetGroupByPrim(ObjectID);
            if (group != null)
            {
                group.ServiceObjectPropertiesFamilyRequest(remoteClient, AgentID, RequestFlags);
            }
        }

        /// <summary>
        ///
        /// </summary>
        /// <param name="localID"></param>
        /// <param name="rot"></param>
        /// <param name="remoteClient"></param>
        protected internal void UpdatePrimSingleRotation(uint localID, Quaternion rot, IClientAPI remoteClient)
        {
            SceneObjectGroup group = GetGroupByPrim(localID);
            if (group != null)
            {
                if (m_parentScene.Permissions.CanMoveObject(group.UUID, remoteClient.AgentId))
                {
                    group.UpdateSingleRotation(rot, localID);
                }
            }
        }

        /// <summary>
        ///
        /// </summary>
        /// <param name="localID"></param>
        /// <param name="rot"></param>
        /// <param name="remoteClient"></param>
        protected internal void UpdatePrimSingleRotationPosition(uint localID, Quaternion rot, Vector3 pos, IClientAPI remoteClient)
        {
            SceneObjectGroup group = GetGroupByPrim(localID);
            if (group != null)
            {
                if (m_parentScene.Permissions.CanMoveObject(group.UUID, remoteClient.AgentId))
                {
                    group.UpdateSingleRotation(rot,pos, localID);
                }
            }
        }


        /// <summary>
        ///
        /// </summary>
        /// <param name="localID"></param>
        /// <param name="rot"></param>
        /// <param name="remoteClient"></param>
        protected internal void UpdatePrimRotation(uint localID, Quaternion rot, IClientAPI remoteClient)
        {
            SceneObjectGroup group = GetGroupByPrim(localID);
            if (group != null)
            {
                if (m_parentScene.Permissions.CanMoveObject(group.UUID, remoteClient.AgentId))
                {
                    group.UpdateGroupRotationR(rot);
                }
            }
        }

        /// <summary>
        ///
        /// </summary>
        /// <param name="localID"></param>
        /// <param name="pos"></param>
        /// <param name="rot"></param>
        /// <param name="remoteClient"></param>
        protected internal void UpdatePrimRotation(uint localID, Vector3 pos, Quaternion rot, IClientAPI remoteClient)
        {
            SceneObjectGroup group = GetGroupByPrim(localID);
            if (group != null)
            {
                if (m_parentScene.Permissions.CanMoveObject(group.UUID, remoteClient.AgentId))
                {
                    group.UpdateGroupRotationPR(pos, rot);
                }
            }
        }

        /// <summary>
        /// Update the position of the given part
        /// </summary>
        /// <param name="localID"></param>
        /// <param name="pos"></param>
        /// <param name="remoteClient"></param>
        protected internal void UpdatePrimSinglePosition(uint localID, Vector3 pos, IClientAPI remoteClient)
        {
            SceneObjectGroup group = GetGroupByPrim(localID);
            if (group != null)
            {
                if (m_parentScene.Permissions.CanMoveObject(group.UUID, remoteClient.AgentId) || group.IsAttachment)
                {
                    group.UpdateSinglePosition(pos, localID);
                }
            }
        }

        /// <summary>
        /// Update the position of the given part
        /// </summary>
        /// <param name="localID"></param>
        /// <param name="pos"></param>
        /// <param name="remoteClient"></param>
        protected internal void UpdatePrimPosition(uint localID, Vector3 pos, IClientAPI remoteClient)
        {
            SceneObjectGroup group = GetGroupByPrim(localID);
            if (group != null)
            {

                // Vector3 oldPos = group.AbsolutePosition;
                if (group.IsAttachment || (group.RootPart.Shape.PCode == 9 && group.RootPart.Shape.State != 0))
                {
 
                    // If this is an attachment, then we need to save the modified
                    // object back into the avatar's inventory. First we save the
                    // attachment point information, then we update the relative 
                    // positioning (which caused this method to get driven in the
                    // first place. Then we have to mark the object as NOT an
                    // attachment. This is necessary in order to correctly save
                    // and retrieve GroupPosition information for the attachment.
                    // Then we save the asset back into the appropriate inventory
                    // entry. Finally, we restore the object's attachment status.

                    byte attachmentPoint = group.GetAttachmentPoint();
                    group.UpdateGroupPosition(pos);
                    group.RootPart.IsAttachment = false;
                    group.AbsolutePosition = group.RootPart.AttachedPos;
                    m_parentScene.UpdateKnownItem(remoteClient, group, group.GetFromItemID(), group.OwnerID);
                    group.SetAttachmentPoint(attachmentPoint);

                }
                else
                {
                    if (m_parentScene.Permissions.CanMoveObject(group.UUID, remoteClient.AgentId) && m_parentScene.Permissions.CanObjectEntry(group.UUID, false, pos))
                    {
                        group.UpdateGroupPosition(pos);
                    }
                }
            }
        }

        /// <summary>
        ///
        /// </summary>
        /// <param name="localID"></param>
        /// <param name="texture"></param>
        /// <param name="remoteClient"></param>
        protected internal void UpdatePrimTexture(uint localID, byte[] texture, IClientAPI remoteClient)
        {
            SceneObjectGroup group = GetGroupByPrim(localID);
            if (group != null)
            {
                if (m_parentScene.Permissions.CanEditObject(group.UUID,remoteClient.AgentId))
                {
                    group.UpdateTextureEntry(localID, texture);
                }
            }
        }

        /// <summary>
        ///
        /// </summary>
        /// <param name="localID"></param>
        /// <param name="packet"></param>
        /// <param name="remoteClient"></param>
        /// This routine seems to get called when a user changes object settings in the viewer.
        /// If some one can confirm that, please change the comment according.
        protected internal void UpdatePrimFlags(uint localID, bool UsePhysics, bool IsTemporary, bool IsPhantom, IClientAPI remoteClient)
        {
            SceneObjectGroup group = GetGroupByPrim(localID);
            if (group != null)
            {
                if (m_parentScene.Permissions.CanEditObject(group.UUID, remoteClient.AgentId))
                {
                    group.UpdatePrimFlags(localID, UsePhysics, IsTemporary, IsPhantom, false); // VolumeDetect can't be set via UI and will always be off when a change is made there
                }
            }
        }

        /// <summary>
        /// Move the given object
        /// </summary>
        /// <param name="objectID"></param>
        /// <param name="offset"></param>
        /// <param name="pos"></param>
        /// <param name="remoteClient"></param>
        protected internal void MoveObject(UUID objectID, Vector3 offset, Vector3 pos, IClientAPI remoteClient, List<SurfaceTouchEventArgs> surfaceArgs)
        {
            SceneObjectGroup group = GetGroupByPrim(objectID);
            if (group != null)
            {
                if (m_parentScene.Permissions.CanMoveObject(group.UUID, remoteClient.AgentId))// && PermissionsMngr.)
                {
                    group.GrabMovement(offset, pos, remoteClient);
                }
                // This is outside the above permissions condition
                // so that if the object is locked the client moving the object
                // get's it's position on the simulator even if it was the same as before
                // This keeps the moving user's client in sync with the rest of the world.
                group.SendGroupTerseUpdate();
            }
        }

        /// <summary>
        /// Start spinning the given object
        /// </summary>
        /// <param name="objectID"></param>
        /// <param name="rotation"></param>
        /// <param name="remoteClient"></param>
        protected internal void SpinStart(UUID objectID, IClientAPI remoteClient)
        {
            SceneObjectGroup group = GetGroupByPrim(objectID);
            if (group != null)
            {
                if (m_parentScene.Permissions.CanMoveObject(group.UUID, remoteClient.AgentId))// && PermissionsMngr.)
                {
                    group.SpinStart(remoteClient);
                }
            }
        }

        /// <summary>
        /// Spin the given object
        /// </summary>
        /// <param name="objectID"></param>
        /// <param name="rotation"></param>
        /// <param name="remoteClient"></param>
        protected internal void SpinObject(UUID objectID, Quaternion rotation, IClientAPI remoteClient)
        {
            SceneObjectGroup group = GetGroupByPrim(objectID);
            if (group != null)
            {
                if (m_parentScene.Permissions.CanMoveObject(group.UUID, remoteClient.AgentId))// && PermissionsMngr.)
                {
                    group.SpinMovement(rotation, remoteClient);
                }
                // This is outside the above permissions condition
                // so that if the object is locked the client moving the object
                // get's it's position on the simulator even if it was the same as before
                // This keeps the moving user's client in sync with the rest of the world.
                group.SendGroupTerseUpdate();
            }
        }

        /// <summary>
        ///
        /// </summary>
        /// <param name="primLocalID"></param>
        /// <param name="description"></param>
        protected internal void PrimName(IClientAPI remoteClient, uint primLocalID, string name)
        {
            SceneObjectGroup group = GetGroupByPrim(primLocalID);
            if (group != null)
            {
                if (m_parentScene.Permissions.CanEditObject(group.UUID, remoteClient.AgentId))
                {
                    group.SetPartName(Util.CleanString(name), primLocalID);
                    group.HasGroupChanged = true;
                }
            }
        }

        /// <summary>
        ///
        /// </summary>
        /// <param name="primLocalID"></param>
        /// <param name="description"></param>
        protected internal void PrimDescription(IClientAPI remoteClient, uint primLocalID, string description)
        {
            SceneObjectGroup group = GetGroupByPrim(primLocalID);
            if (group != null)
            {
                if (m_parentScene.Permissions.CanEditObject(group.UUID, remoteClient.AgentId))
                {
                    group.SetPartDescription(Util.CleanString(description), primLocalID);
                    group.HasGroupChanged = true;
                }
            }
        }

        protected internal void PrimClickAction(IClientAPI remoteClient, uint primLocalID, string clickAction)
        {
            SceneObjectGroup group = GetGroupByPrim(primLocalID);
            if (group != null)
            {
                if (m_parentScene.Permissions.CanEditObject(group.UUID, remoteClient.AgentId))
                {
                    SceneObjectPart part = m_parentScene.GetSceneObjectPart(primLocalID);
                    part.ClickAction = Convert.ToByte(clickAction);
                    group.HasGroupChanged = true;
                }
            }
        }

        protected internal void PrimMaterial(IClientAPI remoteClient, uint primLocalID, string material)
        {
            SceneObjectGroup group = GetGroupByPrim(primLocalID);
            if (group != null)
            {
                if (m_parentScene.Permissions.CanEditObject(group.UUID, remoteClient.AgentId))
                {
                    SceneObjectPart part = m_parentScene.GetSceneObjectPart(primLocalID);
                    part.Material = Convert.ToByte(material);
                    group.HasGroupChanged = true;
                }
            }
        }

        protected internal void UpdateExtraParam(UUID agentID, uint primLocalID, ushort type, bool inUse, byte[] data)
        {
            SceneObjectGroup group = GetGroupByPrim(primLocalID);

            if (group != null)
            {
                if (m_parentScene.Permissions.CanEditObject(group.UUID,agentID))
                {
                    group.UpdateExtraParam(primLocalID, type, inUse, data);
                }
            }
        }

        /// <summary>
        ///
        /// </summary>
        /// <param name="primLocalID"></param>
        /// <param name="shapeBlock"></param>
        protected internal void UpdatePrimShape(UUID agentID, uint primLocalID, UpdateShapeArgs shapeBlock)
        {
            SceneObjectGroup group = GetGroupByPrim(primLocalID);
            if (group != null)
            {
                if (m_parentScene.Permissions.CanEditObject(group.GetPartsFullID(primLocalID), agentID))
                {
                    ObjectShapePacket.ObjectDataBlock shapeData = new ObjectShapePacket.ObjectDataBlock();
                    shapeData.ObjectLocalID = shapeBlock.ObjectLocalID;
                    shapeData.PathBegin = shapeBlock.PathBegin;
                    shapeData.PathCurve = shapeBlock.PathCurve;
                    shapeData.PathEnd = shapeBlock.PathEnd;
                    shapeData.PathRadiusOffset = shapeBlock.PathRadiusOffset;
                    shapeData.PathRevolutions = shapeBlock.PathRevolutions;
                    shapeData.PathScaleX = shapeBlock.PathScaleX;
                    shapeData.PathScaleY = shapeBlock.PathScaleY;
                    shapeData.PathShearX = shapeBlock.PathShearX;
                    shapeData.PathShearY = shapeBlock.PathShearY;
                    shapeData.PathSkew = shapeBlock.PathSkew;
                    shapeData.PathTaperX = shapeBlock.PathTaperX;
                    shapeData.PathTaperY = shapeBlock.PathTaperY;
                    shapeData.PathTwist = shapeBlock.PathTwist;
                    shapeData.PathTwistBegin = shapeBlock.PathTwistBegin;
                    shapeData.ProfileBegin = shapeBlock.ProfileBegin;
                    shapeData.ProfileCurve = shapeBlock.ProfileCurve;
                    shapeData.ProfileEnd = shapeBlock.ProfileEnd;
                    shapeData.ProfileHollow = shapeBlock.ProfileHollow;

                    group.UpdateShape(shapeData, primLocalID);
                }
            }
        }

        /// <summary>
        /// Initial method invoked when we receive a link objects request from the client.
        /// </summary>
        /// <param name="client"></param>
        /// <param name="parentPrim"></param>
        /// <param name="childPrims"></param>
        protected internal void LinkObjects(SceneObjectPart root, List<SceneObjectPart> children)
        {
            Monitor.Enter(m_updateLock);
            try
            {
                SceneObjectGroup parentGroup = root.ParentGroup;

                List<SceneObjectGroup> childGroups = new List<SceneObjectGroup>();
                if (parentGroup != null)
                {
                    // We do this in reverse to get the link order of the prims correct
                    for (int i = children.Count - 1; i >= 0; i--)
                    {
                        SceneObjectGroup child = children[i].ParentGroup;

                        if (child != null)
                        {
                            // Make sure no child prim is set for sale
                            // So that, on delink, no prims are unwittingly
                            // left for sale and sold off
                            child.RootPart.ObjectSaleType = 0;
                            child.RootPart.SalePrice = 10;
                            childGroups.Add(child);
                        }
                    }
                }
                else
                {
                    return; // parent is null so not in this region
                }

                foreach (SceneObjectGroup child in childGroups)
                {
                    parentGroup.LinkToGroup(child);

                    // this is here so physics gets updated!
                    // Don't remove!  Bad juju!  Stay away! or fix physics!
                    child.AbsolutePosition = child.AbsolutePosition;
                }

                // We need to explicitly resend the newly link prim's object properties since no other actions
                // occur on link to invoke this elsewhere (such as object selection)
                parentGroup.RootPart.CreateSelected = true;
                parentGroup.TriggerScriptChangedEvent(Changed.LINK);
                parentGroup.HasGroupChanged = true;
                parentGroup.ScheduleGroupForFullUpdate();
                
            }
            finally
            {
                Monitor.Exit(m_updateLock);
            }
        }

        /// <summary>
        /// Delink a linkset
        /// </summary>
        /// <param name="prims"></param>
        protected internal void DelinkObjects(List<SceneObjectPart> prims)
        {
            Monitor.Enter(m_updateLock);
            try
            {
                List<SceneObjectPart> childParts = new List<SceneObjectPart>();
                List<SceneObjectPart> rootParts = new List<SceneObjectPart>();
                List<SceneObjectGroup> affectedGroups = new List<SceneObjectGroup>();
                // Look them all up in one go, since that is comparatively expensive
                //
                foreach (SceneObjectPart part in prims)
                {
                    if (part != null)
                    {
                        if (part.ParentGroup.PrimCount != 1) // Skip single
                        {
                            if (part.LinkNum < 2) // Root
                                rootParts.Add(part);
                            else
                                childParts.Add(part);

                            SceneObjectGroup group = part.ParentGroup;
                            if (!affectedGroups.Contains(group))
                                affectedGroups.Add(group);
                        }
                    }
                }

                foreach (SceneObjectPart child in childParts)
                {
                    // Unlink all child parts from their groups
                    //
                    child.ParentGroup.DelinkFromGroup(child, true);
                }

                foreach (SceneObjectPart root in rootParts)
                {
                    // In most cases, this will run only one time, and the prim
                    // will be a solo prim
                    // However, editing linked parts and unlinking may be different
                    //
                    SceneObjectGroup group = root.ParentGroup;
                    
                    List<SceneObjectPart> newSet = null;
                    int numChildren = -1;
                    
                    lock (group.Children)
                    {
                        newSet = new List<SceneObjectPart>(group.Children.Values);
                        numChildren = group.PrimCount;
                    }

                    // If there are prims left in a link set, but the root is
                    // slated for unlink, we need to do this
                    //
                    if (numChildren != 1)
                    {
                        // Unlink the remaining set
                        //
                        bool sendEventsToRemainder = true;
                        if (numChildren > 1)
                            sendEventsToRemainder = false;

                        foreach (SceneObjectPart p in newSet)
                        {
                            if (p != group.RootPart)
                                group.DelinkFromGroup(p, sendEventsToRemainder);
                        }

                        // If there is more than one prim remaining, we
                        // need to re-link
                        //
                        if (numChildren > 2)
                        {
                            // Remove old root
                            //
                            if (newSet.Contains(root))
                                newSet.Remove(root);

                            // Preserve link ordering
                            //
                            newSet.Sort(delegate (SceneObjectPart a, SceneObjectPart b)
                            {
                                return a.LinkNum.CompareTo(b.LinkNum);
                            });

                            // Determine new root
                            //
                            SceneObjectPart newRoot = newSet[0];
                            newSet.RemoveAt(0);

                            List<uint> linkIDs = new List<uint>();

                            foreach (SceneObjectPart newChild in newSet)
                                newChild.UpdateFlag = 0;

                            LinkObjects(newRoot, newSet);
                            if (!affectedGroups.Contains(newRoot.ParentGroup))
                                affectedGroups.Add(newRoot.ParentGroup);
                        }
                    }
                }

                // Finally, trigger events in the roots
                //
                foreach (SceneObjectGroup g in affectedGroups)
                {
                    g.TriggerScriptChangedEvent(Changed.LINK);
                    g.HasGroupChanged = true; // Persist
                    g.ScheduleGroupForFullUpdate();
                }
            }
            finally
            {
                Monitor.Exit(m_updateLock);
            }
        }

        protected internal void MakeObjectSearchable(IClientAPI remoteClient, bool IncludeInSearch, uint localID)
        {
            UUID user = remoteClient.AgentId;
            UUID objid = UUID.Zero;
            SceneObjectPart obj = null;

            List<EntityBase> EntityList = GetEntities();
            foreach (EntityBase ent in EntityList)
            {
                if (ent is SceneObjectGroup)
                {
                    SceneObjectGroup sog = ent as SceneObjectGroup;
                    
                    lock (sog.Children)
                    {
                        foreach (KeyValuePair<UUID, SceneObjectPart> subent in sog.Children)
                        {
                            if (subent.Value.LocalId == localID)
                            {
                                objid = subent.Key;
                                obj = subent.Value;
                            }
                        }
                    }
                }
            }

            //Protip: In my day, we didn't call them searchable objects, we called them limited point-to-point joints
            //aka ObjectFlags.JointWheel = IncludeInSearch

            //Permissions model: Object can be REMOVED from search IFF:
            // * User owns object
            //use CanEditObject

            //Object can be ADDED to search IFF:
            // * User owns object
            // * Asset/DRM permission bit "modify" is enabled
            //use CanEditObjectPosition

            // libomv will complain about PrimFlags.JointWheel being
            // deprecated, so we
            #pragma warning disable 0612
            if (IncludeInSearch && m_parentScene.Permissions.CanEditObject(objid, user))
            {
                obj.ParentGroup.RootPart.AddFlag(PrimFlags.JointWheel);
                obj.ParentGroup.HasGroupChanged = true;
            }
            else if (!IncludeInSearch && m_parentScene.Permissions.CanMoveObject(objid,user))
            {
                obj.ParentGroup.RootPart.RemFlag(PrimFlags.JointWheel);
                obj.ParentGroup.HasGroupChanged = true;
            }
            #pragma warning restore 0612
        }

        /// <summary>
        /// Duplicate the given object, Fire and Forget, No rotation, no return wrapper
        /// </summary>
        /// <param name="originalPrim"></param>
        /// <param name="offset"></param>
        /// <param name="flags"></param>
        /// <param name="AgentID"></param>
        /// <param name="GroupID"></param>
        protected internal void DuplicateObject(uint originalPrim, Vector3 offset, uint flags, UUID AgentID, UUID GroupID)
        {
            //m_log.DebugFormat("[SCENE]: Duplication of object {0} at offset {1} requested by agent {2}", originalPrim, offset, AgentID);

            // SceneObjectGroup dupe = DuplicateObject(originalPrim, offset, flags, AgentID, GroupID, Quaternion.Zero);
            DuplicateObject(originalPrim, offset, flags, AgentID, GroupID, Quaternion.Identity);
        }
        
        /// <summary>
        /// Duplicate the given object.
        /// </summary>
        /// <param name="originalPrim"></param>
        /// <param name="offset"></param>
        /// <param name="flags"></param>
        /// <param name="AgentID"></param>
        /// <param name="GroupID"></param>
        /// <param name="rot"></param>
        public SceneObjectGroup DuplicateObject(uint originalPrimID, Vector3 offset, uint flags, UUID AgentID, UUID GroupID, Quaternion rot)
        {
            //m_log.DebugFormat("[SCENE]: Duplication of object {0} at offset {1} requested by agent {2}", originalPrim, offset, AgentID);
            SceneObjectGroup original = GetGroupByPrim(originalPrimID);
            if (original != null)
            {
                if (m_parentScene.Permissions.CanDuplicateObject(
                    original.PrimCount, original.UUID, AgentID, original.AbsolutePosition))
                {
                    SceneObjectGroup copy = original.Copy(true);
                    copy.AbsolutePosition = copy.AbsolutePosition + offset;

                    if (original.OwnerID != AgentID)
                    {
                        copy.SetOwnerId(AgentID);
                        copy.SetRootPartOwner(copy.RootPart, AgentID, GroupID);

                        List<SceneObjectPart> partList =
                            new List<SceneObjectPart>(copy.Children.Values);

                        if (m_parentScene.Permissions.PropagatePermissions())
                        {
                            foreach (SceneObjectPart child in partList)
                            {
                                child.Inventory.ChangeInventoryOwner(AgentID);
                                child.TriggerScriptChangedEvent(Changed.OWNER);
                                child.ApplyNextOwnerPermissions();
                            }
                        }

                        copy.RootPart.ObjectSaleType = 0;
                        copy.RootPart.SalePrice = 10;
                    }

                    Entities.Add(copy);

                    // Since we copy from a source group that is in selected
                    // state, but the copy is shown deselected in the viewer,
                    // We need to clear the selection flag here, else that
                    // prim never gets persisted at all. The client doesn't
                    // think it's selected, so it will never send a deselect...
                    copy.IsSelected = false;

                    m_numPrim += copy.Children.Count;

                    if (rot != Quaternion.Identity)
                    {
                        copy.UpdateGroupRotationR(rot);
                    }

                    copy.CreateScriptInstances(0, false, m_parentScene.DefaultScriptEngine, 0);
                    copy.HasGroupChanged = true;
                    copy.ScheduleGroupForFullUpdate();
                    copy.ResumeScripts();

                    // required for physics to update it's position
                    copy.AbsolutePosition = copy.AbsolutePosition;

                    if (OnObjectDuplicate != null)
                        OnObjectDuplicate(original, copy);

                    return copy;
                }
            }
            else
            {
                m_log.WarnFormat("[SCENE]: Attempted to duplicate nonexistant prim id {0}", GroupID);
            }
            
            return null;
        }
        
        /// <summary>
        /// Calculates the distance between two Vector3s
        /// </summary>
        /// <param name="v1"></param>
        /// <param name="v2"></param>
        /// <returns></returns>
        protected internal float Vector3Distance(Vector3 v1, Vector3 v2)
        {
            // We don't really need the double floating point precision...
            // so casting it to a single

            return
                (float)
                Math.Sqrt((v1.X - v2.X) * (v1.X - v2.X) + (v1.Y - v2.Y) * (v1.Y - v2.Y) + (v1.Z - v2.Z) * (v1.Z - v2.Z));
        }

        #endregion

       
    }
}<|MERGE_RESOLUTION|>--- conflicted
+++ resolved
@@ -382,55 +382,32 @@
                     }
         
                     sceneObject.AttachToScene(m_parentScene);
-        
+
                     if (sendClientUpdates)
                         sceneObject.ScheduleGroupForFullUpdate();
-                                         
+                                     
                     Entities.Add(sceneObject);
                     m_numPrim += sceneObject.Children.Count;
     
                     if (attachToBackup)
                         sceneObject.AttachToBackup();
     
-<<<<<<< HEAD
                     if (OnObjectCreate != null)
                         OnObjectCreate(sceneObject);
                     
-                    lock (m_dictionary_lock)
+                    lock (SceneObjectGroupsByFullID)
                     {
                         SceneObjectGroupsByFullID[sceneObject.UUID] = sceneObject;
+                        foreach (SceneObjectPart part in sceneObject.Children.Values)
+                            SceneObjectGroupsByFullID[part.UUID] = sceneObject;
+                    }
+                        
+                    lock (SceneObjectGroupsByLocalID)
+                    {
                         SceneObjectGroupsByLocalID[sceneObject.LocalId] = sceneObject;
                         foreach (SceneObjectPart part in sceneObject.Children.Values)
-                        {
-                            SceneObjectGroupsByFullID[part.UUID] = sceneObject;
                             SceneObjectGroupsByLocalID[part.LocalId] = sceneObject;
-                        }
-                    }
-=======
-                if (sendClientUpdates)
-                    sceneObject.ScheduleGroupForFullUpdate();
-                                     
-                Entities.Add(sceneObject);
-                m_numPrim += sceneObject.Children.Count;
-
-                if (attachToBackup)
-                    sceneObject.AttachToBackup();
-
-                if (OnObjectCreate != null)
-                    OnObjectCreate(sceneObject);
-                
-                lock (SceneObjectGroupsByFullID)
-                {
-                    SceneObjectGroupsByFullID[sceneObject.UUID] = sceneObject;
-                    foreach (SceneObjectPart part in sceneObject.Children.Values)
-                        SceneObjectGroupsByFullID[part.UUID] = sceneObject;
-                }
-                lock (SceneObjectGroupsByLocalID)
-                {
-                    SceneObjectGroupsByLocalID[sceneObject.LocalId] = sceneObject;
-                    foreach (SceneObjectPart part in sceneObject.Children.Values)
-                        SceneObjectGroupsByLocalID[part.LocalId] = sceneObject;
->>>>>>> 75e2a2b3
+                    }
                 }
             }
 
@@ -449,24 +426,10 @@
 
                 if (!resultOfObjectLinked)
                 {
-<<<<<<< HEAD
-                    SceneObjectGroup sog = Entities[uuid] as SceneObjectGroup;
-                    
-                    lock (sog.Children)
-                    {
-                        m_numPrim -= sog.PrimCount;
-    
-                        if ((((SceneObjectGroup)Entities[uuid]).RootPart.Flags & PrimFlags.Physics) == PrimFlags.Physics)
-                        {
-                            RemovePhysicalPrim(sog.PrimCount);
-                        }
-                    }
-=======
-                    m_numPrim -= ((SceneObjectGroup) Entities[uuid]).Children.Count;
+                    m_numPrim -= grp.PrimCount;
 
                     if ((grp.RootPart.Flags & PrimFlags.Physics) == PrimFlags.Physics)
-                        RemovePhysicalPrim(grp.Children.Count);
->>>>>>> 75e2a2b3
+                        RemovePhysicalPrim(grp.PrimCount);
                 }
 
                 if (OnObjectRemove != null)
@@ -947,8 +910,12 @@
             {
                 if (SceneObjectGroupsByFullID.TryGetValue(fullID, out sog))
                 {
-                    if (sog.Children.ContainsKey(fullID))
-                        return sog;
+                    lock (sog.Children)
+                    {
+                        if (sog.Children.ContainsKey(fullID))
+                            return sog;
+                    }
+                    
                     SceneObjectGroupsByFullID.Remove(fullID);
                 }
             }
