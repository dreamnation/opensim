/*
 * Copyright (c) Contributors, http://opensimulator.org/
 * See CONTRIBUTORS.TXT for a full list of copyright holders.
 *
 * Redistribution and use in source and binary forms, with or without
 * modification, are permitted provided that the following conditions are met:
 *     * Redistributions of source code must retain the above copyright
 *       notice, this list of conditions and the following disclaimer.
 *     * Redistributions in binary form must reproduce the above copyright
 *       notice, this list of conditions and the following disclaimer in the
 *       documentation and/or other materials provided with the distribution.
 *     * Neither the name of the OpenSimulator Project nor the
 *       names of its contributors may be used to endorse or promote products
 *       derived from this software without specific prior written permission.
 *
 * THIS SOFTWARE IS PROVIDED BY THE DEVELOPERS ``AS IS'' AND ANY
 * EXPRESS OR IMPLIED WARRANTIES, INCLUDING, BUT NOT LIMITED TO, THE IMPLIED
 * WARRANTIES OF MERCHANTABILITY AND FITNESS FOR A PARTICULAR PURPOSE ARE
 * DISCLAIMED. IN NO EVENT SHALL THE CONTRIBUTORS BE LIABLE FOR ANY
 * DIRECT, INDIRECT, INCIDENTAL, SPECIAL, EXEMPLARY, OR CONSEQUENTIAL DAMAGES
 * (INCLUDING, BUT NOT LIMITED TO, PROCUREMENT OF SUBSTITUTE GOODS OR SERVICES;
 * LOSS OF USE, DATA, OR PROFITS; OR BUSINESS INTERRUPTION) HOWEVER CAUSED AND
 * ON ANY THEORY OF LIABILITY, WHETHER IN CONTRACT, STRICT LIABILITY, OR TORT
 * (INCLUDING NEGLIGENCE OR OTHERWISE) ARISING IN ANY WAY OUT OF THE USE OF THIS
 * SOFTWARE, EVEN IF ADVISED OF THE POSSIBILITY OF SUCH DAMAGE.
 */

using System;
using System.Collections.Generic;
using System.Drawing;
using System.IO;
using System.Threading;
using System.Xml;
using System.Xml.Serialization;
using OpenMetaverse;
using OpenMetaverse.Packets;
using OpenSim.Framework;
using OpenSim.Region.Framework.Interfaces;
using OpenSim.Region.Physics.Manager;
using OpenSim.Region.Framework.Scenes.Serialization;

namespace OpenSim.Region.Framework.Scenes
{
    [Flags]
    public enum scriptEvents
    {
        None = 0,
        attach = 1,
        collision = 16,
        collision_end = 32,
        collision_start = 64,
        control = 128,
        dataserver = 256,
        email = 512,
        http_response = 1024,
        land_collision = 2048,
        land_collision_end = 4096,
        land_collision_start = 8192,
        at_target = 16384,
        at_rot_target = 16777216,
        listen = 32768,
        money = 65536,
        moving_end = 131072,
        moving_start = 262144,
        not_at_rot_target = 524288,
        not_at_target = 1048576,
        remote_data = 8388608,
        run_time_permissions = 268435456,
        state_entry = 1073741824,
        state_exit = 2,
        timer = 4,
        touch = 8,
        touch_end = 536870912,
        touch_start = 2097152,
        object_rez = 4194304
    }

    struct scriptPosTarget
    {
        public Vector3 targetPos;
        public float tolerance;
        public uint handle;
    }

    struct scriptRotTarget
    {
        public Quaternion targetRot;
        public float tolerance;
        public uint handle;
    }

    public delegate void PrimCountTaintedDelegate();

    /// <summary>
    /// A scene object group is conceptually an object in the scene.  The object is constituted of SceneObjectParts
    /// (often known as prims), one of which is considered the root part.
    /// </summary>
    public partial class SceneObjectGroup : EntityBase, ISceneObject
    {
        // private PrimCountTaintedDelegate handlerPrimCountTainted = null;

        /// <summary>
        /// Signal whether the non-inventory attributes of any prims in the group have changed
        /// since the group's last persistent backup
        /// </summary>
        private bool m_hasGroupChanged = false;
        private long timeFirstChanged;
        private long timeLastChanged;
        private System.Threading.ReaderWriterLockSlim m_partsLock = new System.Threading.ReaderWriterLockSlim();

        public void lockPartsForRead(bool locked)
        {
            if (locked)
            {
                if (m_partsLock.RecursiveReadCount > 0)
                {
                    m_log.Error("[SceneObjectGroup.m_parts] Recursive read lock requested. This should not happen and means something needs to be fixed. For now though, it's safe to continue.");
                    m_partsLock.ExitReadLock();
                }
                if (m_partsLock.RecursiveWriteCount > 0)
                {
                    m_log.Error("[SceneObjectGroup.m_parts] Recursive read lock requested. This should not happen and means something needs to be fixed.");
                    m_partsLock.ExitWriteLock();
                }

                while (!m_partsLock.TryEnterReadLock(60000))
                {
                    m_log.Error("[SceneObjectGroup.m_parts] Thread lock detected while trying to aquire READ lock of m_parts in SceneObjectGroup. I'm going to try to solve the thread lock automatically to preserve region stability, but this needs to be fixed.");
                    if (m_partsLock.IsWriteLockHeld)
                    {
                        m_partsLock = new System.Threading.ReaderWriterLockSlim();
                    }
                }
            }
            else
            {
                if (m_partsLock.RecursiveReadCount > 0)
                {
                    m_partsLock.ExitReadLock();
                }
            }
        }
        public void lockPartsForWrite(bool locked)
        {
            if (locked)
            {
                if (m_partsLock.RecursiveReadCount > 0)
                {
                    m_log.Error("[SceneObjectGroup.m_parts] Recursive write lock requested. This should not happen and means something needs to be fixed. For now though, it's safe to continue.");
                    m_partsLock.ExitReadLock();
                }
                if (m_partsLock.RecursiveWriteCount > 0)
                {
                    m_log.Error("[SceneObjectGroup.m_parts] Recursive write lock requested. This should not happen and means something needs to be fixed.");
                    m_partsLock.ExitWriteLock();
                }

                while (!m_partsLock.TryEnterWriteLock(60000))
                {
                    m_log.Error("[SceneObjectGroup.m_parts] Thread lock detected while trying to aquire WRITE lock of m_scripts in XEngine. I'm going to try to solve the thread lock automatically to preserve region stability, but this needs to be fixed.");
                    if (m_partsLock.IsWriteLockHeld)
                    {
                        m_partsLock = new System.Threading.ReaderWriterLockSlim();
                    }
                }
            }
            else
            {
                if (m_partsLock.RecursiveWriteCount > 0)
                {
                    m_partsLock.ExitWriteLock();
                }
            }
        }

        public bool HasGroupChanged
        {
            set
            {
                if (value)
                {
                    timeLastChanged = DateTime.Now.Ticks;
                    if (!m_hasGroupChanged)
                        timeFirstChanged = DateTime.Now.Ticks;
                }
                m_hasGroupChanged = value;
            }

            get { return m_hasGroupChanged; }
        }

        private bool isTimeToPersist()
        {
            if (IsSelected || IsDeleted || IsAttachment)
                return false;
            if (!m_hasGroupChanged)
                return false;
            if (m_scene.ShuttingDown)
                return true;
            long currentTime = DateTime.Now.Ticks;
            if (currentTime - timeLastChanged > m_scene.m_dontPersistBefore || currentTime - timeFirstChanged > m_scene.m_persistAfter)
                return true;
            return false;
        }
        
        /// <value>
        /// Is this scene object acting as an attachment?
        /// 
        /// We return false if the group has already been deleted.
        ///
        /// TODO: At the moment set must be done on the part itself.  There may be a case for doing it here since I
        /// presume either all or no parts in a linkset can be part of an attachment (in which
        /// case the value would get proprogated down into all the descendent parts).
        /// </value>
        public bool IsAttachment
        {
            get
            {
                if (!IsDeleted)
                    return m_rootPart.IsAttachment;
                
                return false;
            }
        }

        public float scriptScore = 0f;

        private Vector3 lastPhysGroupPos;
        private Quaternion lastPhysGroupRot;

        private bool m_isBackedUp = false;

        /// <summary>
        /// The constituent parts of this group
        /// </summary>
        protected Dictionary<UUID, SceneObjectPart> m_parts = new Dictionary<UUID, SceneObjectPart>();

        protected ulong m_regionHandle;
        protected SceneObjectPart m_rootPart;
        // private Dictionary<UUID, scriptEvents> m_scriptEvents = new Dictionary<UUID, scriptEvents>();

        private Dictionary<uint, scriptPosTarget> m_targets = new Dictionary<uint, scriptPosTarget>();
        private Dictionary<uint, scriptRotTarget> m_rotTargets = new Dictionary<uint, scriptRotTarget>();

        private bool m_scriptListens_atTarget = false;
        private bool m_scriptListens_notAtTarget = false;

        private bool m_scriptListens_atRotTarget = false;
        private bool m_scriptListens_notAtRotTarget = false;

        internal Dictionary<UUID, string> m_savedScriptState = null;

        #region Properties

        /// <summary>
        /// The name of an object grouping is always the same as its root part
        /// </summary>
        public override string Name
        {
            get {
                if (RootPart == null)
                    return "";
                return RootPart.Name;
            }
            set { RootPart.Name = value; }
        }

        /// <summary>
        /// Added because the Parcel code seems to use it
        /// but not sure a object should have this
        /// as what does it tell us? that some avatar has selected it (but not what Avatar/user)
        /// think really there should be a list (or whatever) in each scenepresence
        /// saying what prim(s) that user has selected.
        /// </summary>
        protected bool m_isSelected = false;

        /// <summary>
        /// Number of prims in this group
        /// </summary>
        public int PrimCount
        {
            get { return m_parts.Count; }
        }

        protected Quaternion m_rotation = Quaternion.Identity;

        public virtual Quaternion Rotation
        {
            get { return m_rotation; }
            set { m_rotation = value; }
        }

        public Quaternion GroupRotation
        {
            get { return m_rootPart.RotationOffset; }
        }

        public UUID GroupID
        {
            get { return m_rootPart.GroupID; }
            set { m_rootPart.GroupID = value; }
        }

        /// <value>
        /// The parts of this scene object group.  You must lock this property before using it.
        /// </value>
        public Dictionary<UUID, SceneObjectPart> Children
        {
            get { return m_parts; }
            set { m_parts = value; }
        }

        /// <value>
        /// The root part of this scene object
        /// </value>
        public SceneObjectPart RootPart
        {
            get { return m_rootPart; }
        }

        public ulong RegionHandle
        {
            get { return m_regionHandle; }
            set
            {
                m_regionHandle = value;
                lockPartsForRead(true);
                {
                    foreach (SceneObjectPart part in m_parts.Values)
                    {
                        
                        part.RegionHandle = m_regionHandle;
                        
                    }
                }
                lockPartsForRead(false);
            }
        }

        /// <summary>
        /// Check both the attachment property and the relevant properties of the underlying root part.
        /// </summary>
        /// This is necessary in some cases, particularly when a scene object has just crossed into a region and doesn't
        /// have the IsAttachment property yet checked.
        /// 
        /// FIXME: However, this should be fixed so that this property
        /// propertly reflects the underlying status.
        /// <returns></returns>
        public bool IsAttachmentCheckFull()
        {
            return (IsAttachment || (m_rootPart.Shape.PCode == 9 && m_rootPart.Shape.State != 0));
        }
        
        /// <summary>
        /// The absolute position of this scene object in the scene
        /// </summary>
        public override Vector3 AbsolutePosition
        {
            get { return m_rootPart.GroupPosition; }
            set
            {
                Vector3 val = value;

                if ((m_scene.TestBorderCross(val - Vector3.UnitX, Cardinals.E) || m_scene.TestBorderCross(val + Vector3.UnitX, Cardinals.W)
                    || m_scene.TestBorderCross(val - Vector3.UnitY, Cardinals.N) || m_scene.TestBorderCross(val + Vector3.UnitY, Cardinals.S)) 
                    && !IsAttachmentCheckFull())
                {
                    m_scene.CrossPrimGroupIntoNewRegion(val, this, true);
                }
<<<<<<< HEAD

                lockPartsForRead(true);
=======
                if (RootPart.GetStatusSandbox())
                {
                    if (Util.GetDistanceTo(RootPart.StatusSandboxPos, value) > 10)
                    {
                        RootPart.ScriptSetPhysicsStatus(false);
                        Scene.SimChat(Utils.StringToBytes("Hit Sandbox Limit"),
                              ChatTypeEnum.DebugChannel, 0x7FFFFFFF, RootPart.AbsolutePosition, Name, UUID, false);
                        return;
                    }
                }
                lock (m_parts)
>>>>>>> 83929c69
                {
                    foreach (SceneObjectPart part in m_parts.Values)
                    {
                        
                        part.GroupPosition = val;
                        
                    }
                }
                lockPartsForRead(false);

                //if (m_rootPart.PhysActor != null)
                //{
                //m_rootPart.PhysActor.Position =
                //new PhysicsVector(m_rootPart.GroupPosition.X, m_rootPart.GroupPosition.Y,
                //m_rootPart.GroupPosition.Z);
                //m_scene.PhysicsScene.AddPhysicsActorTaint(m_rootPart.PhysActor);
                //}
            }
        }

        public override uint LocalId
        {
            get { return m_rootPart.LocalId; }
            set { m_rootPart.LocalId = value; }
        }

        public override UUID UUID
        {
            get { return m_rootPart.UUID; }
            set { m_rootPart.UUID = value; }
        }

        public UUID OwnerID
        {
            get { return m_rootPart.OwnerID; }
            set { m_rootPart.OwnerID = value; }
        }

        public float Damage
        {
            get { return m_rootPart.Damage; }
            set { m_rootPart.Damage = value; }
        }

        public Color Color
        {
            get { return m_rootPart.Color; }
            set { m_rootPart.Color = value; }
        }

        public string Text
        {
            get {
                string returnstr = m_rootPart.Text;
                if (returnstr.Length  > 255)
                {
                    returnstr = returnstr.Substring(0, 255);
                }
                return returnstr;
            }
            set { m_rootPart.Text = value; }
        }

        protected virtual bool InSceneBackup
        {
            get { return true; }
        }
        
        private bool m_passCollision;
        public bool PassCollision
        {
            get { return m_passCollision; }
            set
            {
                m_passCollision = value;
                HasGroupChanged = true;
            }
        }

        public bool IsSelected
        {
            get { return m_isSelected; }
            set
            {
                m_isSelected = value;
                // Tell physics engine that group is selected
                if (m_rootPart.PhysActor != null)
                {
                    m_rootPart.PhysActor.Selected = value;
                    // Pass it on to the children.
                    foreach (SceneObjectPart child in Children.Values)
                    {
                        if (child.PhysActor != null)
                        {
                            child.PhysActor.Selected = value;
                        }
                    }
                }
            }
        }

        private SceneObjectPart m_PlaySoundMasterPrim = null;
        public SceneObjectPart PlaySoundMasterPrim
        {
            get { return m_PlaySoundMasterPrim; }
            set { m_PlaySoundMasterPrim = value; }
        }

        private List<SceneObjectPart> m_PlaySoundSlavePrims = new List<SceneObjectPart>();
        public List<SceneObjectPart> PlaySoundSlavePrims
        {
            get { return m_LoopSoundSlavePrims; }
            set { m_LoopSoundSlavePrims = value; }
        }

        private SceneObjectPart m_LoopSoundMasterPrim = null;
        public SceneObjectPart LoopSoundMasterPrim
        {
            get { return m_LoopSoundMasterPrim; }
            set { m_LoopSoundMasterPrim = value; }
        }

        private List<SceneObjectPart> m_LoopSoundSlavePrims = new List<SceneObjectPart>();
        public List<SceneObjectPart> LoopSoundSlavePrims
        {
            get { return m_LoopSoundSlavePrims; }
            set { m_LoopSoundSlavePrims = value; }
        }

        // The UUID for the Region this Object is in.
        public UUID RegionUUID
        {
            get
            {
                if (m_scene != null)
                {
                    return m_scene.RegionInfo.RegionID;
                }
                return UUID.Zero;
            }
        }

        #endregion

        #region Constructors

        /// <summary>
        /// Constructor
        /// </summary>
        public SceneObjectGroup()
        {
        }

        /// <summary>
        /// This constructor creates a SceneObjectGroup using a pre-existing SceneObjectPart.
        /// The original SceneObjectPart will be used rather than a copy, preserving
        /// its existing localID and UUID.
        /// </summary>
        public SceneObjectGroup(SceneObjectPart part)
        {
            SetRootPart(part);
        }

        /// <summary>
        /// Constructor.  This object is added to the scene later via AttachToScene()
        /// </summary>
        public SceneObjectGroup(UUID ownerID, Vector3 pos, Quaternion rot, PrimitiveBaseShape shape)
        { 
            SetRootPart(new SceneObjectPart(ownerID, shape, pos, rot, Vector3.Zero));
        }

        /// <summary>
        /// Constructor.
        /// </summary>
        public SceneObjectGroup(UUID ownerID, Vector3 pos, PrimitiveBaseShape shape)
            : this(ownerID, pos, Quaternion.Identity, shape)
        {
        }

        public void LoadScriptState(XmlDocument doc)
        {
            XmlNodeList nodes = doc.GetElementsByTagName("SavedScriptState");
            if (nodes.Count > 0)
            {
                m_savedScriptState = new Dictionary<UUID, string>();
                foreach (XmlNode node in nodes)
                {
                    if (node.Attributes["UUID"] != null)
                    {
                        UUID itemid = new UUID(node.Attributes["UUID"].Value);
                        m_savedScriptState.Add(itemid, node.InnerXml);
                    }
                } 
            }
        }

        public void SetFromItemID(UUID AssetId)
        {
            lockPartsForRead(true);
            {
                foreach (SceneObjectPart part in m_parts.Values)
                {
                    
                    part.FromItemID = AssetId;
                    
                }
            }
            lockPartsForRead(false);
        }

        public UUID GetFromItemID()
        {
            return m_rootPart.FromItemID;
        }

        /// <summary>
        /// Hooks this object up to the backup event so that it is persisted to the database when the update thread executes.
        /// </summary>
        public virtual void AttachToBackup()
        {
            if (InSceneBackup)
            {
                //m_log.DebugFormat(
                //    "[SCENE OBJECT GROUP]: Attaching object {0} {1} to scene presistence sweep", Name, UUID);

                if (!m_isBackedUp)
                    m_scene.EventManager.OnBackup += ProcessBackup;
                
                m_isBackedUp = true;
            }
        }
        
        /// <summary>
        /// Attach this object to a scene.  It will also now appear to agents.
        /// </summary>
        /// <param name="scene"></param>
        public void AttachToScene(Scene scene)
        {
            m_scene = scene;
            RegionHandle = m_scene.RegionInfo.RegionHandle;

            if (m_rootPart.Shape.PCode != 9 || m_rootPart.Shape.State == 0)
                m_rootPart.ParentID = 0;
            if (m_rootPart.LocalId == 0)
                m_rootPart.LocalId = m_scene.AllocateLocalId();

            // No need to lock here since the object isn't yet in a scene
            foreach (SceneObjectPart part in m_parts.Values)
            {
                if (Object.ReferenceEquals(part, m_rootPart))
                {
                    continue;
                }

                if (part.LocalId == 0)
                {
                    part.LocalId = m_scene.AllocateLocalId();
                }

                part.ParentID = m_rootPart.LocalId;
                //m_log.DebugFormat("[SCENE]: Given local id {0} to part {1}, linknum {2}, parent {3} {4}", part.LocalId, part.UUID, part.LinkNum, part.ParentID, part.ParentUUID);
            }
            
            ApplyPhysics(m_scene.m_physicalPrim);
            
            ScheduleGroupForFullUpdate();
        }

        public Vector3 GroupScale()
        {
            Vector3 minScale = new Vector3(Constants.RegionSize, Constants.RegionSize, Constants.RegionSize);
            Vector3 maxScale = Vector3.Zero;
            Vector3 finalScale = new Vector3(0.5f, 0.5f, 0.5f);

            lockPartsForRead(true);
            {
                foreach (SceneObjectPart part in m_parts.Values)
                {
                    
                    Vector3 partscale = part.Scale;
                    Vector3 partoffset = part.OffsetPosition;

                    minScale.X = (partscale.X + partoffset.X < minScale.X) ? partscale.X + partoffset.X : minScale.X;
                    minScale.Y = (partscale.Y + partoffset.Y < minScale.Y) ? partscale.Y + partoffset.Y : minScale.Y;
                    minScale.Z = (partscale.Z + partoffset.Z < minScale.Z) ? partscale.Z + partoffset.Z : minScale.Z;

                    maxScale.X = (partscale.X + partoffset.X > maxScale.X) ? partscale.X + partoffset.X : maxScale.X;
                    maxScale.Y = (partscale.Y + partoffset.Y > maxScale.Y) ? partscale.Y + partoffset.Y : maxScale.Y;
                    maxScale.Z = (partscale.Z + partoffset.Z > maxScale.Z) ? partscale.Z + partoffset.Z : maxScale.Z;
                    
                }
            }
            lockPartsForRead(false);

            finalScale.X = (minScale.X > maxScale.X) ? minScale.X : maxScale.X;
            finalScale.Y = (minScale.Y > maxScale.Y) ? minScale.Y : maxScale.Y;
            finalScale.Z = (minScale.Z > maxScale.Z) ? minScale.Z : maxScale.Z;
            return finalScale;

        }
        public EntityIntersection TestIntersection(Ray hRay, bool frontFacesOnly, bool faceCenters)
        {
            // We got a request from the inner_scene to raytrace along the Ray hRay
            // We're going to check all of the prim in this group for intersection with the ray
            // If we get a result, we're going to find the closest result to the origin of the ray
            // and send back the intersection information back to the innerscene.

            EntityIntersection result = new EntityIntersection();

            lockPartsForRead(true);
            {
                foreach (SceneObjectPart part in m_parts.Values)
                {
                    
                    // Temporary commented to stop compiler warning
                    //Vector3 partPosition =
                    //    new Vector3(part.AbsolutePosition.X, part.AbsolutePosition.Y, part.AbsolutePosition.Z);
                    Quaternion parentrotation = GroupRotation;

                    // Telling the prim to raytrace.
                    //EntityIntersection inter = part.TestIntersection(hRay, parentrotation);

                    EntityIntersection inter = part.TestIntersectionOBB(hRay, parentrotation,frontFacesOnly, faceCenters);

                    // This may need to be updated to the maximum draw distance possible..
                    // We might (and probably will) be checking for prim creation from other sims
                    // when the camera crosses the border.
                    float idist = Constants.RegionSize;

                    if (inter.HitTF)
                    {
                        // We need to find the closest prim to return to the testcaller along the ray
                        if (inter.distance < idist)
                        {
                            result.HitTF = true;
                            result.ipoint = inter.ipoint;
                            result.obj = part;
                            result.normal = inter.normal;
                            result.distance = inter.distance;
                        }
                    }
                    
                }
            }
            lockPartsForRead(false);
            return result;
        }

        /// <summary>
        /// Gets a vector representing the size of the bounding box containing all the prims in the group
        /// Treats all prims as rectangular, so no shape (cut etc) is taken into account
        /// offsetHeight is the offset in the Z axis from the centre of the bounding box to the centre of the root prim
        /// </summary>
        /// <returns></returns>
        public Vector3 GetAxisAlignedBoundingBox(out float offsetHeight)
        {
            float maxX = -256f, maxY = -256f, maxZ = -256f, minX = 256f, minY = 256f, minZ = 256f;
            lockPartsForRead(true);
            {
                foreach (SceneObjectPart part in m_parts.Values)
                {
                    
                    Vector3 worldPos = part.GetWorldPosition();
                    Vector3 offset = worldPos - AbsolutePosition;
                    Quaternion worldRot;
                    if (part.ParentID == 0)
                    {
                        worldRot = part.RotationOffset;
                    }
                    else
                    {
                        worldRot = part.GetWorldRotation();
                    }

                    Vector3 frontTopLeft;
                    Vector3 frontTopRight;
                    Vector3 frontBottomLeft;
                    Vector3 frontBottomRight;

                    Vector3 backTopLeft;
                    Vector3 backTopRight;
                    Vector3 backBottomLeft;
                    Vector3 backBottomRight;

                   // Vector3[] corners = new Vector3[8];

                    Vector3 orig = Vector3.Zero;

                    frontTopLeft.X = orig.X - (part.Scale.X / 2);
                    frontTopLeft.Y = orig.Y - (part.Scale.Y / 2);
                    frontTopLeft.Z = orig.Z + (part.Scale.Z / 2);

                    frontTopRight.X = orig.X - (part.Scale.X / 2);
                    frontTopRight.Y = orig.Y + (part.Scale.Y / 2);
                    frontTopRight.Z = orig.Z + (part.Scale.Z / 2);

                    frontBottomLeft.X = orig.X - (part.Scale.X / 2);
                    frontBottomLeft.Y = orig.Y - (part.Scale.Y / 2);
                    frontBottomLeft.Z = orig.Z - (part.Scale.Z / 2);

                    frontBottomRight.X = orig.X - (part.Scale.X / 2);
                    frontBottomRight.Y = orig.Y + (part.Scale.Y / 2);
                    frontBottomRight.Z = orig.Z - (part.Scale.Z / 2);

                    backTopLeft.X = orig.X + (part.Scale.X / 2);
                    backTopLeft.Y = orig.Y - (part.Scale.Y / 2);
                    backTopLeft.Z = orig.Z + (part.Scale.Z / 2);

                    backTopRight.X = orig.X + (part.Scale.X / 2);
                    backTopRight.Y = orig.Y + (part.Scale.Y / 2);
                    backTopRight.Z = orig.Z + (part.Scale.Z / 2);

                    backBottomLeft.X = orig.X + (part.Scale.X / 2);
                    backBottomLeft.Y = orig.Y - (part.Scale.Y / 2);
                    backBottomLeft.Z = orig.Z - (part.Scale.Z / 2);

                    backBottomRight.X = orig.X + (part.Scale.X / 2);
                    backBottomRight.Y = orig.Y + (part.Scale.Y / 2);
                    backBottomRight.Z = orig.Z - (part.Scale.Z / 2);

                    

                    //m_log.InfoFormat("pre corner 1 is {0} {1} {2}", frontTopLeft.X, frontTopLeft.Y, frontTopLeft.Z);
                    //m_log.InfoFormat("pre corner 2 is {0} {1} {2}", frontTopRight.X, frontTopRight.Y, frontTopRight.Z);
                    //m_log.InfoFormat("pre corner 3 is {0} {1} {2}", frontBottomRight.X, frontBottomRight.Y, frontBottomRight.Z);
                    //m_log.InfoFormat("pre corner 4 is {0} {1} {2}", frontBottomLeft.X, frontBottomLeft.Y, frontBottomLeft.Z);
                    //m_log.InfoFormat("pre corner 5 is {0} {1} {2}", backTopLeft.X, backTopLeft.Y, backTopLeft.Z);
                    //m_log.InfoFormat("pre corner 6 is {0} {1} {2}", backTopRight.X, backTopRight.Y, backTopRight.Z);
                    //m_log.InfoFormat("pre corner 7 is {0} {1} {2}", backBottomRight.X, backBottomRight.Y, backBottomRight.Z);
                    //m_log.InfoFormat("pre corner 8 is {0} {1} {2}", backBottomLeft.X, backBottomLeft.Y, backBottomLeft.Z);

                    //for (int i = 0; i < 8; i++)
                    //{
                    //    corners[i] = corners[i] * worldRot;
                    //    corners[i] += offset;

                    //    if (corners[i].X > maxX)
                    //        maxX = corners[i].X;
                    //    if (corners[i].X < minX)
                    //        minX = corners[i].X;

                    //    if (corners[i].Y > maxY)
                    //        maxY = corners[i].Y;
                    //    if (corners[i].Y < minY)
                    //        minY = corners[i].Y;

                    //    if (corners[i].Z > maxZ)
                    //        maxZ = corners[i].Y;
                    //    if (corners[i].Z < minZ)
                    //        minZ = corners[i].Z;
                    //}

                    frontTopLeft = frontTopLeft * worldRot;
                    frontTopRight = frontTopRight * worldRot;
                    frontBottomLeft = frontBottomLeft * worldRot;
                    frontBottomRight = frontBottomRight * worldRot;

                    backBottomLeft = backBottomLeft * worldRot;
                    backBottomRight = backBottomRight * worldRot;
                    backTopLeft = backTopLeft * worldRot;
                    backTopRight = backTopRight * worldRot;


                    frontTopLeft += offset;
                    frontTopRight += offset;
                    frontBottomLeft += offset;
                    frontBottomRight += offset;

                    backBottomLeft += offset;
                    backBottomRight += offset;
                    backTopLeft += offset;
                    backTopRight += offset;

                    //m_log.InfoFormat("corner 1 is {0} {1} {2}", frontTopLeft.X, frontTopLeft.Y, frontTopLeft.Z);
                    //m_log.InfoFormat("corner 2 is {0} {1} {2}", frontTopRight.X, frontTopRight.Y, frontTopRight.Z);
                    //m_log.InfoFormat("corner 3 is {0} {1} {2}", frontBottomRight.X, frontBottomRight.Y, frontBottomRight.Z);
                    //m_log.InfoFormat("corner 4 is {0} {1} {2}", frontBottomLeft.X, frontBottomLeft.Y, frontBottomLeft.Z);
                    //m_log.InfoFormat("corner 5 is {0} {1} {2}", backTopLeft.X, backTopLeft.Y, backTopLeft.Z);
                    //m_log.InfoFormat("corner 6 is {0} {1} {2}", backTopRight.X, backTopRight.Y, backTopRight.Z);
                    //m_log.InfoFormat("corner 7 is {0} {1} {2}", backBottomRight.X, backBottomRight.Y, backBottomRight.Z);
                    //m_log.InfoFormat("corner 8 is {0} {1} {2}", backBottomLeft.X, backBottomLeft.Y, backBottomLeft.Z);

                    if (frontTopRight.X > maxX)
                        maxX = frontTopRight.X;
                    if (frontTopLeft.X > maxX)
                        maxX = frontTopLeft.X;
                    if (frontBottomRight.X > maxX)
                        maxX = frontBottomRight.X;
                    if (frontBottomLeft.X > maxX)
                        maxX = frontBottomLeft.X;

                    if (backTopRight.X > maxX)
                        maxX = backTopRight.X;
                    if (backTopLeft.X > maxX)
                        maxX = backTopLeft.X;
                    if (backBottomRight.X > maxX)
                        maxX = backBottomRight.X;
                    if (backBottomLeft.X > maxX)
                        maxX = backBottomLeft.X;

                    if (frontTopRight.X < minX)
                        minX = frontTopRight.X;
                    if (frontTopLeft.X < minX)
                        minX = frontTopLeft.X;
                    if (frontBottomRight.X < minX)
                        minX = frontBottomRight.X;
                    if (frontBottomLeft.X < minX)
                        minX = frontBottomLeft.X;

                    if (backTopRight.X < minX)
                        minX = backTopRight.X;
                    if (backTopLeft.X < minX)
                        minX = backTopLeft.X;
                    if (backBottomRight.X < minX)
                        minX = backBottomRight.X;
                    if (backBottomLeft.X < minX)
                        minX = backBottomLeft.X;

                    //
                    if (frontTopRight.Y > maxY)
                        maxY = frontTopRight.Y;
                    if (frontTopLeft.Y > maxY)
                        maxY = frontTopLeft.Y;
                    if (frontBottomRight.Y > maxY)
                        maxY = frontBottomRight.Y;
                    if (frontBottomLeft.Y > maxY)
                        maxY = frontBottomLeft.Y;

                    if (backTopRight.Y > maxY)
                        maxY = backTopRight.Y;
                    if (backTopLeft.Y > maxY)
                        maxY = backTopLeft.Y;
                    if (backBottomRight.Y > maxY)
                        maxY = backBottomRight.Y;
                    if (backBottomLeft.Y > maxY)
                        maxY = backBottomLeft.Y;

                    if (frontTopRight.Y < minY)
                        minY = frontTopRight.Y;
                    if (frontTopLeft.Y < minY)
                        minY = frontTopLeft.Y;
                    if (frontBottomRight.Y < minY)
                        minY = frontBottomRight.Y;
                    if (frontBottomLeft.Y < minY)
                        minY = frontBottomLeft.Y;

                    if (backTopRight.Y < minY)
                        minY = backTopRight.Y;
                    if (backTopLeft.Y < minY)
                        minY = backTopLeft.Y;
                    if (backBottomRight.Y < minY)
                        minY = backBottomRight.Y;
                    if (backBottomLeft.Y < minY)
                        minY = backBottomLeft.Y;

                    //
                    if (frontTopRight.Z > maxZ)
                        maxZ = frontTopRight.Z;
                    if (frontTopLeft.Z > maxZ)
                        maxZ = frontTopLeft.Z;
                    if (frontBottomRight.Z > maxZ)
                        maxZ = frontBottomRight.Z;
                    if (frontBottomLeft.Z > maxZ)
                        maxZ = frontBottomLeft.Z;

                    if (backTopRight.Z > maxZ)
                        maxZ = backTopRight.Z;
                    if (backTopLeft.Z > maxZ)
                        maxZ = backTopLeft.Z;
                    if (backBottomRight.Z > maxZ)
                        maxZ = backBottomRight.Z;
                    if (backBottomLeft.Z > maxZ)
                        maxZ = backBottomLeft.Z;

                    if (frontTopRight.Z < minZ)
                        minZ = frontTopRight.Z;
                    if (frontTopLeft.Z < minZ)
                        minZ = frontTopLeft.Z;
                    if (frontBottomRight.Z < minZ)
                        minZ = frontBottomRight.Z;
                    if (frontBottomLeft.Z < minZ)
                        minZ = frontBottomLeft.Z;

                    if (backTopRight.Z < minZ)
                        minZ = backTopRight.Z;
                    if (backTopLeft.Z < minZ)
                        minZ = backTopLeft.Z;
                    if (backBottomRight.Z < minZ)
                        minZ = backBottomRight.Z;
                    if (backBottomLeft.Z < minZ)
                        minZ = backBottomLeft.Z;
                }
            }
            lockPartsForRead(false);

            Vector3 boundingBox = new Vector3(maxX - minX, maxY - minY, maxZ - minZ);

            offsetHeight = 0;
            float lower = (minZ * -1);
            if (lower > maxZ)
            {
                offsetHeight = lower - (boundingBox.Z / 2);

            }
            else if (maxZ > lower)
            {
                offsetHeight = maxZ - (boundingBox.Z / 2);
                offsetHeight *= -1;
            }

           // m_log.InfoFormat("BoundingBox is {0} , {1} , {2} ", boundingBox.X, boundingBox.Y, boundingBox.Z);
            return boundingBox;
        }

        #endregion

        public void SaveScriptedState(XmlTextWriter writer)
        {
            XmlDocument doc = new XmlDocument();
            Dictionary<UUID,string> states = new Dictionary<UUID,string>();

            // Capture script state while holding the lock
            lockPartsForRead(true);
            {
                foreach (SceneObjectPart part in m_parts.Values)
                {
                    
                    Dictionary<UUID,string> pstates = part.Inventory.GetScriptStates();
                    foreach (UUID itemid in pstates.Keys)
                    {
                        states.Add(itemid, pstates[itemid]);
                    }
                    
                }
            }
            lockPartsForRead(false);

            if (states.Count > 0)
            {
                // Now generate the necessary XML wrappings
                writer.WriteStartElement(String.Empty, "GroupScriptStates", String.Empty);
                foreach (UUID itemid in states.Keys)
                {
                    doc.LoadXml(states[itemid]);
                    writer.WriteStartElement(String.Empty, "SavedScriptState", String.Empty);
                    writer.WriteAttributeString(String.Empty, "UUID", String.Empty, itemid.ToString());
                    writer.WriteRaw(doc.DocumentElement.OuterXml); // Writes ScriptState element
                    writer.WriteEndElement(); // End of SavedScriptState
                }
                writer.WriteEndElement(); // End of GroupScriptStates
            }
        }

        /// <summary>
        /// Attach this scene object to the given avatar.
        /// </summary>
        /// <param name="agentID"></param>
        /// <param name="attachmentpoint"></param>
        /// <param name="AttachOffset"></param>
        public void AttachToAgent(UUID agentID, uint attachmentpoint, Vector3 AttachOffset, bool silent)
        {
            ScenePresence avatar = m_scene.GetScenePresence(agentID);
            if (avatar != null)
            {
                // don't attach attachments to child agents
                if (avatar.IsChildAgent) return;

                DetachFromBackup();

                // Remove from database and parcel prim count
                //
                m_scene.DeleteFromStorage(UUID);
                m_scene.EventManager.TriggerParcelPrimCountTainted();

                m_rootPart.AttachedAvatar = agentID;

                //Anakin Lohner bug #3839 
                foreach (SceneObjectPart p in m_parts.Values)
                {
                    p.AttachedAvatar = agentID;
                }

                if (m_rootPart.PhysActor != null)
                {
                    m_scene.PhysicsScene.RemovePrim(m_rootPart.PhysActor);
                    m_rootPart.PhysActor = null;
                }

                AbsolutePosition = AttachOffset;
                m_rootPart.AttachedPos = AttachOffset;
                m_rootPart.IsAttachment = true;

                m_rootPart.SetParentLocalId(avatar.LocalId);
                SetAttachmentPoint(Convert.ToByte(attachmentpoint));

                avatar.AddAttachment(this);
                m_log.Debug("[SOG]: Added attachment " + UUID + " to avatar " + avatar.UUID);

                if (!silent)
                {
                    // Killing it here will cause the client to deselect it
                    // It then reappears on the avatar, deselected
                    // through the full update below
                    //
                    if (IsSelected)
                    {
                        m_scene.SendKillObject(m_rootPart.LocalId);
                    }

                    IsSelected = false; // fudge....
                    ScheduleGroupForFullUpdate();
                }
            }
        }

        public byte GetAttachmentPoint()
        {
            return m_rootPart.Shape.State;
        }

        public void ClearPartAttachmentData()
        {
            SetAttachmentPoint((Byte)0);
        }

        public void DetachToGround()
        {
            ScenePresence avatar = m_scene.GetScenePresence(m_rootPart.AttachedAvatar);
            if (avatar == null)
                return;

            avatar.RemoveAttachment(this);

            Vector3 detachedpos = new Vector3(127f,127f,127f);
            if (avatar == null)
                return;

            detachedpos = avatar.AbsolutePosition;

            AbsolutePosition = detachedpos;
            m_rootPart.AttachedAvatar = UUID.Zero;
            //Anakin Lohner bug #3839 
            foreach (SceneObjectPart p in m_parts.Values)
            {
                p.AttachedAvatar = UUID.Zero;
            }

            m_rootPart.SetParentLocalId(0);
            SetAttachmentPoint((byte)0);
            m_rootPart.ApplyPhysics(m_rootPart.GetEffectiveObjectFlags(), m_rootPart.VolumeDetectActive, m_scene.m_physicalPrim);
            HasGroupChanged = true;
            RootPart.Rezzed = DateTime.Now;
            RootPart.RemFlag(PrimFlags.TemporaryOnRez);
            AttachToBackup();
            m_scene.EventManager.TriggerParcelPrimCountTainted();
            m_rootPart.ScheduleFullUpdate();
            m_rootPart.ClearUndoState();
        }

        public void DetachToInventoryPrep()
        {
            ScenePresence avatar = m_scene.GetScenePresence(m_rootPart.AttachedAvatar);
            //Vector3 detachedpos = new Vector3(127f, 127f, 127f);
            if (avatar != null)
            {
                //detachedpos = avatar.AbsolutePosition;
                avatar.RemoveAttachment(this);
            }

            m_rootPart.AttachedAvatar = UUID.Zero;
            //Anakin Lohner bug #3839 
            foreach (SceneObjectPart p in m_parts.Values)
            {
                p.AttachedAvatar = UUID.Zero;
            }

            m_rootPart.SetParentLocalId(0);
            //m_rootPart.SetAttachmentPoint((byte)0);
            m_rootPart.IsAttachment = false;
            AbsolutePosition = m_rootPart.AttachedPos;
            //m_rootPart.ApplyPhysics(m_rootPart.GetEffectiveObjectFlags(), m_scene.m_physicalPrim);
            //AttachToBackup();
            //m_rootPart.ScheduleFullUpdate();
        }

        /// <summary>
        ///
        /// </summary>
        /// <param name="part"></param>
        private void SetPartAsNonRoot(SceneObjectPart part)
        {
            part.ParentID = m_rootPart.LocalId;
            part.ClearUndoState();
        }

        public override void UpdateMovement()
        {
            lockPartsForRead(true);
            {
                foreach (SceneObjectPart part in m_parts.Values)
                {
                    
                    part.UpdateMovement();
                    
                }
            }
            lockPartsForRead(false);
        }

        public ushort GetTimeDilation()
        {
            return Utils.FloatToUInt16(m_scene.TimeDilation, 0.0f, 1.0f);
        }

        /// <summary>
        /// Added as a way for the storage provider to reset the scene,
        /// most likely a better way to do this sort of thing but for now...
        /// </summary>
        /// <param name="scene"></param>
        public void SetScene(Scene scene)
        {
            m_scene = scene;
        }
        
        /// <summary>
        /// Set a part to act as the root part for this scene object
        /// </summary>
        /// <param name="part"></param>
        public void SetRootPart(SceneObjectPart part)
        {
            if (part == null)
                throw new ArgumentNullException("Cannot give SceneObjectGroup a null root SceneObjectPart");

            part.SetParent(this);
            m_rootPart = part;
            if (!IsAttachment)
                part.ParentID = 0;
            part.LinkNum = 0;
            
            // No locking required since the SOG should not be in the scene yet - one can't change root parts after
            // the scene object has been attached to the scene
            m_parts.Add(m_rootPart.UUID, m_rootPart);
        }

        /// <summary>
        /// Add a new part to this scene object.  The part must already be correctly configured.
        /// </summary>
        /// <param name="part"></param>
        public void AddPart(SceneObjectPart part)
        {
            lockPartsForWrite(true);
            {
                part.SetParent(this);
                m_parts.Add(part.UUID, part);

                part.LinkNum = m_parts.Count;

                if (part.LinkNum == 2 && RootPart != null)
                    RootPart.LinkNum = 1;
            }
            lockPartsForWrite(false);
        }

        /// <summary>
        /// Make sure that every non root part has the proper parent root part local id
        /// </summary>
        private void UpdateParentIDs()
        {
            lockPartsForRead(true);
            {
                foreach (SceneObjectPart part in m_parts.Values)
                {
                    
                    if (part.UUID != m_rootPart.UUID)
                    {
                        part.ParentID = m_rootPart.LocalId;
                    }
                    
                }
            }
            lockPartsForRead(false);
        }

        public void RegenerateFullIDs()
        {
            lockPartsForRead(true);
            {
                foreach (SceneObjectPart part in m_parts.Values)
                {
                    
                    part.UUID = UUID.Random();
                    
                }
            }
            lockPartsForRead(false);
        }

        // helper provided for parts.
        public int GetSceneMaxUndo()
        {
            if (m_scene != null)
                return m_scene.MaxUndoCount;
            return 5;
        }

        // justincc: I don't believe this hack is needed any longer, especially since the physics
        // parts of set AbsolutePosition were already commented out.  By changing HasGroupChanged to false
        // this method was preventing proper reload of scene objects.
        
        // dahlia: I had to uncomment it, without it meshing was failing on some prims and objects
        // at region startup
        
        // teravus: After this was removed from the linking algorithm, Linked prims no longer collided 
        // properly when non-physical if they havn't been moved.   This breaks ALL builds.
        // see: http://opensimulator.org/mantis/view.php?id=3108
        
        // Here's the deal, this is ABSOLUTELY CRITICAL so the physics scene gets the update about the 
        // position of linkset prims.  IF YOU CHANGE THIS, YOU MUST TEST colliding with just linked and 
        // unmoved prims!  As soon as you move a Prim/group, it will collide properly because Absolute 
        // Position has been set!
        
        public void ResetChildPrimPhysicsPositions()
        {
            AbsolutePosition = AbsolutePosition; // could someone in the know please explain how this works?

            // teravus: AbsolutePosition is NOT a normal property!
            // the code in the getter of AbsolutePosition is significantly different then the code in the setter!
            
        }

        public UUID GetPartsFullID(uint localID)
        {
            SceneObjectPart part = GetChildPart(localID);
            if (part != null)
            {
                return part.UUID;
            }
            return UUID.Zero;
        }

        public void ObjectGrabHandler(uint localId, Vector3 offsetPos, IClientAPI remoteClient)
        {
            if (m_rootPart.LocalId == localId)
            {
                OnGrabGroup(offsetPos, remoteClient);
            }
            else
            {
                SceneObjectPart part = GetChildPart(localId);
                OnGrabPart(part, offsetPos, remoteClient);
            }
        }

        public virtual void OnGrabPart(SceneObjectPart part, Vector3 offsetPos, IClientAPI remoteClient)
        {
            part.StoreUndoState();
            part.OnGrab(offsetPos, remoteClient);
        }

        public virtual void OnGrabGroup(Vector3 offsetPos, IClientAPI remoteClient)
        {
            m_scene.EventManager.TriggerGroupGrab(UUID, offsetPos, remoteClient.AgentId);
        }

        /// <summary>
        /// Delete this group from its scene and tell all the scene presences about that deletion.
        /// </summary>
        /// <param name="silent">Broadcast deletions to all clients.</param>
        public void DeleteGroup(bool silent)
        {
            // We need to keep track of this state in case this group is still queued for backup.
            m_isDeleted = true;

            DetachFromBackup();

            lockPartsForRead(true);
            List<SceneObjectPart> values = new List<SceneObjectPart>(m_parts.Values);
            lockPartsForRead(false);
            
            foreach (SceneObjectPart part in values)
            {
//                    part.Inventory.RemoveScriptInstances();
                
                ScenePresence[] avatars = Scene.GetScenePresences();
                for (int i = 0; i < avatars.Length; i++)
                {
                    if (avatars[i].ParentID == LocalId)
                    {
                        avatars[i].StandUp();
                    }

                    if (!silent)
                    {
                        part.UpdateFlag = 0;
                        if (part == m_rootPart)
                            avatars[i].ControllingClient.SendKillObject(m_regionHandle, part.LocalId);
                    }
                }
                
            }
            
          
        }

        public void AddScriptLPS(int count)
        {
            if (scriptScore + count >= float.MaxValue - count)
                scriptScore = 0;

            scriptScore += (float)count;
            SceneGraph d = m_scene.SceneGraph;
            d.AddToScriptLPS(count);
        }

        public void AddActiveScriptCount(int count)
        {
            SceneGraph d = m_scene.SceneGraph;
            d.AddActiveScripts(count);
        }

        public void aggregateScriptEvents()
        {
            uint objectflagupdate=(uint)RootPart.GetEffectiveObjectFlags();

            scriptEvents aggregateScriptEvents=0;

            lockPartsForRead(true);
            {
                foreach (SceneObjectPart part in m_parts.Values)
                {
                    
                    if (part == null)
                        continue;
                    if (part != RootPart)
                        part.ObjectFlags = objectflagupdate;
                    aggregateScriptEvents |= part.AggregateScriptEvents;
                    
                }
            }
            lockPartsForRead(false);

            m_scriptListens_atTarget = ((aggregateScriptEvents & scriptEvents.at_target) != 0);
            m_scriptListens_notAtTarget = ((aggregateScriptEvents & scriptEvents.not_at_target) != 0);

            if (!m_scriptListens_atTarget && !m_scriptListens_notAtTarget)
            {
                lock (m_targets)
                    m_targets.Clear();
                m_scene.RemoveGroupTarget(this);
            }
            m_scriptListens_atRotTarget = ((aggregateScriptEvents & scriptEvents.at_rot_target) != 0);
            m_scriptListens_notAtRotTarget = ((aggregateScriptEvents & scriptEvents.not_at_rot_target) != 0);

            if (!m_scriptListens_atRotTarget && !m_scriptListens_notAtRotTarget)
            {
                lock (m_rotTargets)
                    m_rotTargets.Clear();
                m_scene.RemoveGroupTarget(this);
            }

            ScheduleGroupForFullUpdate();
        }

        public override void SetText(string text, Vector3 color, double alpha)
        {
            Color = Color.FromArgb(0xff - (int) (alpha * 0xff),
                                   (int) (color.X * 0xff),
                                   (int) (color.Y * 0xff),
                                   (int) (color.Z * 0xff));
            Text = text;

            HasGroupChanged = true;
            m_rootPart.ScheduleFullUpdate();
        }

        /// <summary>
        /// Apply physics to this group
        /// </summary>
        /// <param name="m_physicalPrim"></param>
        public void ApplyPhysics(bool m_physicalPrim)
        {
            lockPartsForRead(true);
            
            if (m_parts.Count > 1)
            {
                List<SceneObjectPart> values = new List<SceneObjectPart>(m_parts.Values);
                lockPartsForRead(false);
                m_rootPart.ApplyPhysics(m_rootPart.GetEffectiveObjectFlags(), m_rootPart.VolumeDetectActive, m_physicalPrim);
                foreach (SceneObjectPart part in values)
                {
                    
                    if (part.LocalId != m_rootPart.LocalId)
                    {
                        part.ApplyPhysics(m_rootPart.GetEffectiveObjectFlags(), part.VolumeDetectActive, m_physicalPrim);
                    }
                    
                }
                // Hack to get the physics scene geometries in the right spot
                ResetChildPrimPhysicsPositions();
            }
            else
            {
                lockPartsForRead(false);
                m_rootPart.ApplyPhysics(m_rootPart.GetEffectiveObjectFlags(), m_rootPart.VolumeDetectActive, m_physicalPrim);
            }
        }

        public void SetOwnerId(UUID userId)
        {
                ForEachPart(delegate(SceneObjectPart part) 
                {
                    
                    part.OwnerID = userId;
                    
                });
        }

        public void ForEachPart(Action<SceneObjectPart> whatToDo)
        {
            lockPartsForRead(true);
            List<SceneObjectPart> values = new List<SceneObjectPart>(m_parts.Values);
            lockPartsForRead(false);    
            foreach (SceneObjectPart part in values)
            {
                
                whatToDo(part);
                
            }
        }

        #region Events

        /// <summary>
        /// Processes backup.
        /// </summary>
        /// <param name="datastore"></param>
        public virtual void ProcessBackup(IRegionDataStore datastore, bool forcedBackup)
        {
            if (!m_isBackedUp)
                return;

            // Since this is the top of the section of call stack for backing up a particular scene object, don't let
            // any exception propogate upwards.

            if (IsDeleted || UUID == UUID.Zero)
                return;

            try
            {
                if (!m_scene.ShuttingDown) // if shutting down then there will be nothing to handle the return so leave till next restart
                {
                    ILandObject parcel = m_scene.LandChannel.GetLandObject(
                            m_rootPart.GroupPosition.X, m_rootPart.GroupPosition.Y);

                    if (parcel != null && parcel.LandData != null &&
                            parcel.LandData.OtherCleanTime != 0)
                    {
                        if (parcel.LandData.OwnerID != OwnerID &&
                                (parcel.LandData.GroupID != GroupID ||
                                parcel.LandData.GroupID == UUID.Zero))
                        {
                            if ((DateTime.UtcNow - RootPart.Rezzed).TotalMinutes >
                                    parcel.LandData.OtherCleanTime)
                            {
                                DetachFromBackup();
                                m_log.InfoFormat("[SCENE]: Returning object {0} due to parcel auto return", RootPart.UUID.ToString());
                                m_scene.AddReturn(OwnerID, Name, AbsolutePosition, "parcel auto return");
                                m_scene.DeRezObject(null, RootPart.LocalId,
                                    RootPart.GroupID, DeRezAction.Return, UUID.Zero);

                                return;
                            }
                        }
                    }
                }

                if (HasGroupChanged)
                {
                    // don't backup while it's selected or you're asking for changes mid stream.
                    if ((isTimeToPersist()) || (forcedBackup))
                    {
                        m_log.DebugFormat(
                            "[SCENE]: Storing {0}, {1} in {2}",
                            Name, UUID, m_scene.RegionInfo.RegionName);

                        SceneObjectGroup backup_group = Copy(OwnerID, GroupID, false);
                        backup_group.RootPart.Velocity = RootPart.Velocity;
                        backup_group.RootPart.Acceleration = RootPart.Acceleration;
                        backup_group.RootPart.AngularVelocity = RootPart.AngularVelocity;
                        backup_group.RootPart.ParticleSystem = RootPart.ParticleSystem;
                        HasGroupChanged = false;

                        datastore.StoreObject(backup_group, m_scene.RegionInfo.RegionID);

                        backup_group.ForEachPart(delegate(SceneObjectPart part) 
                        { 
                            part.Inventory.ProcessInventoryBackup(datastore); 
                        });

                        backup_group = null;
                    }
    //                else
    //                {
    //                    m_log.DebugFormat(
    //                        "[SCENE]: Did not update persistence of object {0} {1}, selected = {2}",
    //                        Name, UUID, IsSelected);
    //                }
                }
            }
            catch (Exception e)
            {
                m_log.ErrorFormat(
                    "[SCENE]: Storing of {0}, {1} in {2} failed with exception {3}\n\t{4}", 
                    Name, UUID, m_scene.RegionInfo.RegionName, e, e.StackTrace);
            }
        }

        #endregion

        #region Client Updating

        public void SendFullUpdateToClient(IClientAPI remoteClient)
        {
            SendPartFullUpdate(remoteClient, RootPart, m_scene.Permissions.GenerateClientFlags(remoteClient.AgentId, RootPart.UUID));

            lockPartsForRead(true);
            {
                foreach (SceneObjectPart part in m_parts.Values)
                {
                    
                    if (part != RootPart)
                        SendPartFullUpdate(remoteClient, part, m_scene.Permissions.GenerateClientFlags(remoteClient.AgentId, part.UUID));
                    
                }
            }
            lockPartsForRead(false);
        }

        /// <summary>
        /// Send a full update to the client for the given part
        /// </summary>
        /// <param name="remoteClient"></param>
        /// <param name="part"></param>
        internal void SendPartFullUpdate(IClientAPI remoteClient, SceneObjectPart part, uint clientFlags)
        {
//            m_log.DebugFormat(
//                "[SOG]: Sendinging part full update to {0} for {1} {2}", remoteClient.Name, part.Name, part.LocalId);
            
            if (m_rootPart.UUID == part.UUID)
            {
                if (IsAttachment)
                {
                    part.SendFullUpdateToClient(remoteClient, m_rootPart.AttachedPos, clientFlags);
                }
                else
                {
                    part.SendFullUpdateToClient(remoteClient, AbsolutePosition, clientFlags);
                }
            }
            else
            {
                part.SendFullUpdateToClient(remoteClient, clientFlags);
            }
        }

        #endregion

        #region Copying

        /// <summary>
        /// Duplicates this object, including operations such as physics set up and attaching to the backup event.
        /// </summary>
        /// <returns></returns>
        public SceneObjectGroup Copy(UUID cAgentID, UUID cGroupID, bool userExposed)
        {
            SceneObjectGroup dupe = (SceneObjectGroup)MemberwiseClone();
            dupe.m_isBackedUp = false;
            dupe.m_parts = new Dictionary<UUID, SceneObjectPart>();

            // Warning, The following code related to previousAttachmentStatus is needed so that clones of 
            // attachments do not bordercross while they're being duplicated.  This is hacktastic!
            // Normally, setting AbsolutePosition will bordercross a prim if it's outside the region!
            // unless IsAttachment is true!, so to prevent border crossing, we save it's attachment state 
            // (which should be false anyway) set it as an Attachment and then set it's Absolute Position, 
            // then restore it's attachment state

            // This is only necessary when userExposed is false!

            bool previousAttachmentStatus = dupe.RootPart.IsAttachment;
            
            if (!userExposed)
                dupe.RootPart.IsAttachment = true;

            dupe.AbsolutePosition = new Vector3(AbsolutePosition.X, AbsolutePosition.Y, AbsolutePosition.Z);

            if (!userExposed)
                dupe.RootPart.IsAttachment = previousAttachmentStatus;

            dupe.CopyRootPart(m_rootPart, OwnerID, GroupID, userExposed);
            dupe.m_rootPart.LinkNum = m_rootPart.LinkNum;

            if (userExposed)
                dupe.m_rootPart.TrimPermissions();

            /// may need to create a new Physics actor.
            if (dupe.RootPart.PhysActor != null && userExposed)
            {
                PrimitiveBaseShape pbs = dupe.RootPart.Shape;

                dupe.RootPart.PhysActor = m_scene.PhysicsScene.AddPrimShape(
                    dupe.RootPart.Name,
                    pbs,
                    dupe.RootPart.AbsolutePosition,
                    dupe.RootPart.Scale,
                    dupe.RootPart.RotationOffset,
                    dupe.RootPart.PhysActor.IsPhysical);

                dupe.RootPart.PhysActor.LocalID = dupe.RootPart.LocalId;
                dupe.RootPart.DoPhysicsPropertyUpdate(dupe.RootPart.PhysActor.IsPhysical, true);
            }

            // Now we've made a copy that replaces this one, we need to
            // switch the owner to the person who did the copying
            // Second Life copies an object and duplicates the first one in it's place
            // So, we have to make a copy of this one, set it in it's place then set the owner on this one
            if (userExposed)
            {
                SetRootPartOwner(m_rootPart, cAgentID, cGroupID);
                m_rootPart.ScheduleFullUpdate();
            }
            
            List<SceneObjectPart> partList;

            lockPartsForRead(true);
            
            partList = new List<SceneObjectPart>(m_parts.Values);
            
            lockPartsForRead(false);
            
            partList.Sort(delegate(SceneObjectPart p1, SceneObjectPart p2)
                {
                    return p1.LinkNum.CompareTo(p2.LinkNum);
                }
            );

            foreach (SceneObjectPart part in partList)
            {
                if (part.UUID != m_rootPart.UUID)
                {
                    SceneObjectPart newPart = dupe.CopyPart(part, OwnerID, GroupID, userExposed);

                    newPart.LinkNum = part.LinkNum;

                    if (userExposed)
                    {
                        SetPartOwner(newPart, cAgentID, cGroupID);
                        newPart.ScheduleFullUpdate();
                    }
                }
            }

            if (userExposed)
            {
                dupe.UpdateParentIDs();
                dupe.HasGroupChanged = true;
                dupe.AttachToBackup();

                ScheduleGroupForFullUpdate();
            }

            return dupe;
        }

        /// <summary>
        ///
        /// </summary>
        /// <param name="part"></param>
        /// <param name="cAgentID"></param>
        /// <param name="cGroupID"></param>
        public void CopyRootPart(SceneObjectPart part, UUID cAgentID, UUID cGroupID, bool userExposed)
        {
            SetRootPart(part.Copy(m_scene.AllocateLocalId(), OwnerID, GroupID, m_parts.Count, userExposed));
        }

        public void ScriptSetPhysicsStatus(bool UsePhysics)
        {
            bool IsTemporary = ((RootPart.Flags & PrimFlags.TemporaryOnRez) != 0);
            bool IsPhantom = ((RootPart.Flags & PrimFlags.Phantom) != 0);
            bool IsVolumeDetect = RootPart.VolumeDetectActive;
            UpdatePrimFlags(RootPart.LocalId, UsePhysics, IsTemporary, IsPhantom, IsVolumeDetect);
        }

        public void ScriptSetTemporaryStatus(bool TemporaryStatus)
        {
            bool UsePhysics = ((RootPart.Flags & PrimFlags.Physics) != 0);
            bool IsPhantom = ((RootPart.Flags & PrimFlags.Phantom) != 0);
            bool IsVolumeDetect = RootPart.VolumeDetectActive;
            UpdatePrimFlags(RootPart.LocalId, UsePhysics, TemporaryStatus, IsPhantom, IsVolumeDetect);
        }

        public void ScriptSetPhantomStatus(bool PhantomStatus)
        {
            bool UsePhysics = ((RootPart.Flags & PrimFlags.Physics) != 0);
            bool IsTemporary = ((RootPart.Flags & PrimFlags.TemporaryOnRez) != 0);
            bool IsVolumeDetect = RootPart.VolumeDetectActive;
            UpdatePrimFlags(RootPart.LocalId, UsePhysics, IsTemporary, PhantomStatus, IsVolumeDetect);
        }

        public void ScriptSetVolumeDetect(bool VDStatus)
        {
            bool UsePhysics = ((RootPart.Flags & PrimFlags.Physics) != 0);
            bool IsTemporary = ((RootPart.Flags & PrimFlags.TemporaryOnRez) != 0);
            bool IsPhantom = ((RootPart.Flags & PrimFlags.Phantom) != 0);
            UpdatePrimFlags(RootPart.LocalId, UsePhysics, IsTemporary, IsPhantom, VDStatus);

            /*
            ScriptSetPhantomStatus(false);  // What ever it was before, now it's not phantom anymore

            if (PhysActor != null) // Should always be the case now
            {
                PhysActor.SetVolumeDetect(param);
            }
            if (param != 0)
                AddFlag(PrimFlags.Phantom);

            ScheduleFullUpdate();
            */
        }

        public void applyImpulse(Vector3 impulse)
        {
            // We check if rootpart is null here because scripts don't delete if you delete the host.
            // This means that unfortunately, we can pass a null physics actor to Simulate!
            // Make sure we don't do that!
            SceneObjectPart rootpart = m_rootPart;
            if (rootpart != null)
            {
                if (IsAttachment)
                {
                    ScenePresence avatar = m_scene.GetScenePresence(rootpart.AttachedAvatar);
                    if (avatar != null)
                    {
                        avatar.PushForce(impulse);
                    }
                }
                else
                {
                    if (rootpart.PhysActor != null)
                    {
                        rootpart.PhysActor.AddForce(impulse, true);
                        m_scene.PhysicsScene.AddPhysicsActorTaint(rootpart.PhysActor);
                    }
                }
            }
        }

        public void applyAngularImpulse(Vector3 impulse)
        {
            // We check if rootpart is null here because scripts don't delete if you delete the host.
            // This means that unfortunately, we can pass a null physics actor to Simulate!
            // Make sure we don't do that!
            SceneObjectPart rootpart = m_rootPart;
            if (rootpart != null)
            {
                if (rootpart.PhysActor != null)
                {
                    if (!IsAttachment)
                    {
                        rootpart.PhysActor.AddAngularForce(impulse, true);
                        m_scene.PhysicsScene.AddPhysicsActorTaint(rootpart.PhysActor);
                    }
                }
            }
        }

        public void setAngularImpulse(Vector3 impulse)
        {
            // We check if rootpart is null here because scripts don't delete if you delete the host.
            // This means that unfortunately, we can pass a null physics actor to Simulate!
            // Make sure we don't do that!
            SceneObjectPart rootpart = m_rootPart;
            if (rootpart != null)
            {
                if (rootpart.PhysActor != null)
                {
                    if (!IsAttachment)
                    {
                        rootpart.PhysActor.Torque = impulse;
                        m_scene.PhysicsScene.AddPhysicsActorTaint(rootpart.PhysActor);
                    }
                }
            }
        }

        public Vector3 GetTorque()
        {
            // We check if rootpart is null here because scripts don't delete if you delete the host.
            // This means that unfortunately, we can pass a null physics actor to Simulate!
            // Make sure we don't do that!
            SceneObjectPart rootpart = m_rootPart;
            if (rootpart != null)
            {
                if (rootpart.PhysActor != null)
                {
                    if (!IsAttachment)
                    {
                        Vector3 torque = rootpart.PhysActor.Torque;
                        return torque;
                    }
                }
            }
            return Vector3.Zero;
        }

        public void moveToTarget(Vector3 target, float tau)
        {
            SceneObjectPart rootpart = m_rootPart;
            if (rootpart != null)
            {
                if (IsAttachment)
                {
                    ScenePresence avatar = m_scene.GetScenePresence(rootpart.AttachedAvatar);
                    if (avatar != null)
                    {
                        List<string> coords = new List<string>();
                        uint regionX = 0;
                        uint regionY = 0;
                        Utils.LongToUInts(Scene.RegionInfo.RegionHandle, out regionX, out regionY);
                        target.X += regionX;
                        target.Y += regionY;
                        coords.Add(target.X.ToString());
                        coords.Add(target.Y.ToString());
                        coords.Add(target.Z.ToString());
                        avatar.DoMoveToPosition(avatar, "", coords);
                    }
                }
                else
                {
                    if (rootpart.PhysActor != null)
                    {
                        rootpart.PhysActor.PIDTarget = target;
                        rootpart.PhysActor.PIDTau = tau;
                        rootpart.PhysActor.PIDActive = true;
                    }
                }
            }
        }

        public void stopMoveToTarget()
        {
            SceneObjectPart rootpart = m_rootPart;
            if (rootpart != null)
            {
                if (rootpart.PhysActor != null)
                {
                    rootpart.PhysActor.PIDActive = false;
                }
            }
        }
        
<<<<<<< HEAD
        public void rotLookAt(Quaternion target, float strength, float damping)
        {
            SceneObjectPart rootpart = m_rootPart;
            if (rootpart != null)
            {
                if (IsAttachment)
                {
                /*
                    ScenePresence avatar = m_scene.GetScenePresence(rootpart.AttachedAvatar);
                    if (avatar != null)
                    {
                    Rotate the Av?
                    } */
                }
                else
                {
                    if (rootpart.PhysActor != null)
                    {
                        rootpart.PhysActor.APIDTarget = new Quaternion(target.X, target.Y, target.Z, target.W);
                        rootpart.PhysActor.APIDStrength = strength;
                        rootpart.PhysActor.APIDDamping = damping;
                        rootpart.PhysActor.APIDActive = true;
                    }
                }
            }
        }

=======
>>>>>>> 83929c69
        public void stopLookAt()
        {
            SceneObjectPart rootpart = m_rootPart;
            if (rootpart != null)
            {
                if (rootpart.PhysActor != null)
                {
                    rootpart.PhysActor.APIDActive = false;
                }
            }
        
        }

        /// <summary>
        /// Uses a PID to attempt to clamp the object on the Z axis at the given height over tau seconds.
        /// </summary>
        /// <param name="height">Height to hover.  Height of zero disables hover.</param>
        /// <param name="hoverType">Determines what the height is relative to </param>
        /// <param name="tau">Number of seconds over which to reach target</param>
        public void SetHoverHeight(float height, PIDHoverType hoverType, float tau)
        {
            SceneObjectPart rootpart = m_rootPart;
            if (rootpart != null)
            {
                if (rootpart.PhysActor != null)
                {
                    if (height != 0f)
                    {
                        rootpart.PhysActor.PIDHoverHeight = height;
                        rootpart.PhysActor.PIDHoverType = hoverType;
                        rootpart.PhysActor.PIDTau = tau;
                        rootpart.PhysActor.PIDHoverActive = true;
                    }
                    else
                    {
                        rootpart.PhysActor.PIDHoverActive = false;
                    }
                }
            }
        }

        /// <summary>
        /// Set the owner of the root part.
        /// </summary>
        /// <param name="part"></param>
        /// <param name="cAgentID"></param>
        /// <param name="cGroupID"></param>
        public void SetRootPartOwner(SceneObjectPart part, UUID cAgentID, UUID cGroupID)
        {
            part.LastOwnerID = part.OwnerID;
            part.OwnerID = cAgentID;
            part.GroupID = cGroupID;

            if (part.OwnerID != cAgentID)
            {
                // Apply Next Owner Permissions if we're not bypassing permissions
                if (!m_scene.Permissions.BypassPermissions())
                    ApplyNextOwnerPermissions();
            }

            part.ScheduleFullUpdate();
        }

        /// <summary>
        /// Make a copy of the given part.
        /// </summary>
        /// <param name="part"></param>
        /// <param name="cAgentID"></param>
        /// <param name="cGroupID"></param>
        public SceneObjectPart CopyPart(SceneObjectPart part, UUID cAgentID, UUID cGroupID, bool userExposed)
        {
            SceneObjectPart newPart = part.Copy(m_scene.AllocateLocalId(), OwnerID, GroupID, m_parts.Count, userExposed);
            newPart.SetParent(this);

            lockPartsForWrite(true);
            {
                m_parts.Add(newPart.UUID, newPart);
            }
            lockPartsForWrite(false);

            SetPartAsNonRoot(newPart);

            return newPart;
        }

        /// <summary>
        /// Reset the UUIDs for all the prims that make up this group.
        ///
        /// This is called by methods which want to add a new group to an existing scene, in order
        /// to ensure that there are no clashes with groups already present.
        /// </summary>
        public void ResetIDs()
        {
            // As this is only ever called for prims which are not currently part of the scene (and hence
            // not accessible by clients), there should be no need to lock
            List<SceneObjectPart> partsList = new List<SceneObjectPart>(m_parts.Values);
            m_parts.Clear();
            foreach (SceneObjectPart part in partsList)
            {
                part.ResetIDs(part.LinkNum); // Don't change link nums
                m_parts.Add(part.UUID, part);
            }
        }

        /// <summary>
        ///
        /// </summary>
        /// <param name="part"></param>
        public void ServiceObjectPropertiesFamilyRequest(IClientAPI remoteClient, UUID AgentID, uint RequestFlags)
        {

            remoteClient.SendObjectPropertiesFamilyData(RequestFlags, RootPart.UUID, RootPart.OwnerID, RootPart.GroupID, RootPart.BaseMask,
                                                        RootPart.OwnerMask, RootPart.GroupMask, RootPart.EveryoneMask, RootPart.NextOwnerMask,
                                                        RootPart.OwnershipCost, RootPart.ObjectSaleType, RootPart.SalePrice, RootPart.Category,
                                                        RootPart.CreatorID, RootPart.Name, RootPart.Description);
        }

        public void SetPartOwner(SceneObjectPart part, UUID cAgentID, UUID cGroupID)
        {
            part.OwnerID = cAgentID;
            part.GroupID = cGroupID;
        }

        #endregion

        #region Scheduling

        public override void Update()
        {
            // Check that the group was not deleted before the scheduled update
            // FIXME: This is merely a temporary measure to reduce the incidence of failure when
            // an object has been deleted from a scene before update was processed.
            // A more fundamental overhaul of the update mechanism is required to eliminate all
            // the race conditions.
            if (m_isDeleted)
                return;

            // Even temporary objects take part in physics (e.g. temp-on-rez bullets)
            //if ((RootPart.Flags & PrimFlags.TemporaryOnRez) != 0)
            //    return;

            lockPartsForRead(true);
            {
                bool UsePhysics = ((RootPart.Flags & PrimFlags.Physics) != 0);

                if (UsePhysics && !AbsolutePosition.ApproxEquals(lastPhysGroupPos, 0.02f))
                {
                    m_rootPart.UpdateFlag = 1;
                    lastPhysGroupPos = AbsolutePosition;
                }

                if (UsePhysics && !GroupRotation.ApproxEquals(lastPhysGroupRot, 0.1f))
                {
                    m_rootPart.UpdateFlag = 1;
                    lastPhysGroupRot = GroupRotation;
                }

                foreach (SceneObjectPart part in m_parts.Values)
                {
<<<<<<< HEAD
                    
=======
                    if (!IsSelected)
                        part.UpdateLookAt();
>>>>>>> 83929c69
                    part.SendScheduledUpdates();
                    
                }
            }
            lockPartsForRead(false);
        }

        public void ScheduleFullUpdateToAvatar(ScenePresence presence)
        {
            RootPart.AddFullUpdateToAvatar(presence);

            lockPartsForRead(true);
            {
                foreach (SceneObjectPart part in m_parts.Values)
                {
                    
                    if (part != RootPart)
                        part.AddFullUpdateToAvatar(presence);
                    
                }
            }
            lockPartsForRead(false);
        }

        public void ScheduleTerseUpdateToAvatar(ScenePresence presence)
        {
            lockPartsForRead(true);
            {
                foreach (SceneObjectPart part in m_parts.Values)
                {
                    
                    part.AddTerseUpdateToAvatar(presence);
                    
                }
            }
            lockPartsForRead(false);
        }

        /// <summary>
        /// Schedule a full update for this scene object
        /// </summary>
        public void ScheduleGroupForFullUpdate()
        {
            checkAtTargets();
            RootPart.ScheduleFullUpdate();

            lockPartsForRead(true);
            {
                foreach (SceneObjectPart part in m_parts.Values)
                {
                    
                    if (part != RootPart)
                        part.ScheduleFullUpdate();
                    
                }
            }
            lockPartsForRead(false);
        }

        /// <summary>
        /// Schedule a terse update for this scene object
        /// </summary>
        public void ScheduleGroupForTerseUpdate()
        {
            lockPartsForRead(true);
            {
                foreach (SceneObjectPart part in m_parts.Values)
                {
                    
                    part.ScheduleTerseUpdate();
                    
                }
            }
            lockPartsForRead(false);
        }

        /// <summary>
        /// Immediately send a full update for this scene object.
        /// </summary>
        public void SendGroupFullUpdate()
        {
            if (IsDeleted)
                return;
            
            RootPart.SendFullUpdateToAllClients();

            lockPartsForRead(true);
            {
                foreach (SceneObjectPart part in m_parts.Values)
                {
                    
                    if (part != RootPart)
                        part.SendFullUpdateToAllClients();
                    
                }
            }
            lockPartsForRead(false);
        }

        /// <summary>
        /// Immediately send an update for this scene object's root prim only.
        /// This is for updates regarding the object as a whole, and none of its parts in particular.
        /// Note: this may not be cused by opensim (it probably should) but it's used by
        /// external modules.
        /// </summary>
        public void SendGroupRootTerseUpdate()
        {
            if (IsDeleted)
                return;

            RootPart.SendTerseUpdateToAllClients();
        }

        public void QueueForUpdateCheck()
        {
            if (m_scene == null) // Need to check here as it's null during object creation
                return;
            m_scene.SceneGraph.AddToUpdateList(this);
        }

        /// <summary>
        /// Immediately send a terse update for this scene object.
        /// </summary>
        public void SendGroupTerseUpdate()
        {
            if (IsDeleted)
                return;

            lockPartsForRead(true);
            {
                foreach (SceneObjectPart part in m_parts.Values)
                {
                    part.SendTerseUpdateToAllClients();
                }
            }
            lockPartsForRead(false);
        }

        #endregion

        #region SceneGroupPart Methods

        /// <summary>
        /// Get the child part by LinkNum
        /// </summary>
        /// <param name="linknum"></param>
        /// <returns>null if no child part with that linknum or child part</returns>
        public SceneObjectPart GetLinkNumPart(int linknum)
        {
            lockPartsForRead(true);
            {
                foreach (SceneObjectPart part in m_parts.Values)
                {
                    if (part.LinkNum == linknum)
                    {
                        lockPartsForRead(false);
                        return part;
                    }
                }
            }
            lockPartsForRead(false);

            return null;
        }

        /// <summary>
        /// Get a part with a given UUID
        /// </summary>
        /// <param name="primID"></param>
        /// <returns>null if a child part with the primID was not found</returns>
        public SceneObjectPart GetChildPart(UUID primID)
        {
            SceneObjectPart childPart = null;
            if (m_parts.ContainsKey(primID))
            {
                childPart = m_parts[primID];
            }
            return childPart;
        }

        /// <summary>
        /// Get a part with a given local ID
        /// </summary>
        /// <param name="localID"></param>
        /// <returns>null if a child part with the local ID was not found</returns>
        public SceneObjectPart GetChildPart(uint localID)
        {
            //m_log.DebugFormat("Entered looking for {0}", localID);
            lockPartsForRead(true);
            {
                foreach (SceneObjectPart part in m_parts.Values)
                {
                    //m_log.DebugFormat("Found {0}", part.LocalId);
                    if (part.LocalId == localID)
                    {
                        lockPartsForRead(false);
                        return part;
                    }
                }
            }
            lockPartsForRead(false);

            return null;
        }

        /// <summary>
        /// Does this group contain the child prim
        /// should be able to remove these methods once we have a entity index in scene
        /// </summary>
        /// <param name="primID"></param>
        /// <returns></returns>
        public bool HasChildPrim(UUID primID)
        {
            if (m_parts.ContainsKey(primID))
            {
                return true;
            }

            return false;
        }

        /// <summary>
        /// Does this group contain the child prim
        /// should be able to remove these methods once we have a entity index in scene
        /// </summary>
        /// <param name="localID"></param>
        /// <returns></returns>
        public bool HasChildPrim(uint localID)
        {
            //m_log.DebugFormat("Entered HasChildPrim looking for {0}", localID);
            lockPartsForRead(true);
            {
                foreach (SceneObjectPart part in m_parts.Values)
                {
                    //m_log.DebugFormat("Found {0}", part.LocalId);
                    if (part.LocalId == localID)
                    {
                        lockPartsForRead(false);
                        return true;
                    }
                }
            }
            lockPartsForRead(false);

            return false;
        }

        #endregion

        #region Packet Handlers

        /// <summary>
        /// Link the prims in a given group to this group
        /// </summary>
        /// <param name="objectGroup">The group of prims which should be linked to this group</param>
        public void LinkToGroup(SceneObjectGroup objectGroup)
        {
            // Make sure we have sent any pending unlinks or stuff.
            //if (objectGroup.RootPart.UpdateFlag > 0)
            //{
            //    m_log.WarnFormat(
            //        "[SCENE OBJECT GROUP]: Forcing send of linkset {0}, {1} to {2}, {3} as its still waiting.",
            //        objectGroup.RootPart.Name, objectGroup.RootPart.UUID, RootPart.Name, RootPart.UUID);

            //    objectGroup.RootPart.SendScheduledUpdates();
            //}

//            m_log.DebugFormat(
//                "[SCENE OBJECT GROUP]: Linking group with root part {0}, {1} to group with root part {2}, {3}",
//                objectGroup.RootPart.Name, objectGroup.RootPart.UUID, RootPart.Name, RootPart.UUID);

            SceneObjectPart linkPart = objectGroup.m_rootPart;

            Vector3 oldGroupPosition = linkPart.GroupPosition;
            Quaternion oldRootRotation = linkPart.RotationOffset;

            linkPart.OffsetPosition = linkPart.GroupPosition - AbsolutePosition;
            linkPart.GroupPosition = AbsolutePosition;
            Vector3 axPos = linkPart.OffsetPosition;

            Quaternion parentRot = m_rootPart.RotationOffset;
            axPos *= Quaternion.Inverse(parentRot);

            linkPart.OffsetPosition = axPos;
            Quaternion oldRot = linkPart.RotationOffset;
            Quaternion newRot = Quaternion.Inverse(parentRot) * oldRot;
            linkPart.RotationOffset = newRot;

            linkPart.ParentID = m_rootPart.LocalId;
            if (m_rootPart.LinkNum == 0)
                m_rootPart.LinkNum = 1;

            lockPartsForWrite(true);
            
            m_parts.Add(linkPart.UUID, linkPart);

            lockPartsForWrite(false);

            // Insert in terms of link numbers, the new links
            // before the current ones (with the exception of 
            // the root prim. Shuffle the old ones up
            lockPartsForRead(true);
            foreach (KeyValuePair<UUID, SceneObjectPart> kvp in m_parts) 
            {
                if (kvp.Value.LinkNum != 1)
                {
                    // Don't update root prim link number
                    kvp.Value.LinkNum += objectGroup.PrimCount;
                }
            }
            lockPartsForRead(false);

            linkPart.LinkNum = 2;

            linkPart.SetParent(this);
            linkPart.AddFlag(PrimFlags.CreateSelected);

            //if (linkPart.PhysActor != null)
            //{
            // m_scene.PhysicsScene.RemovePrim(linkPart.PhysActor);
    
            //linkPart.PhysActor = null;
            //}

            //TODO: rest of parts
            int linkNum = 3;
            foreach (SceneObjectPart part in objectGroup.Children.Values)
            {
                if (part.UUID != objectGroup.m_rootPart.UUID)
                {
                    LinkNonRootPart(part, oldGroupPosition, oldRootRotation, linkNum++);
                }
                part.ClearUndoState();
            }

            m_scene.UnlinkSceneObject(objectGroup.UUID, true);
            objectGroup.m_isDeleted = true;

            objectGroup.lockPartsForWrite(true);
            
            objectGroup.m_parts.Clear();
            
            objectGroup.lockPartsForWrite(false);
            
            // Can't do this yet since backup still makes use of the root part without any synchronization
//            objectGroup.m_rootPart = null;

            AttachToBackup();

            // Here's the deal, this is ABSOLUTELY CRITICAL so the physics scene gets the update about the 
            // position of linkset prims.  IF YOU CHANGE THIS, YOU MUST TEST colliding with just linked and 
            // unmoved prims!
            ResetChildPrimPhysicsPositions();

            //HasGroupChanged = true;
            //ScheduleGroupForFullUpdate();
        }

        /// <summary>
        /// Delink the given prim from this group.  The delinked prim is established as
        /// an independent SceneObjectGroup.
        /// </summary>
        /// <param name="partID"></param>
        /// <returns>The object group of the newly delinked prim.  Null if part could not be found</returns>
        public SceneObjectGroup DelinkFromGroup(uint partID)
        {
            return DelinkFromGroup(partID, true);
        }

        /// <summary>
        /// Delink the given prim from this group.  The delinked prim is established as
        /// an independent SceneObjectGroup.
        /// </summary>
        /// <param name="partID"></param>
        /// <param name="sendEvents"></param>
        /// <returns>The object group of the newly delinked prim.  Null if part could not be found</returns>
        public SceneObjectGroup DelinkFromGroup(uint partID, bool sendEvents)
        {
            SceneObjectPart linkPart = GetChildPart(partID);

            if (linkPart != null)
            {
                return DelinkFromGroup(linkPart, sendEvents);
            }
            else
            {
                m_log.WarnFormat("[SCENE OBJECT GROUP]: " +
                                 "DelinkFromGroup(): Child prim {0} not found in object {1}, {2}",
                                 partID, LocalId, UUID);

                return null;
            }
        }

        /// <summary>
        /// Delink the given prim from this group.  The delinked prim is established as
        /// an independent SceneObjectGroup.
        /// </summary>
        /// <param name="partID"></param>
        /// <param name="sendEvents"></param>
        /// <returns>The object group of the newly delinked prim.</returns>
        public SceneObjectGroup DelinkFromGroup(SceneObjectPart linkPart, bool sendEvents)
        {
//                m_log.DebugFormat(
//                    "[SCENE OBJECT GROUP]: Delinking part {0}, {1} from group with root part {2}, {3}",
//                    linkPart.Name, linkPart.UUID, RootPart.Name, RootPart.UUID);
            
            linkPart.ClearUndoState();

            Quaternion worldRot = linkPart.GetWorldRotation();

            // Remove the part from this object
            lockPartsForWrite(true);
            {
                m_parts.Remove(linkPart.UUID);
            }
            lockPartsForWrite(false);
            lockPartsForRead(true);
            if (m_parts.Count == 1 && RootPart != null) //Single prim is left
                RootPart.LinkNum = 0;
            else
            {
                foreach (SceneObjectPart p in m_parts.Values)
                {
                    if (p.LinkNum > linkPart.LinkNum)
                        p.LinkNum--;
                }
            }
            lockPartsForRead(false);

            linkPart.ParentID = 0;
            linkPart.LinkNum = 0;

            if (linkPart.PhysActor != null)
            {
                m_scene.PhysicsScene.RemovePrim(linkPart.PhysActor);
            }

            // We need to reset the child part's position
            // ready for life as a separate object after being a part of another object
            Quaternion parentRot = m_rootPart.RotationOffset;

            Vector3 axPos = linkPart.OffsetPosition;

            axPos *= parentRot;
            linkPart.OffsetPosition = new Vector3(axPos.X, axPos.Y, axPos.Z);
            linkPart.GroupPosition = AbsolutePosition + linkPart.OffsetPosition;
            linkPart.OffsetPosition = new Vector3(0, 0, 0);

            linkPart.RotationOffset = worldRot;

            SceneObjectGroup objectGroup = new SceneObjectGroup(linkPart);

            m_scene.AddNewSceneObject(objectGroup, true);

            if (sendEvents)
                linkPart.TriggerScriptChangedEvent(Changed.LINK);

            linkPart.Rezzed = RootPart.Rezzed;

            //HasGroupChanged = true;
            //ScheduleGroupForFullUpdate();

            return objectGroup;
        }

        /// <summary>
        /// Stop this object from being persisted over server restarts.
        /// </summary>
        /// <param name="objectGroup"></param>
        public virtual void DetachFromBackup()
        {
            if (m_isBackedUp)
                m_scene.EventManager.OnBackup -= ProcessBackup;
            
            m_isBackedUp = false;
        }

        private void LinkNonRootPart(SceneObjectPart part, Vector3 oldGroupPosition, Quaternion oldGroupRotation, int linkNum)
        {
            Quaternion parentRot = oldGroupRotation;
            Quaternion oldRot = part.RotationOffset;
            Quaternion worldRot = parentRot * oldRot;

            parentRot = oldGroupRotation;

            Vector3 axPos = part.OffsetPosition;

            axPos *= parentRot;
            part.OffsetPosition = axPos;
            part.GroupPosition = oldGroupPosition + part.OffsetPosition;
            part.OffsetPosition = Vector3.Zero;
            part.RotationOffset = worldRot;

            part.SetParent(this);
            part.ParentID = m_rootPart.LocalId;

            // Caller locks m_parts for us
            m_parts.Add(part.UUID, part);

            part.LinkNum = linkNum;

            part.OffsetPosition = part.GroupPosition - AbsolutePosition;

            Quaternion rootRotation = m_rootPart.RotationOffset;

            Vector3 pos = part.OffsetPosition;
            pos *= Quaternion.Inverse(rootRotation);
            part.OffsetPosition = pos;

            parentRot = m_rootPart.RotationOffset;
            oldRot = part.RotationOffset;
            Quaternion newRot = Quaternion.Inverse(parentRot) * oldRot;
            part.RotationOffset = newRot;
        }

        /// <summary>
        /// If object is physical, apply force to move it around
        /// If object is not physical, just put it at the resulting location
        /// </summary>
        /// <param name="offset">Always seems to be 0,0,0, so ignoring</param>
        /// <param name="pos">New position.  We do the math here to turn it into a force</param>
        /// <param name="remoteClient"></param>
        public void GrabMovement(Vector3 offset, Vector3 pos, IClientAPI remoteClient)
        {
            if (m_scene.EventManager.TriggerGroupMove(UUID, pos))
            {
                if (m_rootPart.PhysActor != null)
                {
                    if (m_rootPart.PhysActor.IsPhysical)
                    {
                        if (!m_rootPart.BlockGrab)
                        {
                            Vector3 llmoveforce = pos - AbsolutePosition;
                            Vector3 grabforce = llmoveforce;
                            grabforce = (grabforce / 10) * m_rootPart.PhysActor.Mass;
                            m_rootPart.PhysActor.AddForce(grabforce, true);
                            m_scene.PhysicsScene.AddPhysicsActorTaint(m_rootPart.PhysActor);
                        }
                    }
                    else
                    {
                        //NonPhysicalGrabMovement(pos);
                    }
                }
                else
                {
                    //NonPhysicalGrabMovement(pos);
                }
            }
        }

        public void NonPhysicalGrabMovement(Vector3 pos)
        {
            AbsolutePosition = pos;
            m_rootPart.SendTerseUpdateToAllClients();
        }

        /// <summary>
        /// If object is physical, prepare for spinning torques (set flag to save old orientation)
        /// </summary>
        /// <param name="rotation">Rotation.  We do the math here to turn it into a torque</param>
        /// <param name="remoteClient"></param>
        public void SpinStart(IClientAPI remoteClient)
        {
            if (m_scene.EventManager.TriggerGroupSpinStart(UUID))
            {
                if (m_rootPart.PhysActor != null)
                {
                    if (m_rootPart.PhysActor.IsPhysical)
                    {
                        m_rootPart.IsWaitingForFirstSpinUpdatePacket = true;
                    }
                }
            }
        }

        /// <summary>
        /// If object is physical, apply torque to spin it around
        /// </summary>
        /// <param name="rotation">Rotation.  We do the math here to turn it into a torque</param>
        /// <param name="remoteClient"></param>
        public void SpinMovement(Quaternion newOrientation, IClientAPI remoteClient)
        {
            // The incoming newOrientation, sent by the client, "seems" to be the 
            // desired target orientation. This needs further verification; in particular, 
            // one would expect that the initial incoming newOrientation should be
            // fairly close to the original prim's physical orientation, 
            // m_rootPart.PhysActor.Orientation. This however does not seem to be the
            // case (might just be an issue with different quaternions representing the
            // same rotation, or it might be a coordinate system issue).
            //
            // Since it's not clear what the relationship is between the PhysActor.Orientation
            // and the incoming orientations sent by the client, we take an alternative approach
            // of calculating the delta rotation between the orientations being sent by the 
            // client. (Since a spin is invoked by ctrl+shift+drag in the client, we expect
            // a steady stream of several new orientations coming in from the client.)
            // This ensures that the delta rotations are being calculated from self-consistent
            // pairs of old/new rotations. Given the delta rotation, we apply a torque around
            // the delta rotation axis, scaled by the object mass times an arbitrary scaling
            // factor (to ensure the resulting torque is not "too strong" or "too weak").
            // 
            // Ideally we need to calculate (probably iteratively) the exact torque or series
            // of torques needed to arrive exactly at the destination orientation. However, since 
            // it is not yet clear how to map the destination orientation (provided by the viewer)
            // into PhysActor orientations (needed by the physics engine), we omit this step. 
            // This means that the resulting torque will at least be in the correct direction, 
            // but it will result in over-shoot or under-shoot of the target orientation.
            // For the end user, this means that ctrl+shift+drag can be used for relative,
            // but not absolute, adjustments of orientation for physical prims.
          
            if (m_scene.EventManager.TriggerGroupSpin(UUID, newOrientation))
            {
                if (m_rootPart.PhysActor != null)
                {
                    if (m_rootPart.PhysActor.IsPhysical)
                    {
                        if (m_rootPart.IsWaitingForFirstSpinUpdatePacket)
                        {
                            // first time initialization of "old" orientation for calculation of delta rotations
                            m_rootPart.SpinOldOrientation = newOrientation;
                            m_rootPart.IsWaitingForFirstSpinUpdatePacket = false;
                        }
                        else
                        {
                          // save and update old orientation
                          Quaternion old = m_rootPart.SpinOldOrientation;
                          m_rootPart.SpinOldOrientation = newOrientation;
                          //m_log.Error("[SCENE OBJECT GROUP]: Old orientation is " + old);
                          //m_log.Error("[SCENE OBJECT GROUP]: Incoming new orientation is " + newOrientation);

                          // compute difference between previous old rotation and new incoming rotation
                          Quaternion minimalRotationFromQ1ToQ2 = Quaternion.Inverse(old) * newOrientation;

                          float rotationAngle;
                          Vector3 rotationAxis;
                          minimalRotationFromQ1ToQ2.GetAxisAngle(out rotationAxis, out rotationAngle);
                          rotationAxis.Normalize();

                          //m_log.Error("SCENE OBJECT GROUP]: rotation axis is " + rotationAxis);
                          Vector3 spinforce = new Vector3(rotationAxis.X, rotationAxis.Y, rotationAxis.Z);
                          spinforce = (spinforce/8) * m_rootPart.PhysActor.Mass; // 8 is an arbitrary torque scaling factor
                          m_rootPart.PhysActor.AddAngularForce(spinforce,true);
                          m_scene.PhysicsScene.AddPhysicsActorTaint(m_rootPart.PhysActor);
                        }
                    }
                    else
                    {
                        //NonPhysicalSpinMovement(pos);
                    }
                }
                else
                {
                    //NonPhysicalSpinMovement(pos);
                }
            }
        }

        /// <summary>
        /// Return metadata about a prim (name, description, sale price, etc.)
        /// </summary>
        /// <param name="client"></param>
        public void GetProperties(IClientAPI client)
        {
            m_rootPart.GetProperties(client);
        }

        /// <summary>
        /// Set the name of a prim
        /// </summary>
        /// <param name="name"></param>
        /// <param name="localID"></param>
        public void SetPartName(string name, uint localID)
        {
            SceneObjectPart part = GetChildPart(localID);
            if (part != null)
            {
                part.Name = name;
            }
        }

        public void SetPartDescription(string des, uint localID)
        {
            SceneObjectPart part = GetChildPart(localID);
            if (part != null)
            {
                part.Description = des;
            }
        }

        public void SetPartText(string text, uint localID)
        {
            SceneObjectPart part = GetChildPart(localID);
            if (part != null)
            {
                part.SetText(text);
            }
        }

        public void SetPartText(string text, UUID partID)
        {
            SceneObjectPart part = GetChildPart(partID);
            if (part != null)
            {
                part.SetText(text);
            }
        }

        public string GetPartName(uint localID)
        {
            SceneObjectPart part = GetChildPart(localID);
            if (part != null)
            {
                return part.Name;
            }
            return String.Empty;
        }

        public string GetPartDescription(uint localID)
        {
            SceneObjectPart part = GetChildPart(localID);
            if (part != null)
            {
                return part.Description;
            }
            return String.Empty;
        }

        /// <summary>
        /// Update prim flags for this group.
        /// </summary>
        /// <param name="localID"></param>
        /// <param name="type"></param>
        /// <param name="inUse"></param>
        /// <param name="data"></param>
        public void UpdatePrimFlags(uint localID, bool UsePhysics, bool IsTemporary, bool IsPhantom, bool IsVolumeDetect)
        {
            SceneObjectPart selectionPart = GetChildPart(localID);

            if (IsTemporary)
            {
                DetachFromBackup();
                // Remove from database and parcel prim count
                //
                m_scene.DeleteFromStorage(UUID);
                m_scene.EventManager.TriggerParcelPrimCountTainted();
            }

            if (selectionPart != null)
            {
                lockPartsForRead(true);
                List<SceneObjectPart> parts = new List<SceneObjectPart>(m_parts.Values);
                lockPartsForRead(false);
                foreach (SceneObjectPart part in parts)
                {
                    if (part.Scale.X > 10.0 || part.Scale.Y > 10.0 || part.Scale.Z > 10.0)
                    {
                        if (part.Scale.X > m_scene.RegionInfo.PhysPrimMax || 
                            part.Scale.Y > m_scene.RegionInfo.PhysPrimMax ||
                            part.Scale.Z > m_scene.RegionInfo.PhysPrimMax)
                        {
                            UsePhysics = false; // Reset physics
                            break;
                        }
                    }
                }

                foreach (SceneObjectPart part in parts)
                {
                    part.UpdatePrimFlags(UsePhysics, IsTemporary, IsPhantom, IsVolumeDetect);
                }
                
            }
        }

        public void UpdateExtraParam(uint localID, ushort type, bool inUse, byte[] data)
        {
            SceneObjectPart part = GetChildPart(localID);
            if (part != null)
            {
                part.UpdateExtraParam(type, inUse, data);
            }
        }

        /// <summary>
        /// Get the parts of this scene object
        /// </summary>
        /// <returns></returns>
        public SceneObjectPart[] GetParts()
        {
            int numParts = Children.Count;
            SceneObjectPart[] partArray = new SceneObjectPart[numParts];
            Children.Values.CopyTo(partArray, 0);
            return partArray;
        }

        /// <summary>
        /// Update the texture entry for this part
        /// </summary>
        /// <param name="localID"></param>
        /// <param name="textureEntry"></param>
        public void UpdateTextureEntry(uint localID, byte[] textureEntry)
        {
            SceneObjectPart part = GetChildPart(localID);
            if (part != null)
            {
                part.UpdateTextureEntry(textureEntry);
            }
        }

        public void UpdatePermissions(UUID AgentID, byte field, uint localID,
                uint mask, byte addRemTF)
        {
            foreach (SceneObjectPart part in m_parts.Values)
                part.UpdatePermissions(AgentID, field, localID, mask,
                        addRemTF);

            HasGroupChanged = true;
        }

        #endregion

        #region Shape

        /// <summary>
        ///
        /// </summary>
        /// <param name="shapeBlock"></param>
        public void UpdateShape(ObjectShapePacket.ObjectDataBlock shapeBlock, uint localID)
        {
            SceneObjectPart part = GetChildPart(localID);
            if (part != null)
            {
                part.UpdateShape(shapeBlock);

                if (part.PhysActor != null)
                    m_scene.PhysicsScene.AddPhysicsActorTaint(part.PhysActor);
            }
        }

        #endregion

        #region Resize

        /// <summary>
        /// Resize the given part
        /// </summary>
        /// <param name="scale"></param>
        /// <param name="localID"></param>
        public void Resize(Vector3 scale, uint localID)
        {
            if (scale.X > m_scene.m_maxNonphys)
                scale.X = m_scene.m_maxNonphys;
            if (scale.Y > m_scene.m_maxNonphys)
                scale.Y = m_scene.m_maxNonphys;
            if (scale.Z > m_scene.m_maxNonphys)
                scale.Z = m_scene.m_maxNonphys;
            SceneObjectPart part = GetChildPart(localID);
            if (part != null)
            {
                if (part.PhysActor != null)
                {
                    if (part.PhysActor.IsPhysical)
                    {
                        if (scale.X > m_scene.m_maxPhys)
                            scale.X = m_scene.m_maxPhys;
                        if (scale.Y > m_scene.m_maxPhys)
                            scale.Y = m_scene.m_maxPhys;
                        if (scale.Z > m_scene.m_maxPhys)
                            scale.Z = m_scene.m_maxPhys;
                    }
                    part.PhysActor.Size = scale;
                    m_scene.PhysicsScene.AddPhysicsActorTaint(part.PhysActor);
                }
                part.Resize(scale);

                HasGroupChanged = true;
                ScheduleGroupForFullUpdate();

                //if (part.UUID == m_rootPart.UUID)
                //{
                //if (m_rootPart.PhysActor != null)
                //{
                //m_rootPart.PhysActor.Size =
                //new PhysicsVector(m_rootPart.Scale.X, m_rootPart.Scale.Y, m_rootPart.Scale.Z);
                //m_scene.PhysicsScene.AddPhysicsActorTaint(m_rootPart.PhysActor);
                //}
                //}
            }
        }

        public void GroupResize(Vector3 scale, uint localID)
        {
            SceneObjectPart part = GetChildPart(localID);
            if (part != null)
            {
                part.IgnoreUndoUpdate = true;
                if (scale.X > m_scene.m_maxNonphys)
                    scale.X = m_scene.m_maxNonphys;
                if (scale.Y > m_scene.m_maxNonphys)
                    scale.Y = m_scene.m_maxNonphys;
                if (scale.Z > m_scene.m_maxNonphys)
                    scale.Z = m_scene.m_maxNonphys;
                if (part.PhysActor != null && part.PhysActor.IsPhysical)
                {
                    if (scale.X > m_scene.m_maxPhys)
                        scale.X = m_scene.m_maxPhys;
                    if (scale.Y > m_scene.m_maxPhys)
                        scale.Y = m_scene.m_maxPhys;
                    if (scale.Z > m_scene.m_maxPhys)
                        scale.Z = m_scene.m_maxPhys;
                }
                float x = (scale.X / part.Scale.X);
                float y = (scale.Y / part.Scale.Y);
                float z = (scale.Z / part.Scale.Z);

                lockPartsForRead(true);
                if (x > 1.0f || y > 1.0f || z > 1.0f)
                {
                    foreach (SceneObjectPart obPart in m_parts.Values)
                    {
                        if (obPart.UUID != m_rootPart.UUID)
                        {
<<<<<<< HEAD
                            Vector3 oldSize = new Vector3(obPart.Scale);
=======
                            if (obPart.UUID != m_rootPart.UUID)
                            {
                                obPart.IgnoreUndoUpdate = true;
                                Vector3 oldSize = new Vector3(obPart.Scale);
>>>>>>> 83929c69

                            float f = 1.0f;
                            float a = 1.0f;

                            if (part.PhysActor != null && part.PhysActor.IsPhysical)
                            {
                                if (oldSize.X*x > m_scene.m_maxPhys)
                                {
                                    f = m_scene.m_maxPhys / oldSize.X;
                                    a = f / x;
                                    x *= a;
                                    y *= a;
                                    z *= a;
                                }
                                if (oldSize.Y*y > m_scene.m_maxPhys)
                                {
                                    f = m_scene.m_maxPhys / oldSize.Y;
                                    a = f / y;
                                    x *= a;
                                    y *= a;
                                    z *= a;
                                }
                                if (oldSize.Z*z > m_scene.m_maxPhys)
                                {
                                    f = m_scene.m_maxPhys / oldSize.Z;
                                    a = f / z;
                                    x *= a;
                                    y *= a;
                                    z *= a;
                                }
                            }
                            else
                            {
                                if (oldSize.X*x > m_scene.m_maxNonphys)
                                {
                                    f = m_scene.m_maxNonphys / oldSize.X;
                                    a = f / x;
                                    x *= a;
                                    y *= a;
                                    z *= a;
                                }
                                if (oldSize.Y*y > m_scene.m_maxNonphys)
                                {
                                    f = m_scene.m_maxNonphys / oldSize.Y;
                                    a = f / y;
                                    x *= a;
                                    y *= a;
                                    z *= a;
                                }
                                if (oldSize.Z*z > m_scene.m_maxNonphys)
                                {
                                    f = m_scene.m_maxNonphys / oldSize.Z;
                                    a = f / z;
                                    x *= a;
                                    y *= a;
                                    z *= a;
                                }
                                obPart.IgnoreUndoUpdate = false;
                                obPart.StoreUndoState();
                            }
                        }
                    }
                }
                lockPartsForRead(false);

                Vector3 prevScale = part.Scale;
                prevScale.X *= x;
                prevScale.Y *= y;
                prevScale.Z *= z;
                part.Resize(prevScale);

                lockPartsForRead(true);
                {
                    foreach (SceneObjectPart obPart in m_parts.Values)
                    {
                        obPart.IgnoreUndoUpdate = true;
                        if (obPart.UUID != m_rootPart.UUID)
                        {
                            Vector3 currentpos = new Vector3(obPart.OffsetPosition);
                            currentpos.X *= x;
                            currentpos.Y *= y;
                            currentpos.Z *= z;
                            Vector3 newSize = new Vector3(obPart.Scale);
                            newSize.X *= x;
                            newSize.Y *= y;
                            newSize.Z *= z;
                            obPart.Resize(newSize);
                            obPart.UpdateOffSet(currentpos);
                        }
                        obPart.IgnoreUndoUpdate = false;
                        obPart.StoreUndoState();
                    }
                }
                lockPartsForRead(false);

                if (part.PhysActor != null)
                {
                    part.PhysActor.Size = prevScale;
                    m_scene.PhysicsScene.AddPhysicsActorTaint(part.PhysActor);
                }

                part.IgnoreUndoUpdate = false;
                part.StoreUndoState();
                HasGroupChanged = true;
                ScheduleGroupForTerseUpdate();
            }
        }

        #endregion

        #region Position

        /// <summary>
        /// Move this scene object
        /// </summary>
        /// <param name="pos"></param>
        public void UpdateGroupPosition(Vector3 pos)
        {
            foreach (SceneObjectPart part in Children.Values)
            {
                part.StoreUndoState();
            }
            if (m_scene.EventManager.TriggerGroupMove(UUID, pos))
            {
                if (IsAttachment)
                {
                    m_rootPart.AttachedPos = pos;
                }
                if (RootPart.GetStatusSandbox())
                {
                    if (Util.GetDistanceTo(RootPart.StatusSandboxPos, pos) > 10)
                    {
                        RootPart.ScriptSetPhysicsStatus(false);
                        pos = AbsolutePosition;
                        Scene.SimChat(Utils.StringToBytes("Hit Sandbox Limit"),
                              ChatTypeEnum.DebugChannel, 0x7FFFFFFF, RootPart.AbsolutePosition, Name, UUID, false);
                    }
                }
                AbsolutePosition = pos;

                HasGroupChanged = true;
            }

            //we need to do a terse update even if the move wasn't allowed
            // so that the position is reset in the client (the object snaps back)
            ScheduleGroupForTerseUpdate();
        }

        /// <summary>
        /// Update the position of a single part of this scene object
        /// </summary>
        /// <param name="pos"></param>
        /// <param name="localID"></param>
        public void UpdateSinglePosition(Vector3 pos, uint localID)
        {
            SceneObjectPart part = GetChildPart(localID);
            foreach (SceneObjectPart parts in Children.Values)
            {
                parts.StoreUndoState();
            }
            if (part != null)
            {
                if (part.UUID == m_rootPart.UUID)
                {
                    UpdateRootPosition(pos);
                }
                else
                {
                    part.UpdateOffSet(pos);
                }

                HasGroupChanged = true;
            }
        }

        /// <summary>
        ///
        /// </summary>
        /// <param name="pos"></param>
        private void UpdateRootPosition(Vector3 pos)
        {
            foreach (SceneObjectPart part in Children.Values)
            {
                part.StoreUndoState();
            }
            Vector3 newPos = new Vector3(pos.X, pos.Y, pos.Z);
            Vector3 oldPos =
                new Vector3(AbsolutePosition.X + m_rootPart.OffsetPosition.X,
                              AbsolutePosition.Y + m_rootPart.OffsetPosition.Y,
                              AbsolutePosition.Z + m_rootPart.OffsetPosition.Z);
            Vector3 diff = oldPos - newPos;
            Vector3 axDiff = new Vector3(diff.X, diff.Y, diff.Z);
            Quaternion partRotation = m_rootPart.RotationOffset;
            axDiff *= Quaternion.Inverse(partRotation);
            diff = axDiff;

            lockPartsForRead(true);
            {
                foreach (SceneObjectPart obPart in m_parts.Values)
                {
                    if (obPart.UUID != m_rootPart.UUID)
                    {
                        obPart.OffsetPosition = obPart.OffsetPosition + diff;
                    }
                }
            }
            lockPartsForRead(false);

            AbsolutePosition = newPos;

            HasGroupChanged = true;
            ScheduleGroupForTerseUpdate();
        }

        public void OffsetForNewRegion(Vector3 offset)
        {
            m_rootPart.GroupPosition = offset;
        }

        #endregion

        #region Rotation

        /// <summary>
        ///
        /// </summary>
        /// <param name="rot"></param>
        public void UpdateGroupRotationR(Quaternion rot)
        {
            foreach (SceneObjectPart parts in Children.Values)
            {
                parts.StoreUndoState();
            }
            m_rootPart.UpdateRotation(rot);

            PhysicsActor actor = m_rootPart.PhysActor;
            if (actor != null)
            {
                actor.Orientation = m_rootPart.RotationOffset;
                m_scene.PhysicsScene.AddPhysicsActorTaint(actor);
            }

            HasGroupChanged = true;
            ScheduleGroupForTerseUpdate();
        }

        /// <summary>
        ///
        /// </summary>
        /// <param name="pos"></param>
        /// <param name="rot"></param>
        public void UpdateGroupRotationPR(Vector3 pos, Quaternion rot)
        {
            foreach (SceneObjectPart parts in Children.Values)
            {
                parts.StoreUndoState();
            }
            m_rootPart.UpdateRotation(rot);

            PhysicsActor actor = m_rootPart.PhysActor;
            if (actor != null)
            {
                actor.Orientation = m_rootPart.RotationOffset;
                m_scene.PhysicsScene.AddPhysicsActorTaint(actor);
            }

            AbsolutePosition = pos;

            HasGroupChanged = true;
            ScheduleGroupForTerseUpdate();
        }

        /// <summary>
        ///
        /// </summary>
        /// <param name="rot"></param>
        /// <param name="localID"></param>
        public void UpdateSingleRotation(Quaternion rot, uint localID)
        {
            SceneObjectPart part = GetChildPart(localID);
            foreach (SceneObjectPart parts in Children.Values)
            {
                parts.StoreUndoState();
            }
            if (part != null)
            {
                if (part.UUID == m_rootPart.UUID)
                {
                    UpdateRootRotation(rot);
                }
                else
                {
                    part.UpdateRotation(rot);
                }
            }
        }

        /// <summary>
        ///
        /// </summary>
        /// <param name="rot"></param>
        /// <param name="localID"></param>
        public void UpdateSingleRotation(Quaternion rot, Vector3 pos, uint localID)
        {
            SceneObjectPart part = GetChildPart(localID);
            if (part != null)
            {
                if (part.UUID == m_rootPart.UUID)
                {
                    UpdateRootRotation(rot);
                    AbsolutePosition = pos;
                }
                else
                {
                    part.IgnoreUndoUpdate = true;
                    part.UpdateRotation(rot);
                    part.OffsetPosition = pos;
                    part.IgnoreUndoUpdate = false;
                    part.StoreUndoState();
                }
            }
        }

        /// <summary>
        ///
        /// </summary>
        /// <param name="rot"></param>
        private void UpdateRootRotation(Quaternion rot)
        {
            Quaternion axRot = rot;
            Quaternion oldParentRot = m_rootPart.RotationOffset;

            m_rootPart.StoreUndoState();
            m_rootPart.UpdateRotation(rot);
            if (m_rootPart.PhysActor != null)
            {
                m_rootPart.PhysActor.Orientation = m_rootPart.RotationOffset;
                m_scene.PhysicsScene.AddPhysicsActorTaint(m_rootPart.PhysActor);
            }

            lockPartsForRead(true);
            {
                foreach (SceneObjectPart prim in m_parts.Values)
                {
                    if (prim.UUID != m_rootPart.UUID)
                    {
                        prim.IgnoreUndoUpdate = true;
                        Vector3 axPos = prim.OffsetPosition;
                        axPos *= oldParentRot;
                        axPos *= Quaternion.Inverse(axRot);
                        prim.OffsetPosition = axPos;
                        Quaternion primsRot = prim.RotationOffset;
                        Quaternion newRot = primsRot * oldParentRot;
                        newRot *= Quaternion.Inverse(axRot);
                        prim.RotationOffset = newRot;
                        prim.ScheduleTerseUpdate();
                    }
                }
            }
<<<<<<< HEAD
            lockPartsForRead(false);

=======
            foreach (SceneObjectPart childpart in Children.Values)
            {
                if (childpart != m_rootPart)
                {
                    childpart.IgnoreUndoUpdate = false;
                    childpart.StoreUndoState();
                }
            }
>>>>>>> 83929c69
            m_rootPart.ScheduleTerseUpdate();
        }

        #endregion

        internal void SetAxisRotation(int axis, int rotate10)
        {
            bool setX = false;
            bool setY = false;
            bool setZ = false;

            int xaxis = 2;
            int yaxis = 4;
            int zaxis = 8;

            if (m_rootPart != null)
            {
                setX = ((axis & xaxis) != 0) ? true : false;
                setY = ((axis & yaxis) != 0) ? true : false;
                setZ = ((axis & zaxis) != 0) ? true : false;

                float setval = (rotate10 > 0) ? 1f : 0f;

                if (setX)
                    m_rootPart.RotationAxis.X = setval;
                if (setY)
                    m_rootPart.RotationAxis.Y = setval;
                if (setZ)
                    m_rootPart.RotationAxis.Z = setval;

                if (setX || setY || setZ)
                {
                    m_rootPart.SetPhysicsAxisRotation();
                }

            }
        }
        public int registerRotTargetWaypoint(Quaternion target, float tolerance)
        {
            scriptRotTarget waypoint = new scriptRotTarget();
            waypoint.targetRot = target;
            waypoint.tolerance = tolerance;
            uint handle = m_scene.AllocateLocalId();
            waypoint.handle = handle;
            lock (m_rotTargets)
            {
                m_rotTargets.Add(handle, waypoint);
            }
            m_scene.AddGroupTarget(this);
            return (int)handle;
        }

        public void unregisterRotTargetWaypoint(int handle)
        {
            lock (m_targets)
            {
                m_rotTargets.Remove((uint)handle);
                if (m_targets.Count == 0)
                    m_scene.RemoveGroupTarget(this);
            }
        }

        public int registerTargetWaypoint(Vector3 target, float tolerance)
        {
            scriptPosTarget waypoint = new scriptPosTarget();
            waypoint.targetPos = target;
            waypoint.tolerance = tolerance;
            uint handle = m_scene.AllocateLocalId();
            waypoint.handle = handle;
            lock (m_targets)
            {
                m_targets.Add(handle, waypoint);
            }
            m_scene.AddGroupTarget(this);
            return (int)handle;
        }
        
        public void unregisterTargetWaypoint(int handle)
        {
            lock (m_targets)
            {
                m_targets.Remove((uint)handle);
                if (m_targets.Count == 0)
                    m_scene.RemoveGroupTarget(this);
            }
        }

        public void checkAtTargets()
        {
            if (m_scriptListens_atTarget || m_scriptListens_notAtTarget)
            {
                if (m_targets.Count > 0)
                {
                    bool at_target = false;
                    //Vector3 targetPos;
                    //uint targetHandle;
                    Dictionary<uint, scriptPosTarget> atTargets = new Dictionary<uint, scriptPosTarget>();
                    lock (m_targets)
                    {
                        foreach (uint idx in m_targets.Keys)
                        {
                            scriptPosTarget target = m_targets[idx];
                            if (Util.GetDistanceTo(target.targetPos, m_rootPart.GroupPosition) <= target.tolerance)
                            {
                                // trigger at_target
                                if (m_scriptListens_atTarget)
                                {
                                    at_target = true;
                                    scriptPosTarget att = new scriptPosTarget();
                                    att.targetPos = target.targetPos;
                                    att.tolerance = target.tolerance;
                                    att.handle = target.handle;
                                    atTargets.Add(idx, att);
                                }
                            }
                        }
                    }
                    
                    if (atTargets.Count > 0)
                    {
                        uint[] localids = new uint[0];
                        lockPartsForRead(true);
                        {
                            localids = new uint[m_parts.Count];
                            int cntr = 0;
                            foreach (SceneObjectPart part in m_parts.Values)
                            {
                                localids[cntr] = part.LocalId;
                                cntr++;
                            }
                        }
                        lockPartsForRead(false);
                        
                        for (int ctr = 0; ctr < localids.Length; ctr++)
                        {
                            foreach (uint target in atTargets.Keys)
                            {
                                scriptPosTarget att = atTargets[target];
                                m_scene.EventManager.TriggerAtTargetEvent(
                                    localids[ctr], att.handle, att.targetPos, m_rootPart.GroupPosition);
                            }
                        }
                        
                        return;
                    }
                    
                    if (m_scriptListens_notAtTarget && !at_target)
                    {
                        //trigger not_at_target
                        uint[] localids = new uint[0];
                        lockPartsForRead(true);
                        {
                            localids = new uint[m_parts.Count];
                            int cntr = 0;
                            foreach (SceneObjectPart part in m_parts.Values)
                            {
                                localids[cntr] = part.LocalId;
                                cntr++;
                            }
                        }
                        lockPartsForRead(false);    

                        for (int ctr = 0; ctr < localids.Length; ctr++)
                        {
                            m_scene.EventManager.TriggerNotAtTargetEvent(localids[ctr]);
                        }
                    }
                }
            }
            if (m_scriptListens_atRotTarget || m_scriptListens_notAtRotTarget)
            {
                if (m_rotTargets.Count > 0)
                {
                    bool at_Rottarget = false;
                    Dictionary<uint, scriptRotTarget> atRotTargets = new Dictionary<uint, scriptRotTarget>();
                    lock (m_rotTargets)
                    {
                        foreach (uint idx in m_rotTargets.Keys)
                        {
                            scriptRotTarget target = m_rotTargets[idx];
                            double angle = Math.Acos(target.targetRot.X * m_rootPart.RotationOffset.X + target.targetRot.Y * m_rootPart.RotationOffset.Y + target.targetRot.Z * m_rootPart.RotationOffset.Z + target.targetRot.W * m_rootPart.RotationOffset.W) * 2;
                            if (angle < 0) angle = -angle;
                            if (angle > Math.PI) angle = (Math.PI * 2 - angle);
                            if (angle <= target.tolerance)
                            {
                                // trigger at_rot_target
                                if (m_scriptListens_atRotTarget)
                                {
                                    at_Rottarget = true;
                                    scriptRotTarget att = new scriptRotTarget();
                                    att.targetRot = target.targetRot;
                                    att.tolerance = target.tolerance;
                                    att.handle = target.handle;
                                    atRotTargets.Add(idx, att);
                                }
                            }
                        }
                    }

                    if (atRotTargets.Count > 0)
                    {
                        uint[] localids = new uint[0];
                        lock (m_parts)
                        {
                            localids = new uint[m_parts.Count];
                            int cntr = 0;
                            foreach (SceneObjectPart part in m_parts.Values)
                            {
                                localids[cntr] = part.LocalId;
                                cntr++;
                            }
                        }

                        for (int ctr = 0; ctr < localids.Length; ctr++)
                        {
                            foreach (uint target in atRotTargets.Keys)
                            {
                                scriptRotTarget att = atRotTargets[target];
                                m_scene.EventManager.TriggerAtRotTargetEvent(
                                    localids[ctr], att.handle, att.targetRot, m_rootPart.RotationOffset);
                            }
                        }

                        return;
                    }

                    if (m_scriptListens_notAtRotTarget && !at_Rottarget)
                    {
                        //trigger not_at_target
                        uint[] localids = new uint[0];
                        lock (m_parts)
                        {
                            localids = new uint[m_parts.Count];
                            int cntr = 0;
                            foreach (SceneObjectPart part in m_parts.Values)
                            {
                                localids[cntr] = part.LocalId;
                                cntr++;
                            }
                        }

                        for (int ctr = 0; ctr < localids.Length; ctr++)
                        {
                            m_scene.EventManager.TriggerNotAtRotTargetEvent(localids[ctr]);
                        }
                    }
                }
            }
        }
        
        public float GetMass()
        {
            float retmass = 0f;
            lockPartsForRead(true);
            {
                foreach (SceneObjectPart part in m_parts.Values)
                {
                    retmass += part.GetMass();
                }
            }
            lockPartsForRead(false);
            return retmass;
        }
        
        public void CheckSculptAndLoad()
        {
            lockPartsForRead(true);
            {
                if (!IsDeleted)
                {
                    if ((RootPart.GetEffectiveObjectFlags() & (uint)PrimFlags.Phantom) == 0)
                    {
                        foreach (SceneObjectPart part in m_parts.Values)
                        {
                            if (part.Shape.SculptEntry && part.Shape.SculptTexture != UUID.Zero)
                            {
                                // check if a previously decoded sculpt map has been cached
                                if (File.Exists(System.IO.Path.Combine("j2kDecodeCache", "smap_" + part.Shape.SculptTexture.ToString())))
                                {
                                    part.SculptTextureCallback(part.Shape.SculptTexture, null);
                                }
                                else
                                {
                                    m_scene.AssetService.Get(
                                        part.Shape.SculptTexture.ToString(), part, AssetReceived);
                                }
                            }
                        }
                    }
                }
            }
            lockPartsForRead(false);
        }

        protected void AssetReceived(string id, Object sender, AssetBase asset)
        {
            SceneObjectPart sop = (SceneObjectPart)sender;

            if (sop != null)
            {
                if (asset != null)
                    sop.SculptTextureCallback(asset.FullID, asset);
            }
        }

        /// <summary>
        /// Set the user group to which this scene object belongs.
        /// </summary>
        /// <param name="GroupID"></param>
        /// <param name="client"></param>
        public void SetGroup(UUID GroupID, IClientAPI client)
        {
            lockPartsForRead(true);
            {
                foreach (SceneObjectPart part in m_parts.Values)
                {
                    part.SetGroup(GroupID, client);
                    part.Inventory.ChangeInventoryGroup(GroupID);
                }

                HasGroupChanged = true;
            }
            lockPartsForRead(false);
            ScheduleGroupForFullUpdate();
        }

        public void TriggerScriptChangedEvent(Changed val)
        {
            foreach (SceneObjectPart part in Children.Values)
            {
                part.TriggerScriptChangedEvent(val);
            }
        }
        
        public override string ToString()
        {
            return String.Format("{0} {1} ({2})", Name, UUID, AbsolutePosition);
        }

        public void SetAttachmentPoint(byte point)
        {
            lockPartsForRead(true);
            {
                foreach (SceneObjectPart part in m_parts.Values)
                    part.SetAttachmentPoint(point);
            }
            lockPartsForRead(false);
        }

        #region ISceneObject
        
        public virtual ISceneObject CloneForNewScene()
        {
            SceneObjectGroup sog = Copy(this.OwnerID, this.GroupID, false);
            sog.m_isDeleted = false;
            return sog;
        }

        public virtual string ToXml2()
        {
            return SceneObjectSerializer.ToXml2Format(this);
        }

        public virtual string ExtraToXmlString()
        {
            return "<ExtraFromItemID>" + GetFromItemID().ToString() + "</ExtraFromItemID>";
        }

        public virtual void ExtraFromXmlString(string xmlstr)
        {
            string id = xmlstr.Substring(xmlstr.IndexOf("<ExtraFromItemID>"));
            id = xmlstr.Replace("<ExtraFromItemID>", "");
            id = id.Replace("</ExtraFromItemID>", "");

            UUID uuid = UUID.Zero;
            UUID.TryParse(id, out uuid);

            SetFromItemID(uuid);
        }
        #endregion 

        public double GetUpdatePriority(IClientAPI client)
        {
            switch (Scene.UpdatePrioritizationScheme)
            {
                case Scene.UpdatePrioritizationSchemes.Time:
                    return GetPriorityByTime();
                case Scene.UpdatePrioritizationSchemes.Distance:
                    return GetPriorityByDistance(client);
                case Scene.UpdatePrioritizationSchemes.SimpleAngularDistance:
                    return GetPriorityBySimpleAngularDistance(client);
                case Scenes.Scene.UpdatePrioritizationSchemes.FrontBack:
                    return GetPriorityByFrontBack(client);
                default:
                    throw new InvalidOperationException("UpdatePrioritizationScheme not defined");
            }
        }

        private double GetPriorityByTime()
        {
            return DateTime.Now.ToOADate();
        }

        private double GetPriorityByDistance(IClientAPI client)
        {
            ScenePresence presence = Scene.GetScenePresence(client.AgentId);
            if (presence != null)
            {
                return GetPriorityByDistance((presence.IsChildAgent) ?
                    presence.AbsolutePosition : presence.CameraPosition);
            }
            return double.NaN;
        }

        private double GetPriorityBySimpleAngularDistance(IClientAPI client)
        {
            ScenePresence presence = Scene.GetScenePresence(client.AgentId);
            if (presence != null)
            {
                return GetPriorityBySimpleAngularDistance((presence.IsChildAgent) ?
                    presence.AbsolutePosition : presence.CameraPosition);
            }
            return double.NaN;
        }

        private double GetPriorityByFrontBack(IClientAPI client)
        {
            ScenePresence presence = Scene.GetScenePresence(client.AgentId);
            if (presence != null)
            {
                return GetPriorityByFrontBack(presence.CameraPosition, presence.CameraAtAxis);
            }
            return double.NaN;
        }

        public double GetPriorityByDistance(Vector3 position)
        {
            return Vector3.Distance(AbsolutePosition, position);
        }

        public double GetPriorityBySimpleAngularDistance(Vector3 position)
        {
            double distance = Vector3.Distance(position, AbsolutePosition);
            if (distance >= double.Epsilon)
            {
                float height;
                Vector3 box = GetAxisAlignedBoundingBox(out height);

                double angle = box.X / distance;
                double max = angle;

                angle = box.Y / distance;
                if (max < angle)
                    max = angle;

                angle = box.Z / distance;
                if (max < angle)
                    max = angle;

                return -max;
            }
            else
                return double.MinValue;
        }

        public double GetPriorityByFrontBack(Vector3 camPosition, Vector3 camAtAxis)
        {
            // Distance
            double priority = Vector3.Distance(camPosition, AbsolutePosition);

            // Scale
            //priority -= GroupScale().Length();

            // Plane equation
            float d = -Vector3.Dot(camPosition, camAtAxis);
            float p = Vector3.Dot(camAtAxis, AbsolutePosition) + d;
            if (p < 0.0f) priority *= 2.0f;

            return priority;
        }
    }
}<|MERGE_RESOLUTION|>--- conflicted
+++ resolved
@@ -367,10 +367,9 @@
                 {
                     m_scene.CrossPrimGroupIntoNewRegion(val, this, true);
                 }
-<<<<<<< HEAD
 
                 lockPartsForRead(true);
-=======
+
                 if (RootPart.GetStatusSandbox())
                 {
                     if (Util.GetDistanceTo(RootPart.StatusSandboxPos, value) > 10)
@@ -381,16 +380,12 @@
                         return;
                     }
                 }
-                lock (m_parts)
->>>>>>> 83929c69
-                {
-                    foreach (SceneObjectPart part in m_parts.Values)
-                    {
-                        
-                        part.GroupPosition = val;
-                        
-                    }
-                }
+
+                foreach (SceneObjectPart part in m_parts.Values)
+                {
+                    part.GroupPosition = val;
+                }
+
                 lockPartsForRead(false);
 
                 //if (m_rootPart.PhysActor != null)
@@ -1943,7 +1938,6 @@
             }
         }
         
-<<<<<<< HEAD
         public void rotLookAt(Quaternion target, float strength, float damping)
         {
             SceneObjectPart rootpart = m_rootPart;
@@ -1971,8 +1965,6 @@
             }
         }
 
-=======
->>>>>>> 83929c69
         public void stopLookAt()
         {
             SceneObjectPart rootpart = m_rootPart;
@@ -2132,12 +2124,9 @@
 
                 foreach (SceneObjectPart part in m_parts.Values)
                 {
-<<<<<<< HEAD
-                    
-=======
                     if (!IsSelected)
                         part.UpdateLookAt();
->>>>>>> 83929c69
+
                     part.SendScheduledUpdates();
                     
                 }
@@ -3061,14 +3050,8 @@
                     {
                         if (obPart.UUID != m_rootPart.UUID)
                         {
-<<<<<<< HEAD
+                            obPart.IgnoreUndoUpdate = true;
                             Vector3 oldSize = new Vector3(obPart.Scale);
-=======
-                            if (obPart.UUID != m_rootPart.UUID)
-                            {
-                                obPart.IgnoreUndoUpdate = true;
-                                Vector3 oldSize = new Vector3(obPart.Scale);
->>>>>>> 83929c69
 
                             float f = 1.0f;
                             float a = 1.0f;
@@ -3410,28 +3393,24 @@
             }
 
             lockPartsForRead(true);
-            {
-                foreach (SceneObjectPart prim in m_parts.Values)
-                {
-                    if (prim.UUID != m_rootPart.UUID)
-                    {
-                        prim.IgnoreUndoUpdate = true;
-                        Vector3 axPos = prim.OffsetPosition;
-                        axPos *= oldParentRot;
-                        axPos *= Quaternion.Inverse(axRot);
-                        prim.OffsetPosition = axPos;
-                        Quaternion primsRot = prim.RotationOffset;
-                        Quaternion newRot = primsRot * oldParentRot;
-                        newRot *= Quaternion.Inverse(axRot);
-                        prim.RotationOffset = newRot;
-                        prim.ScheduleTerseUpdate();
-                    }
-                }
-            }
-<<<<<<< HEAD
-            lockPartsForRead(false);
-
-=======
+
+            foreach (SceneObjectPart prim in m_parts.Values)
+            {
+                if (prim.UUID != m_rootPart.UUID)
+                {
+                    prim.IgnoreUndoUpdate = true;
+                    Vector3 axPos = prim.OffsetPosition;
+                    axPos *= oldParentRot;
+                    axPos *= Quaternion.Inverse(axRot);
+                    prim.OffsetPosition = axPos;
+                    Quaternion primsRot = prim.RotationOffset;
+                    Quaternion newRot = primsRot * oldParentRot;
+                    newRot *= Quaternion.Inverse(axRot);
+                    prim.RotationOffset = newRot;
+                    prim.ScheduleTerseUpdate();
+                }
+            }
+
             foreach (SceneObjectPart childpart in Children.Values)
             {
                 if (childpart != m_rootPart)
@@ -3440,7 +3419,9 @@
                     childpart.StoreUndoState();
                 }
             }
->>>>>>> 83929c69
+
+            lockPartsForRead(false);
+
             m_rootPart.ScheduleTerseUpdate();
         }
 
