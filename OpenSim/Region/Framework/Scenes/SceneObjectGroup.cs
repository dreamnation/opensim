/*
 * Copyright (c) Contributors, http://opensimulator.org/
 * See CONTRIBUTORS.TXT for a full list of copyright holders.
 *
 * Redistribution and use in source and binary forms, with or without
 * modification, are permitted provided that the following conditions are met:
 *     * Redistributions of source code must retain the above copyright
 *       notice, this list of conditions and the following disclaimer.
 *     * Redistributions in binary form must reproduce the above copyright
 *       notice, this list of conditions and the following disclaimer in the
 *       documentation and/or other materials provided with the distribution.
 *     * Neither the name of the OpenSimulator Project nor the
 *       names of its contributors may be used to endorse or promote products
 *       derived from this software without specific prior written permission.
 *
 * THIS SOFTWARE IS PROVIDED BY THE DEVELOPERS ``AS IS'' AND ANY
 * EXPRESS OR IMPLIED WARRANTIES, INCLUDING, BUT NOT LIMITED TO, THE IMPLIED
 * WARRANTIES OF MERCHANTABILITY AND FITNESS FOR A PARTICULAR PURPOSE ARE
 * DISCLAIMED. IN NO EVENT SHALL THE CONTRIBUTORS BE LIABLE FOR ANY
 * DIRECT, INDIRECT, INCIDENTAL, SPECIAL, EXEMPLARY, OR CONSEQUENTIAL DAMAGES
 * (INCLUDING, BUT NOT LIMITED TO, PROCUREMENT OF SUBSTITUTE GOODS OR SERVICES;
 * LOSS OF USE, DATA, OR PROFITS; OR BUSINESS INTERRUPTION) HOWEVER CAUSED AND
 * ON ANY THEORY OF LIABILITY, WHETHER IN CONTRACT, STRICT LIABILITY, OR TORT
 * (INCLUDING NEGLIGENCE OR OTHERWISE) ARISING IN ANY WAY OUT OF THE USE OF THIS
 * SOFTWARE, EVEN IF ADVISED OF THE POSSIBILITY OF SUCH DAMAGE.
 */

using System;
using System.Collections.Generic;
using System.Drawing;
using System.IO;
using System.Threading;
using System.Xml;
using System.Xml.Serialization;
using OpenMetaverse;
using OpenMetaverse.Packets;
using OpenSim.Framework;
using OpenSim.Region.Framework.Interfaces;
using OpenSim.Region.Physics.Manager;
using OpenSim.Region.Framework.Scenes.Serialization;

namespace OpenSim.Region.Framework.Scenes
{
    [Flags]
    public enum scriptEvents
    {
        None = 0,
        attach = 1,
        collision = 16,
        collision_end = 32,
        collision_start = 64,
        control = 128,
        dataserver = 256,
        email = 512,
        http_response = 1024,
        land_collision = 2048,
        land_collision_end = 4096,
        land_collision_start = 8192,
        at_target = 16384,
        listen = 32768,
        money = 65536,
        moving_end = 131072,
        moving_start = 262144,
        not_at_rot_target = 524288,
        not_at_target = 1048576,
        remote_data = 8388608,
        run_time_permissions = 268435456,
        state_entry = 1073741824,
        state_exit = 2,
        timer = 4,
        touch = 8,
        touch_end = 536870912,
        touch_start = 2097152,
        object_rez = 4194304
    }

    struct scriptPosTarget
    {
        public Vector3 targetPos;
        public float tolerance;
        public uint handle;
    }

    public delegate void PrimCountTaintedDelegate();

    /// <summary>
    /// A scene object group is conceptually an object in the scene.  The object is constituted of SceneObjectParts
    /// (often known as prims), one of which is considered the root part.
    /// </summary>
    public partial class SceneObjectGroup : EntityBase, ISceneObject
    {
        // private PrimCountTaintedDelegate handlerPrimCountTainted = null;

        /// <summary>
        /// Signal whether the non-inventory attributes of any prims in the group have changed
        /// since the group's last persistent backup
        /// </summary>
        private bool m_hasGroupChanged = false;
        private long timeFirstChanged;
        private long timeLastChanged;
        private System.Threading.ReaderWriterLockSlim m_partsLock = new System.Threading.ReaderWriterLockSlim();

        public void lockPartsForRead(bool locked)
        {
            if (locked)
            {
                if (m_partsLock.RecursiveReadCount > 0)
                {
                    m_log.Error("[SceneObjectGroup.m_parts] Recursive read lock requested. This should not happen and means something needs to be fixed. For now though, it's safe to continue.");
                    m_partsLock.ExitReadLock();
                }
                if (m_partsLock.RecursiveWriteCount > 0)
                {
                    m_log.Error("[SceneObjectGroup.m_parts] Recursive read lock requested. This should not happen and means something needs to be fixed.");
                    m_partsLock.ExitWriteLock();
                }

                while (!m_partsLock.TryEnterReadLock(60000))
                {
                    m_log.Error("[SceneObjectGroup.m_parts] Thread lock detected while trying to aquire READ lock of m_parts in SceneObjectGroup. I'm going to try to solve the thread lock automatically to preserve region stability, but this needs to be fixed.");
                    if (m_partsLock.IsWriteLockHeld)
                    {
                        m_partsLock = new System.Threading.ReaderWriterLockSlim();
                    }
                }
            }
            else
            {
                m_partsLock.ExitReadLock();
            }
        }
        public void lockPartsForWrite(bool locked)
        {
            if (locked)
            {
                if (m_partsLock.RecursiveReadCount > 0)
                {
                    m_log.Error("[SceneObjectGroup.m_parts] Recursive write lock requested. This should not happen and means something needs to be fixed. For now though, it's safe to continue.");
                    m_partsLock.ExitReadLock();
                }
                if (m_partsLock.RecursiveWriteCount > 0)
                {
                    m_log.Error("[SceneObjectGroup.m_parts] Recursive write lock requested. This should not happen and means something needs to be fixed.");
                    m_partsLock.ExitWriteLock();
                }

                while (!m_partsLock.TryEnterWriteLock(60000))
                {
                    m_log.Error("[SceneObjectGroup.m_parts] Thread lock detected while trying to aquire WRITE lock of m_scripts in XEngine. I'm going to try to solve the thread lock automatically to preserve region stability, but this needs to be fixed.");
                    if (m_partsLock.IsWriteLockHeld)
                    {
                        m_partsLock = new System.Threading.ReaderWriterLockSlim();
                    }
                }
            }
            else
            {
                m_partsLock.ExitWriteLock();
            }
        }

        public bool HasGroupChanged
        {
            set
            {
                if (value)
                {
                    timeLastChanged = DateTime.Now.Ticks;
                    if (!m_hasGroupChanged)
                        timeFirstChanged = DateTime.Now.Ticks;
                }
                m_hasGroupChanged = value;
            }

            get { return m_hasGroupChanged; }
        }

        private bool isTimeToPersist()
        {
            if (IsSelected || IsDeleted || IsAttachment)
                return false;
            if (!m_hasGroupChanged)
                return false;
            if (m_scene.ShuttingDown)
                return true;
            long currentTime = DateTime.Now.Ticks;
            if (currentTime - timeLastChanged > m_scene.m_dontPersistBefore || currentTime - timeFirstChanged > m_scene.m_persistAfter)
                return true;
            return false;
        }
        
        /// <value>
        /// Is this scene object acting as an attachment?
        /// 
        /// We return false if the group has already been deleted.
        ///
        /// TODO: At the moment set must be done on the part itself.  There may be a case for doing it here since I
        /// presume either all or no parts in a linkset can be part of an attachment (in which
        /// case the value would get proprogated down into all the descendent parts).
        /// </value>
        public bool IsAttachment
        {
            get
            {
                if (!IsDeleted)
                    return m_rootPart.IsAttachment;
                
                return false;
            }
        }

        public float scriptScore = 0f;

        private Vector3 lastPhysGroupPos;
        private Quaternion lastPhysGroupRot;

        private bool m_isBackedUp = false;

        /// <summary>
        /// The constituent parts of this group
        /// </summary>
        protected Dictionary<UUID, SceneObjectPart> m_parts = new Dictionary<UUID, SceneObjectPart>();

        protected ulong m_regionHandle;
        protected SceneObjectPart m_rootPart;
        // private Dictionary<UUID, scriptEvents> m_scriptEvents = new Dictionary<UUID, scriptEvents>();

        private Dictionary<uint, scriptPosTarget> m_targets = new Dictionary<uint, scriptPosTarget>();

        private bool m_scriptListens_atTarget = false;
        private bool m_scriptListens_notAtTarget = false;

        internal Dictionary<UUID, string> m_savedScriptState = null;

        #region Properties

        /// <summary>
        /// The name of an object grouping is always the same as its root part
        /// </summary>
        public override string Name
        {
            get {
                if (RootPart == null)
                    return "";
                return RootPart.Name;
            }
            set { RootPart.Name = value; }
        }

        /// <summary>
        /// Added because the Parcel code seems to use it
        /// but not sure a object should have this
        /// as what does it tell us? that some avatar has selected it (but not what Avatar/user)
        /// think really there should be a list (or whatever) in each scenepresence
        /// saying what prim(s) that user has selected.
        /// </summary>
        protected bool m_isSelected = false;

        /// <summary>
        /// Number of prims in this group
        /// </summary>
        public int PrimCount
        {
            get { return m_parts.Count; }
        }

        protected Quaternion m_rotation = Quaternion.Identity;

        public virtual Quaternion Rotation
        {
            get { return m_rotation; }
            set { m_rotation = value; }
        }

        public Quaternion GroupRotation
        {
            get { return m_rootPart.RotationOffset; }
        }

        public UUID GroupID
        {
            get { return m_rootPart.GroupID; }
            set { m_rootPart.GroupID = value; }
        }

        public Dictionary<UUID, SceneObjectPart> Children
        {
            get { return m_parts; }
            set { m_parts = value; }
        }

        /// <value>
        /// The root part of this scene object
        /// </value>
        public SceneObjectPart RootPart
        {
            get { return m_rootPart; }
        }

        public ulong RegionHandle
        {
            get { return m_regionHandle; }
            set
            {
                m_regionHandle = value;
                lockPartsForRead(true);
                {
                    foreach (SceneObjectPart part in m_parts.Values)
                    {
                        
                        part.RegionHandle = m_regionHandle;
                        
                    }
                }
                lockPartsForRead(false);
            }
        }

        private bool IsAttachmentCheckFull()
        {
            return (IsAttachment || (m_rootPart.Shape.PCode == 9 && m_rootPart.Shape.State != 0));
        }
        
        /// <summary>
        /// The absolute position of this scene object in the scene
        /// </summary>
        public override Vector3 AbsolutePosition
        {
            get { return m_rootPart.GroupPosition; }
            set
            {
                Vector3 val = value;

                if ((m_scene.TestBorderCross(val - Vector3.UnitX, Cardinals.E) || m_scene.TestBorderCross(val + Vector3.UnitX, Cardinals.W)
                    || m_scene.TestBorderCross(val - Vector3.UnitY, Cardinals.N) || m_scene.TestBorderCross(val + Vector3.UnitY, Cardinals.S)) 
                    && !IsAttachmentCheckFull())
                {
                    m_scene.CrossPrimGroupIntoNewRegion(val, this, true);
                }

                lockPartsForRead(true);
                {
                    foreach (SceneObjectPart part in m_parts.Values)
                    {
                        
                        part.GroupPosition = val;
                        
                    }
                }
                lockPartsForRead(false);

                //if (m_rootPart.PhysActor != null)
                //{
                //m_rootPart.PhysActor.Position =
                //new PhysicsVector(m_rootPart.GroupPosition.X, m_rootPart.GroupPosition.Y,
                //m_rootPart.GroupPosition.Z);
                //m_scene.PhysicsScene.AddPhysicsActorTaint(m_rootPart.PhysActor);
                //}
            }
        }

        public override uint LocalId
        {
            get { return m_rootPart.LocalId; }
            set { m_rootPart.LocalId = value; }
        }

        public override UUID UUID
        {
            get { return m_rootPart.UUID; }
            set { m_rootPart.UUID = value; }
        }

        public UUID OwnerID
        {
            get { return m_rootPart.OwnerID; }
            set { m_rootPart.OwnerID = value; }
        }

        public float Damage
        {
            get { return m_rootPart.Damage; }
            set { m_rootPart.Damage = value; }
        }

        public Color Color
        {
            get { return m_rootPart.Color; }
            set { m_rootPart.Color = value; }
        }

        public string Text
        {
            get {
                string returnstr = m_rootPart.Text;
                if (returnstr.Length  > 255)
                {
                    returnstr = returnstr.Substring(0, 255);
                }
                return returnstr;
            }
            set { m_rootPart.Text = value; }
        }

        protected virtual bool InSceneBackup
        {
            get { return true; }
        }

        public bool IsSelected
        {
            get { return m_isSelected; }
            set
            {
                m_isSelected = value;
                // Tell physics engine that group is selected
                if (m_rootPart.PhysActor != null)
                {
                    m_rootPart.PhysActor.Selected = value;
                    // Pass it on to the children.
                    foreach (SceneObjectPart child in Children.Values)
                    {
                        if (child.PhysActor != null)
                        {
                            child.PhysActor.Selected = value;
                        }
                    }
                }
            }
        }

        // The UUID for the Region this Object is in.
        public UUID RegionUUID
        {
            get
            {
                if (m_scene != null)
                {
                    return m_scene.RegionInfo.RegionID;
                }
                return UUID.Zero;
            }
        }

        #endregion

        #region Constructors

        /// <summary>
        /// Constructor
        /// </summary>
        public SceneObjectGroup()
        {
        }

        /// <summary>
        /// This constructor creates a SceneObjectGroup using a pre-existing SceneObjectPart.
        /// The original SceneObjectPart will be used rather than a copy, preserving
        /// its existing localID and UUID.
        /// </summary>
        public SceneObjectGroup(SceneObjectPart part)
        {
            SetRootPart(part);
        }

        /// <summary>
        /// Constructor.  This object is added to the scene later via AttachToScene()
        /// </summary>
        public SceneObjectGroup(UUID ownerID, Vector3 pos, Quaternion rot, PrimitiveBaseShape shape)
        { 
            SetRootPart(new SceneObjectPart(ownerID, shape, pos, rot, Vector3.Zero));
        }

        /// <summary>
        /// Constructor.
        /// </summary>
        public SceneObjectGroup(UUID ownerID, Vector3 pos, PrimitiveBaseShape shape)
            : this(ownerID, pos, Quaternion.Identity, shape)
        {
        }

        public void LoadScriptState(XmlDocument doc)
        {
            XmlNodeList nodes = doc.GetElementsByTagName("SavedScriptState");
            if (nodes.Count > 0)
            {
                m_savedScriptState = new Dictionary<UUID, string>();
                foreach (XmlNode node in nodes)
                {
                    if (node.Attributes["UUID"] != null)
                    {
                        UUID itemid = new UUID(node.Attributes["UUID"].Value);
                        m_savedScriptState.Add(itemid, node.InnerXml);
                    }
                } 
            }
        }

        public void SetFromItemID(UUID AssetId)
        {
            lockPartsForRead(true);
            {
                foreach (SceneObjectPart part in m_parts.Values)
                {
                    
                    part.FromItemID = AssetId;
                    
                }
            }
            lockPartsForRead(false);
        }

        public UUID GetFromItemID()
        {
            return m_rootPart.FromItemID;
        }

        /// <summary>
        /// Hooks this object up to the backup event so that it is persisted to the database when the update thread executes.
        /// </summary>
        public virtual void AttachToBackup()
        {
            if (InSceneBackup)
            {
                //m_log.DebugFormat(
                //    "[SCENE OBJECT GROUP]: Attaching object {0} {1} to scene presistence sweep", Name, UUID);

                if (!m_isBackedUp)
                    m_scene.EventManager.OnBackup += ProcessBackup;
                
                m_isBackedUp = true;
            }
        }
        
        /// <summary>
        /// Attach this object to a scene.  It will also now appear to agents.
        /// </summary>
        /// <param name="scene"></param>
        public void AttachToScene(Scene scene)
        {
            m_scene = scene;
            RegionHandle = m_scene.RegionInfo.RegionHandle;

            if (m_rootPart.Shape.PCode != 9 || m_rootPart.Shape.State == 0)
                m_rootPart.ParentID = 0;
            if (m_rootPart.LocalId==0)
                m_rootPart.LocalId = m_scene.AllocateLocalId();

            // No need to lock here since the object isn't yet in a scene
            foreach (SceneObjectPart part in m_parts.Values)
            {
                if (Object.ReferenceEquals(part, m_rootPart))
                {
                    continue;
                }

                if (part.LocalId == 0)
                {
                    part.LocalId = m_scene.AllocateLocalId();
                }

                part.ParentID = m_rootPart.LocalId;
                //m_log.DebugFormat("[SCENE]: Given local id {0} to part {1}, linknum {2}, parent {3} {4}", part.LocalId, part.UUID, part.LinkNum, part.ParentID, part.ParentUUID);
            }
            
            ApplyPhysics(m_scene.m_physicalPrim);
            
            ScheduleGroupForFullUpdate();
        }

        public Vector3 GroupScale()
        {
            Vector3 minScale = new Vector3(Constants.RegionSize, Constants.RegionSize, Constants.RegionSize);
            Vector3 maxScale = Vector3.Zero;
            Vector3 finalScale = new Vector3(0.5f, 0.5f, 0.5f);

            lockPartsForRead(true);
            {
                foreach (SceneObjectPart part in m_parts.Values)
                {
                    
                    Vector3 partscale = part.Scale;
                    Vector3 partoffset = part.OffsetPosition;

                    minScale.X = (partscale.X + partoffset.X < minScale.X) ? partscale.X + partoffset.X : minScale.X;
                    minScale.Y = (partscale.Y + partoffset.Y < minScale.Y) ? partscale.Y + partoffset.Y : minScale.Y;
                    minScale.Z = (partscale.Z + partoffset.Z < minScale.Z) ? partscale.Z + partoffset.Z : minScale.Z;

                    maxScale.X = (partscale.X + partoffset.X > maxScale.X) ? partscale.X + partoffset.X : maxScale.X;
                    maxScale.Y = (partscale.Y + partoffset.Y > maxScale.Y) ? partscale.Y + partoffset.Y : maxScale.Y;
                    maxScale.Z = (partscale.Z + partoffset.Z > maxScale.Z) ? partscale.Z + partoffset.Z : maxScale.Z;
                    
                }
            }
            lockPartsForRead(false);

            finalScale.X = (minScale.X > maxScale.X) ? minScale.X : maxScale.X;
            finalScale.Y = (minScale.Y > maxScale.Y) ? minScale.Y : maxScale.Y;
            finalScale.Z = (minScale.Z > maxScale.Z) ? minScale.Z : maxScale.Z;
            return finalScale;

        }
        public EntityIntersection TestIntersection(Ray hRay, bool frontFacesOnly, bool faceCenters)
        {
            // We got a request from the inner_scene to raytrace along the Ray hRay
            // We're going to check all of the prim in this group for intersection with the ray
            // If we get a result, we're going to find the closest result to the origin of the ray
            // and send back the intersection information back to the innerscene.

            EntityIntersection result = new EntityIntersection();

            lockPartsForRead(true);
            {
                foreach (SceneObjectPart part in m_parts.Values)
                {
                    
                    // Temporary commented to stop compiler warning
                    //Vector3 partPosition =
                    //    new Vector3(part.AbsolutePosition.X, part.AbsolutePosition.Y, part.AbsolutePosition.Z);
                    Quaternion parentrotation = GroupRotation;

                    // Telling the prim to raytrace.
                    //EntityIntersection inter = part.TestIntersection(hRay, parentrotation);

                    EntityIntersection inter = part.TestIntersectionOBB(hRay, parentrotation,frontFacesOnly, faceCenters);

                    // This may need to be updated to the maximum draw distance possible..
                    // We might (and probably will) be checking for prim creation from other sims
                    // when the camera crosses the border.
                    float idist = Constants.RegionSize;

                    if (inter.HitTF)
                    {
                        // We need to find the closest prim to return to the testcaller along the ray
                        if (inter.distance < idist)
                        {
                            result.HitTF = true;
                            result.ipoint = inter.ipoint;
                            result.obj = part;
                            result.normal = inter.normal;
                            result.distance = inter.distance;
                        }
                    }
                    
                }
            }
            lockPartsForRead(false);
            return result;
        }

        /// <summary>
        /// Gets a vector representing the size of the bounding box containing all the prims in the group
        /// Treats all prims as rectangular, so no shape (cut etc) is taken into account
        /// offsetHeight is the offset in the Z axis from the centre of the bounding box to the centre of the root prim
        /// </summary>
        /// <returns></returns>
        public Vector3 GetAxisAlignedBoundingBox(out float offsetHeight)
        {
            float maxX = -256f, maxY = -256f, maxZ = -256f, minX = 256f, minY = 256f, minZ = 256f;
            lockPartsForRead(true);
            {
                foreach (SceneObjectPart part in m_parts.Values)
                {
                    
                    Vector3 worldPos = part.GetWorldPosition();
                    Vector3 offset = worldPos - AbsolutePosition;
                    Quaternion worldRot;
                    if (part.ParentID == 0)
                    {
                        worldRot = part.RotationOffset;
                    }
                    else
                    {
                        worldRot = part.GetWorldRotation();
                    }

                    Vector3 frontTopLeft;
                    Vector3 frontTopRight;
                    Vector3 frontBottomLeft;
                    Vector3 frontBottomRight;

                    Vector3 backTopLeft;
                    Vector3 backTopRight;
                    Vector3 backBottomLeft;
                    Vector3 backBottomRight;

                   // Vector3[] corners = new Vector3[8];

                    Vector3 orig = Vector3.Zero;

                    frontTopLeft.X = orig.X - (part.Scale.X / 2);
                    frontTopLeft.Y = orig.Y - (part.Scale.Y / 2);
                    frontTopLeft.Z = orig.Z + (part.Scale.Z / 2);

                    frontTopRight.X = orig.X - (part.Scale.X / 2);
                    frontTopRight.Y = orig.Y + (part.Scale.Y / 2);
                    frontTopRight.Z = orig.Z + (part.Scale.Z / 2);

                    frontBottomLeft.X = orig.X - (part.Scale.X / 2);
                    frontBottomLeft.Y = orig.Y - (part.Scale.Y / 2);
                    frontBottomLeft.Z = orig.Z - (part.Scale.Z / 2);

                    frontBottomRight.X = orig.X - (part.Scale.X / 2);
                    frontBottomRight.Y = orig.Y + (part.Scale.Y / 2);
                    frontBottomRight.Z = orig.Z - (part.Scale.Z / 2);

                    backTopLeft.X = orig.X + (part.Scale.X / 2);
                    backTopLeft.Y = orig.Y - (part.Scale.Y / 2);
                    backTopLeft.Z = orig.Z + (part.Scale.Z / 2);

                    backTopRight.X = orig.X + (part.Scale.X / 2);
                    backTopRight.Y = orig.Y + (part.Scale.Y / 2);
                    backTopRight.Z = orig.Z + (part.Scale.Z / 2);

                    backBottomLeft.X = orig.X + (part.Scale.X / 2);
                    backBottomLeft.Y = orig.Y - (part.Scale.Y / 2);
                    backBottomLeft.Z = orig.Z - (part.Scale.Z / 2);

                    backBottomRight.X = orig.X + (part.Scale.X / 2);
                    backBottomRight.Y = orig.Y + (part.Scale.Y / 2);
                    backBottomRight.Z = orig.Z - (part.Scale.Z / 2);

                    

                    //m_log.InfoFormat("pre corner 1 is {0} {1} {2}", frontTopLeft.X, frontTopLeft.Y, frontTopLeft.Z);
                    //m_log.InfoFormat("pre corner 2 is {0} {1} {2}", frontTopRight.X, frontTopRight.Y, frontTopRight.Z);
                    //m_log.InfoFormat("pre corner 3 is {0} {1} {2}", frontBottomRight.X, frontBottomRight.Y, frontBottomRight.Z);
                    //m_log.InfoFormat("pre corner 4 is {0} {1} {2}", frontBottomLeft.X, frontBottomLeft.Y, frontBottomLeft.Z);
                    //m_log.InfoFormat("pre corner 5 is {0} {1} {2}", backTopLeft.X, backTopLeft.Y, backTopLeft.Z);
                    //m_log.InfoFormat("pre corner 6 is {0} {1} {2}", backTopRight.X, backTopRight.Y, backTopRight.Z);
                    //m_log.InfoFormat("pre corner 7 is {0} {1} {2}", backBottomRight.X, backBottomRight.Y, backBottomRight.Z);
                    //m_log.InfoFormat("pre corner 8 is {0} {1} {2}", backBottomLeft.X, backBottomLeft.Y, backBottomLeft.Z);

                    //for (int i = 0; i < 8; i++)
                    //{
                    //    corners[i] = corners[i] * worldRot;
                    //    corners[i] += offset;

                    //    if (corners[i].X > maxX)
                    //        maxX = corners[i].X;
                    //    if (corners[i].X < minX)
                    //        minX = corners[i].X;

                    //    if (corners[i].Y > maxY)
                    //        maxY = corners[i].Y;
                    //    if (corners[i].Y < minY)
                    //        minY = corners[i].Y;

                    //    if (corners[i].Z > maxZ)
                    //        maxZ = corners[i].Y;
                    //    if (corners[i].Z < minZ)
                    //        minZ = corners[i].Z;
                    //}

                    frontTopLeft = frontTopLeft * worldRot;
                    frontTopRight = frontTopRight * worldRot;
                    frontBottomLeft = frontBottomLeft * worldRot;
                    frontBottomRight = frontBottomRight * worldRot;

                    backBottomLeft = backBottomLeft * worldRot;
                    backBottomRight = backBottomRight * worldRot;
                    backTopLeft = backTopLeft * worldRot;
                    backTopRight = backTopRight * worldRot;


                    frontTopLeft += offset;
                    frontTopRight += offset;
                    frontBottomLeft += offset;
                    frontBottomRight += offset;

                    backBottomLeft += offset;
                    backBottomRight += offset;
                    backTopLeft += offset;
                    backTopRight += offset;

                    //m_log.InfoFormat("corner 1 is {0} {1} {2}", frontTopLeft.X, frontTopLeft.Y, frontTopLeft.Z);
                    //m_log.InfoFormat("corner 2 is {0} {1} {2}", frontTopRight.X, frontTopRight.Y, frontTopRight.Z);
                    //m_log.InfoFormat("corner 3 is {0} {1} {2}", frontBottomRight.X, frontBottomRight.Y, frontBottomRight.Z);
                    //m_log.InfoFormat("corner 4 is {0} {1} {2}", frontBottomLeft.X, frontBottomLeft.Y, frontBottomLeft.Z);
                    //m_log.InfoFormat("corner 5 is {0} {1} {2}", backTopLeft.X, backTopLeft.Y, backTopLeft.Z);
                    //m_log.InfoFormat("corner 6 is {0} {1} {2}", backTopRight.X, backTopRight.Y, backTopRight.Z);
                    //m_log.InfoFormat("corner 7 is {0} {1} {2}", backBottomRight.X, backBottomRight.Y, backBottomRight.Z);
                    //m_log.InfoFormat("corner 8 is {0} {1} {2}", backBottomLeft.X, backBottomLeft.Y, backBottomLeft.Z);

                    if (frontTopRight.X > maxX)
                        maxX = frontTopRight.X;
                    if (frontTopLeft.X > maxX)
                        maxX = frontTopLeft.X;
                    if (frontBottomRight.X > maxX)
                        maxX = frontBottomRight.X;
                    if (frontBottomLeft.X > maxX)
                        maxX = frontBottomLeft.X;

                    if (backTopRight.X > maxX)
                        maxX = backTopRight.X;
                    if (backTopLeft.X > maxX)
                        maxX = backTopLeft.X;
                    if (backBottomRight.X > maxX)
                        maxX = backBottomRight.X;
                    if (backBottomLeft.X > maxX)
                        maxX = backBottomLeft.X;

                    if (frontTopRight.X < minX)
                        minX = frontTopRight.X;
                    if (frontTopLeft.X < minX)
                        minX = frontTopLeft.X;
                    if (frontBottomRight.X < minX)
                        minX = frontBottomRight.X;
                    if (frontBottomLeft.X < minX)
                        minX = frontBottomLeft.X;

                    if (backTopRight.X < minX)
                        minX = backTopRight.X;
                    if (backTopLeft.X < minX)
                        minX = backTopLeft.X;
                    if (backBottomRight.X < minX)
                        minX = backBottomRight.X;
                    if (backBottomLeft.X < minX)
                        minX = backBottomLeft.X;

                    //
                    if (frontTopRight.Y > maxY)
                        maxY = frontTopRight.Y;
                    if (frontTopLeft.Y > maxY)
                        maxY = frontTopLeft.Y;
                    if (frontBottomRight.Y > maxY)
                        maxY = frontBottomRight.Y;
                    if (frontBottomLeft.Y > maxY)
                        maxY = frontBottomLeft.Y;

                    if (backTopRight.Y > maxY)
                        maxY = backTopRight.Y;
                    if (backTopLeft.Y > maxY)
                        maxY = backTopLeft.Y;
                    if (backBottomRight.Y > maxY)
                        maxY = backBottomRight.Y;
                    if (backBottomLeft.Y > maxY)
                        maxY = backBottomLeft.Y;

                    if (frontTopRight.Y < minY)
                        minY = frontTopRight.Y;
                    if (frontTopLeft.Y < minY)
                        minY = frontTopLeft.Y;
                    if (frontBottomRight.Y < minY)
                        minY = frontBottomRight.Y;
                    if (frontBottomLeft.Y < minY)
                        minY = frontBottomLeft.Y;

                    if (backTopRight.Y < minY)
                        minY = backTopRight.Y;
                    if (backTopLeft.Y < minY)
                        minY = backTopLeft.Y;
                    if (backBottomRight.Y < minY)
                        minY = backBottomRight.Y;
                    if (backBottomLeft.Y < minY)
                        minY = backBottomLeft.Y;

                    //
                    if (frontTopRight.Z > maxZ)
                        maxZ = frontTopRight.Z;
                    if (frontTopLeft.Z > maxZ)
                        maxZ = frontTopLeft.Z;
                    if (frontBottomRight.Z > maxZ)
                        maxZ = frontBottomRight.Z;
                    if (frontBottomLeft.Z > maxZ)
                        maxZ = frontBottomLeft.Z;

                    if (backTopRight.Z > maxZ)
                        maxZ = backTopRight.Z;
                    if (backTopLeft.Z > maxZ)
                        maxZ = backTopLeft.Z;
                    if (backBottomRight.Z > maxZ)
                        maxZ = backBottomRight.Z;
                    if (backBottomLeft.Z > maxZ)
                        maxZ = backBottomLeft.Z;

                    if (frontTopRight.Z < minZ)
                        minZ = frontTopRight.Z;
                    if (frontTopLeft.Z < minZ)
                        minZ = frontTopLeft.Z;
                    if (frontBottomRight.Z < minZ)
                        minZ = frontBottomRight.Z;
                    if (frontBottomLeft.Z < minZ)
                        minZ = frontBottomLeft.Z;

                    if (backTopRight.Z < minZ)
                        minZ = backTopRight.Z;
                    if (backTopLeft.Z < minZ)
                        minZ = backTopLeft.Z;
                    if (backBottomRight.Z < minZ)
                        minZ = backBottomRight.Z;
                    if (backBottomLeft.Z < minZ)
                        minZ = backBottomLeft.Z;
                }
            }
            lockPartsForRead(false);

            Vector3 boundingBox = new Vector3(maxX - minX, maxY - minY, maxZ - minZ);

            offsetHeight = 0;
            float lower = (minZ * -1);
            if (lower > maxZ)
            {
                offsetHeight = lower - (boundingBox.Z / 2);

            }
            else if (maxZ > lower)
            {
                offsetHeight = maxZ - (boundingBox.Z / 2);
                offsetHeight *= -1;
            }

           // m_log.InfoFormat("BoundingBox is {0} , {1} , {2} ", boundingBox.X, boundingBox.Y, boundingBox.Z);
            return boundingBox;
        }

        #endregion

        public void SaveScriptedState(XmlTextWriter writer)
        {
            XmlDocument doc = new XmlDocument();
            Dictionary<UUID,string> states = new Dictionary<UUID,string>();

            // Capture script state while holding the lock
            lockPartsForRead(true);
            {
                foreach (SceneObjectPart part in m_parts.Values)
                {
                    
                    Dictionary<UUID,string> pstates = part.Inventory.GetScriptStates();
                    foreach (UUID itemid in pstates.Keys)
                    {
                        states.Add(itemid, pstates[itemid]);
                    }
                    
                }
            }
            lockPartsForRead(false);

            if (states.Count > 0)
            {
                // Now generate the necessary XML wrappings
                writer.WriteStartElement(String.Empty, "GroupScriptStates", String.Empty);
                foreach (UUID itemid in states.Keys)
                {
                    doc.LoadXml(states[itemid]);
                    writer.WriteStartElement(String.Empty, "SavedScriptState", String.Empty);
                    writer.WriteAttributeString(String.Empty, "UUID", String.Empty, itemid.ToString());
                    writer.WriteRaw(doc.DocumentElement.OuterXml); // Writes ScriptState element
                    writer.WriteEndElement(); // End of SavedScriptState
                }
                writer.WriteEndElement(); // End of GroupScriptStates
            }
        }

        /// <summary>
        /// Attach this scene object to the given avatar.
        /// </summary>
        /// <param name="agentID"></param>
        /// <param name="attachmentpoint"></param>
        /// <param name="AttachOffset"></param>
        public void AttachToAgent(UUID agentID, uint attachmentpoint, Vector3 AttachOffset, bool silent)
        {
            ScenePresence avatar = m_scene.GetScenePresence(agentID);
            if (avatar != null)
            {
                // don't attach attachments to child agents
                if (avatar.IsChildAgent) return;

                DetachFromBackup();

                // Remove from database and parcel prim count
                //
                m_scene.DeleteFromStorage(UUID);
                m_scene.EventManager.TriggerParcelPrimCountTainted();

                m_rootPart.AttachedAvatar = agentID;

                //Anakin Lohner bug #3839 
                foreach (SceneObjectPart p in m_parts.Values)
                {
                    p.AttachedAvatar = agentID;
                }

                if (m_rootPart.PhysActor != null)
                {
                    m_scene.PhysicsScene.RemovePrim(m_rootPart.PhysActor);
                    m_rootPart.PhysActor = null;
                }

                AbsolutePosition = AttachOffset;
                m_rootPart.AttachedPos = AttachOffset;
                m_rootPart.IsAttachment = true;

                m_rootPart.SetParentLocalId(avatar.LocalId);
                SetAttachmentPoint(Convert.ToByte(attachmentpoint));

                avatar.AddAttachment(this);
                m_log.Debug("[SOG]: Added attachment " + UUID + " to avatar " + avatar.UUID);

                if (!silent)
                {
                    // Killing it here will cause the client to deselect it
                    // It then reappears on the avatar, deselected
                    // through the full update below
                    //
                    if (IsSelected)
                    {
                        m_scene.SendKillObject(m_rootPart.LocalId);
                    }

                    IsSelected = false; // fudge....
                    ScheduleGroupForFullUpdate();
                }
            }
        }

        public byte GetAttachmentPoint()
        {
            return m_rootPart.Shape.State;
        }

        public void ClearPartAttachmentData()
        {
            SetAttachmentPoint((Byte)0);
        }

        public void DetachToGround()
        {
            ScenePresence avatar = m_scene.GetScenePresence(m_rootPart.AttachedAvatar);
            if (avatar == null)
                return;

            avatar.RemoveAttachment(this);

            Vector3 detachedpos = new Vector3(127f,127f,127f);
            if (avatar == null)
                return;

            detachedpos = avatar.AbsolutePosition;

            AbsolutePosition = detachedpos;
            m_rootPart.AttachedAvatar = UUID.Zero;
            //Anakin Lohner bug #3839 
            foreach (SceneObjectPart p in m_parts.Values)
            {
                p.AttachedAvatar = UUID.Zero;
            }

            m_rootPart.SetParentLocalId(0);
            SetAttachmentPoint((byte)0);
            m_rootPart.ApplyPhysics(m_rootPart.GetEffectiveObjectFlags(), m_rootPart.VolumeDetectActive, m_scene.m_physicalPrim);
            HasGroupChanged = true;
            RootPart.Rezzed = DateTime.Now;
            RootPart.RemFlag(PrimFlags.TemporaryOnRez);
            AttachToBackup();
            m_scene.EventManager.TriggerParcelPrimCountTainted();
            m_rootPart.ScheduleFullUpdate();
            m_rootPart.ClearUndoState();
        }

        public void DetachToInventoryPrep()
        {
            ScenePresence avatar = m_scene.GetScenePresence(m_rootPart.AttachedAvatar);
            //Vector3 detachedpos = new Vector3(127f, 127f, 127f);
            if (avatar != null)
            {
                //detachedpos = avatar.AbsolutePosition;
                avatar.RemoveAttachment(this);
            }

            m_rootPart.AttachedAvatar = UUID.Zero;
            //Anakin Lohner bug #3839 
            foreach (SceneObjectPart p in m_parts.Values)
            {
                p.AttachedAvatar = UUID.Zero;
            }

            m_rootPart.SetParentLocalId(0);
            //m_rootPart.SetAttachmentPoint((byte)0);
            m_rootPart.IsAttachment = false;
            AbsolutePosition = m_rootPart.AttachedPos;
            //m_rootPart.ApplyPhysics(m_rootPart.GetEffectiveObjectFlags(), m_scene.m_physicalPrim);
            //AttachToBackup();
            //m_rootPart.ScheduleFullUpdate();
        }

        /// <summary>
        ///
        /// </summary>
        /// <param name="part"></param>
        private void SetPartAsNonRoot(SceneObjectPart part)
        {
            part.ParentID = m_rootPart.LocalId;
            part.ClearUndoState();
        }

        public override void UpdateMovement()
        {
            lockPartsForRead(true);
            {
                foreach (SceneObjectPart part in m_parts.Values)
                {
                    
                    part.UpdateMovement();
                    
                }
            }
            lockPartsForRead(false);
        }

        public ushort GetTimeDilation()
        {
            return Utils.FloatToUInt16(m_scene.TimeDilation, 0.0f, 1.0f);
        }

        /// <summary>
        /// Added as a way for the storage provider to reset the scene,
        /// most likely a better way to do this sort of thing but for now...
        /// </summary>
        /// <param name="scene"></param>
        public void SetScene(Scene scene)
        {
            m_scene = scene;
        }
        
        /// <summary>
        /// Set a part to act as the root part for this scene object
        /// </summary>
        /// <param name="part"></param>
        public void SetRootPart(SceneObjectPart part)
        {
            if (part == null)
                throw new ArgumentNullException("Cannot give SceneObjectGroup a null root SceneObjectPart");

            part.SetParent(this);
            m_rootPart = part;
            if (!IsAttachment)
                part.ParentID = 0;
            part.LinkNum = 0;
            
            // No locking required since the SOG should not be in the scene yet - one can't change root parts after
            // the scene object has been attached to the scene
            m_parts.Add(m_rootPart.UUID, m_rootPart);
        }

        /// <summary>
        /// Add a new part to this scene object.  The part must already be correctly configured.
        /// </summary>
        /// <param name="part"></param>
        public void AddPart(SceneObjectPart part)
        {
            lockPartsForWrite(true);
            {
                part.SetParent(this);
                m_parts.Add(part.UUID, part);

                part.LinkNum = m_parts.Count;

                if (part.LinkNum == 2 && RootPart != null)
                    RootPart.LinkNum = 1;
            }
            lockPartsForWrite(false);
        }

        /// <summary>
        /// Make sure that every non root part has the proper parent root part local id
        /// </summary>
        private void UpdateParentIDs()
        {
            lockPartsForRead(true);
            {
                foreach (SceneObjectPart part in m_parts.Values)
                {
                    
                    if (part.UUID != m_rootPart.UUID)
                    {
                        part.ParentID = m_rootPart.LocalId;
                    }
                    
                }
            }
            lockPartsForRead(false);
        }

        public void RegenerateFullIDs()
        {
            lockPartsForRead(true);
            {
                foreach (SceneObjectPart part in m_parts.Values)
                {
                    
                    part.UUID = UUID.Random();
                    
                }
            }
            lockPartsForRead(false);
        }

        // helper provided for parts.
        public int GetSceneMaxUndo()
        {
            if (m_scene != null)
                return m_scene.MaxUndoCount;
            return 5;
        }

        // justincc: I don't believe this hack is needed any longer, especially since the physics
        // parts of set AbsolutePosition were already commented out.  By changing HasGroupChanged to false
        // this method was preventing proper reload of scene objects.
        
        // dahlia: I had to uncomment it, without it meshing was failing on some prims and objects
        // at region startup
        
        // teravus: After this was removed from the linking algorithm, Linked prims no longer collided 
        // properly when non-physical if they havn't been moved.   This breaks ALL builds.
        // see: http://opensimulator.org/mantis/view.php?id=3108
        
        // Here's the deal, this is ABSOLUTELY CRITICAL so the physics scene gets the update about the 
        // position of linkset prims.  IF YOU CHANGE THIS, YOU MUST TEST colliding with just linked and 
        // unmoved prims!  As soon as you move a Prim/group, it will collide properly because Absolute 
        // Position has been set!
        
        public void ResetChildPrimPhysicsPositions()
        {
            AbsolutePosition = AbsolutePosition; // could someone in the know please explain how this works?

            // teravus: AbsolutePosition is NOT a normal property!
            // the code in the getter of AbsolutePosition is significantly different then the code in the setter!
            
        }

        public UUID GetPartsFullID(uint localID)
        {
            SceneObjectPart part = GetChildPart(localID);
            if (part != null)
            {
                return part.UUID;
            }
            return UUID.Zero;
        }

        public void ObjectGrabHandler(uint localId, Vector3 offsetPos, IClientAPI remoteClient)
        {
            if (m_rootPart.LocalId == localId)
            {
                OnGrabGroup(offsetPos, remoteClient);
            }
            else
            {
                SceneObjectPart part = GetChildPart(localId);
                OnGrabPart(part, offsetPos, remoteClient);
            }
        }

        public virtual void OnGrabPart(SceneObjectPart part, Vector3 offsetPos, IClientAPI remoteClient)
        {
            part.StoreUndoState();
            part.OnGrab(offsetPos, remoteClient);
        }

        public virtual void OnGrabGroup(Vector3 offsetPos, IClientAPI remoteClient)
        {
            m_scene.EventManager.TriggerGroupGrab(UUID, offsetPos, remoteClient.AgentId);
        }

        /// <summary>
        /// Delete this group from its scene and tell all the scene presences about that deletion.
        /// </summary>
        /// <param name="silent">Broadcast deletions to all clients.</param>
        public void DeleteGroup(bool silent)
        {
            // We need to keep track of this state in case this group is still queued for backup.
            m_isDeleted = true;

            DetachFromBackup();

            lockPartsForRead(true);
            List<SceneObjectPart> values = new List<SceneObjectPart>(m_parts.Values);
            lockPartsForRead(false);
            
            foreach (SceneObjectPart part in values)
            {
//                    part.Inventory.RemoveScriptInstances();
                
                ScenePresence[] avatars = Scene.GetScenePresences();
                for (int i = 0; i < avatars.Length; i++)
                {
                    if (avatars[i].ParentID == LocalId)
                    {
                        avatars[i].StandUp();
                    }

                    if (!silent)
                    {
                        part.UpdateFlag = 0;
                        if (part == m_rootPart)
                            avatars[i].ControllingClient.SendKillObject(m_regionHandle, part.LocalId);
                    }
                }
                
            }
            
          
        }

        public void AddScriptLPS(int count)
        {
            if (scriptScore + count >= float.MaxValue - count)
                scriptScore = 0;

            scriptScore += (float)count;
            SceneGraph d = m_scene.SceneGraph;
            d.AddToScriptLPS(count);
        }

        public void AddActiveScriptCount(int count)
        {
            SceneGraph d = m_scene.SceneGraph;
            d.AddActiveScripts(count);
        }

        public void aggregateScriptEvents()
        {
            uint objectflagupdate=(uint)RootPart.GetEffectiveObjectFlags();

            scriptEvents aggregateScriptEvents=0;

            lockPartsForRead(true);
            {
                foreach (SceneObjectPart part in m_parts.Values)
                {
                    
                    if (part == null)
                        continue;
                    if (part != RootPart)
                        part.ObjectFlags = objectflagupdate;
                    aggregateScriptEvents |= part.AggregateScriptEvents;
                    
                }
            }
            lockPartsForRead(false);

            m_scriptListens_atTarget = ((aggregateScriptEvents & scriptEvents.at_target) != 0);
            m_scriptListens_notAtTarget = ((aggregateScriptEvents & scriptEvents.not_at_target) != 0);

            if (!m_scriptListens_atTarget && !m_scriptListens_notAtTarget)
            {
                lock (m_targets)
                    m_targets.Clear();
                m_scene.RemoveGroupTarget(this);
            }

            ScheduleGroupForFullUpdate();
        }

        public override void SetText(string text, Vector3 color, double alpha)
        {
            Color = Color.FromArgb(0xff - (int) (alpha * 0xff),
                                   (int) (color.X * 0xff),
                                   (int) (color.Y * 0xff),
                                   (int) (color.Z * 0xff));
            Text = text;

            HasGroupChanged = true;
            m_rootPart.ScheduleFullUpdate();
        }

        /// <summary>
        /// Apply physics to this group
        /// </summary>
        /// <param name="m_physicalPrim"></param>
        public void ApplyPhysics(bool m_physicalPrim)
        {
            lockPartsForRead(true);
            
            if (m_parts.Count > 1)
            {
                List<SceneObjectPart> values = new List<SceneObjectPart>(m_parts.Values);
                lockPartsForRead(false);
                m_rootPart.ApplyPhysics(m_rootPart.GetEffectiveObjectFlags(), m_rootPart.VolumeDetectActive, m_physicalPrim);
                foreach (SceneObjectPart part in values)
                {
                    
                    if (part.LocalId != m_rootPart.LocalId)
                    {
                        part.ApplyPhysics(m_rootPart.GetEffectiveObjectFlags(), part.VolumeDetectActive, m_physicalPrim);
                    }
                    
                }
                // Hack to get the physics scene geometries in the right spot
                ResetChildPrimPhysicsPositions();
            }
            else
            {
                lockPartsForRead(false);
                m_rootPart.ApplyPhysics(m_rootPart.GetEffectiveObjectFlags(), m_rootPart.VolumeDetectActive, m_physicalPrim);
            }
        }

        public void SetOwnerId(UUID userId)
        {
                ForEachPart(delegate(SceneObjectPart part) 
                {
                    
                    part.OwnerID = userId;
                    
                });
        }

        public void ForEachPart(Action<SceneObjectPart> whatToDo)
        {
            lockPartsForRead(true);
            List<SceneObjectPart> values = new List<SceneObjectPart>(m_parts.Values);
            lockPartsForRead(false);    
            foreach (SceneObjectPart part in values)
            {
                
                whatToDo(part);
                
            }
        }

        #region Events

        /// <summary>
        /// Processes backup.
        /// </summary>
        /// <param name="datastore"></param>
        public virtual void ProcessBackup(IRegionDataStore datastore, bool forcedBackup)
        {
            if (!m_isBackedUp)
                return;

            // Since this is the top of the section of call stack for backing up a particular scene object, don't let
            // any exception propogate upwards.

            if (IsDeleted || UUID == UUID.Zero)
                return;

            try
            {
                if (!m_scene.ShuttingDown) // if shutting down then there will be nothing to handle the return so leave till next restart
                {
                    ILandObject parcel = m_scene.LandChannel.GetLandObject(
                            m_rootPart.GroupPosition.X, m_rootPart.GroupPosition.Y);

                    if (parcel != null && parcel.LandData != null &&
                            parcel.LandData.OtherCleanTime != 0)
                    {
                        if (parcel.LandData.OwnerID != OwnerID &&
                                (parcel.LandData.GroupID != GroupID ||
                                parcel.LandData.GroupID == UUID.Zero))
                        {
                            if ((DateTime.UtcNow - RootPart.Rezzed).TotalMinutes >
                                    parcel.LandData.OtherCleanTime)
                            {
                                DetachFromBackup();
                                m_log.InfoFormat("[SCENE]: Returning object {0} due to parcel auto return", RootPart.UUID.ToString());
                                m_scene.AddReturn(OwnerID, Name, AbsolutePosition, "parcel auto return");
                                m_scene.DeRezObject(null, RootPart.LocalId,
                                    RootPart.GroupID, DeRezAction.Return, UUID.Zero);

                                return;
                            }
                        }
                    }
                }

                if (HasGroupChanged)
                {
                    // don't backup while it's selected or you're asking for changes mid stream.
                    if ((isTimeToPersist()) || (forcedBackup))
                    {
                        m_log.DebugFormat(
                            "[SCENE]: Storing {0}, {1} in {2}",
                            Name, UUID, m_scene.RegionInfo.RegionName);

                        SceneObjectGroup backup_group = Copy(OwnerID, GroupID, false);
                        backup_group.RootPart.Velocity = RootPart.Velocity;
                        backup_group.RootPart.Acceleration = RootPart.Acceleration;
                        backup_group.RootPart.AngularVelocity = RootPart.AngularVelocity;
                        backup_group.RootPart.ParticleSystem = RootPart.ParticleSystem;
                        HasGroupChanged = false;

                        datastore.StoreObject(backup_group, m_scene.RegionInfo.RegionID);

                        backup_group.ForEachPart(delegate(SceneObjectPart part) 
                        { 
                            part.Inventory.ProcessInventoryBackup(datastore); 
                        });

                        backup_group = null;
                    }
    //                else
    //                {
    //                    m_log.DebugFormat(
    //                        "[SCENE]: Did not update persistence of object {0} {1}, selected = {2}",
    //                        Name, UUID, IsSelected);
    //                }
                }
            }
            catch (Exception e)
            {
                m_log.ErrorFormat(
                    "[SCENE]: Storing of {0}, {1} in {2} failed with exception {3}\n\t{4}", 
                    Name, UUID, m_scene.RegionInfo.RegionName, e, e.StackTrace);
            }
        }

        #endregion

        #region Client Updating

        public void SendFullUpdateToClient(IClientAPI remoteClient)
        {
            SendPartFullUpdate(remoteClient, RootPart, m_scene.Permissions.GenerateClientFlags(remoteClient.AgentId, RootPart.UUID));

            lockPartsForRead(true);
            {
                foreach (SceneObjectPart part in m_parts.Values)
                {
                    
                    if (part != RootPart)
                        SendPartFullUpdate(remoteClient, part, m_scene.Permissions.GenerateClientFlags(remoteClient.AgentId, part.UUID));
                    
                }
            }
            lockPartsForRead(false);
        }

        /// <summary>
        /// Send a full update to the client for the given part
        /// </summary>
        /// <param name="remoteClient"></param>
        /// <param name="part"></param>
        internal void SendPartFullUpdate(IClientAPI remoteClient, SceneObjectPart part, uint clientFlags)
        {
            if (m_rootPart.UUID == part.UUID)
            {
                if (IsAttachment)
                {
                    part.SendFullUpdateToClient(remoteClient, m_rootPart.AttachedPos, clientFlags);
                }
                else
                {
                    part.SendFullUpdateToClient(remoteClient, AbsolutePosition, clientFlags);
                }
            }
            else
            {
                part.SendFullUpdateToClient(remoteClient, clientFlags);
            }
        }

        #endregion

        #region Copying

        /// <summary>
        /// Duplicates this object, including operations such as physics set up and attaching to the backup event.
        /// </summary>
        /// <returns></returns>
        public SceneObjectGroup Copy(UUID cAgentID, UUID cGroupID, bool userExposed)
        {
            SceneObjectGroup dupe = (SceneObjectGroup)MemberwiseClone();
            dupe.m_isBackedUp = false;
            dupe.m_parts = new Dictionary<UUID, SceneObjectPart>();

            // Warning, The following code related to previousAttachmentStatus is needed so that clones of 
            // attachments do not bordercross while they're being duplicated.  This is hacktastic!
            // Normally, setting AbsolutePosition will bordercross a prim if it's outside the region!
            // unless IsAttachment is true!, so to prevent border crossing, we save it's attachment state 
            // (which should be false anyway) set it as an Attachment and then set it's Absolute Position, 
            // then restore it's attachment state

            // This is only necessary when userExposed is false!

            bool previousAttachmentStatus = dupe.RootPart.IsAttachment;
            
            if (!userExposed)
                dupe.RootPart.IsAttachment = true;

            dupe.AbsolutePosition = new Vector3(AbsolutePosition.X, AbsolutePosition.Y, AbsolutePosition.Z);

            if (!userExposed)
                dupe.RootPart.IsAttachment = previousAttachmentStatus;

            dupe.CopyRootPart(m_rootPart, OwnerID, GroupID, userExposed);
            dupe.m_rootPart.LinkNum = m_rootPart.LinkNum;

            if (userExposed)
                dupe.m_rootPart.TrimPermissions();

            /// may need to create a new Physics actor.
            if (dupe.RootPart.PhysActor != null && userExposed)
            {
                PrimitiveBaseShape pbs = dupe.RootPart.Shape;

                dupe.RootPart.PhysActor = m_scene.PhysicsScene.AddPrimShape(
                    dupe.RootPart.Name,
                    pbs,
                    dupe.RootPart.AbsolutePosition,
                    dupe.RootPart.Scale,
                    dupe.RootPart.RotationOffset,
                    dupe.RootPart.PhysActor.IsPhysical);

                dupe.RootPart.PhysActor.LocalID = dupe.RootPart.LocalId;
                dupe.RootPart.DoPhysicsPropertyUpdate(dupe.RootPart.PhysActor.IsPhysical, true);
            }

            // Now we've made a copy that replaces this one, we need to
            // switch the owner to the person who did the copying
            // Second Life copies an object and duplicates the first one in it's place
            // So, we have to make a copy of this one, set it in it's place then set the owner on this one
            if (userExposed)
            {
                SetRootPartOwner(m_rootPart, cAgentID, cGroupID);
                m_rootPart.ScheduleFullUpdate();
            }
            
            List<SceneObjectPart> partList;

            lockPartsForRead(true);
            
            partList = new List<SceneObjectPart>(m_parts.Values);
            
            lockPartsForRead(false);
            
            partList.Sort(delegate(SceneObjectPart p1, SceneObjectPart p2)
                {
                    return p1.LinkNum.CompareTo(p2.LinkNum);
                }
            );

            foreach (SceneObjectPart part in partList)
            {
                if (part.UUID != m_rootPart.UUID)
                {
                    SceneObjectPart newPart = dupe.CopyPart(part, OwnerID, GroupID, userExposed);

                    newPart.LinkNum = part.LinkNum;

                    if (userExposed)
                    {
                        SetPartOwner(newPart, cAgentID, cGroupID);
                        newPart.ScheduleFullUpdate();
                    }
                }
            }

            if (userExposed)
            {
                dupe.UpdateParentIDs();
                dupe.HasGroupChanged = true;
                dupe.AttachToBackup();

                ScheduleGroupForFullUpdate();
            }

            return dupe;
        }

        /// <summary>
        ///
        /// </summary>
        /// <param name="part"></param>
        /// <param name="cAgentID"></param>
        /// <param name="cGroupID"></param>
        public void CopyRootPart(SceneObjectPart part, UUID cAgentID, UUID cGroupID, bool userExposed)
        {
            SetRootPart(part.Copy(m_scene.AllocateLocalId(), OwnerID, GroupID, m_parts.Count, userExposed));
        }

        public void ScriptSetPhysicsStatus(bool UsePhysics)
        {
            bool IsTemporary = ((RootPart.Flags & PrimFlags.TemporaryOnRez) != 0);
            bool IsPhantom = ((RootPart.Flags & PrimFlags.Phantom) != 0);
            bool IsVolumeDetect = RootPart.VolumeDetectActive;
            UpdatePrimFlags(RootPart.LocalId, UsePhysics, IsTemporary, IsPhantom, IsVolumeDetect);
        }

        public void ScriptSetTemporaryStatus(bool TemporaryStatus)
        {
            bool UsePhysics = ((RootPart.Flags & PrimFlags.Physics) != 0);
            bool IsPhantom = ((RootPart.Flags & PrimFlags.Phantom) != 0);
            bool IsVolumeDetect = RootPart.VolumeDetectActive;
            UpdatePrimFlags(RootPart.LocalId, UsePhysics, TemporaryStatus, IsPhantom, IsVolumeDetect);
        }

        public void ScriptSetPhantomStatus(bool PhantomStatus)
        {
            bool UsePhysics = ((RootPart.Flags & PrimFlags.Physics) != 0);
            bool IsTemporary = ((RootPart.Flags & PrimFlags.TemporaryOnRez) != 0);
            bool IsVolumeDetect = RootPart.VolumeDetectActive;
            UpdatePrimFlags(RootPart.LocalId, UsePhysics, IsTemporary, PhantomStatus, IsVolumeDetect);
        }

        public void ScriptSetVolumeDetect(bool VDStatus)
        {
            bool UsePhysics = ((RootPart.Flags & PrimFlags.Physics) != 0);
            bool IsTemporary = ((RootPart.Flags & PrimFlags.TemporaryOnRez) != 0);
            bool IsPhantom = ((RootPart.Flags & PrimFlags.Phantom) != 0);
            UpdatePrimFlags(RootPart.LocalId, UsePhysics, IsTemporary, IsPhantom, VDStatus);

            /*
            ScriptSetPhantomStatus(false);  // What ever it was before, now it's not phantom anymore

            if (PhysActor != null) // Should always be the case now
            {
                PhysActor.SetVolumeDetect(param);
            }
            if (param != 0)
                AddFlag(PrimFlags.Phantom);

            ScheduleFullUpdate();
            */
        }

        public void applyImpulse(Vector3 impulse)
        {
            // We check if rootpart is null here because scripts don't delete if you delete the host.
            // This means that unfortunately, we can pass a null physics actor to Simulate!
            // Make sure we don't do that!
            SceneObjectPart rootpart = m_rootPart;
            if (rootpart != null)
            {
                if (IsAttachment)
                {
                    ScenePresence avatar = m_scene.GetScenePresence(rootpart.AttachedAvatar);
                    if (avatar != null)
                    {
                        avatar.PushForce(impulse);
                    }
                }
                else
                {
                    if (rootpart.PhysActor != null)
                    {
                        rootpart.PhysActor.AddForce(impulse, true);
                        m_scene.PhysicsScene.AddPhysicsActorTaint(rootpart.PhysActor);
                    }
                }
            }
        }

        public void applyAngularImpulse(Vector3 impulse)
        {
            // We check if rootpart is null here because scripts don't delete if you delete the host.
            // This means that unfortunately, we can pass a null physics actor to Simulate!
            // Make sure we don't do that!
            SceneObjectPart rootpart = m_rootPart;
            if (rootpart != null)
            {
                if (rootpart.PhysActor != null)
                {
                    if (!IsAttachment)
                    {
                        rootpart.PhysActor.AddAngularForce(impulse, true);
                        m_scene.PhysicsScene.AddPhysicsActorTaint(rootpart.PhysActor);
                    }
                }
            }
        }

        public void setAngularImpulse(Vector3 impulse)
        {
            // We check if rootpart is null here because scripts don't delete if you delete the host.
            // This means that unfortunately, we can pass a null physics actor to Simulate!
            // Make sure we don't do that!
            SceneObjectPart rootpart = m_rootPart;
            if (rootpart != null)
            {
                if (rootpart.PhysActor != null)
                {
                    if (!IsAttachment)
                    {
                        rootpart.PhysActor.Torque = impulse;
                        m_scene.PhysicsScene.AddPhysicsActorTaint(rootpart.PhysActor);
                    }
                }
            }
        }

        public Vector3 GetTorque()
        {
            // We check if rootpart is null here because scripts don't delete if you delete the host.
            // This means that unfortunately, we can pass a null physics actor to Simulate!
            // Make sure we don't do that!
            SceneObjectPart rootpart = m_rootPart;
            if (rootpart != null)
            {
                if (rootpart.PhysActor != null)
                {
                    if (!IsAttachment)
                    {
                        Vector3 torque = rootpart.PhysActor.Torque;
                        return torque;
                    }
                }
            }
            return Vector3.Zero;
        }

        public void moveToTarget(Vector3 target, float tau)
        {
            SceneObjectPart rootpart = m_rootPart;
            if (rootpart != null)
            {
                if (IsAttachment)
                {
                    ScenePresence avatar = m_scene.GetScenePresence(rootpart.AttachedAvatar);
                    if (avatar != null)
                    {
                        List<string> coords = new List<string>();
                        uint regionX = 0;
                        uint regionY = 0;
                        Utils.LongToUInts(Scene.RegionInfo.RegionHandle, out regionX, out regionY);
                        target.X += regionX;
                        target.Y += regionY;
                        coords.Add(target.X.ToString());
                        coords.Add(target.Y.ToString());
                        coords.Add(target.Z.ToString());
                        avatar.DoMoveToPosition(avatar, "", coords);
                    }
                }
                else
                {
                    if (rootpart.PhysActor != null)
                    {
                        rootpart.PhysActor.PIDTarget = target;
                        rootpart.PhysActor.PIDTau = tau;
                        rootpart.PhysActor.PIDActive = true;
                    }
                }
            }
        }

        public void stopMoveToTarget()
        {
            SceneObjectPart rootpart = m_rootPart;
            if (rootpart != null)
            {
                if (rootpart.PhysActor != null)
                {
                    rootpart.PhysActor.PIDActive = false;
                }
            }
        }

        public void rotLookAt(Quaternion target, float strength, float damping)
        {
            SceneObjectPart rootpart = m_rootPart;
            if (rootpart != null)
            {
                if (IsAttachment)
                {
                /*
                    ScenePresence avatar = m_scene.GetScenePresence(rootpart.AttachedAvatar);
                    if (avatar != null)
                    {
                    Rotate the Av?
                    } */
                }
                else
                {
                    if (rootpart.PhysActor != null)
                    {
                        rootpart.PhysActor.APIDTarget = new Quaternion(target.X, target.Y, target.Z, target.W);
                        rootpart.PhysActor.APIDStrength = strength;
                        rootpart.PhysActor.APIDDamping = damping;
                        rootpart.PhysActor.APIDActive = true;
                    }
                }
            }
        }
        public void stopLookAt()
        {
            SceneObjectPart rootpart = m_rootPart;
            if (rootpart != null)
            {
                if (rootpart.PhysActor != null)
                {
                    rootpart.PhysActor.APIDActive = false;
                }
            }
        
        }

        /// <summary>
        /// Uses a PID to attempt to clamp the object on the Z axis at the given height over tau seconds.
        /// </summary>
        /// <param name="height">Height to hover.  Height of zero disables hover.</param>
        /// <param name="hoverType">Determines what the height is relative to </param>
        /// <param name="tau">Number of seconds over which to reach target</param>
        public void SetHoverHeight(float height, PIDHoverType hoverType, float tau)
        {
            SceneObjectPart rootpart = m_rootPart;
            if (rootpart != null)
            {
                if (rootpart.PhysActor != null)
                {
                    if (height != 0f)
                    {
                        rootpart.PhysActor.PIDHoverHeight = height;
                        rootpart.PhysActor.PIDHoverType = hoverType;
                        rootpart.PhysActor.PIDTau = tau;
                        rootpart.PhysActor.PIDHoverActive = true;
                    }
                    else
                    {
                        rootpart.PhysActor.PIDHoverActive = false;
                    }
                }
            }
        }

        /// <summary>
        /// Set the owner of the root part.
        /// </summary>
        /// <param name="part"></param>
        /// <param name="cAgentID"></param>
        /// <param name="cGroupID"></param>
        public void SetRootPartOwner(SceneObjectPart part, UUID cAgentID, UUID cGroupID)
        {
            part.LastOwnerID = part.OwnerID;
            part.OwnerID = cAgentID;
            part.GroupID = cGroupID;

            if (part.OwnerID != cAgentID)
            {
                // Apply Next Owner Permissions if we're not bypassing permissions
                if (!m_scene.Permissions.BypassPermissions())
                    ApplyNextOwnerPermissions();
            }

            part.ScheduleFullUpdate();
        }

        /// <summary>
        /// Make a copy of the given part.
        /// </summary>
        /// <param name="part"></param>
        /// <param name="cAgentID"></param>
        /// <param name="cGroupID"></param>
        public SceneObjectPart CopyPart(SceneObjectPart part, UUID cAgentID, UUID cGroupID, bool userExposed)
        {
            SceneObjectPart newPart = part.Copy(m_scene.AllocateLocalId(), OwnerID, GroupID, m_parts.Count, userExposed);
            newPart.SetParent(this);

            lockPartsForWrite(true);
            {
                m_parts.Add(newPart.UUID, newPart);
            }
            lockPartsForWrite(false);

            SetPartAsNonRoot(newPart);

            return newPart;
        }

        /// <summary>
        /// Reset the UUIDs for all the prims that make up this group.
        ///
        /// This is called by methods which want to add a new group to an existing scene, in order
        /// to ensure that there are no clashes with groups already present.
        /// </summary>
        public void ResetIDs()
        {
            // As this is only ever called for prims which are not currently part of the scene (and hence
            // not accessible by clients), there should be no need to lock
            List<SceneObjectPart> partsList = new List<SceneObjectPart>(m_parts.Values);
            m_parts.Clear();
            foreach (SceneObjectPart part in partsList)
            {
                part.ResetIDs(part.LinkNum); // Don't change link nums
                m_parts.Add(part.UUID, part);
            }
        }

        /// <summary>
        ///
        /// </summary>
        /// <param name="part"></param>
        public void ServiceObjectPropertiesFamilyRequest(IClientAPI remoteClient, UUID AgentID, uint RequestFlags)
        {

            remoteClient.SendObjectPropertiesFamilyData(RequestFlags, RootPart.UUID, RootPart.OwnerID, RootPart.GroupID, RootPart.BaseMask,
                                                        RootPart.OwnerMask, RootPart.GroupMask, RootPart.EveryoneMask, RootPart.NextOwnerMask,
                                                        RootPart.OwnershipCost, RootPart.ObjectSaleType, RootPart.SalePrice, RootPart.Category,
                                                        RootPart.CreatorID, RootPart.Name, RootPart.Description);
        }

        public void SetPartOwner(SceneObjectPart part, UUID cAgentID, UUID cGroupID)
        {
            part.OwnerID = cAgentID;
            part.GroupID = cGroupID;
        }

        #endregion

        #region Scheduling

        public override void Update()
        {
            // Check that the group was not deleted before the scheduled update
            // FIXME: This is merely a temporary measure to reduce the incidence of failure when
            // an object has been deleted from a scene before update was processed.
            // A more fundamental overhaul of the update mechanism is required to eliminate all
            // the race conditions.
            if (m_isDeleted)
                return;

            // Even temporary objects take part in physics (e.g. temp-on-rez bullets)
            //if ((RootPart.Flags & PrimFlags.TemporaryOnRez) != 0)
            //    return;

            lockPartsForRead(true);
            {
                bool UsePhysics = ((RootPart.Flags & PrimFlags.Physics) != 0);

                if (UsePhysics && !AbsolutePosition.ApproxEquals(lastPhysGroupPos, 0.02f))
                {
                    m_rootPart.UpdateFlag = 1;
                    lastPhysGroupPos = AbsolutePosition;
                }

                if (UsePhysics && !GroupRotation.ApproxEquals(lastPhysGroupRot, 0.1f))
                {
                    m_rootPart.UpdateFlag = 1;
                    lastPhysGroupRot = GroupRotation;
                }

                foreach (SceneObjectPart part in m_parts.Values)
                {
                    
                    part.SendScheduledUpdates();
                    
                }
            }
            lockPartsForRead(false);
        }

        public void ScheduleFullUpdateToAvatar(ScenePresence presence)
        {
            RootPart.AddFullUpdateToAvatar(presence);

            lockPartsForRead(true);
            {
                foreach (SceneObjectPart part in m_parts.Values)
                {
                    
                    if (part != RootPart)
                        part.AddFullUpdateToAvatar(presence);
                    
                }
            }
            lockPartsForRead(false);
        }

        public void ScheduleTerseUpdateToAvatar(ScenePresence presence)
        {
            lockPartsForRead(true);
            {
                foreach (SceneObjectPart part in m_parts.Values)
                {
                    
                    part.AddTerseUpdateToAvatar(presence);
                    
                }
            }
            lockPartsForRead(false);
        }

        /// <summary>
        /// Schedule a full update for this scene object
        /// </summary>
        public void ScheduleGroupForFullUpdate()
        {
            checkAtTargets();
            RootPart.ScheduleFullUpdate();

            lockPartsForRead(true);
            {
                foreach (SceneObjectPart part in m_parts.Values)
                {
                    
                    if (part != RootPart)
                        part.ScheduleFullUpdate();
                    
                }
            }
            lockPartsForRead(false);
        }

        /// <summary>
        /// Schedule a terse update for this scene object
        /// </summary>
        public void ScheduleGroupForTerseUpdate()
        {
            lockPartsForRead(true);
            {
                foreach (SceneObjectPart part in m_parts.Values)
                {
                    
                    part.ScheduleTerseUpdate();
                    
                }
            }
            lockPartsForRead(false);
        }

        /// <summary>
        /// Immediately send a full update for this scene object.
        /// </summary>
        public void SendGroupFullUpdate()
        {
            if (IsDeleted)
                return;
            
            RootPart.SendFullUpdateToAllClients();

            lockPartsForRead(true);
            {
                foreach (SceneObjectPart part in m_parts.Values)
                {
                    
                    if (part != RootPart)
                        part.SendFullUpdateToAllClients();
                    
                }
            }
            lockPartsForRead(false);
        }

        /// <summary>
        /// Immediately send an update for this scene object's root prim only.
        /// This is for updates regarding the object as a whole, and none of its parts in particular.
        /// Note: this may not be cused by opensim (it probably should) but it's used by
        /// external modules.
        /// </summary>
        public void SendGroupRootTerseUpdate()
        {
            if (IsDeleted)
                return;

            RootPart.SendTerseUpdateToAllClients();
        }

        public void QueueForUpdateCheck()
        {
            if (m_scene == null) // Need to check here as it's null during object creation
                return;
            m_scene.SceneGraph.AddToUpdateList(this);
        }

        /// <summary>
        /// Immediately send a terse update for this scene object.
        /// </summary>
        public void SendGroupTerseUpdate()
        {
            if (IsDeleted)
                return;

            lockPartsForRead(true);
            {
                foreach (SceneObjectPart part in m_parts.Values)
                {
                    part.SendTerseUpdateToAllClients();
                }
            }
            lockPartsForRead(false);
        }

        #endregion

        #region SceneGroupPart Methods

        /// <summary>
        /// Get the child part by LinkNum
        /// </summary>
        /// <param name="linknum"></param>
        /// <returns>null if no child part with that linknum or child part</returns>
        public SceneObjectPart GetLinkNumPart(int linknum)
        {
            lockPartsForRead(true);
            {
                foreach (SceneObjectPart part in m_parts.Values)
                {
                    if (part.LinkNum == linknum)
                    {
                        lockPartsForRead(false);
                        return part;
                    }
                }
            }
            lockPartsForRead(false);

            return null;
        }

        /// <summary>
        /// Get a child part with a given UUID
        /// </summary>
        /// <param name="primID"></param>
        /// <returns>null if a child part with the primID was not found</returns>
        public SceneObjectPart GetChildPart(UUID primID)
        {
            SceneObjectPart childPart = null;
            if (m_parts.ContainsKey(primID))
            {
                childPart = m_parts[primID];
            }
            return childPart;
        }

        /// <summary>
        /// Get a child part with a given local ID
        /// </summary>
        /// <param name="localID"></param>
        /// <returns>null if a child part with the local ID was not found</returns>
        public SceneObjectPart GetChildPart(uint localID)
        {
            //m_log.DebugFormat("Entered looking for {0}", localID);
            lockPartsForRead(true);
            {
                foreach (SceneObjectPart part in m_parts.Values)
                {
                    //m_log.DebugFormat("Found {0}", part.LocalId);
                    if (part.LocalId == localID)
                    {
                        lockPartsForRead(false);
                        return part;
                    }
                }
            }
            lockPartsForRead(false);

            return null;
        }

        /// <summary>
        /// Does this group contain the child prim
        /// should be able to remove these methods once we have a entity index in scene
        /// </summary>
        /// <param name="primID"></param>
        /// <returns></returns>
        public bool HasChildPrim(UUID primID)
        {
            if (m_parts.ContainsKey(primID))
            {
                return true;
            }

            return false;
        }

        /// <summary>
        /// Does this group contain the child prim
        /// should be able to remove these methods once we have a entity index in scene
        /// </summary>
        /// <param name="localID"></param>
        /// <returns></returns>
        public bool HasChildPrim(uint localID)
        {
            //m_log.DebugFormat("Entered HasChildPrim looking for {0}", localID);
            lockPartsForRead(true);
            {
                foreach (SceneObjectPart part in m_parts.Values)
                {
                    //m_log.DebugFormat("Found {0}", part.LocalId);
                    if (part.LocalId == localID)
                    {
                        lockPartsForRead(false);
                        return true;
                    }
                }
            }
            lockPartsForRead(false);

            return false;
        }

        #endregion

        #region Packet Handlers

        /// <summary>
        /// Link the prims in a given group to this group
        /// </summary>
        /// <param name="objectGroup">The group of prims which should be linked to this group</param>
        public void LinkToGroup(SceneObjectGroup objectGroup)
        {
            // Make sure we have sent any pending unlinks or stuff.
            if (objectGroup.RootPart.UpdateFlag > 0)
            {
                m_log.WarnFormat(
                    "[SCENE OBJECT GROUP]: Forcing send of linkset {0}, {1} to {2}, {3} as its still waiting.",
                    objectGroup.RootPart.Name, objectGroup.RootPart.UUID, RootPart.Name, RootPart.UUID);

                objectGroup.RootPart.SendScheduledUpdates();
            }

//            m_log.DebugFormat(
//                "[SCENE OBJECT GROUP]: Linking group with root part {0}, {1} to group with root part {2}, {3}",
//                objectGroup.RootPart.Name, objectGroup.RootPart.UUID, RootPart.Name, RootPart.UUID);

            SceneObjectPart linkPart = objectGroup.m_rootPart;

            Vector3 oldGroupPosition = linkPart.GroupPosition;
            Quaternion oldRootRotation = linkPart.RotationOffset;

            linkPart.OffsetPosition = linkPart.GroupPosition - AbsolutePosition;
            linkPart.GroupPosition = AbsolutePosition;
            Vector3 axPos = linkPart.OffsetPosition;

            Quaternion parentRot = m_rootPart.RotationOffset;
            axPos *= Quaternion.Inverse(parentRot);

            linkPart.OffsetPosition = axPos;
            Quaternion oldRot = linkPart.RotationOffset;
            Quaternion newRot = Quaternion.Inverse(parentRot) * oldRot;
            linkPart.RotationOffset = newRot;

            linkPart.ParentID = m_rootPart.LocalId;
            if (m_rootPart.LinkNum == 0)
                m_rootPart.LinkNum = 1;

            lockPartsForWrite(true);
            
            m_parts.Add(linkPart.UUID, linkPart);

            lockPartsForWrite(false);

            // Insert in terms of link numbers, the new links
            // before the current ones (with the exception of 
            // the root prim. Shuffle the old ones up
            lockPartsForRead(true);
            foreach (KeyValuePair<UUID, SceneObjectPart> kvp in m_parts) 
            {
                if (kvp.Value.LinkNum != 1)
                {
                    // Don't update root prim link number
                    kvp.Value.LinkNum += objectGroup.PrimCount;
                }
            }
            lockPartsForRead(false);

            linkPart.LinkNum = 2;

            linkPart.SetParent(this);
            linkPart.AddFlag(PrimFlags.CreateSelected);

            //if (linkPart.PhysActor != null)
            //{
            // m_scene.PhysicsScene.RemovePrim(linkPart.PhysActor);
    
            //linkPart.PhysActor = null;
            //}

            //TODO: rest of parts
            int linkNum = 3;
            foreach (SceneObjectPart part in objectGroup.Children.Values)
            {
                if (part.UUID != objectGroup.m_rootPart.UUID)
                {
                    LinkNonRootPart(part, oldGroupPosition, oldRootRotation, linkNum++);
                }
                part.ClearUndoState();
            }

            m_scene.UnlinkSceneObject(objectGroup.UUID, true);
            objectGroup.m_isDeleted = true;

            objectGroup.lockPartsForWrite(true);
            
            objectGroup.m_parts.Clear();
            
            objectGroup.lockPartsForWrite(false);
            
            // Can't do this yet since backup still makes use of the root part without any synchronization
//            objectGroup.m_rootPart = null;

            AttachToBackup();


            // Here's the deal, this is ABSOLUTELY CRITICAL so the physics scene gets the update about the 
            // position of linkset prims.  IF YOU CHANGE THIS, YOU MUST TEST colliding with just linked and 
            // unmoved prims!
            ResetChildPrimPhysicsPositions();

            HasGroupChanged = true;
            ScheduleGroupForFullUpdate();
        }

        /// <summary>
        /// Delink the given prim from this group.  The delinked prim is established as
        /// an independent SceneObjectGroup.
        /// </summary>
        /// <param name="partID"></param>
        public void DelinkFromGroup(uint partID)
        {
            DelinkFromGroup(partID, true);
        }

        /// <summary>
        /// Delink the given prim from this group.  The delinked prim is established as
        /// an independent SceneObjectGroup.
        /// </summary>
        /// <param name="partID"></param>
        /// <param name="sendEvents"></param>
        public void DelinkFromGroup(uint partID, bool sendEvents)
        {
            SceneObjectPart linkPart = GetChildPart(partID);

            if (linkPart != null)
            {
                DelinkFromGroup(linkPart, sendEvents);
            }
            else
            {
                m_log.InfoFormat("[SCENE OBJECT GROUP]: " +
                                 "DelinkFromGroup(): Child prim {0} not found in object {1}, {2}",
                                 partID, LocalId, UUID);
            }
        }

        public void DelinkFromGroup(SceneObjectPart linkPart, bool sendEvents)
        {
            linkPart.ClearUndoState();
//                m_log.DebugFormat(
//                    "[SCENE OBJECT GROUP]: Delinking part {0}, {1} from group with root part {2}, {3}",
//                    linkPart.Name, linkPart.UUID, RootPart.Name, RootPart.UUID);

            Quaternion worldRot = linkPart.GetWorldRotation();

            // Remove the part from this object
            lockPartsForWrite(true);
            {
                m_parts.Remove(linkPart.UUID);
            }
            lockPartsForWrite(false);
            lockPartsForRead(true);
            if (m_parts.Count == 1 && RootPart != null) //Single prim is left
                RootPart.LinkNum = 0;
            else
            {
                foreach (SceneObjectPart p in m_parts.Values)
                {
                    if (p.LinkNum > linkPart.LinkNum)
                        p.LinkNum--;
                }
            }
            lockPartsForRead(false);

            linkPart.ParentID = 0;
            linkPart.LinkNum = 0;

            if (linkPart.PhysActor != null)
            {
                m_scene.PhysicsScene.RemovePrim(linkPart.PhysActor);
            }

            // We need to reset the child part's position
            // ready for life as a separate object after being a part of another object
            Quaternion parentRot = m_rootPart.RotationOffset;

            Vector3 axPos = linkPart.OffsetPosition;

            axPos *= parentRot;
            linkPart.OffsetPosition = new Vector3(axPos.X, axPos.Y, axPos.Z);
            linkPart.GroupPosition = AbsolutePosition + linkPart.OffsetPosition;
            linkPart.OffsetPosition = new Vector3(0, 0, 0);

            linkPart.RotationOffset = worldRot;

            SceneObjectGroup objectGroup = new SceneObjectGroup(linkPart);

            m_scene.AddNewSceneObject(objectGroup, true);

            if (sendEvents)
                linkPart.TriggerScriptChangedEvent(Changed.LINK);

            linkPart.Rezzed = RootPart.Rezzed;

            HasGroupChanged = true;
            ScheduleGroupForFullUpdate();
        }

        /// <summary>
        /// Stop this object from being persisted over server restarts.
        /// </summary>
        /// <param name="objectGroup"></param>
        public virtual void DetachFromBackup()
        {
            if (m_isBackedUp)
                m_scene.EventManager.OnBackup -= ProcessBackup;
            
            m_isBackedUp = false;
        }

        private void LinkNonRootPart(SceneObjectPart part, Vector3 oldGroupPosition, Quaternion oldGroupRotation, int linkNum)
        {
            Quaternion parentRot = oldGroupRotation;
            Quaternion oldRot = part.RotationOffset;
            Quaternion worldRot = parentRot * oldRot;

            parentRot = oldGroupRotation;

            Vector3 axPos = part.OffsetPosition;

            axPos *= parentRot;
            part.OffsetPosition = axPos;
            part.GroupPosition = oldGroupPosition + part.OffsetPosition;
            part.OffsetPosition = Vector3.Zero;
            part.RotationOffset = worldRot;

            part.SetParent(this);
            part.ParentID = m_rootPart.LocalId;

            // Caller locks m_parts for us
            m_parts.Add(part.UUID, part);

            part.LinkNum = linkNum;


            part.OffsetPosition = part.GroupPosition - AbsolutePosition;

            Quaternion rootRotation = m_rootPart.RotationOffset;

            Vector3 pos = part.OffsetPosition;
            pos *= Quaternion.Inverse(rootRotation);
            part.OffsetPosition = pos;

            parentRot = m_rootPart.RotationOffset;
            oldRot = part.RotationOffset;
            Quaternion newRot = Quaternion.Inverse(parentRot) * oldRot;
            part.RotationOffset = newRot;
        }

        /// <summary>
        /// If object is physical, apply force to move it around
        /// If object is not physical, just put it at the resulting location
        /// </summary>
        /// <param name="offset">Always seems to be 0,0,0, so ignoring</param>
        /// <param name="pos">New position.  We do the math here to turn it into a force</param>
        /// <param name="remoteClient"></param>
        public void GrabMovement(Vector3 offset, Vector3 pos, IClientAPI remoteClient)
        {
            if (m_scene.EventManager.TriggerGroupMove(UUID, pos))
            {
                if (m_rootPart.PhysActor != null)
                {
                    if (m_rootPart.PhysActor.IsPhysical)
                    {
                        Vector3 llmoveforce = pos - AbsolutePosition;
                        Vector3 grabforce = llmoveforce;
                        grabforce = (grabforce / 10) * m_rootPart.PhysActor.Mass;
                        m_rootPart.PhysActor.AddForce(grabforce,true);
                        m_scene.PhysicsScene.AddPhysicsActorTaint(m_rootPart.PhysActor);
                    }
                    else
                    {
                        //NonPhysicalGrabMovement(pos);
                    }
                }
                else
                {
                    //NonPhysicalGrabMovement(pos);
                }
            }
        }

        public void NonPhysicalGrabMovement(Vector3 pos)
        {
            AbsolutePosition = pos;
            m_rootPart.SendTerseUpdateToAllClients();
        }

        /// <summary>
        /// If object is physical, prepare for spinning torques (set flag to save old orientation)
        /// </summary>
        /// <param name="rotation">Rotation.  We do the math here to turn it into a torque</param>
        /// <param name="remoteClient"></param>
        public void SpinStart(IClientAPI remoteClient)
        {
            if (m_scene.EventManager.TriggerGroupSpinStart(UUID))
            {
                if (m_rootPart.PhysActor != null)
                {
                    if (m_rootPart.PhysActor.IsPhysical)
                    {
                        m_rootPart.IsWaitingForFirstSpinUpdatePacket = true;
                    }
                }
            }
        }

        /// <summary>
        /// If object is physical, apply torque to spin it around
        /// </summary>
        /// <param name="rotation">Rotation.  We do the math here to turn it into a torque</param>
        /// <param name="remoteClient"></param>
        public void SpinMovement(Quaternion newOrientation, IClientAPI remoteClient)
        {
            // The incoming newOrientation, sent by the client, "seems" to be the 
            // desired target orientation. This needs further verification; in particular, 
            // one would expect that the initial incoming newOrientation should be
            // fairly close to the original prim's physical orientation, 
            // m_rootPart.PhysActor.Orientation. This however does not seem to be the
            // case (might just be an issue with different quaternions representing the
            // same rotation, or it might be a coordinate system issue).
            //
            // Since it's not clear what the relationship is between the PhysActor.Orientation
            // and the incoming orientations sent by the client, we take an alternative approach
            // of calculating the delta rotation between the orientations being sent by the 
            // client. (Since a spin is invoked by ctrl+shift+drag in the client, we expect
            // a steady stream of several new orientations coming in from the client.)
            // This ensures that the delta rotations are being calculated from self-consistent
            // pairs of old/new rotations. Given the delta rotation, we apply a torque around
            // the delta rotation axis, scaled by the object mass times an arbitrary scaling
            // factor (to ensure the resulting torque is not "too strong" or "too weak").
            // 
            // Ideally we need to calculate (probably iteratively) the exact torque or series
            // of torques needed to arrive exactly at the destination orientation. However, since 
            // it is not yet clear how to map the destination orientation (provided by the viewer)
            // into PhysActor orientations (needed by the physics engine), we omit this step. 
            // This means that the resulting torque will at least be in the correct direction, 
            // but it will result in over-shoot or under-shoot of the target orientation.
            // For the end user, this means that ctrl+shift+drag can be used for relative,
            // but not absolute, adjustments of orientation for physical prims.
          
            if (m_scene.EventManager.TriggerGroupSpin(UUID, newOrientation))
            {
                if (m_rootPart.PhysActor != null)
                {
                    if (m_rootPart.PhysActor.IsPhysical)
                    {
                        if (m_rootPart.IsWaitingForFirstSpinUpdatePacket)
                        {
                            // first time initialization of "old" orientation for calculation of delta rotations
                            m_rootPart.SpinOldOrientation = newOrientation;
                            m_rootPart.IsWaitingForFirstSpinUpdatePacket = false;
                        }
                        else
                        {
                          // save and update old orientation
                          Quaternion old = m_rootPart.SpinOldOrientation;
                          m_rootPart.SpinOldOrientation = newOrientation;
                          //m_log.Error("[SCENE OBJECT GROUP]: Old orientation is " + old);
                          //m_log.Error("[SCENE OBJECT GROUP]: Incoming new orientation is " + newOrientation);

                          // compute difference between previous old rotation and new incoming rotation
                          Quaternion minimalRotationFromQ1ToQ2 = Quaternion.Inverse(old) * newOrientation;

                          float rotationAngle;
                          Vector3 rotationAxis;
                          minimalRotationFromQ1ToQ2.GetAxisAngle(out rotationAxis, out rotationAngle);
                          rotationAxis.Normalize();

                          //m_log.Error("SCENE OBJECT GROUP]: rotation axis is " + rotationAxis);
                          Vector3 spinforce = new Vector3(rotationAxis.X, rotationAxis.Y, rotationAxis.Z);
                          spinforce = (spinforce/8) * m_rootPart.PhysActor.Mass; // 8 is an arbitrary torque scaling factor
                          m_rootPart.PhysActor.AddAngularForce(spinforce,true);
                          m_scene.PhysicsScene.AddPhysicsActorTaint(m_rootPart.PhysActor);
                        }
                    }
                    else
                    {
                        //NonPhysicalSpinMovement(pos);
                    }
                }
                else
                {
                    //NonPhysicalSpinMovement(pos);
                }
            }
        }

        /// <summary>
        /// Return metadata about a prim (name, description, sale price, etc.)
        /// </summary>
        /// <param name="client"></param>
        public void GetProperties(IClientAPI client)
        {
            m_rootPart.GetProperties(client);
        }

        /// <summary>
        /// Set the name of a prim
        /// </summary>
        /// <param name="name"></param>
        /// <param name="localID"></param>
        public void SetPartName(string name, uint localID)
        {
            SceneObjectPart part = GetChildPart(localID);
            if (part != null)
            {
                part.Name = name;
            }
        }

        public void SetPartDescription(string des, uint localID)
        {
            SceneObjectPart part = GetChildPart(localID);
            if (part != null)
            {
                part.Description = des;
            }
        }

        public void SetPartText(string text, uint localID)
        {
            SceneObjectPart part = GetChildPart(localID);
            if (part != null)
            {
                part.SetText(text);
            }
        }

        public void SetPartText(string text, UUID partID)
        {
            SceneObjectPart part = GetChildPart(partID);
            if (part != null)
            {
                part.SetText(text);
            }
        }

        public string GetPartName(uint localID)
        {
            SceneObjectPart part = GetChildPart(localID);
            if (part != null)
            {
                return part.Name;
            }
            return String.Empty;
        }

        public string GetPartDescription(uint localID)
        {
            SceneObjectPart part = GetChildPart(localID);
            if (part != null)
            {
                return part.Description;
            }
            return String.Empty;
        }

        /// <summary>
        /// Update prim flags for this group.
        /// </summary>
        /// <param name="localID"></param>
        /// <param name="type"></param>
        /// <param name="inUse"></param>
        /// <param name="data"></param>
        public void UpdatePrimFlags(uint localID, bool UsePhysics, bool IsTemporary, bool IsPhantom, bool IsVolumeDetect)
        {
            SceneObjectPart selectionPart = GetChildPart(localID);

            if (IsTemporary)
            {
                DetachFromBackup();
                // Remove from database and parcel prim count
                //
                m_scene.DeleteFromStorage(UUID);
                m_scene.EventManager.TriggerParcelPrimCountTainted();
            }

            if (selectionPart != null)
            {
                lockPartsForRead(true);
                List<SceneObjectPart> parts = new List<SceneObjectPart>(m_parts.Values);
                lockPartsForRead(false);
                foreach (SceneObjectPart part in parts)
                {
                    if (part.Scale.X > 10.0 || part.Scale.Y > 10.0 || part.Scale.Z > 10.0)
                    {
<<<<<<< HEAD
                        UsePhysics = false; // Reset physics
                        break;
=======
                        if (part.Scale.X > m_scene.RegionInfo.PhysPrimMax || 
                            part.Scale.Y > m_scene.RegionInfo.PhysPrimMax ||
                            part.Scale.Z > m_scene.RegionInfo.PhysPrimMax)
                        {
                            UsePhysics = false; // Reset physics
                            break;
                        }
>>>>>>> 8e089b6d
                    }
                }

                foreach (SceneObjectPart part in parts)
                {
                    part.UpdatePrimFlags(UsePhysics, IsTemporary, IsPhantom, IsVolumeDetect);
                }
                
            }
        }

        public void UpdateExtraParam(uint localID, ushort type, bool inUse, byte[] data)
        {
            SceneObjectPart part = GetChildPart(localID);
            if (part != null)
            {
                part.UpdateExtraParam(type, inUse, data);
            }
        }

        /// <summary>
        /// Get the parts of this scene object
        /// </summary>
        /// <returns></returns>
        public SceneObjectPart[] GetParts()
        {
            int numParts = Children.Count;
            SceneObjectPart[] partArray = new SceneObjectPart[numParts];
            Children.Values.CopyTo(partArray, 0);
            return partArray;
        }

        /// <summary>
        /// Update the texture entry for this part
        /// </summary>
        /// <param name="localID"></param>
        /// <param name="textureEntry"></param>
        public void UpdateTextureEntry(uint localID, byte[] textureEntry)
        {
            SceneObjectPart part = GetChildPart(localID);
            if (part != null)
            {
                part.UpdateTextureEntry(textureEntry);
            }
        }

        public void UpdatePermissions(UUID AgentID, byte field, uint localID,
                uint mask, byte addRemTF)
        {
            foreach (SceneObjectPart part in m_parts.Values)
                part.UpdatePermissions(AgentID, field, localID, mask,
                        addRemTF);

            HasGroupChanged = true;
        }

        #endregion

        #region Shape

        /// <summary>
        ///
        /// </summary>
        /// <param name="shapeBlock"></param>
        public void UpdateShape(ObjectShapePacket.ObjectDataBlock shapeBlock, uint localID)
        {
            SceneObjectPart part = GetChildPart(localID);
            if (part != null)
            {
                part.UpdateShape(shapeBlock);

                if (part.PhysActor != null)
                    m_scene.PhysicsScene.AddPhysicsActorTaint(part.PhysActor);
            }
        }

        #endregion

        #region Resize

        /// <summary>
        /// Resize the given part
        /// </summary>
        /// <param name="scale"></param>
        /// <param name="localID"></param>
        public void Resize(Vector3 scale, uint localID)
        {
            if (scale.X > m_scene.m_maxNonphys)
                scale.X = m_scene.m_maxNonphys;
            if (scale.Y > m_scene.m_maxNonphys)
                scale.Y = m_scene.m_maxNonphys;
            if (scale.Z > m_scene.m_maxNonphys)
                scale.Z = m_scene.m_maxNonphys;
            SceneObjectPart part = GetChildPart(localID);
            if (part != null)
            {
                if (part.PhysActor != null)
                {
                    if (part.PhysActor.IsPhysical)
                    {
                        if (scale.X > m_scene.m_maxPhys)
                            scale.X = m_scene.m_maxPhys;
                        if (scale.Y > m_scene.m_maxPhys)
                            scale.Y = m_scene.m_maxPhys;
                        if (scale.Z > m_scene.m_maxPhys)
                            scale.Z = m_scene.m_maxPhys;
                    }
                    part.PhysActor.Size = scale;
                    m_scene.PhysicsScene.AddPhysicsActorTaint(part.PhysActor);
                }
                part.Resize(scale);

                HasGroupChanged = true;
                ScheduleGroupForFullUpdate();

                //if (part.UUID == m_rootPart.UUID)
                //{
                //if (m_rootPart.PhysActor != null)
                //{
                //m_rootPart.PhysActor.Size =
                //new PhysicsVector(m_rootPart.Scale.X, m_rootPart.Scale.Y, m_rootPart.Scale.Z);
                //m_scene.PhysicsScene.AddPhysicsActorTaint(m_rootPart.PhysActor);
                //}
                //}
            }
        }

        public void GroupResize(Vector3 scale, uint localID)
        {
            SceneObjectPart part = GetChildPart(localID);
            if (part != null)
            {
                if (scale.X > m_scene.m_maxNonphys)
                    scale.X = m_scene.m_maxNonphys;
                if (scale.Y > m_scene.m_maxNonphys)
                    scale.Y = m_scene.m_maxNonphys;
                if (scale.Z > m_scene.m_maxNonphys)
                    scale.Z = m_scene.m_maxNonphys;
                if (part.PhysActor != null && part.PhysActor.IsPhysical)
                {
                    if (scale.X > m_scene.m_maxPhys)
                        scale.X = m_scene.m_maxPhys;
                    if (scale.Y > m_scene.m_maxPhys)
                        scale.Y = m_scene.m_maxPhys;
                    if (scale.Z > m_scene.m_maxPhys)
                        scale.Z = m_scene.m_maxPhys;
                }
                float x = (scale.X / part.Scale.X);
                float y = (scale.Y / part.Scale.Y);
                float z = (scale.Z / part.Scale.Z);

                lockPartsForRead(true);
                if (x > 1.0f || y > 1.0f || z > 1.0f)
                {
                    foreach (SceneObjectPart obPart in m_parts.Values)
                    {
                        if (obPart.UUID != m_rootPart.UUID)
                        {
                            Vector3 oldSize = new Vector3(obPart.Scale);

                            float f = 1.0f;
                            float a = 1.0f;

                            if (part.PhysActor != null && part.PhysActor.IsPhysical)
                            {
                                if (oldSize.X*x > m_scene.m_maxPhys)
                                {
                                    f = m_scene.m_maxPhys / oldSize.X;
                                    a = f / x;
                                    x *= a;
                                    y *= a;
                                    z *= a;
                                }
                                if (oldSize.Y*y > m_scene.m_maxPhys)
                                {
                                    f = m_scene.m_maxPhys / oldSize.Y;
                                    a = f / y;
                                    x *= a;
                                    y *= a;
                                    z *= a;
                                }
                                if (oldSize.Z*z > m_scene.m_maxPhys)
                                {
                                    f = m_scene.m_maxPhys / oldSize.Z;
                                    a = f / z;
                                    x *= a;
                                    y *= a;
                                    z *= a;
                                }
                            }
                            else
                            {
                                if (oldSize.X*x > m_scene.m_maxNonphys)
                                {
                                    f = m_scene.m_maxNonphys / oldSize.X;
                                    a = f / x;
                                    x *= a;
                                    y *= a;
                                    z *= a;
                                }
                                if (oldSize.Y*y > m_scene.m_maxNonphys)
                                {
                                    f = m_scene.m_maxNonphys / oldSize.Y;
                                    a = f / y;
                                    x *= a;
                                    y *= a;
                                    z *= a;
                                }
                                if (oldSize.Z*z > m_scene.m_maxNonphys)
                                {
                                    f = m_scene.m_maxNonphys / oldSize.Z;
                                    a = f / z;
                                    x *= a;
                                    y *= a;
                                    z *= a;
                                }
                            }
                        }
                    }
                }
                lockPartsForRead(false);

                Vector3 prevScale = part.Scale;
                prevScale.X *= x;
                prevScale.Y *= y;
                prevScale.Z *= z;
                part.Resize(prevScale);

                lockPartsForRead(true);
                {
                    foreach (SceneObjectPart obPart in m_parts.Values)
                    {
                        if (obPart.UUID != m_rootPart.UUID)
                        {
                            Vector3 currentpos = new Vector3(obPart.OffsetPosition);
                            currentpos.X *= x;
                            currentpos.Y *= y;
                            currentpos.Z *= z;
                            Vector3 newSize = new Vector3(obPart.Scale);
                            newSize.X *= x;
                            newSize.Y *= y;
                            newSize.Z *= z;
                            obPart.Resize(newSize);
                            obPart.UpdateOffSet(currentpos);
                        }
                    }
                }
                lockPartsForRead(false);

                if (part.PhysActor != null)
                {
                    part.PhysActor.Size = prevScale;
                    m_scene.PhysicsScene.AddPhysicsActorTaint(part.PhysActor);
                }

                HasGroupChanged = true;
                ScheduleGroupForTerseUpdate();
            }
        }

        #endregion

        #region Position

        /// <summary>
        /// Move this scene object
        /// </summary>
        /// <param name="pos"></param>
        public void UpdateGroupPosition(Vector3 pos)
        {
            if (m_scene.EventManager.TriggerGroupMove(UUID, pos))
            {
                if (IsAttachment)
                {
                    m_rootPart.AttachedPos = pos;
                }

                AbsolutePosition = pos;

                HasGroupChanged = true;
            }

            //we need to do a terse update even if the move wasn't allowed
            // so that the position is reset in the client (the object snaps back)
            ScheduleGroupForTerseUpdate();
        }

        /// <summary>
        /// Update the position of a single part of this scene object
        /// </summary>
        /// <param name="pos"></param>
        /// <param name="localID"></param>
        public void UpdateSinglePosition(Vector3 pos, uint localID)
        {
            SceneObjectPart part = GetChildPart(localID);

            if (part != null)
            {
                if (part.UUID == m_rootPart.UUID)
                {
                    UpdateRootPosition(pos);
                }
                else
                {
                    part.UpdateOffSet(pos);
                }

                HasGroupChanged = true;
            }
        }

        /// <summary>
        ///
        /// </summary>
        /// <param name="pos"></param>
        private void UpdateRootPosition(Vector3 pos)
        {
            Vector3 newPos = new Vector3(pos.X, pos.Y, pos.Z);
            Vector3 oldPos =
                new Vector3(AbsolutePosition.X + m_rootPart.OffsetPosition.X,
                              AbsolutePosition.Y + m_rootPart.OffsetPosition.Y,
                              AbsolutePosition.Z + m_rootPart.OffsetPosition.Z);
            Vector3 diff = oldPos - newPos;
            Vector3 axDiff = new Vector3(diff.X, diff.Y, diff.Z);
            Quaternion partRotation = m_rootPart.RotationOffset;
            axDiff *= Quaternion.Inverse(partRotation);
            diff = axDiff;

            lockPartsForRead(true);
            {
                foreach (SceneObjectPart obPart in m_parts.Values)
                {
                    if (obPart.UUID != m_rootPart.UUID)
                    {
                        obPart.OffsetPosition = obPart.OffsetPosition + diff;
                    }
                }
            }
            lockPartsForRead(false);

            AbsolutePosition = newPos;

            HasGroupChanged = true;
            ScheduleGroupForTerseUpdate();
        }

        public void OffsetForNewRegion(Vector3 offset)
        {
            m_rootPart.GroupPosition = offset;
        }

        #endregion

        #region Rotation

        /// <summary>
        ///
        /// </summary>
        /// <param name="rot"></param>
        public void UpdateGroupRotationR(Quaternion rot)
        {
            m_rootPart.UpdateRotation(rot);

            PhysicsActor actor = m_rootPart.PhysActor;
            if (actor != null)
            {
                actor.Orientation = m_rootPart.RotationOffset;
                m_scene.PhysicsScene.AddPhysicsActorTaint(actor);
            }

            HasGroupChanged = true;
            ScheduleGroupForTerseUpdate();
        }

        /// <summary>
        ///
        /// </summary>
        /// <param name="pos"></param>
        /// <param name="rot"></param>
        public void UpdateGroupRotationPR(Vector3 pos, Quaternion rot)
        {
            m_rootPart.UpdateRotation(rot);

            PhysicsActor actor = m_rootPart.PhysActor;
            if (actor != null)
            {
                actor.Orientation = m_rootPart.RotationOffset;
                m_scene.PhysicsScene.AddPhysicsActorTaint(actor);
            }

            AbsolutePosition = pos;

            HasGroupChanged = true;
            ScheduleGroupForTerseUpdate();
        }

        /// <summary>
        ///
        /// </summary>
        /// <param name="rot"></param>
        /// <param name="localID"></param>
        public void UpdateSingleRotation(Quaternion rot, uint localID)
        {
            SceneObjectPart part = GetChildPart(localID);
            if (part != null)
            {
                if (part.UUID == m_rootPart.UUID)
                {
                    UpdateRootRotation(rot);
                }
                else
                {
                    part.UpdateRotation(rot);
                }
            }
        }

        /// <summary>
        ///
        /// </summary>
        /// <param name="rot"></param>
        /// <param name="localID"></param>
        public void UpdateSingleRotation(Quaternion rot, Vector3 pos, uint localID)
        {
            SceneObjectPart part = GetChildPart(localID);
            if (part != null)
            {
                if (part.UUID == m_rootPart.UUID)
                {
                    UpdateRootRotation(rot);
                    AbsolutePosition = pos;
                }
                else
                {
                    part.UpdateRotation(rot);
                    part.OffsetPosition = pos;
                }
            }
        }

        /// <summary>
        ///
        /// </summary>
        /// <param name="rot"></param>
        private void UpdateRootRotation(Quaternion rot)
        {
            Quaternion axRot = rot;
            Quaternion oldParentRot = m_rootPart.RotationOffset;

            m_rootPart.UpdateRotation(rot);
            if (m_rootPart.PhysActor != null)
            {
                m_rootPart.PhysActor.Orientation = m_rootPart.RotationOffset;
                m_scene.PhysicsScene.AddPhysicsActorTaint(m_rootPart.PhysActor);
            }

            lockPartsForRead(true);
            {
                foreach (SceneObjectPart prim in m_parts.Values)
                {
                    if (prim.UUID != m_rootPart.UUID)
                    {
                        Vector3 axPos = prim.OffsetPosition;
                        axPos *= oldParentRot;
                        axPos *= Quaternion.Inverse(axRot);
                        prim.OffsetPosition = axPos;
                        Quaternion primsRot = prim.RotationOffset;
                        Quaternion newRot = primsRot * oldParentRot;
                        newRot *= Quaternion.Inverse(axRot);
                        prim.RotationOffset = newRot;
                        prim.ScheduleTerseUpdate();
                    }
                }
            }
            lockPartsForRead(false);

            m_rootPart.ScheduleTerseUpdate();
        }

        #endregion

        internal void SetAxisRotation(int axis, int rotate10)
        {
            bool setX = false;
            bool setY = false;
            bool setZ = false;

            int xaxis = 2;
            int yaxis = 4;
            int zaxis = 8;

            if (m_rootPart != null)
            {
                setX = ((axis & xaxis) != 0) ? true : false;
                setY = ((axis & yaxis) != 0) ? true : false;
                setZ = ((axis & zaxis) != 0) ? true : false;

                float setval = (rotate10 > 0) ? 1f : 0f;

                if (setX)
                    m_rootPart.RotationAxis.X = setval;
                if (setY)
                    m_rootPart.RotationAxis.Y = setval;
                if (setZ)
                    m_rootPart.RotationAxis.Z = setval;

                if (setX || setY || setZ)
                {
                    m_rootPart.SetPhysicsAxisRotation();
                }

            }
        }

        public int registerTargetWaypoint(Vector3 target, float tolerance)
        {
            scriptPosTarget waypoint = new scriptPosTarget();
            waypoint.targetPos = target;
            waypoint.tolerance = tolerance;
            uint handle = m_scene.AllocateLocalId();
            waypoint.handle = handle;
            lock (m_targets)
            {
                m_targets.Add(handle, waypoint);
            }
            m_scene.AddGroupTarget(this);
            return (int)handle;
        }
        
        public void unregisterTargetWaypoint(int handle)
        {
            lock (m_targets)
            {
                m_targets.Remove((uint)handle);
                if (m_targets.Count == 0)
                    m_scene.RemoveGroupTarget(this);
            }
        }

        public void checkAtTargets()
        {
            if (m_scriptListens_atTarget || m_scriptListens_notAtTarget)
            {
                if (m_targets.Count > 0)
                {
                    bool at_target = false;
                    //Vector3 targetPos;
                    //uint targetHandle;
                    Dictionary<uint, scriptPosTarget> atTargets = new Dictionary<uint, scriptPosTarget>();
                    lock (m_targets)
                    {
                        foreach (uint idx in m_targets.Keys)
                        {
                            scriptPosTarget target = m_targets[idx];
                            if (Util.GetDistanceTo(target.targetPos, m_rootPart.GroupPosition) <= target.tolerance)
                            {
                                // trigger at_target
                                if (m_scriptListens_atTarget)
                                {
                                    at_target = true;
                                    scriptPosTarget att = new scriptPosTarget();
                                    att.targetPos = target.targetPos;
                                    att.tolerance = target.tolerance;
                                    att.handle = target.handle;
                                    atTargets.Add(idx, att);
                                }
                            }
                        }
                    }
                    
                    if (atTargets.Count > 0)
                    {
                        uint[] localids = new uint[0];
                        lockPartsForRead(true);
                        {
                            localids = new uint[m_parts.Count];
                            int cntr = 0;
                            foreach (SceneObjectPart part in m_parts.Values)
                            {
                                localids[cntr] = part.LocalId;
                                cntr++;
                            }
                        }
                        lockPartsForRead(false);
                        
                        for (int ctr = 0; ctr < localids.Length; ctr++)
                        {
                            foreach (uint target in atTargets.Keys)
                            {
                                scriptPosTarget att = atTargets[target];
                                m_scene.EventManager.TriggerAtTargetEvent(
                                    localids[ctr], att.handle, att.targetPos, m_rootPart.GroupPosition);
                            }
                        }
                        
                        return;
                    }
                    
                    if (m_scriptListens_notAtTarget && !at_target)
                    {
                        //trigger not_at_target
                        uint[] localids = new uint[0];
                        lockPartsForRead(true);
                        {
                            localids = new uint[m_parts.Count];
                            int cntr = 0;
                            foreach (SceneObjectPart part in m_parts.Values)
                            {
                                localids[cntr] = part.LocalId;
                                cntr++;
                            }
                        }
                        lockPartsForRead(false);    

                        for (int ctr = 0; ctr < localids.Length; ctr++)
                        {
                            m_scene.EventManager.TriggerNotAtTargetEvent(localids[ctr]);
                        }
                    }
                }
            }
        }
        
        public float GetMass()
        {
            float retmass = 0f;
            lockPartsForRead(true);
            {
                foreach (SceneObjectPart part in m_parts.Values)
                {
                    retmass += part.GetMass();
                }
            }
            lockPartsForRead(false);
            return retmass;
        }
        
        public void CheckSculptAndLoad()
        {
            lockPartsForRead(true);
            {
                if (!IsDeleted)
                {
                    if ((RootPart.GetEffectiveObjectFlags() & (uint)PrimFlags.Phantom) == 0)
                    {
                        foreach (SceneObjectPart part in m_parts.Values)
                        {
                            if (part.Shape.SculptEntry && part.Shape.SculptTexture != UUID.Zero)
                            {
                                // check if a previously decoded sculpt map has been cached
                                if (File.Exists(System.IO.Path.Combine("j2kDecodeCache", "smap_" + part.Shape.SculptTexture.ToString())))
                                {
                                    part.SculptTextureCallback(part.Shape.SculptTexture, null);
                                }
                                else
                                {
                                    m_scene.AssetService.Get(
                                        part.Shape.SculptTexture.ToString(), part, AssetReceived);
                                }
                            }
                        }
                    }
                }
            }
            lockPartsForRead(false);
        }

        protected void AssetReceived(string id, Object sender, AssetBase asset)
        {
            SceneObjectPart sop = (SceneObjectPart)sender;

            if (sop != null)
            {
                if (asset != null)
                    sop.SculptTextureCallback(asset.FullID, asset);
            }
        }

        /// <summary>
        /// Set the user group to which this scene object belongs.
        /// </summary>
        /// <param name="GroupID"></param>
        /// <param name="client"></param>
        public void SetGroup(UUID GroupID, IClientAPI client)
        {
            lockPartsForRead(true);
            {
                foreach (SceneObjectPart part in m_parts.Values)
                {
                    part.SetGroup(GroupID, client);
                    part.Inventory.ChangeInventoryGroup(GroupID);
                }

                HasGroupChanged = true;
            }
            lockPartsForRead(false);
            ScheduleGroupForFullUpdate();
        }

        public void TriggerScriptChangedEvent(Changed val)
        {
            foreach (SceneObjectPart part in Children.Values)
            {
                part.TriggerScriptChangedEvent(val);
            }
        }
        
        public override string ToString()
        {
            return String.Format("{0} {1} ({2})", Name, UUID, AbsolutePosition);
        }

        public void SetAttachmentPoint(byte point)
        {
            lockPartsForRead(true);
            {
                foreach (SceneObjectPart part in m_parts.Values)
                    part.SetAttachmentPoint(point);
            }
            lockPartsForRead(false);
        }

        #region ISceneObject
        
        public virtual ISceneObject CloneForNewScene()
        {
            SceneObjectGroup sog = Copy(this.OwnerID, this.GroupID, false);
            sog.m_isDeleted = false;
            return sog;
        }

        public virtual string ToXml2()
        {
            return SceneObjectSerializer.ToXml2Format(this);
        }

        public virtual string ExtraToXmlString()
        {
            return "<ExtraFromItemID>" + GetFromItemID().ToString() + "</ExtraFromItemID>";
        }

        public virtual void ExtraFromXmlString(string xmlstr)
        {
            string id = xmlstr.Substring(xmlstr.IndexOf("<ExtraFromItemID>"));
            id = xmlstr.Replace("<ExtraFromItemID>", "");
            id = id.Replace("</ExtraFromItemID>", "");

            UUID uuid = UUID.Zero;
            UUID.TryParse(id, out uuid);

            SetFromItemID(uuid);
        }
        #endregion 

        public double GetUpdatePriority(IClientAPI client)
        {
            switch (Scene.UpdatePrioritizationScheme)
            {
                case Scene.UpdatePrioritizationSchemes.Time:
                    return GetPriorityByTime();
                case Scene.UpdatePrioritizationSchemes.Distance:
                    return GetPriorityByDistance(client);
                case Scene.UpdatePrioritizationSchemes.SimpleAngularDistance:
                    return GetPriorityBySimpleAngularDistance(client);
                case Scenes.Scene.UpdatePrioritizationSchemes.FrontBack:
                    return GetPriorityByFrontBack(client);
                default:
                    throw new InvalidOperationException("UpdatePrioritizationScheme not defined");
            }
        }

        private double GetPriorityByTime()
        {
            return DateTime.Now.ToOADate();
        }

        private double GetPriorityByDistance(IClientAPI client)
        {
            ScenePresence presence = Scene.GetScenePresence(client.AgentId);
            if (presence != null)
            {
                return GetPriorityByDistance((presence.IsChildAgent) ?
                    presence.AbsolutePosition : presence.CameraPosition);
            }
            return double.NaN;
        }

        private double GetPriorityBySimpleAngularDistance(IClientAPI client)
        {
            ScenePresence presence = Scene.GetScenePresence(client.AgentId);
            if (presence != null)
            {
                return GetPriorityBySimpleAngularDistance((presence.IsChildAgent) ?
                    presence.AbsolutePosition : presence.CameraPosition);
            }
            return double.NaN;
        }

        private double GetPriorityByFrontBack(IClientAPI client)
        {
            ScenePresence presence = Scene.GetScenePresence(client.AgentId);
            if (presence != null)
            {
                return GetPriorityByFrontBack(presence.CameraPosition, presence.CameraAtAxis);
            }
            return double.NaN;
        }

        public double GetPriorityByDistance(Vector3 position)
        {
            return Vector3.Distance(AbsolutePosition, position);
        }

        public double GetPriorityBySimpleAngularDistance(Vector3 position)
        {
            double distance = Vector3.Distance(position, AbsolutePosition);
            if (distance >= double.Epsilon)
            {
                float height;
                Vector3 box = GetAxisAlignedBoundingBox(out height);

                double angle = box.X / distance;
                double max = angle;

                angle = box.Y / distance;
                if (max < angle)
                    max = angle;

                angle = box.Z / distance;
                if (max < angle)
                    max = angle;

                return -max;
            }
            else
                return double.MinValue;
        }

        public double GetPriorityByFrontBack(Vector3 camPosition, Vector3 camAtAxis)
        {
            // Distance
            double priority = Vector3.Distance(camPosition, AbsolutePosition);

            // Scale
            //priority -= GroupScale().Length();

            // Plane equation
            float d = -Vector3.Dot(camPosition, camAtAxis);
            float p = Vector3.Dot(camAtAxis, AbsolutePosition) + d;
            if (p < 0.0f) priority *= 2.0f;

            return priority;
        }
    }
}<|MERGE_RESOLUTION|>--- conflicted
+++ resolved
@@ -2776,10 +2776,6 @@
                 {
                     if (part.Scale.X > 10.0 || part.Scale.Y > 10.0 || part.Scale.Z > 10.0)
                     {
-<<<<<<< HEAD
-                        UsePhysics = false; // Reset physics
-                        break;
-=======
                         if (part.Scale.X > m_scene.RegionInfo.PhysPrimMax || 
                             part.Scale.Y > m_scene.RegionInfo.PhysPrimMax ||
                             part.Scale.Z > m_scene.RegionInfo.PhysPrimMax)
@@ -2787,7 +2783,6 @@
                             UsePhysics = false; // Reset physics
                             break;
                         }
->>>>>>> 8e089b6d
                     }
                 }
 
