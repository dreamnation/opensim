/*
 * Copyright (c) Contributors, http://opensimulator.org/
 * See CONTRIBUTORS.TXT for a full list of copyright holders.
 *
 * Redistribution and use in source and binary forms, with or without
 * modification, are permitted provided that the following conditions are met:
 *     * Redistributions of source code must retain the above copyright
 *       notice, this list of conditions and the following disclaimer.
 *     * Redistributions in binary form must reproduce the above copyright
 *       notice, this list of conditions and the following disclaimer in the
 *       documentation and/or other materials provided with the distribution.
 *     * Neither the name of the OpenSimulator Project nor the
 *       names of its contributors may be used to endorse or promote products
 *       derived from this software without specific prior written permission.
 *
 * THIS SOFTWARE IS PROVIDED BY THE DEVELOPERS ``AS IS'' AND ANY
 * EXPRESS OR IMPLIED WARRANTIES, INCLUDING, BUT NOT LIMITED TO, THE IMPLIED
 * WARRANTIES OF MERCHANTABILITY AND FITNESS FOR A PARTICULAR PURPOSE ARE
 * DISCLAIMED. IN NO EVENT SHALL THE CONTRIBUTORS BE LIABLE FOR ANY
 * DIRECT, INDIRECT, INCIDENTAL, SPECIAL, EXEMPLARY, OR CONSEQUENTIAL DAMAGES
 * (INCLUDING, BUT NOT LIMITED TO, PROCUREMENT OF SUBSTITUTE GOODS OR SERVICES;
 * LOSS OF USE, DATA, OR PROFITS; OR BUSINESS INTERRUPTION) HOWEVER CAUSED AND
 * ON ANY THEORY OF LIABILITY, WHETHER IN CONTRACT, STRICT LIABILITY, OR TORT
 * (INCLUDING NEGLIGENCE OR OTHERWISE) ARISING IN ANY WAY OUT OF THE USE OF THIS
 * SOFTWARE, EVEN IF ADVISED OF THE POSSIBILITY OF SUCH DAMAGE.
 */

using System;
using System.Collections.Generic;
using System.Drawing;
using System.IO;
using System.Threading;
using System.Xml;
using System.Xml.Serialization;
using OpenMetaverse;
using OpenMetaverse.Packets;
using OpenSim.Framework;
using OpenSim.Region.Framework.Interfaces;
using OpenSim.Region.Physics.Manager;
using OpenSim.Region.Framework.Scenes.Serialization;

namespace OpenSim.Region.Framework.Scenes
{
    [Flags]
    public enum scriptEvents
    {
        None = 0,
        attach = 1,
        collision = 16,
        collision_end = 32,
        collision_start = 64,
        control = 128,
        dataserver = 256,
        email = 512,
        http_response = 1024,
        land_collision = 2048,
        land_collision_end = 4096,
        land_collision_start = 8192,
        at_target = 16384,
        at_rot_target = 16777216,
        listen = 32768,
        money = 65536,
        moving_end = 131072,
        moving_start = 262144,
        not_at_rot_target = 524288,
        not_at_target = 1048576,
        remote_data = 8388608,
        run_time_permissions = 268435456,
        state_entry = 1073741824,
        state_exit = 2,
        timer = 4,
        touch = 8,
        touch_end = 536870912,
        touch_start = 2097152,
        object_rez = 4194304
    }

    struct scriptPosTarget
    {
        public Vector3 targetPos;
        public float tolerance;
        public uint handle;
    }

    struct scriptRotTarget
    {
        public Quaternion targetRot;
        public float tolerance;
        public uint handle;
    }

    public delegate void PrimCountTaintedDelegate();

    /// <summary>
    /// A scene object group is conceptually an object in the scene.  The object is constituted of SceneObjectParts
    /// (often known as prims), one of which is considered the root part.
    /// </summary>
    public partial class SceneObjectGroup : EntityBase, ISceneObject
    {
        // private PrimCountTaintedDelegate handlerPrimCountTainted = null;

        /// <summary>
        /// Signal whether the non-inventory attributes of any prims in the group have changed
        /// since the group's last persistent backup
        /// </summary>
        private bool m_hasGroupChanged = false;
        private long timeFirstChanged;
        private long timeLastChanged;
        private System.Threading.ReaderWriterLockSlim m_partsLock = new System.Threading.ReaderWriterLockSlim();

        public void lockPartsForRead(bool locked)
        {
            if (locked)
            {
                if (m_partsLock.RecursiveReadCount > 0)
                {
                    m_log.Error("[SceneObjectGroup.m_parts] Recursive read lock requested. This should not happen and means something needs to be fixed. For now though, it's safe to continue.");
                    m_partsLock.ExitReadLock();
                }
                if (m_partsLock.RecursiveWriteCount > 0)
                {
                    m_log.Error("[SceneObjectGroup.m_parts] Recursive read lock requested. This should not happen and means something needs to be fixed.");
                    m_partsLock.ExitWriteLock();
                }

                while (!m_partsLock.TryEnterReadLock(60000))
                {
                    m_log.Error("[SceneObjectGroup.m_parts] Thread lock detected while trying to aquire READ lock of m_parts in SceneObjectGroup. I'm going to try to solve the thread lock automatically to preserve region stability, but this needs to be fixed.");
                    if (m_partsLock.IsWriteLockHeld)
                    {
                        m_partsLock = new System.Threading.ReaderWriterLockSlim();
                    }
                }
            }
            else
            {
                if (m_partsLock.RecursiveReadCount > 0)
                {
                    m_partsLock.ExitReadLock();
                }
            }
        }
        public void lockPartsForWrite(bool locked)
        {
            if (locked)
            {
                if (m_partsLock.RecursiveReadCount > 0)
                {
                    m_log.Error("[SceneObjectGroup.m_parts] Recursive write lock requested. This should not happen and means something needs to be fixed. For now though, it's safe to continue.");
                    m_partsLock.ExitReadLock();
                }
                if (m_partsLock.RecursiveWriteCount > 0)
                {
                    m_log.Error("[SceneObjectGroup.m_parts] Recursive write lock requested. This should not happen and means something needs to be fixed.");
                    m_partsLock.ExitWriteLock();
                }

                while (!m_partsLock.TryEnterWriteLock(60000))
                {
                    m_log.Error("[SceneObjectGroup.m_parts] Thread lock detected while trying to aquire WRITE lock of m_scripts in XEngine. I'm going to try to solve the thread lock automatically to preserve region stability, but this needs to be fixed.");
                    if (m_partsLock.IsWriteLockHeld)
                    {
                        m_partsLock = new System.Threading.ReaderWriterLockSlim();
                    }
                }
            }
            else
            {
                if (m_partsLock.RecursiveWriteCount > 0)
                {
                    m_partsLock.ExitWriteLock();
                }
            }
        }

        public bool HasGroupChanged
        {
            set
            {
                if (value)
                {
                    timeLastChanged = DateTime.Now.Ticks;
                    if (!m_hasGroupChanged)
                        timeFirstChanged = DateTime.Now.Ticks;
                }
                m_hasGroupChanged = value;
            }

            get { return m_hasGroupChanged; }
        }

        private bool isTimeToPersist()
        {
            if (IsSelected || IsDeleted || IsAttachment)
                return false;
            if (!m_hasGroupChanged)
                return false;
            if (m_scene.ShuttingDown)
                return true;
            long currentTime = DateTime.Now.Ticks;
            if (currentTime - timeLastChanged > m_scene.m_dontPersistBefore || currentTime - timeFirstChanged > m_scene.m_persistAfter)
                return true;
            return false;
        }
        
        /// <value>
        /// Is this scene object acting as an attachment?
        /// 
        /// We return false if the group has already been deleted.
        ///
        /// TODO: At the moment set must be done on the part itself.  There may be a case for doing it here since I
        /// presume either all or no parts in a linkset can be part of an attachment (in which
        /// case the value would get proprogated down into all the descendent parts).
        /// </value>
        public bool IsAttachment
        {
            get
            {
                if (!IsDeleted)
                    return m_rootPart.IsAttachment;
                
                return false;
            }
        }

        public float scriptScore = 0f;

        private Vector3 lastPhysGroupPos;
        private Quaternion lastPhysGroupRot;

        private bool m_isBackedUp = false;

        /// <summary>
        /// The constituent parts of this group
        /// </summary>
        protected Dictionary<UUID, SceneObjectPart> m_parts = new Dictionary<UUID, SceneObjectPart>();

        protected ulong m_regionHandle;
        protected SceneObjectPart m_rootPart;
        // private Dictionary<UUID, scriptEvents> m_scriptEvents = new Dictionary<UUID, scriptEvents>();

        private Dictionary<uint, scriptPosTarget> m_targets = new Dictionary<uint, scriptPosTarget>();
        private Dictionary<uint, scriptRotTarget> m_rotTargets = new Dictionary<uint, scriptRotTarget>();

        private bool m_scriptListens_atTarget = false;
        private bool m_scriptListens_notAtTarget = false;

        private bool m_scriptListens_atRotTarget = false;
        private bool m_scriptListens_notAtRotTarget = false;

        internal Dictionary<UUID, string> m_savedScriptState = null;

        #region Properties

        /// <summary>
        /// The name of an object grouping is always the same as its root part
        /// </summary>
        public override string Name
        {
            get {
                if (RootPart == null)
                    return "";
                return RootPart.Name;
            }
            set { RootPart.Name = value; }
        }

        /// <summary>
        /// Added because the Parcel code seems to use it
        /// but not sure a object should have this
        /// as what does it tell us? that some avatar has selected it (but not what Avatar/user)
        /// think really there should be a list (or whatever) in each scenepresence
        /// saying what prim(s) that user has selected.
        /// </summary>
        protected bool m_isSelected = false;

        /// <summary>
        /// Number of prims in this group
        /// </summary>
        public int PrimCount
        {
            get { return m_parts.Count; }
        }

        protected Quaternion m_rotation = Quaternion.Identity;

        public virtual Quaternion Rotation
        {
            get { return m_rotation; }
            set { m_rotation = value; }
        }

        public Quaternion GroupRotation
        {
            get { return m_rootPart.RotationOffset; }
        }

        public UUID GroupID
        {
            get { return m_rootPart.GroupID; }
            set { m_rootPart.GroupID = value; }
        }

        /// <value>
        /// The parts of this scene object group.  You must lock this property before using it.
        /// </value>
        public Dictionary<UUID, SceneObjectPart> Children
        {
            get { return m_parts; }
            set { m_parts = value; }
        }

        /// <value>
        /// The root part of this scene object
        /// </value>
        public SceneObjectPart RootPart
        {
            get { return m_rootPart; }
        }

        public ulong RegionHandle
        {
            get { return m_regionHandle; }
            set
            {
                m_regionHandle = value;
                lockPartsForRead(true);
                {
                    foreach (SceneObjectPart part in m_parts.Values)
                    {
                        
                        part.RegionHandle = m_regionHandle;
                        
                    }
                }
                lockPartsForRead(false);
            }
        }

        /// <summary>
        /// Check both the attachment property and the relevant properties of the underlying root part.
        /// </summary>
        /// This is necessary in some cases, particularly when a scene object has just crossed into a region and doesn't
        /// have the IsAttachment property yet checked.
        /// 
        /// FIXME: However, this should be fixed so that this property
        /// propertly reflects the underlying status.
        /// <returns></returns>
        public bool IsAttachmentCheckFull()
        {
            return (IsAttachment || (m_rootPart.Shape.PCode == 9 && m_rootPart.Shape.State != 0));
        }
        
        /// <summary>
        /// The absolute position of this scene object in the scene
        /// </summary>
        public override Vector3 AbsolutePosition
        {
            get { return m_rootPart.GroupPosition; }
            set
            {
                Vector3 val = value;

                if ((m_scene.TestBorderCross(val - Vector3.UnitX, Cardinals.E) || m_scene.TestBorderCross(val + Vector3.UnitX, Cardinals.W)
                    || m_scene.TestBorderCross(val - Vector3.UnitY, Cardinals.N) || m_scene.TestBorderCross(val + Vector3.UnitY, Cardinals.S)) 
                    && !IsAttachmentCheckFull())
                {
                    m_scene.CrossPrimGroupIntoNewRegion(val, this, true);
                }
<<<<<<< HEAD

                lockPartsForRead(true);
=======
                if (RootPart.GetStatusSandbox())
                {
                    if (Util.GetDistanceTo(RootPart.StatusSandboxPos, value) > 10)
                    {
                        RootPart.ScriptSetPhysicsStatus(false);
                        Scene.SimChat(Utils.StringToBytes("Hit Sandbox Limit"),
                              ChatTypeEnum.DebugChannel, 0x7FFFFFFF, RootPart.AbsolutePosition, Name, UUID, false);
                        return;
                    }
                }
                lock (m_parts)
>>>>>>> 14073831
                {
                    foreach (SceneObjectPart part in m_parts.Values)
                    {
                        
                        part.GroupPosition = val;
                        
                    }
                }
                lockPartsForRead(false);

                //if (m_rootPart.PhysActor != null)
                //{
                //m_rootPart.PhysActor.Position =
                //new PhysicsVector(m_rootPart.GroupPosition.X, m_rootPart.GroupPosition.Y,
                //m_rootPart.GroupPosition.Z);
                //m_scene.PhysicsScene.AddPhysicsActorTaint(m_rootPart.PhysActor);
                //}
            }
        }

        public override uint LocalId
        {
            get { return m_rootPart.LocalId; }
            set { m_rootPart.LocalId = value; }
        }

        public override UUID UUID
        {
            get { return m_rootPart.UUID; }
            set { m_rootPart.UUID = value; }
        }

        public UUID OwnerID
        {
            get { return m_rootPart.OwnerID; }
            set { m_rootPart.OwnerID = value; }
        }

        public float Damage
        {
            get { return m_rootPart.Damage; }
            set { m_rootPart.Damage = value; }
        }

        public Color Color
        {
            get { return m_rootPart.Color; }
            set { m_rootPart.Color = value; }
        }

        public string Text
        {
            get {
                string returnstr = m_rootPart.Text;
                if (returnstr.Length  > 255)
                {
                    returnstr = returnstr.Substring(0, 255);
                }
                return returnstr;
            }
            set { m_rootPart.Text = value; }
        }

        protected virtual bool InSceneBackup
        {
            get { return true; }
        }
        
        private bool m_passCollision;
        public bool PassCollision
        {
            get { return m_passCollision; }
            set
            {
                m_passCollision = value;
                HasGroupChanged = true;
            }
        }

        public bool IsSelected
        {
            get { return m_isSelected; }
            set
            {
                m_isSelected = value;
                // Tell physics engine that group is selected
                if (m_rootPart.PhysActor != null)
                {
                    m_rootPart.PhysActor.Selected = value;
                    // Pass it on to the children.
                    foreach (SceneObjectPart child in Children.Values)
                    {
                        if (child.PhysActor != null)
                        {
                            child.PhysActor.Selected = value;
                        }
                    }
                }
            }
        }

        private SceneObjectPart m_PlaySoundMasterPrim = null;
        public SceneObjectPart PlaySoundMasterPrim
        {
            get { return m_PlaySoundMasterPrim; }
            set { m_PlaySoundMasterPrim = value; }
        }

        private List<SceneObjectPart> m_PlaySoundSlavePrims = new List<SceneObjectPart>();
        public List<SceneObjectPart> PlaySoundSlavePrims
        {
            get { return m_LoopSoundSlavePrims; }
            set { m_LoopSoundSlavePrims = value; }
        }

        private SceneObjectPart m_LoopSoundMasterPrim = null;
        public SceneObjectPart LoopSoundMasterPrim
        {
            get { return m_LoopSoundMasterPrim; }
            set { m_LoopSoundMasterPrim = value; }
        }

        private List<SceneObjectPart> m_LoopSoundSlavePrims = new List<SceneObjectPart>();
        public List<SceneObjectPart> LoopSoundSlavePrims
        {
            get { return m_LoopSoundSlavePrims; }
            set { m_LoopSoundSlavePrims = value; }
        }

        // The UUID for the Region this Object is in.
        public UUID RegionUUID
        {
            get
            {
                if (m_scene != null)
                {
                    return m_scene.RegionInfo.RegionID;
                }
                return UUID.Zero;
            }
        }

        #endregion

        #region Constructors

        /// <summary>
        /// Constructor
        /// </summary>
        public SceneObjectGroup()
        {
        }

        /// <summary>
        /// This constructor creates a SceneObjectGroup using a pre-existing SceneObjectPart.
        /// The original SceneObjectPart will be used rather than a copy, preserving
        /// its existing localID and UUID.
        /// </summary>
        public SceneObjectGroup(SceneObjectPart part)
        {
            SetRootPart(part);
        }

        /// <summary>
        /// Constructor.  This object is added to the scene later via AttachToScene()
        /// </summary>
        public SceneObjectGroup(UUID ownerID, Vector3 pos, Quaternion rot, PrimitiveBaseShape shape)
        { 
            SetRootPart(new SceneObjectPart(ownerID, shape, pos, rot, Vector3.Zero));
        }

        /// <summary>
        /// Constructor.
        /// </summary>
        public SceneObjectGroup(UUID ownerID, Vector3 pos, PrimitiveBaseShape shape)
            : this(ownerID, pos, Quaternion.Identity, shape)
        {
        }

        public void LoadScriptState(XmlDocument doc)
        {
            XmlNodeList nodes = doc.GetElementsByTagName("SavedScriptState");
            if (nodes.Count > 0)
            {
                m_savedScriptState = new Dictionary<UUID, string>();
                foreach (XmlNode node in nodes)
                {
                    if (node.Attributes["UUID"] != null)
                    {
                        UUID itemid = new UUID(node.Attributes["UUID"].Value);
                        m_savedScriptState.Add(itemid, node.InnerXml);
                    }
                } 
            }
        }

        public void SetFromItemID(UUID AssetId)
        {
            lockPartsForRead(true);
            {
                foreach (SceneObjectPart part in m_parts.Values)
                {
                    
                    part.FromItemID = AssetId;
                    
                }
            }
            lockPartsForRead(false);
        }

        public UUID GetFromItemID()
        {
            return m_rootPart.FromItemID;
        }

        /// <summary>
        /// Hooks this object up to the backup event so that it is persisted to the database when the update thread executes.
        /// </summary>
        public virtual void AttachToBackup()
        {
            if (InSceneBackup)
            {
                //m_log.DebugFormat(
                //    "[SCENE OBJECT GROUP]: Attaching object {0} {1} to scene presistence sweep", Name, UUID);

                if (!m_isBackedUp)
                    m_scene.EventManager.OnBackup += ProcessBackup;
                
                m_isBackedUp = true;
            }
        }
        
        /// <summary>
        /// Attach this object to a scene.  It will also now appear to agents.
        /// </summary>
        /// <param name="scene"></param>
        public void AttachToScene(Scene scene)
        {
            m_scene = scene;
            RegionHandle = m_scene.RegionInfo.RegionHandle;

            if (m_rootPart.Shape.PCode != 9 || m_rootPart.Shape.State == 0)
                m_rootPart.ParentID = 0;
            if (m_rootPart.LocalId == 0)
                m_rootPart.LocalId = m_scene.AllocateLocalId();

            // No need to lock here since the object isn't yet in a scene
            foreach (SceneObjectPart part in m_parts.Values)
            {
                if (Object.ReferenceEquals(part, m_rootPart))
                {
                    continue;
                }

                if (part.LocalId == 0)
                {
                    part.LocalId = m_scene.AllocateLocalId();
                }

                part.ParentID = m_rootPart.LocalId;
                //m_log.DebugFormat("[SCENE]: Given local id {0} to part {1}, linknum {2}, parent {3} {4}", part.LocalId, part.UUID, part.LinkNum, part.ParentID, part.ParentUUID);
            }
            
            ApplyPhysics(m_scene.m_physicalPrim);
            
            ScheduleGroupForFullUpdate();
        }

        public Vector3 GroupScale()
        {
            Vector3 minScale = new Vector3(Constants.RegionSize, Constants.RegionSize, Constants.RegionSize);
            Vector3 maxScale = Vector3.Zero;
            Vector3 finalScale = new Vector3(0.5f, 0.5f, 0.5f);

            lockPartsForRead(true);
            {
                foreach (SceneObjectPart part in m_parts.Values)
                {
                    
                    Vector3 partscale = part.Scale;
                    Vector3 partoffset = part.OffsetPosition;

                    minScale.X = (partscale.X + partoffset.X < minScale.X) ? partscale.X + partoffset.X : minScale.X;
                    minScale.Y = (partscale.Y + partoffset.Y < minScale.Y) ? partscale.Y + partoffset.Y : minScale.Y;
                    minScale.Z = (partscale.Z + partoffset.Z < minScale.Z) ? partscale.Z + partoffset.Z : minScale.Z;

                    maxScale.X = (partscale.X + partoffset.X > maxScale.X) ? partscale.X + partoffset.X : maxScale.X;
                    maxScale.Y = (partscale.Y + partoffset.Y > maxScale.Y) ? partscale.Y + partoffset.Y : maxScale.Y;
                    maxScale.Z = (partscale.Z + partoffset.Z > maxScale.Z) ? partscale.Z + partoffset.Z : maxScale.Z;
                    
                }
            }
            lockPartsForRead(false);

            finalScale.X = (minScale.X > maxScale.X) ? minScale.X : maxScale.X;
            finalScale.Y = (minScale.Y > maxScale.Y) ? minScale.Y : maxScale.Y;
            finalScale.Z = (minScale.Z > maxScale.Z) ? minScale.Z : maxScale.Z;
            return finalScale;

        }
        public EntityIntersection TestIntersection(Ray hRay, bool frontFacesOnly, bool faceCenters)
        {
            // We got a request from the inner_scene to raytrace along the Ray hRay
            // We're going to check all of the prim in this group for intersection with the ray
            // If we get a result, we're going to find the closest result to the origin of the ray
            // and send back the intersection information back to the innerscene.

            EntityIntersection result = new EntityIntersection();

            lockPartsForRead(true);
            {
                foreach (SceneObjectPart part in m_parts.Values)
                {
                    
                    // Temporary commented to stop compiler warning
                    //Vector3 partPosition =
                    //    new Vector3(part.AbsolutePosition.X, part.AbsolutePosition.Y, part.AbsolutePosition.Z);
                    Quaternion parentrotation = GroupRotation;

                    // Telling the prim to raytrace.
                    //EntityIntersection inter = part.TestIntersection(hRay, parentrotation);

                    EntityIntersection inter = part.TestIntersectionOBB(hRay, parentrotation,frontFacesOnly, faceCenters);

                    // This may need to be updated to the maximum draw distance possible..
                    // We might (and probably will) be checking for prim creation from other sims
                    // when the camera crosses the border.
                    float idist = Constants.RegionSize;

                    if (inter.HitTF)
                    {
                        // We need to find the closest prim to return to the testcaller along the ray
                        if (inter.distance < idist)
                        {
                            result.HitTF = true;
                            result.ipoint = inter.ipoint;
                            result.obj = part;
                            result.normal = inter.normal;
                            result.distance = inter.distance;
                        }
                    }
                    
                }
            }
            lockPartsForRead(false);
            return result;
        }

        /// <summary>
        /// Gets a vector representing the size of the bounding box containing all the prims in the group
        /// Treats all prims as rectangular, so no shape (cut etc) is taken into account
        /// offsetHeight is the offset in the Z axis from the centre of the bounding box to the centre of the root prim
        /// </summary>
        /// <returns></returns>
        public Vector3 GetAxisAlignedBoundingBox(out float offsetHeight)
        {
            float maxX = -256f, maxY = -256f, maxZ = -256f, minX = 256f, minY = 256f, minZ = 256f;
            lockPartsForRead(true);
            {
                foreach (SceneObjectPart part in m_parts.Values)
                {
                    
                    Vector3 worldPos = part.GetWorldPosition();
                    Vector3 offset = worldPos - AbsolutePosition;
                    Quaternion worldRot;
                    if (part.ParentID == 0)
                    {
                        worldRot = part.RotationOffset;
                    }
                    else
                    {
                        worldRot = part.GetWorldRotation();
                    }

                    Vector3 frontTopLeft;
                    Vector3 frontTopRight;
                    Vector3 frontBottomLeft;
                    Vector3 frontBottomRight;

                    Vector3 backTopLeft;
                    Vector3 backTopRight;
                    Vector3 backBottomLeft;
                    Vector3 backBottomRight;

                   // Vector3[] corners = new Vector3[8];

                    Vector3 orig = Vector3.Zero;

                    frontTopLeft.X = orig.X - (part.Scale.X / 2);
                    frontTopLeft.Y = orig.Y - (part.Scale.Y / 2);
                    frontTopLeft.Z = orig.Z + (part.Scale.Z / 2);

                    frontTopRight.X = orig.X - (part.Scale.X / 2);
                    frontTopRight.Y = orig.Y + (part.Scale.Y / 2);
                    frontTopRight.Z = orig.Z + (part.Scale.Z / 2);

                    frontBottomLeft.X = orig.X - (part.Scale.X / 2);
                    frontBottomLeft.Y = orig.Y - (part.Scale.Y / 2);
                    frontBottomLeft.Z = orig.Z - (part.Scale.Z / 2);

                    frontBottomRight.X = orig.X - (part.Scale.X / 2);
                    frontBottomRight.Y = orig.Y + (part.Scale.Y / 2);
                    frontBottomRight.Z = orig.Z - (part.Scale.Z / 2);

                    backTopLeft.X = orig.X + (part.Scale.X / 2);
                    backTopLeft.Y = orig.Y - (part.Scale.Y / 2);
                    backTopLeft.Z = orig.Z + (part.Scale.Z / 2);

                    backTopRight.X = orig.X + (part.Scale.X / 2);
                    backTopRight.Y = orig.Y + (part.Scale.Y / 2);
                    backTopRight.Z = orig.Z + (part.Scale.Z / 2);

                    backBottomLeft.X = orig.X + (part.Scale.X / 2);
                    backBottomLeft.Y = orig.Y - (part.Scale.Y / 2);
                    backBottomLeft.Z = orig.Z - (part.Scale.Z / 2);

                    backBottomRight.X = orig.X + (part.Scale.X / 2);
                    backBottomRight.Y = orig.Y + (part.Scale.Y / 2);
                    backBottomRight.Z = orig.Z - (part.Scale.Z / 2);

                    

                    //m_log.InfoFormat("pre corner 1 is {0} {1} {2}", frontTopLeft.X, frontTopLeft.Y, frontTopLeft.Z);
                    //m_log.InfoFormat("pre corner 2 is {0} {1} {2}", frontTopRight.X, frontTopRight.Y, frontTopRight.Z);
                    //m_log.InfoFormat("pre corner 3 is {0} {1} {2}", frontBottomRight.X, frontBottomRight.Y, frontBottomRight.Z);
                    //m_log.InfoFormat("pre corner 4 is {0} {1} {2}", frontBottomLeft.X, frontBottomLeft.Y, frontBottomLeft.Z);
                    //m_log.InfoFormat("pre corner 5 is {0} {1} {2}", backTopLeft.X, backTopLeft.Y, backTopLeft.Z);
                    //m_log.InfoFormat("pre corner 6 is {0} {1} {2}", backTopRight.X, backTopRight.Y, backTopRight.Z);
                    //m_log.InfoFormat("pre corner 7 is {0} {1} {2}", backBottomRight.X, backBottomRight.Y, backBottomRight.Z);
                    //m_log.InfoFormat("pre corner 8 is {0} {1} {2}", backBottomLeft.X, backBottomLeft.Y, backBottomLeft.Z);

                    //for (int i = 0; i < 8; i++)
                    //{
                    //    corners[i] = corners[i] * worldRot;
                    //    corners[i] += offset;

                    //    if (corners[i].X > maxX)
                    //        maxX = corners[i].X;
                    //    if (corners[i].X < minX)
                    //        minX = corners[i].X;

                    //    if (corners[i].Y > maxY)
                    //        maxY = corners[i].Y;
                    //    if (corners[i].Y < minY)
                    //        minY = corners[i].Y;

                    //    if (corners[i].Z > maxZ)
                    //        maxZ = corners[i].Y;
                    //    if (corners[i].Z < minZ)
                    //        minZ = corners[i].Z;
                    //}

                    frontTopLeft = frontTopLeft * worldRot;
                    frontTopRight = frontTopRight * worldRot;
                    frontBottomLeft = frontBottomLeft * worldRot;
                    frontBottomRight = frontBottomRight * worldRot;

                    backBottomLeft = backBottomLeft * worldRot;
                    backBottomRight = backBottomRight * worldRot;
                    backTopLeft = backTopLeft * worldRot;
                    backTopRight = backTopRight * worldRot;


                    frontTopLeft += offset;
                    frontTopRight += offset;
                    frontBottomLeft += offset;
                    frontBottomRight += offset;

                    backBottomLeft += offset;
                    backBottomRight += offset;
                    backTopLeft += offset;
                    backTopRight += offset;

                    //m_log.InfoFormat("corner 1 is {0} {1} {2}", frontTopLeft.X, frontTopLeft.Y, frontTopLeft.Z);
                    //m_log.InfoFormat("corner 2 is {0} {1} {2}", frontTopRight.X, frontTopRight.Y, frontTopRight.Z);
                    //m_log.InfoFormat("corner 3 is {0} {1} {2}", frontBottomRight.X, frontBottomRight.Y, frontBottomRight.Z);
                    //m_log.InfoFormat("corner 4 is {0} {1} {2}", frontBottomLeft.X, frontBottomLeft.Y, frontBottomLeft.Z);
                    //m_log.InfoFormat("corner 5 is {0} {1} {2}", backTopLeft.X, backTopLeft.Y, backTopLeft.Z);
                    //m_log.InfoFormat("corner 6 is {0} {1} {2}", backTopRight.X, backTopRight.Y, backTopRight.Z);
                    //m_log.InfoFormat("corner 7 is {0} {1} {2}", backBottomRight.X, backBottomRight.Y, backBottomRight.Z);
                    //m_log.InfoFormat("corner 8 is {0} {1} {2}", backBottomLeft.X, backBottomLeft.Y, backBottomLeft.Z);

                    if (frontTopRight.X > maxX)
                        maxX = frontTopRight.X;
                    if (frontTopLeft.X > maxX)
                        maxX = frontTopLeft.X;
                    if (frontBottomRight.X > maxX)
                        maxX = frontBottomRight.X;
                    if (frontBottomLeft.X > maxX)
                        maxX = frontBottomLeft.X;

                    if (backTopRight.X > maxX)
                        maxX = backTopRight.X;
                    if (backTopLeft.X > maxX)
                        maxX = backTopLeft.X;
                    if (backBottomRight.X > maxX)
                        maxX = backBottomRight.X;
                    if (backBottomLeft.X > maxX)
                        maxX = backBottomLeft.X;

                    if (frontTopRight.X < minX)
                        minX = frontTopRight.X;
                    if (frontTopLeft.X < minX)
                        minX = frontTopLeft.X;
                    if (frontBottomRight.X < minX)
                        minX = frontBottomRight.X;
                    if (frontBottomLeft.X < minX)
                        minX = frontBottomLeft.X;

                    if (backTopRight.X < minX)
                        minX = backTopRight.X;
                    if (backTopLeft.X < minX)
                        minX = backTopLeft.X;
                    if (backBottomRight.X < minX)
                        minX = backBottomRight.X;
                    if (backBottomLeft.X < minX)
                        minX = backBottomLeft.X;

                    //
                    if (frontTopRight.Y > maxY)
                        maxY = frontTopRight.Y;
                    if (frontTopLeft.Y > maxY)
                        maxY = frontTopLeft.Y;
                    if (frontBottomRight.Y > maxY)
                        maxY = frontBottomRight.Y;
                    if (frontBottomLeft.Y > maxY)
                        maxY = frontBottomLeft.Y;

                    if (backTopRight.Y > maxY)
                        maxY = backTopRight.Y;
                    if (backTopLeft.Y > maxY)
                        maxY = backTopLeft.Y;
                    if (backBottomRight.Y > maxY)
                        maxY = backBottomRight.Y;
                    if (backBottomLeft.Y > maxY)
                        maxY = backBottomLeft.Y;

                    if (frontTopRight.Y < minY)
                        minY = frontTopRight.Y;
                    if (frontTopLeft.Y < minY)
                        minY = frontTopLeft.Y;
                    if (frontBottomRight.Y < minY)
                        minY = frontBottomRight.Y;
                    if (frontBottomLeft.Y < minY)
                        minY = frontBottomLeft.Y;

                    if (backTopRight.Y < minY)
                        minY = backTopRight.Y;
                    if (backTopLeft.Y < minY)
                        minY = backTopLeft.Y;
                    if (backBottomRight.Y < minY)
                        minY = backBottomRight.Y;
                    if (backBottomLeft.Y < minY)
                        minY = backBottomLeft.Y;

                    //
                    if (frontTopRight.Z > maxZ)
                        maxZ = frontTopRight.Z;
                    if (frontTopLeft.Z > maxZ)
                        maxZ = frontTopLeft.Z;
                    if (frontBottomRight.Z > maxZ)
                        maxZ = frontBottomRight.Z;
                    if (frontBottomLeft.Z > maxZ)
                        maxZ = frontBottomLeft.Z;

                    if (backTopRight.Z > maxZ)
                        maxZ = backTopRight.Z;
                    if (backTopLeft.Z > maxZ)
                        maxZ = backTopLeft.Z;
                    if (backBottomRight.Z > maxZ)
                        maxZ = backBottomRight.Z;
                    if (backBottomLeft.Z > maxZ)
                        maxZ = backBottomLeft.Z;

                    if (frontTopRight.Z < minZ)
                        minZ = frontTopRight.Z;
                    if (frontTopLeft.Z < minZ)
                        minZ = frontTopLeft.Z;
                    if (frontBottomRight.Z < minZ)
                        minZ = frontBottomRight.Z;
                    if (frontBottomLeft.Z < minZ)
                        minZ = frontBottomLeft.Z;

                    if (backTopRight.Z < minZ)
                        minZ = backTopRight.Z;
                    if (backTopLeft.Z < minZ)
                        minZ = backTopLeft.Z;
                    if (backBottomRight.Z < minZ)
                        minZ = backBottomRight.Z;
                    if (backBottomLeft.Z < minZ)
                        minZ = backBottomLeft.Z;
                }
            }
            lockPartsForRead(false);

            Vector3 boundingBox = new Vector3(maxX - minX, maxY - minY, maxZ - minZ);

            offsetHeight = 0;
            float lower = (minZ * -1);
            if (lower > maxZ)
            {
                offsetHeight = lower - (boundingBox.Z / 2);

            }
            else if (maxZ > lower)
            {
                offsetHeight = maxZ - (boundingBox.Z / 2);
                offsetHeight *= -1;
            }

           // m_log.InfoFormat("BoundingBox is {0} , {1} , {2} ", boundingBox.X, boundingBox.Y, boundingBox.Z);
            return boundingBox;
        }

        #endregion

        public void SaveScriptedState(XmlTextWriter writer)
        {
            XmlDocument doc = new XmlDocument();
            Dictionary<UUID,string> states = new Dictionary<UUID,string>();

            // Capture script state while holding the lock
            lockPartsForRead(true);
            {
                foreach (SceneObjectPart part in m_parts.Values)
                {
                    
                    Dictionary<UUID,string> pstates = part.Inventory.GetScriptStates();
                    foreach (UUID itemid in pstates.Keys)
                    {
                        states.Add(itemid, pstates[itemid]);
                    }
                    
                }
            }
            lockPartsForRead(false);

            if (states.Count > 0)
            {
                // Now generate the necessary XML wrappings
                writer.WriteStartElement(String.Empty, "GroupScriptStates", String.Empty);
                foreach (UUID itemid in states.Keys)
                {
                    doc.LoadXml(states[itemid]);
                    writer.WriteStartElement(String.Empty, "SavedScriptState", String.Empty);
                    writer.WriteAttributeString(String.Empty, "UUID", String.Empty, itemid.ToString());
                    writer.WriteRaw(doc.DocumentElement.OuterXml); // Writes ScriptState element
                    writer.WriteEndElement(); // End of SavedScriptState
                }
                writer.WriteEndElement(); // End of GroupScriptStates
            }
        }

        /// <summary>
        /// Attach this scene object to the given avatar.
        /// </summary>
        /// <param name="agentID"></param>
        /// <param name="attachmentpoint"></param>
        /// <param name="AttachOffset"></param>
        public void AttachToAgent(UUID agentID, uint attachmentpoint, Vector3 AttachOffset, bool silent)
        {
            ScenePresence avatar = m_scene.GetScenePresence(agentID);
            if (avatar != null)
            {
                // don't attach attachments to child agents
                if (avatar.IsChildAgent) return;

                DetachFromBackup();

                // Remove from database and parcel prim count
                //
                m_scene.DeleteFromStorage(UUID);
                m_scene.EventManager.TriggerParcelPrimCountTainted();

                m_rootPart.AttachedAvatar = agentID;

                //Anakin Lohner bug #3839 
                foreach (SceneObjectPart p in m_parts.Values)
                {
                    p.AttachedAvatar = agentID;
                }

                if (m_rootPart.PhysActor != null)
                {
                    m_scene.PhysicsScene.RemovePrim(m_rootPart.PhysActor);
                    m_rootPart.PhysActor = null;
                }

                AbsolutePosition = AttachOffset;
                m_rootPart.AttachedPos = AttachOffset;
                m_rootPart.IsAttachment = true;

                m_rootPart.SetParentLocalId(avatar.LocalId);
                SetAttachmentPoint(Convert.ToByte(attachmentpoint));

                avatar.AddAttachment(this);
                m_log.Debug("[SOG]: Added attachment " + UUID + " to avatar " + avatar.UUID);

                if (!silent)
                {
                    // Killing it here will cause the client to deselect it
                    // It then reappears on the avatar, deselected
                    // through the full update below
                    //
                    if (IsSelected)
                    {
                        m_scene.SendKillObject(m_rootPart.LocalId);
                    }

                    IsSelected = false; // fudge....
                    ScheduleGroupForFullUpdate();
                }
            }
        }

        public byte GetAttachmentPoint()
        {
            return m_rootPart.Shape.State;
        }

        public void ClearPartAttachmentData()
        {
            SetAttachmentPoint((Byte)0);
        }

        public void DetachToGround()
        {
            ScenePresence avatar = m_scene.GetScenePresence(m_rootPart.AttachedAvatar);
            if (avatar == null)
                return;

            avatar.RemoveAttachment(this);

            Vector3 detachedpos = new Vector3(127f,127f,127f);
            if (avatar == null)
                return;

            detachedpos = avatar.AbsolutePosition;

            AbsolutePosition = detachedpos;
            m_rootPart.AttachedAvatar = UUID.Zero;
            //Anakin Lohner bug #3839 
            foreach (SceneObjectPart p in m_parts.Values)
            {
                p.AttachedAvatar = UUID.Zero;
            }

            m_rootPart.SetParentLocalId(0);
            SetAttachmentPoint((byte)0);
            m_rootPart.ApplyPhysics(m_rootPart.GetEffectiveObjectFlags(), m_rootPart.VolumeDetectActive, m_scene.m_physicalPrim);
            HasGroupChanged = true;
            RootPart.Rezzed = DateTime.Now;
            RootPart.RemFlag(PrimFlags.TemporaryOnRez);
            AttachToBackup();
            m_scene.EventManager.TriggerParcelPrimCountTainted();
            m_rootPart.ScheduleFullUpdate();
            m_rootPart.ClearUndoState();
        }

        public void DetachToInventoryPrep()
        {
            ScenePresence avatar = m_scene.GetScenePresence(m_rootPart.AttachedAvatar);
            //Vector3 detachedpos = new Vector3(127f, 127f, 127f);
            if (avatar != null)
            {
                //detachedpos = avatar.AbsolutePosition;
                avatar.RemoveAttachment(this);
            }

            m_rootPart.AttachedAvatar = UUID.Zero;
            //Anakin Lohner bug #3839 
            foreach (SceneObjectPart p in m_parts.Values)
            {
                p.AttachedAvatar = UUID.Zero;
            }

            m_rootPart.SetParentLocalId(0);
            //m_rootPart.SetAttachmentPoint((byte)0);
            m_rootPart.IsAttachment = false;
            AbsolutePosition = m_rootPart.AttachedPos;
            //m_rootPart.ApplyPhysics(m_rootPart.GetEffectiveObjectFlags(), m_scene.m_physicalPrim);
            //AttachToBackup();
            //m_rootPart.ScheduleFullUpdate();
        }

        /// <summary>
        ///
        /// </summary>
        /// <param name="part"></param>
        private void SetPartAsNonRoot(SceneObjectPart part)
        {
            part.ParentID = m_rootPart.LocalId;
            part.ClearUndoState();
        }

        public override void UpdateMovement()
        {
            lockPartsForRead(true);
            {
                foreach (SceneObjectPart part in m_parts.Values)
                {
                    
                    part.UpdateMovement();
                    
                }
            }
            lockPartsForRead(false);
        }

        public ushort GetTimeDilation()
        {
            return Utils.FloatToUInt16(m_scene.TimeDilation, 0.0f, 1.0f);
        }

        /// <summary>
        /// Added as a way for the storage provider to reset the scene,
        /// most likely a better way to do this sort of thing but for now...
        /// </summary>
        /// <param name="scene"></param>
        public void SetScene(Scene scene)
        {
            m_scene = scene;
        }
        
        /// <summary>
        /// Set a part to act as the root part for this scene object
        /// </summary>
        /// <param name="part"></param>
        public void SetRootPart(SceneObjectPart part)
        {
            if (part == null)
                throw new ArgumentNullException("Cannot give SceneObjectGroup a null root SceneObjectPart");

            part.SetParent(this);
            m_rootPart = part;
            if (!IsAttachment)
                part.ParentID = 0;
            part.LinkNum = 0;
            
            // No locking required since the SOG should not be in the scene yet - one can't change root parts after
            // the scene object has been attached to the scene
            m_parts.Add(m_rootPart.UUID, m_rootPart);
        }

        /// <summary>
        /// Add a new part to this scene object.  The part must already be correctly configured.
        /// </summary>
        /// <param name="part"></param>
        public void AddPart(SceneObjectPart part)
        {
            lockPartsForWrite(true);
            {
                part.SetParent(this);
                m_parts.Add(part.UUID, part);

                part.LinkNum = m_parts.Count;

                if (part.LinkNum == 2 && RootPart != null)
                    RootPart.LinkNum = 1;
            }
            lockPartsForWrite(false);
        }

        /// <summary>
        /// Make sure that every non root part has the proper parent root part local id
        /// </summary>
        private void UpdateParentIDs()
        {
            lockPartsForRead(true);
            {
                foreach (SceneObjectPart part in m_parts.Values)
                {
                    
                    if (part.UUID != m_rootPart.UUID)
                    {
                        part.ParentID = m_rootPart.LocalId;
                    }
                    
                }
            }
            lockPartsForRead(false);
        }

        public void RegenerateFullIDs()
        {
            lockPartsForRead(true);
            {
                foreach (SceneObjectPart part in m_parts.Values)
                {
                    
                    part.UUID = UUID.Random();
                    
                }
            }
            lockPartsForRead(false);
        }

        // helper provided for parts.
        public int GetSceneMaxUndo()
        {
            if (m_scene != null)
                return m_scene.MaxUndoCount;
            return 5;
        }

        // justincc: I don't believe this hack is needed any longer, especially since the physics
        // parts of set AbsolutePosition were already commented out.  By changing HasGroupChanged to false
        // this method was preventing proper reload of scene objects.
        
        // dahlia: I had to uncomment it, without it meshing was failing on some prims and objects
        // at region startup
        
        // teravus: After this was removed from the linking algorithm, Linked prims no longer collided 
        // properly when non-physical if they havn't been moved.   This breaks ALL builds.
        // see: http://opensimulator.org/mantis/view.php?id=3108
        
        // Here's the deal, this is ABSOLUTELY CRITICAL so the physics scene gets the update about the 
        // position of linkset prims.  IF YOU CHANGE THIS, YOU MUST TEST colliding with just linked and 
        // unmoved prims!  As soon as you move a Prim/group, it will collide properly because Absolute 
        // Position has been set!
        
        public void ResetChildPrimPhysicsPositions()
        {
            AbsolutePosition = AbsolutePosition; // could someone in the know please explain how this works?

            // teravus: AbsolutePosition is NOT a normal property!
            // the code in the getter of AbsolutePosition is significantly different then the code in the setter!
            
        }

        public UUID GetPartsFullID(uint localID)
        {
            SceneObjectPart part = GetChildPart(localID);
            if (part != null)
            {
                return part.UUID;
            }
            return UUID.Zero;
        }

        public void ObjectGrabHandler(uint localId, Vector3 offsetPos, IClientAPI remoteClient)
        {
            if (m_rootPart.LocalId == localId)
            {
                OnGrabGroup(offsetPos, remoteClient);
            }
            else
            {
                SceneObjectPart part = GetChildPart(localId);
                OnGrabPart(part, offsetPos, remoteClient);
            }
        }

        public virtual void OnGrabPart(SceneObjectPart part, Vector3 offsetPos, IClientAPI remoteClient)
        {
            part.StoreUndoState();
            part.OnGrab(offsetPos, remoteClient);
        }

        public virtual void OnGrabGroup(Vector3 offsetPos, IClientAPI remoteClient)
        {
            m_scene.EventManager.TriggerGroupGrab(UUID, offsetPos, remoteClient.AgentId);
        }

        /// <summary>
        /// Delete this group from its scene and tell all the scene presences about that deletion.
        /// </summary>
        /// <param name="silent">Broadcast deletions to all clients.</param>
        public void DeleteGroup(bool silent)
        {
            // We need to keep track of this state in case this group is still queued for backup.
            m_isDeleted = true;

            DetachFromBackup();

            lockPartsForRead(true);
            List<SceneObjectPart> values = new List<SceneObjectPart>(m_parts.Values);
            lockPartsForRead(false);
            
            foreach (SceneObjectPart part in values)
            {
//                    part.Inventory.RemoveScriptInstances();
                
                ScenePresence[] avatars = Scene.GetScenePresences();
                for (int i = 0; i < avatars.Length; i++)
                {
                    if (avatars[i].ParentID == LocalId)
                    {
                        avatars[i].StandUp();
                    }

                    if (!silent)
                    {
                        part.UpdateFlag = 0;
                        if (part == m_rootPart)
                            avatars[i].ControllingClient.SendKillObject(m_regionHandle, part.LocalId);
                    }
                }
                
            }
            
          
        }

        public void AddScriptLPS(int count)
        {
            if (scriptScore + count >= float.MaxValue - count)
                scriptScore = 0;

            scriptScore += (float)count;
            SceneGraph d = m_scene.SceneGraph;
            d.AddToScriptLPS(count);
        }

        public void AddActiveScriptCount(int count)
        {
            SceneGraph d = m_scene.SceneGraph;
            d.AddActiveScripts(count);
        }

        public void aggregateScriptEvents()
        {
            uint objectflagupdate=(uint)RootPart.GetEffectiveObjectFlags();

            scriptEvents aggregateScriptEvents=0;

            lockPartsForRead(true);
            {
                foreach (SceneObjectPart part in m_parts.Values)
                {
                    
                    if (part == null)
                        continue;
                    if (part != RootPart)
                        part.ObjectFlags = objectflagupdate;
                    aggregateScriptEvents |= part.AggregateScriptEvents;
                    
                }
            }
            lockPartsForRead(false);

            m_scriptListens_atTarget = ((aggregateScriptEvents & scriptEvents.at_target) != 0);
            m_scriptListens_notAtTarget = ((aggregateScriptEvents & scriptEvents.not_at_target) != 0);

            if (!m_scriptListens_atTarget && !m_scriptListens_notAtTarget)
            {
                lock (m_targets)
                    m_targets.Clear();
                m_scene.RemoveGroupTarget(this);
            }
            m_scriptListens_atRotTarget = ((aggregateScriptEvents & scriptEvents.at_rot_target) != 0);
            m_scriptListens_notAtRotTarget = ((aggregateScriptEvents & scriptEvents.not_at_rot_target) != 0);

            if (!m_scriptListens_atRotTarget && !m_scriptListens_notAtRotTarget)
            {
                lock (m_rotTargets)
                    m_rotTargets.Clear();
                m_scene.RemoveGroupTarget(this);
            }

            ScheduleGroupForFullUpdate();
        }

        public override void SetText(string text, Vector3 color, double alpha)
        {
            Color = Color.FromArgb(0xff - (int) (alpha * 0xff),
                                   (int) (color.X * 0xff),
                                   (int) (color.Y * 0xff),
                                   (int) (color.Z * 0xff));
            Text = text;

            HasGroupChanged = true;
            m_rootPart.ScheduleFullUpdate();
        }

        /// <summary>
        /// Apply physics to this group
        /// </summary>
        /// <param name="m_physicalPrim"></param>
        public void ApplyPhysics(bool m_physicalPrim)
        {
            lockPartsForRead(true);
            
            if (m_parts.Count > 1)
            {
                List<SceneObjectPart> values = new List<SceneObjectPart>(m_parts.Values);
                lockPartsForRead(false);
                m_rootPart.ApplyPhysics(m_rootPart.GetEffectiveObjectFlags(), m_rootPart.VolumeDetectActive, m_physicalPrim);
                foreach (SceneObjectPart part in values)
                {
                    
                    if (part.LocalId != m_rootPart.LocalId)
                    {
                        part.ApplyPhysics(m_rootPart.GetEffectiveObjectFlags(), part.VolumeDetectActive, m_physicalPrim);
                    }
                    
                }
                // Hack to get the physics scene geometries in the right spot
                ResetChildPrimPhysicsPositions();
            }
            else
            {
                lockPartsForRead(false);
                m_rootPart.ApplyPhysics(m_rootPart.GetEffectiveObjectFlags(), m_rootPart.VolumeDetectActive, m_physicalPrim);
            }
        }

        public void SetOwnerId(UUID userId)
        {
                ForEachPart(delegate(SceneObjectPart part) 
                {
                    
                    part.OwnerID = userId;
                    
                });
        }

        public void ForEachPart(Action<SceneObjectPart> whatToDo)
        {
            lockPartsForRead(true);
            List<SceneObjectPart> values = new List<SceneObjectPart>(m_parts.Values);
            lockPartsForRead(false);    
            foreach (SceneObjectPart part in values)
            {
                
                whatToDo(part);
                
            }
        }

        #region Events

        /// <summary>
        /// Processes backup.
        /// </summary>
        /// <param name="datastore"></param>
        public virtual void ProcessBackup(IRegionDataStore datastore, bool forcedBackup)
        {
            if (!m_isBackedUp)
                return;

            // Since this is the top of the section of call stack for backing up a particular scene object, don't let
            // any exception propogate upwards.

            if (IsDeleted || UUID == UUID.Zero)
                return;

            try
            {
                if (!m_scene.ShuttingDown) // if shutting down then there will be nothing to handle the return so leave till next restart
                {
                    ILandObject parcel = m_scene.LandChannel.GetLandObject(
                            m_rootPart.GroupPosition.X, m_rootPart.GroupPosition.Y);

                    if (parcel != null && parcel.LandData != null &&
                            parcel.LandData.OtherCleanTime != 0)
                    {
                        if (parcel.LandData.OwnerID != OwnerID &&
                                (parcel.LandData.GroupID != GroupID ||
                                parcel.LandData.GroupID == UUID.Zero))
                        {
                            if ((DateTime.UtcNow - RootPart.Rezzed).TotalMinutes >
                                    parcel.LandData.OtherCleanTime)
                            {
                                DetachFromBackup();
                                m_log.InfoFormat("[SCENE]: Returning object {0} due to parcel auto return", RootPart.UUID.ToString());
                                m_scene.AddReturn(OwnerID, Name, AbsolutePosition, "parcel auto return");
                                m_scene.DeRezObject(null, RootPart.LocalId,
                                    RootPart.GroupID, DeRezAction.Return, UUID.Zero);

                                return;
                            }
                        }
                    }
                }

                if (HasGroupChanged)
                {
                    // don't backup while it's selected or you're asking for changes mid stream.
                    if ((isTimeToPersist()) || (forcedBackup))
                    {
                        m_log.DebugFormat(
                            "[SCENE]: Storing {0}, {1} in {2}",
                            Name, UUID, m_scene.RegionInfo.RegionName);

                        SceneObjectGroup backup_group = Copy(OwnerID, GroupID, false);
                        backup_group.RootPart.Velocity = RootPart.Velocity;
                        backup_group.RootPart.Acceleration = RootPart.Acceleration;
                        backup_group.RootPart.AngularVelocity = RootPart.AngularVelocity;
                        backup_group.RootPart.ParticleSystem = RootPart.ParticleSystem;
                        HasGroupChanged = false;

                        datastore.StoreObject(backup_group, m_scene.RegionInfo.RegionID);

                        backup_group.ForEachPart(delegate(SceneObjectPart part) 
                        { 
                            part.Inventory.ProcessInventoryBackup(datastore); 
                        });

                        backup_group = null;
                    }
    //                else
    //                {
    //                    m_log.DebugFormat(
    //                        "[SCENE]: Did not update persistence of object {0} {1}, selected = {2}",
    //                        Name, UUID, IsSelected);
    //                }
                }
            }
            catch (Exception e)
            {
                m_log.ErrorFormat(
                    "[SCENE]: Storing of {0}, {1} in {2} failed with exception {3}\n\t{4}", 
                    Name, UUID, m_scene.RegionInfo.RegionName, e, e.StackTrace);
            }
        }

        #endregion

        #region Client Updating

        public void SendFullUpdateToClient(IClientAPI remoteClient)
        {
            SendPartFullUpdate(remoteClient, RootPart, m_scene.Permissions.GenerateClientFlags(remoteClient.AgentId, RootPart.UUID));

            lockPartsForRead(true);
            {
                foreach (SceneObjectPart part in m_parts.Values)
                {
                    
                    if (part != RootPart)
                        SendPartFullUpdate(remoteClient, part, m_scene.Permissions.GenerateClientFlags(remoteClient.AgentId, part.UUID));
                    
                }
            }
            lockPartsForRead(false);
        }

        /// <summary>
        /// Send a full update to the client for the given part
        /// </summary>
        /// <param name="remoteClient"></param>
        /// <param name="part"></param>
        internal void SendPartFullUpdate(IClientAPI remoteClient, SceneObjectPart part, uint clientFlags)
        {
//            m_log.DebugFormat(
//                "[SOG]: Sendinging part full update to {0} for {1} {2}", remoteClient.Name, part.Name, part.LocalId);
            
            if (m_rootPart.UUID == part.UUID)
            {
                if (IsAttachment)
                {
                    part.SendFullUpdateToClient(remoteClient, m_rootPart.AttachedPos, clientFlags);
                }
                else
                {
                    part.SendFullUpdateToClient(remoteClient, AbsolutePosition, clientFlags);
                }
            }
            else
            {
                part.SendFullUpdateToClient(remoteClient, clientFlags);
            }
        }

        #endregion

        #region Copying

        /// <summary>
        /// Duplicates this object, including operations such as physics set up and attaching to the backup event.
        /// </summary>
        /// <returns></returns>
        public SceneObjectGroup Copy(UUID cAgentID, UUID cGroupID, bool userExposed)
        {
            SceneObjectGroup dupe = (SceneObjectGroup)MemberwiseClone();
            dupe.m_isBackedUp = false;
            dupe.m_parts = new Dictionary<UUID, SceneObjectPart>();

            // Warning, The following code related to previousAttachmentStatus is needed so that clones of 
            // attachments do not bordercross while they're being duplicated.  This is hacktastic!
            // Normally, setting AbsolutePosition will bordercross a prim if it's outside the region!
            // unless IsAttachment is true!, so to prevent border crossing, we save it's attachment state 
            // (which should be false anyway) set it as an Attachment and then set it's Absolute Position, 
            // then restore it's attachment state

            // This is only necessary when userExposed is false!

            bool previousAttachmentStatus = dupe.RootPart.IsAttachment;
            
            if (!userExposed)
                dupe.RootPart.IsAttachment = true;

            dupe.AbsolutePosition = new Vector3(AbsolutePosition.X, AbsolutePosition.Y, AbsolutePosition.Z);

            if (!userExposed)
                dupe.RootPart.IsAttachment = previousAttachmentStatus;

            dupe.CopyRootPart(m_rootPart, OwnerID, GroupID, userExposed);
            dupe.m_rootPart.LinkNum = m_rootPart.LinkNum;

            if (userExposed)
                dupe.m_rootPart.TrimPermissions();

            /// may need to create a new Physics actor.
            if (dupe.RootPart.PhysActor != null && userExposed)
            {
                PrimitiveBaseShape pbs = dupe.RootPart.Shape;

                dupe.RootPart.PhysActor = m_scene.PhysicsScene.AddPrimShape(
                    dupe.RootPart.Name,
                    pbs,
                    dupe.RootPart.AbsolutePosition,
                    dupe.RootPart.Scale,
                    dupe.RootPart.RotationOffset,
                    dupe.RootPart.PhysActor.IsPhysical);

                dupe.RootPart.PhysActor.LocalID = dupe.RootPart.LocalId;
                dupe.RootPart.DoPhysicsPropertyUpdate(dupe.RootPart.PhysActor.IsPhysical, true);
            }

            // Now we've made a copy that replaces this one, we need to
            // switch the owner to the person who did the copying
            // Second Life copies an object and duplicates the first one in it's place
            // So, we have to make a copy of this one, set it in it's place then set the owner on this one
            if (userExposed)
            {
                SetRootPartOwner(m_rootPart, cAgentID, cGroupID);
                m_rootPart.ScheduleFullUpdate();
            }
            
            List<SceneObjectPart> partList;

            lockPartsForRead(true);
            
            partList = new List<SceneObjectPart>(m_parts.Values);
            
            lockPartsForRead(false);
            
            partList.Sort(delegate(SceneObjectPart p1, SceneObjectPart p2)
                {
                    return p1.LinkNum.CompareTo(p2.LinkNum);
                }
            );

            foreach (SceneObjectPart part in partList)
            {
                if (part.UUID != m_rootPart.UUID)
                {
                    SceneObjectPart newPart = dupe.CopyPart(part, OwnerID, GroupID, userExposed);

                    newPart.LinkNum = part.LinkNum;

                    if (userExposed)
                    {
                        SetPartOwner(newPart, cAgentID, cGroupID);
                        newPart.ScheduleFullUpdate();
                    }
                }
            }

            if (userExposed)
            {
                dupe.UpdateParentIDs();
                dupe.HasGroupChanged = true;
                dupe.AttachToBackup();

                ScheduleGroupForFullUpdate();
            }

            return dupe;
        }

        /// <summary>
        ///
        /// </summary>
        /// <param name="part"></param>
        /// <param name="cAgentID"></param>
        /// <param name="cGroupID"></param>
        public void CopyRootPart(SceneObjectPart part, UUID cAgentID, UUID cGroupID, bool userExposed)
        {
            SetRootPart(part.Copy(m_scene.AllocateLocalId(), OwnerID, GroupID, m_parts.Count, userExposed));
        }

        public void ScriptSetPhysicsStatus(bool UsePhysics)
        {
            bool IsTemporary = ((RootPart.Flags & PrimFlags.TemporaryOnRez) != 0);
            bool IsPhantom = ((RootPart.Flags & PrimFlags.Phantom) != 0);
            bool IsVolumeDetect = RootPart.VolumeDetectActive;
            UpdatePrimFlags(RootPart.LocalId, UsePhysics, IsTemporary, IsPhantom, IsVolumeDetect);
        }

        public void ScriptSetTemporaryStatus(bool TemporaryStatus)
        {
            bool UsePhysics = ((RootPart.Flags & PrimFlags.Physics) != 0);
            bool IsPhantom = ((RootPart.Flags & PrimFlags.Phantom) != 0);
            bool IsVolumeDetect = RootPart.VolumeDetectActive;
            UpdatePrimFlags(RootPart.LocalId, UsePhysics, TemporaryStatus, IsPhantom, IsVolumeDetect);
        }

        public void ScriptSetPhantomStatus(bool PhantomStatus)
        {
            bool UsePhysics = ((RootPart.Flags & PrimFlags.Physics) != 0);
            bool IsTemporary = ((RootPart.Flags & PrimFlags.TemporaryOnRez) != 0);
            bool IsVolumeDetect = RootPart.VolumeDetectActive;
            UpdatePrimFlags(RootPart.LocalId, UsePhysics, IsTemporary, PhantomStatus, IsVolumeDetect);
        }

        public void ScriptSetVolumeDetect(bool VDStatus)
        {
            bool UsePhysics = ((RootPart.Flags & PrimFlags.Physics) != 0);
            bool IsTemporary = ((RootPart.Flags & PrimFlags.TemporaryOnRez) != 0);
            bool IsPhantom = ((RootPart.Flags & PrimFlags.Phantom) != 0);
            UpdatePrimFlags(RootPart.LocalId, UsePhysics, IsTemporary, IsPhantom, VDStatus);

            /*
            ScriptSetPhantomStatus(false);  // What ever it was before, now it's not phantom anymore

            if (PhysActor != null) // Should always be the case now
            {
                PhysActor.SetVolumeDetect(param);
            }
            if (param != 0)
                AddFlag(PrimFlags.Phantom);

            ScheduleFullUpdate();
            */
        }

        public void applyImpulse(Vector3 impulse)
        {
            // We check if rootpart is null here because scripts don't delete if you delete the host.
            // This means that unfortunately, we can pass a null physics actor to Simulate!
            // Make sure we don't do that!
            SceneObjectPart rootpart = m_rootPart;
            if (rootpart != null)
            {
                if (IsAttachment)
                {
                    ScenePresence avatar = m_scene.GetScenePresence(rootpart.AttachedAvatar);
                    if (avatar != null)
                    {
                        avatar.PushForce(impulse);
                    }
                }
                else
                {
                    if (rootpart.PhysActor != null)
                    {
                        rootpart.PhysActor.AddForce(impulse, true);
                        m_scene.PhysicsScene.AddPhysicsActorTaint(rootpart.PhysActor);
                    }
                }
            }
        }

        public void applyAngularImpulse(Vector3 impulse)
        {
            // We check if rootpart is null here because scripts don't delete if you delete the host.
            // This means that unfortunately, we can pass a null physics actor to Simulate!
            // Make sure we don't do that!
            SceneObjectPart rootpart = m_rootPart;
            if (rootpart != null)
            {
                if (rootpart.PhysActor != null)
                {
                    if (!IsAttachment)
                    {
                        rootpart.PhysActor.AddAngularForce(impulse, true);
                        m_scene.PhysicsScene.AddPhysicsActorTaint(rootpart.PhysActor);
                    }
                }
            }
        }

        public void setAngularImpulse(Vector3 impulse)
        {
            // We check if rootpart is null here because scripts don't delete if you delete the host.
            // This means that unfortunately, we can pass a null physics actor to Simulate!
            // Make sure we don't do that!
            SceneObjectPart rootpart = m_rootPart;
            if (rootpart != null)
            {
                if (rootpart.PhysActor != null)
                {
                    if (!IsAttachment)
                    {
                        rootpart.PhysActor.Torque = impulse;
                        m_scene.PhysicsScene.AddPhysicsActorTaint(rootpart.PhysActor);
                    }
                }
            }
        }

        public Vector3 GetTorque()
        {
            // We check if rootpart is null here because scripts don't delete if you delete the host.
            // This means that unfortunately, we can pass a null physics actor to Simulate!
            // Make sure we don't do that!
            SceneObjectPart rootpart = m_rootPart;
            if (rootpart != null)
            {
                if (rootpart.PhysActor != null)
                {
                    if (!IsAttachment)
                    {
                        Vector3 torque = rootpart.PhysActor.Torque;
                        return torque;
                    }
                }
            }
            return Vector3.Zero;
        }

        public void moveToTarget(Vector3 target, float tau)
        {
            SceneObjectPart rootpart = m_rootPart;
            if (rootpart != null)
            {
                if (IsAttachment)
                {
                    ScenePresence avatar = m_scene.GetScenePresence(rootpart.AttachedAvatar);
                    if (avatar != null)
                    {
                        List<string> coords = new List<string>();
                        uint regionX = 0;
                        uint regionY = 0;
                        Utils.LongToUInts(Scene.RegionInfo.RegionHandle, out regionX, out regionY);
                        target.X += regionX;
                        target.Y += regionY;
                        coords.Add(target.X.ToString());
                        coords.Add(target.Y.ToString());
                        coords.Add(target.Z.ToString());
                        avatar.DoMoveToPosition(avatar, "", coords);
                    }
                }
                else
                {
                    if (rootpart.PhysActor != null)
                    {
                        rootpart.PhysActor.PIDTarget = target;
                        rootpart.PhysActor.PIDTau = tau;
                        rootpart.PhysActor.PIDActive = true;
                    }
                }
            }
        }

        public void stopMoveToTarget()
        {
            SceneObjectPart rootpart = m_rootPart;
            if (rootpart != null)
            {
                if (rootpart.PhysActor != null)
                {
                    rootpart.PhysActor.PIDActive = false;
                }
            }
        }
        
<<<<<<< HEAD
        public void rotLookAt(Quaternion target, float strength, float damping)
        {
            SceneObjectPart rootpart = m_rootPart;
            if (rootpart != null)
            {
                if (IsAttachment)
                {
                /*
                    ScenePresence avatar = m_scene.GetScenePresence(rootpart.AttachedAvatar);
                    if (avatar != null)
                    {
                    Rotate the Av?
                    } */
                }
                else
                {
                    if (rootpart.PhysActor != null)
                    {
                        rootpart.PhysActor.APIDTarget = new Quaternion(target.X, target.Y, target.Z, target.W);
                        rootpart.PhysActor.APIDStrength = strength;
                        rootpart.PhysActor.APIDDamping = damping;
                        rootpart.PhysActor.APIDActive = true;
                    }
                }
            }
        }

=======
>>>>>>> 14073831
        public void stopLookAt()
        {
            SceneObjectPart rootpart = m_rootPart;
            if (rootpart != null)
            {
                if (rootpart.PhysActor != null)
                {
                    rootpart.PhysActor.APIDActive = false;
                }
            }
        
        }

        /// <summary>
        /// Uses a PID to attempt to clamp the object on the Z axis at the given height over tau seconds.
        /// </summary>
        /// <param name="height">Height to hover.  Height of zero disables hover.</param>
        /// <param name="hoverType">Determines what the height is relative to </param>
        /// <param name="tau">Number of seconds over which to reach target</param>
        public void SetHoverHeight(float height, PIDHoverType hoverType, float tau)
        {
            SceneObjectPart rootpart = m_rootPart;
            if (rootpart != null)
            {
                if (rootpart.PhysActor != null)
                {
                    if (height != 0f)
                    {
                        rootpart.PhysActor.PIDHoverHeight = height;
                        rootpart.PhysActor.PIDHoverType = hoverType;
                        rootpart.PhysActor.PIDTau = tau;
                        rootpart.PhysActor.PIDHoverActive = true;
                    }
                    else
                    {
                        rootpart.PhysActor.PIDHoverActive = false;
                    }
                }
            }
        }

        /// <summary>
        /// Set the owner of the root part.
        /// </summary>
        /// <param name="part"></param>
        /// <param name="cAgentID"></param>
        /// <param name="cGroupID"></param>
        public void SetRootPartOwner(SceneObjectPart part, UUID cAgentID, UUID cGroupID)
        {
            part.LastOwnerID = part.OwnerID;
            part.OwnerID = cAgentID;
            part.GroupID = cGroupID;

            if (part.OwnerID != cAgentID)
            {
                // Apply Next Owner Permissions if we're not bypassing permissions
                if (!m_scene.Permissions.BypassPermissions())
                    ApplyNextOwnerPermissions();
            }

            part.ScheduleFullUpdate();
        }

        /// <summary>
        /// Make a copy of the given part.
        /// </summary>
        /// <param name="part"></param>
        /// <param name="cAgentID"></param>
        /// <param name="cGroupID"></param>
        public SceneObjectPart CopyPart(SceneObjectPart part, UUID cAgentID, UUID cGroupID, bool userExposed)
        {
            SceneObjectPart newPart = part.Copy(m_scene.AllocateLocalId(), OwnerID, GroupID, m_parts.Count, userExposed);
            newPart.SetParent(this);

            lockPartsForWrite(true);
            {
                m_parts.Add(newPart.UUID, newPart);
            }
            lockPartsForWrite(false);

            SetPartAsNonRoot(newPart);

            return newPart;
        }

        /// <summary>
        /// Reset the UUIDs for all the prims that make up this group.
        ///
        /// This is called by methods which want to add a new group to an existing scene, in order
        /// to ensure that there are no clashes with groups already present.
        /// </summary>
        public void ResetIDs()
        {
            // As this is only ever called for prims which are not currently part of the scene (and hence
            // not accessible by clients), there should be no need to lock
            List<SceneObjectPart> partsList = new List<SceneObjectPart>(m_parts.Values);
            m_parts.Clear();
            foreach (SceneObjectPart part in partsList)
            {
                part.ResetIDs(part.LinkNum); // Don't change link nums
                m_parts.Add(part.UUID, part);
            }
        }

        /// <summary>
        ///
        /// </summary>
        /// <param name="part"></param>
        public void ServiceObjectPropertiesFamilyRequest(IClientAPI remoteClient, UUID AgentID, uint RequestFlags)
        {

            remoteClient.SendObjectPropertiesFamilyData(RequestFlags, RootPart.UUID, RootPart.OwnerID, RootPart.GroupID, RootPart.BaseMask,
                                                        RootPart.OwnerMask, RootPart.GroupMask, RootPart.EveryoneMask, RootPart.NextOwnerMask,
                                                        RootPart.OwnershipCost, RootPart.ObjectSaleType, RootPart.SalePrice, RootPart.Category,
                                                        RootPart.CreatorID, RootPart.Name, RootPart.Description);
        }

        public void SetPartOwner(SceneObjectPart part, UUID cAgentID, UUID cGroupID)
        {
            part.OwnerID = cAgentID;
            part.GroupID = cGroupID;
        }

        #endregion

        #region Scheduling

        public override void Update()
        {
            // Check that the group was not deleted before the scheduled update
            // FIXME: This is merely a temporary measure to reduce the incidence of failure when
            // an object has been deleted from a scene before update was processed.
            // A more fundamental overhaul of the update mechanism is required to eliminate all
            // the race conditions.
            if (m_isDeleted)
                return;

            // Even temporary objects take part in physics (e.g. temp-on-rez bullets)
            //if ((RootPart.Flags & PrimFlags.TemporaryOnRez) != 0)
            //    return;

            lockPartsForRead(true);
            {
                bool UsePhysics = ((RootPart.Flags & PrimFlags.Physics) != 0);

                if (UsePhysics && !AbsolutePosition.ApproxEquals(lastPhysGroupPos, 0.02f))
                {
                    m_rootPart.UpdateFlag = 1;
                    lastPhysGroupPos = AbsolutePosition;
                }

                if (UsePhysics && !GroupRotation.ApproxEquals(lastPhysGroupRot, 0.1f))
                {
                    m_rootPart.UpdateFlag = 1;
                    lastPhysGroupRot = GroupRotation;
                }

                foreach (SceneObjectPart part in m_parts.Values)
                {
<<<<<<< HEAD
                    
=======
                    if (!IsSelected)
                        part.UpdateLookAt();
>>>>>>> 14073831
                    part.SendScheduledUpdates();
                    
                }
            }
            lockPartsForRead(false);
        }

        public void ScheduleFullUpdateToAvatar(ScenePresence presence)
        {
            RootPart.AddFullUpdateToAvatar(presence);

            lockPartsForRead(true);
            {
                foreach (SceneObjectPart part in m_parts.Values)
                {
                    
                    if (part != RootPart)
                        part.AddFullUpdateToAvatar(presence);
                    
                }
            }
            lockPartsForRead(false);
        }

        public void ScheduleTerseUpdateToAvatar(ScenePresence presence)
        {
            lockPartsForRead(true);
            {
                foreach (SceneObjectPart part in m_parts.Values)
                {
                    
                    part.AddTerseUpdateToAvatar(presence);
                    
                }
            }
            lockPartsForRead(false);
        }

        /// <summary>
        /// Schedule a full update for this scene object
        /// </summary>
        public void ScheduleGroupForFullUpdate()
        {
            checkAtTargets();
            RootPart.ScheduleFullUpdate();

            lockPartsForRead(true);
            {
                foreach (SceneObjectPart part in m_parts.Values)
                {
                    
                    if (part != RootPart)
                        part.ScheduleFullUpdate();
                    
                }
            }
            lockPartsForRead(false);
        }

        /// <summary>
        /// Schedule a terse update for this scene object
        /// </summary>
        public void ScheduleGroupForTerseUpdate()
        {
            lockPartsForRead(true);
            {
                foreach (SceneObjectPart part in m_parts.Values)
                {
                    
                    part.ScheduleTerseUpdate();
                    
                }
            }
            lockPartsForRead(false);
        }

        /// <summary>
        /// Immediately send a full update for this scene object.
        /// </summary>
        public void SendGroupFullUpdate()
        {
            if (IsDeleted)
                return;
            
            RootPart.SendFullUpdateToAllClients();

            lockPartsForRead(true);
            {
                foreach (SceneObjectPart part in m_parts.Values)
                {
                    
                    if (part != RootPart)
                        part.SendFullUpdateToAllClients();
                    
                }
            }
            lockPartsForRead(false);
        }

        /// <summary>
        /// Immediately send an update for this scene object's root prim only.
        /// This is for updates regarding the object as a whole, and none of its parts in particular.
        /// Note: this may not be cused by opensim (it probably should) but it's used by
        /// external modules.
        /// </summary>
        public void SendGroupRootTerseUpdate()
        {
            if (IsDeleted)
                return;

            RootPart.SendTerseUpdateToAllClients();
        }

        public void QueueForUpdateCheck()
        {
            if (m_scene == null) // Need to check here as it's null during object creation
                return;
            m_scene.SceneGraph.AddToUpdateList(this);
        }

        /// <summary>
        /// Immediately send a terse update for this scene object.
        /// </summary>
        public void SendGroupTerseUpdate()
        {
            if (IsDeleted)
                return;

            lockPartsForRead(true);
            {
                foreach (SceneObjectPart part in m_parts.Values)
                {
                    part.SendTerseUpdateToAllClients();
                }
            }
            lockPartsForRead(false);
        }

        #endregion

        #region SceneGroupPart Methods

        /// <summary>
        /// Get the child part by LinkNum
        /// </summary>
        /// <param name="linknum"></param>
        /// <returns>null if no child part with that linknum or child part</returns>
        public SceneObjectPart GetLinkNumPart(int linknum)
        {
            lockPartsForRead(true);
            {
                foreach (SceneObjectPart part in m_parts.Values)
                {
                    if (part.LinkNum == linknum)
                    {
                        lockPartsForRead(false);
                        return part;
                    }
                }
            }
            lockPartsForRead(false);

            return null;
        }

        /// <summary>
        /// Get a part with a given UUID
        /// </summary>
        /// <param name="primID"></param>
        /// <returns>null if a child part with the primID was not found</returns>
        public SceneObjectPart GetChildPart(UUID primID)
        {
            SceneObjectPart childPart = null;
            if (m_parts.ContainsKey(primID))
            {
                childPart = m_parts[primID];
            }
            return childPart;
        }

        /// <summary>
        /// Get a part with a given local ID
        /// </summary>
        /// <param name="localID"></param>
        /// <returns>null if a child part with the local ID was not found</returns>
        public SceneObjectPart GetChildPart(uint localID)
        {
            //m_log.DebugFormat("Entered looking for {0}", localID);
            lockPartsForRead(true);
            {
                foreach (SceneObjectPart part in m_parts.Values)
                {
                    //m_log.DebugFormat("Found {0}", part.LocalId);
                    if (part.LocalId == localID)
                    {
                        lockPartsForRead(false);
                        return part;
                    }
                }
            }
            lockPartsForRead(false);

            return null;
        }

        /// <summary>
        /// Does this group contain the child prim
        /// should be able to remove these methods once we have a entity index in scene
        /// </summary>
        /// <param name="primID"></param>
        /// <returns></returns>
        public bool HasChildPrim(UUID primID)
        {
            if (m_parts.ContainsKey(primID))
            {
                return true;
            }

            return false;
        }

        /// <summary>
        /// Does this group contain the child prim
        /// should be able to remove these methods once we have a entity index in scene
        /// </summary>
        /// <param name="localID"></param>
        /// <returns></returns>
        public bool HasChildPrim(uint localID)
        {
            //m_log.DebugFormat("Entered HasChildPrim looking for {0}", localID);
            lockPartsForRead(true);
            {
                foreach (SceneObjectPart part in m_parts.Values)
                {
                    //m_log.DebugFormat("Found {0}", part.LocalId);
                    if (part.LocalId == localID)
                    {
                        lockPartsForRead(false);
                        return true;
                    }
                }
            }
            lockPartsForRead(false);

            return false;
        }

        #endregion

        #region Packet Handlers

        /// <summary>
        /// Link the prims in a given group to this group
        /// </summary>
        /// <param name="objectGroup">The group of prims which should be linked to this group</param>
        public void LinkToGroup(SceneObjectGroup objectGroup)
        {
            // Make sure we have sent any pending unlinks or stuff.
            //if (objectGroup.RootPart.UpdateFlag > 0)
            //{
            //    m_log.WarnFormat(
            //        "[SCENE OBJECT GROUP]: Forcing send of linkset {0}, {1} to {2}, {3} as its still waiting.",
            //        objectGroup.RootPart.Name, objectGroup.RootPart.UUID, RootPart.Name, RootPart.UUID);

            //    objectGroup.RootPart.SendScheduledUpdates();
            //}

//            m_log.DebugFormat(
//                "[SCENE OBJECT GROUP]: Linking group with root part {0}, {1} to group with root part {2}, {3}",
//                objectGroup.RootPart.Name, objectGroup.RootPart.UUID, RootPart.Name, RootPart.UUID);

            SceneObjectPart linkPart = objectGroup.m_rootPart;

            Vector3 oldGroupPosition = linkPart.GroupPosition;
            Quaternion oldRootRotation = linkPart.RotationOffset;

            linkPart.OffsetPosition = linkPart.GroupPosition - AbsolutePosition;
            linkPart.GroupPosition = AbsolutePosition;
            Vector3 axPos = linkPart.OffsetPosition;

            Quaternion parentRot = m_rootPart.RotationOffset;
            axPos *= Quaternion.Inverse(parentRot);

            linkPart.OffsetPosition = axPos;
            Quaternion oldRot = linkPart.RotationOffset;
            Quaternion newRot = Quaternion.Inverse(parentRot) * oldRot;
            linkPart.RotationOffset = newRot;

            linkPart.ParentID = m_rootPart.LocalId;
            if (m_rootPart.LinkNum == 0)
                m_rootPart.LinkNum = 1;

            lockPartsForWrite(true);
            
            m_parts.Add(linkPart.UUID, linkPart);

            lockPartsForWrite(false);

            // Insert in terms of link numbers, the new links
            // before the current ones (with the exception of 
            // the root prim. Shuffle the old ones up
            lockPartsForRead(true);
            foreach (KeyValuePair<UUID, SceneObjectPart> kvp in m_parts) 
            {
                if (kvp.Value.LinkNum != 1)
                {
                    // Don't update root prim link number
                    kvp.Value.LinkNum += objectGroup.PrimCount;
                }
            }
            lockPartsForRead(false);

            linkPart.LinkNum = 2;

            linkPart.SetParent(this);
            linkPart.AddFlag(PrimFlags.CreateSelected);

            //if (linkPart.PhysActor != null)
            //{
            // m_scene.PhysicsScene.RemovePrim(linkPart.PhysActor);
    
            //linkPart.PhysActor = null;
            //}

            //TODO: rest of parts
            int linkNum = 3;
            foreach (SceneObjectPart part in objectGroup.Children.Values)
            {
                if (part.UUID != objectGroup.m_rootPart.UUID)
                {
                    LinkNonRootPart(part, oldGroupPosition, oldRootRotation, linkNum++);
                }
                part.ClearUndoState();
            }

            m_scene.UnlinkSceneObject(objectGroup.UUID, true);
            objectGroup.m_isDeleted = true;

            objectGroup.lockPartsForWrite(true);
            
            objectGroup.m_parts.Clear();
            
            objectGroup.lockPartsForWrite(false);
            
            // Can't do this yet since backup still makes use of the root part without any synchronization
//            objectGroup.m_rootPart = null;

            AttachToBackup();

            // Here's the deal, this is ABSOLUTELY CRITICAL so the physics scene gets the update about the 
            // position of linkset prims.  IF YOU CHANGE THIS, YOU MUST TEST colliding with just linked and 
            // unmoved prims!
            ResetChildPrimPhysicsPositions();

            //HasGroupChanged = true;
            //ScheduleGroupForFullUpdate();
        }

        /// <summary>
        /// Delink the given prim from this group.  The delinked prim is established as
        /// an independent SceneObjectGroup.
        /// </summary>
        /// <param name="partID"></param>
        /// <returns>The object group of the newly delinked prim.  Null if part could not be found</returns>
        public SceneObjectGroup DelinkFromGroup(uint partID)
        {
            return DelinkFromGroup(partID, true);
        }

        /// <summary>
        /// Delink the given prim from this group.  The delinked prim is established as
        /// an independent SceneObjectGroup.
        /// </summary>
        /// <param name="partID"></param>
        /// <param name="sendEvents"></param>
        /// <returns>The object group of the newly delinked prim.  Null if part could not be found</returns>
        public SceneObjectGroup DelinkFromGroup(uint partID, bool sendEvents)
        {
            SceneObjectPart linkPart = GetChildPart(partID);

            if (linkPart != null)
            {
                return DelinkFromGroup(linkPart, sendEvents);
            }
            else
            {
                m_log.WarnFormat("[SCENE OBJECT GROUP]: " +
                                 "DelinkFromGroup(): Child prim {0} not found in object {1}, {2}",
                                 partID, LocalId, UUID);

                return null;
            }
        }

        /// <summary>
        /// Delink the given prim from this group.  The delinked prim is established as
        /// an independent SceneObjectGroup.
        /// </summary>
        /// <param name="partID"></param>
        /// <param name="sendEvents"></param>
        /// <returns>The object group of the newly delinked prim.</returns>
        public SceneObjectGroup DelinkFromGroup(SceneObjectPart linkPart, bool sendEvents)
        {
//                m_log.DebugFormat(
//                    "[SCENE OBJECT GROUP]: Delinking part {0}, {1} from group with root part {2}, {3}",
//                    linkPart.Name, linkPart.UUID, RootPart.Name, RootPart.UUID);
            
            linkPart.ClearUndoState();

            Quaternion worldRot = linkPart.GetWorldRotation();

            // Remove the part from this object
            lockPartsForWrite(true);
            {
                m_parts.Remove(linkPart.UUID);
            }
            lockPartsForWrite(false);
            lockPartsForRead(true);
            if (m_parts.Count == 1 && RootPart != null) //Single prim is left
                RootPart.LinkNum = 0;
            else
            {
                foreach (SceneObjectPart p in m_parts.Values)
                {
                    if (p.LinkNum > linkPart.LinkNum)
                        p.LinkNum--;
                }
            }
            lockPartsForRead(false);

            linkPart.ParentID = 0;
            linkPart.LinkNum = 0;

            if (linkPart.PhysActor != null)
            {
                m_scene.PhysicsScene.RemovePrim(linkPart.PhysActor);
            }

            // We need to reset the child part's position
            // ready for life as a separate object after being a part of another object
            Quaternion parentRot = m_rootPart.RotationOffset;

            Vector3 axPos = linkPart.OffsetPosition;

            axPos *= parentRot;
            linkPart.OffsetPosition = new Vector3(axPos.X, axPos.Y, axPos.Z);
            linkPart.GroupPosition = AbsolutePosition + linkPart.OffsetPosition;
            linkPart.OffsetPosition = new Vector3(0, 0, 0);

            linkPart.RotationOffset = worldRot;

            SceneObjectGroup objectGroup = new SceneObjectGroup(linkPart);

            m_scene.AddNewSceneObject(objectGroup, true);

            if (sendEvents)
                linkPart.TriggerScriptChangedEvent(Changed.LINK);

            linkPart.Rezzed = RootPart.Rezzed;

            //HasGroupChanged = true;
            //ScheduleGroupForFullUpdate();

            return objectGroup;
        }

        /// <summary>
        /// Stop this object from being persisted over server restarts.
        /// </summary>
        /// <param name="objectGroup"></param>
        public virtual void DetachFromBackup()
        {
            if (m_isBackedUp)
                m_scene.EventManager.OnBackup -= ProcessBackup;
            
            m_isBackedUp = false;
        }

        private void LinkNonRootPart(SceneObjectPart part, Vector3 oldGroupPosition, Quaternion oldGroupRotation, int linkNum)
        {
            Quaternion parentRot = oldGroupRotation;
            Quaternion oldRot = part.RotationOffset;
            Quaternion worldRot = parentRot * oldRot;

            parentRot = oldGroupRotation;

            Vector3 axPos = part.OffsetPosition;

            axPos *= parentRot;
            part.OffsetPosition = axPos;
            part.GroupPosition = oldGroupPosition + part.OffsetPosition;
            part.OffsetPosition = Vector3.Zero;
            part.RotationOffset = worldRot;

            part.SetParent(this);
            part.ParentID = m_rootPart.LocalId;

            // Caller locks m_parts for us
            m_parts.Add(part.UUID, part);

            part.LinkNum = linkNum;

            part.OffsetPosition = part.GroupPosition - AbsolutePosition;

            Quaternion rootRotation = m_rootPart.RotationOffset;

            Vector3 pos = part.OffsetPosition;
            pos *= Quaternion.Inverse(rootRotation);
            part.OffsetPosition = pos;

            parentRot = m_rootPart.RotationOffset;
            oldRot = part.RotationOffset;
            Quaternion newRot = Quaternion.Inverse(parentRot) * oldRot;
            part.RotationOffset = newRot;
        }

        /// <summary>
        /// If object is physical, apply force to move it around
        /// If object is not physical, just put it at the resulting location
        /// </summary>
        /// <param name="offset">Always seems to be 0,0,0, so ignoring</param>
        /// <param name="pos">New position.  We do the math here to turn it into a force</param>
        /// <param name="remoteClient"></param>
        public void GrabMovement(Vector3 offset, Vector3 pos, IClientAPI remoteClient)
        {
            if (m_scene.EventManager.TriggerGroupMove(UUID, pos))
            {
                if (m_rootPart.PhysActor != null)
                {
                    if (m_rootPart.PhysActor.IsPhysical)
                    {
                        if (!m_rootPart.BlockGrab)
                        {
                            Vector3 llmoveforce = pos - AbsolutePosition;
                            Vector3 grabforce = llmoveforce;
                            grabforce = (grabforce / 10) * m_rootPart.PhysActor.Mass;
                            m_rootPart.PhysActor.AddForce(grabforce, true);
                            m_scene.PhysicsScene.AddPhysicsActorTaint(m_rootPart.PhysActor);
                        }
                    }
                    else
                    {
                        //NonPhysicalGrabMovement(pos);
                    }
                }
                else
                {
                    //NonPhysicalGrabMovement(pos);
                }
            }
        }

        public void NonPhysicalGrabMovement(Vector3 pos)
        {
            AbsolutePosition = pos;
            m_rootPart.SendTerseUpdateToAllClients();
        }

        /// <summary>
        /// If object is physical, prepare for spinning torques (set flag to save old orientation)
        /// </summary>
        /// <param name="rotation">Rotation.  We do the math here to turn it into a torque</param>
        /// <param name="remoteClient"></param>
        public void SpinStart(IClientAPI remoteClient)
        {
            if (m_scene.EventManager.TriggerGroupSpinStart(UUID))
            {
                if (m_rootPart.PhysActor != null)
                {
                    if (m_rootPart.PhysActor.IsPhysical)
                    {
                        m_rootPart.IsWaitingForFirstSpinUpdatePacket = true;
                    }
                }
            }
        }

        /// <summary>
        /// If object is physical, apply torque to spin it around
        /// </summary>
        /// <param name="rotation">Rotation.  We do the math here to turn it into a torque</param>
        /// <param name="remoteClient"></param>
        public void SpinMovement(Quaternion newOrientation, IClientAPI remoteClient)
        {
            // The incoming newOrientation, sent by the client, "seems" to be the 
            // desired target orientation. This needs further verification; in particular, 
            // one would expect that the initial incoming newOrientation should be
            // fairly close to the original prim's physical orientation, 
            // m_rootPart.PhysActor.Orientation. This however does not seem to be the
            // case (might just be an issue with different quaternions representing the
            // same rotation, or it might be a coordinate system issue).
            //
            // Since it's not clear what the relationship is between the PhysActor.Orientation
            // and the incoming orientations sent by the client, we take an alternative approach
            // of calculating the delta rotation between the orientations being sent by the 
            // client. (Since a spin is invoked by ctrl+shift+drag in the client, we expect
            // a steady stream of several new orientations coming in from the client.)
            // This ensures that the delta rotations are being calculated from self-consistent
            // pairs of old/new rotations. Given the delta rotation, we apply a torque around
            // the delta rotation axis, scaled by the object mass times an arbitrary scaling
            // factor (to ensure the resulting torque is not "too strong" or "too weak").
            // 
            // Ideally we need to calculate (probably iteratively) the exact torque or series
            // of torques needed to arrive exactly at the destination orientation. However, since 
            // it is not yet clear how to map the destination orientation (provided by the viewer)
            // into PhysActor orientations (needed by the physics engine), we omit this step. 
            // This means that the resulting torque will at least be in the correct direction, 
            // but it will result in over-shoot or under-shoot of the target orientation.
            // For the end user, this means that ctrl+shift+drag can be used for relative,
            // but not absolute, adjustments of orientation for physical prims.
          
            if (m_scene.EventManager.TriggerGroupSpin(UUID, newOrientation))
            {
                if (m_rootPart.PhysActor != null)
                {
                    if (m_rootPart.PhysActor.IsPhysical)
                    {
                        if (m_rootPart.IsWaitingForFirstSpinUpdatePacket)
                        {
                            // first time initialization of "old" orientation for calculation of delta rotations
                            m_rootPart.SpinOldOrientation = newOrientation;
                            m_rootPart.IsWaitingForFirstSpinUpdatePacket = false;
                        }
                        else
                        {
                          // save and update old orientation
                          Quaternion old = m_rootPart.SpinOldOrientation;
                          m_rootPart.SpinOldOrientation = newOrientation;
                          //m_log.Error("[SCENE OBJECT GROUP]: Old orientation is " + old);
                          //m_log.Error("[SCENE OBJECT GROUP]: Incoming new orientation is " + newOrientation);

                          // compute difference between previous old rotation and new incoming rotation
                          Quaternion minimalRotationFromQ1ToQ2 = Quaternion.Inverse(old) * newOrientation;

                          float rotationAngle;
                          Vector3 rotationAxis;
                          minimalRotationFromQ1ToQ2.GetAxisAngle(out rotationAxis, out rotationAngle);
                          rotationAxis.Normalize();

                          //m_log.Error("SCENE OBJECT GROUP]: rotation axis is " + rotationAxis);
                          Vector3 spinforce = new Vector3(rotationAxis.X, rotationAxis.Y, rotationAxis.Z);
                          spinforce = (spinforce/8) * m_rootPart.PhysActor.Mass; // 8 is an arbitrary torque scaling factor
                          m_rootPart.PhysActor.AddAngularForce(spinforce,true);
                          m_scene.PhysicsScene.AddPhysicsActorTaint(m_rootPart.PhysActor);
                        }
                    }
                    else
                    {
                        //NonPhysicalSpinMovement(pos);
                    }
                }
                else
                {
                    //NonPhysicalSpinMovement(pos);
                }
            }
        }

        /// <summary>
        /// Return metadata about a prim (name, description, sale price, etc.)
        /// </summary>
        /// <param name="client"></param>
        public void GetProperties(IClientAPI client)
        {
            m_rootPart.GetProperties(client);
        }

        /// <summary>
        /// Set the name of a prim
        /// </summary>
        /// <param name="name"></param>
        /// <param name="localID"></param>
        public void SetPartName(string name, uint localID)
        {
            SceneObjectPart part = GetChildPart(localID);
            if (part != null)
            {
                part.Name = name;
            }
        }

        public void SetPartDescription(string des, uint localID)
        {
            SceneObjectPart part = GetChildPart(localID);
            if (part != null)
            {
                part.Description = des;
            }
        }

        public void SetPartText(string text, uint localID)
        {
            SceneObjectPart part = GetChildPart(localID);
            if (part != null)
            {
                part.SetText(text);
            }
        }

        public void SetPartText(string text, UUID partID)
        {
            SceneObjectPart part = GetChildPart(partID);
            if (part != null)
            {
                part.SetText(text);
            }
        }

        public string GetPartName(uint localID)
        {
            SceneObjectPart part = GetChildPart(localID);
            if (part != null)
            {
                return part.Name;
            }
            return String.Empty;
        }

        public string GetPartDescription(uint localID)
        {
            SceneObjectPart part = GetChildPart(localID);
            if (part != null)
            {
                return part.Description;
            }
            return String.Empty;
        }

        /// <summary>
        /// Update prim flags for this group.
        /// </summary>
        /// <param name="localID"></param>
        /// <param name="type"></param>
        /// <param name="inUse"></param>
        /// <param name="data"></param>
        public void UpdatePrimFlags(uint localID, bool UsePhysics, bool IsTemporary, bool IsPhantom, bool IsVolumeDetect)
        {
            SceneObjectPart selectionPart = GetChildPart(localID);

            if (IsTemporary)
            {
                DetachFromBackup();
                // Remove from database and parcel prim count
                //
                m_scene.DeleteFromStorage(UUID);
                m_scene.EventManager.TriggerParcelPrimCountTainted();
            }

            if (selectionPart != null)
            {
                lockPartsForRead(true);
                List<SceneObjectPart> parts = new List<SceneObjectPart>(m_parts.Values);
                lockPartsForRead(false);
                foreach (SceneObjectPart part in parts)
                {
                    if (part.Scale.X > 10.0 || part.Scale.Y > 10.0 || part.Scale.Z > 10.0)
                    {
                        if (part.Scale.X > m_scene.RegionInfo.PhysPrimMax || 
                            part.Scale.Y > m_scene.RegionInfo.PhysPrimMax ||
                            part.Scale.Z > m_scene.RegionInfo.PhysPrimMax)
                        {
                            UsePhysics = false; // Reset physics
                            break;
                        }
                    }
                }

                foreach (SceneObjectPart part in parts)
                {
                    part.UpdatePrimFlags(UsePhysics, IsTemporary, IsPhantom, IsVolumeDetect);
                }
                
            }
        }

        public void UpdateExtraParam(uint localID, ushort type, bool inUse, byte[] data)
        {
            SceneObjectPart part = GetChildPart(localID);
            if (part != null)
            {
                part.UpdateExtraParam(type, inUse, data);
            }
        }

        /// <summary>
        /// Get the parts of this scene object
        /// </summary>
        /// <returns></returns>
        public SceneObjectPart[] GetParts()
        {
            int numParts = Children.Count;
            SceneObjectPart[] partArray = new SceneObjectPart[numParts];
            Children.Values.CopyTo(partArray, 0);
            return partArray;
        }

        /// <summary>
        /// Update the texture entry for this part
        /// </summary>
        /// <param name="localID"></param>
        /// <param name="textureEntry"></param>
        public void UpdateTextureEntry(uint localID, byte[] textureEntry)
        {
            SceneObjectPart part = GetChildPart(localID);
            if (part != null)
            {
                part.UpdateTextureEntry(textureEntry);
            }
        }

        public void UpdatePermissions(UUID AgentID, byte field, uint localID,
                uint mask, byte addRemTF)
        {
            foreach (SceneObjectPart part in m_parts.Values)
                part.UpdatePermissions(AgentID, field, localID, mask,
                        addRemTF);

            HasGroupChanged = true;
        }

        #endregion

        #region Shape

        /// <summary>
        ///
        /// </summary>
        /// <param name="shapeBlock"></param>
        public void UpdateShape(ObjectShapePacket.ObjectDataBlock shapeBlock, uint localID)
        {
            SceneObjectPart part = GetChildPart(localID);
            if (part != null)
            {
                part.UpdateShape(shapeBlock);

                if (part.PhysActor != null)
                    m_scene.PhysicsScene.AddPhysicsActorTaint(part.PhysActor);
            }
        }

        #endregion

        #region Resize

        /// <summary>
        /// Resize the given part
        /// </summary>
        /// <param name="scale"></param>
        /// <param name="localID"></param>
        public void Resize(Vector3 scale, uint localID)
        {
            if (scale.X > m_scene.m_maxNonphys)
                scale.X = m_scene.m_maxNonphys;
            if (scale.Y > m_scene.m_maxNonphys)
                scale.Y = m_scene.m_maxNonphys;
            if (scale.Z > m_scene.m_maxNonphys)
                scale.Z = m_scene.m_maxNonphys;
            SceneObjectPart part = GetChildPart(localID);
            if (part != null)
            {
                if (part.PhysActor != null)
                {
                    if (part.PhysActor.IsPhysical)
                    {
                        if (scale.X > m_scene.m_maxPhys)
                            scale.X = m_scene.m_maxPhys;
                        if (scale.Y > m_scene.m_maxPhys)
                            scale.Y = m_scene.m_maxPhys;
                        if (scale.Z > m_scene.m_maxPhys)
                            scale.Z = m_scene.m_maxPhys;
                    }
                    part.PhysActor.Size = scale;
                    m_scene.PhysicsScene.AddPhysicsActorTaint(part.PhysActor);
                }
                part.Resize(scale);

                HasGroupChanged = true;
                ScheduleGroupForFullUpdate();

                //if (part.UUID == m_rootPart.UUID)
                //{
                //if (m_rootPart.PhysActor != null)
                //{
                //m_rootPart.PhysActor.Size =
                //new PhysicsVector(m_rootPart.Scale.X, m_rootPart.Scale.Y, m_rootPart.Scale.Z);
                //m_scene.PhysicsScene.AddPhysicsActorTaint(m_rootPart.PhysActor);
                //}
                //}
            }
        }

        public void GroupResize(Vector3 scale, uint localID)
        {
            SceneObjectPart part = GetChildPart(localID);
            if (part != null)
            {
                part.IgnoreUndoUpdate = true;
                if (scale.X > m_scene.m_maxNonphys)
                    scale.X = m_scene.m_maxNonphys;
                if (scale.Y > m_scene.m_maxNonphys)
                    scale.Y = m_scene.m_maxNonphys;
                if (scale.Z > m_scene.m_maxNonphys)
                    scale.Z = m_scene.m_maxNonphys;
                if (part.PhysActor != null && part.PhysActor.IsPhysical)
                {
                    if (scale.X > m_scene.m_maxPhys)
                        scale.X = m_scene.m_maxPhys;
                    if (scale.Y > m_scene.m_maxPhys)
                        scale.Y = m_scene.m_maxPhys;
                    if (scale.Z > m_scene.m_maxPhys)
                        scale.Z = m_scene.m_maxPhys;
                }
                float x = (scale.X / part.Scale.X);
                float y = (scale.Y / part.Scale.Y);
                float z = (scale.Z / part.Scale.Z);

                lockPartsForRead(true);
                if (x > 1.0f || y > 1.0f || z > 1.0f)
                {
                    foreach (SceneObjectPart obPart in m_parts.Values)
                    {
                        if (obPart.UUID != m_rootPart.UUID)
                        {
<<<<<<< HEAD
                            Vector3 oldSize = new Vector3(obPart.Scale);
=======
                            if (obPart.UUID != m_rootPart.UUID)
                            {
                                obPart.IgnoreUndoUpdate = true;
                                Vector3 oldSize = new Vector3(obPart.Scale);
>>>>>>> 14073831

                            float f = 1.0f;
                            float a = 1.0f;

                            if (part.PhysActor != null && part.PhysActor.IsPhysical)
                            {
                                if (oldSize.X*x > m_scene.m_maxPhys)
                                {
                                    f = m_scene.m_maxPhys / oldSize.X;
                                    a = f / x;
                                    x *= a;
                                    y *= a;
                                    z *= a;
                                }
                                if (oldSize.Y*y > m_scene.m_maxPhys)
                                {
                                    f = m_scene.m_maxPhys / oldSize.Y;
                                    a = f / y;
                                    x *= a;
                                    y *= a;
                                    z *= a;
                                }
                                if (oldSize.Z*z > m_scene.m_maxPhys)
                                {
                                    f = m_scene.m_maxPhys / oldSize.Z;
                                    a = f / z;
                                    x *= a;
                                    y *= a;
                                    z *= a;
                                }
                            }
                            else
                            {
                                if (oldSize.X*x > m_scene.m_maxNonphys)
                                {
                                    f = m_scene.m_maxNonphys / oldSize.X;
                                    a = f / x;
                                    x *= a;
                                    y *= a;
                                    z *= a;
                                }
                                if (oldSize.Y*y > m_scene.m_maxNonphys)
                                {
                                    f = m_scene.m_maxNonphys / oldSize.Y;
                                    a = f / y;
                                    x *= a;
                                    y *= a;
                                    z *= a;
                                }
                                if (oldSize.Z*z > m_scene.m_maxNonphys)
                                {
                                    f = m_scene.m_maxNonphys / oldSize.Z;
                                    a = f / z;
                                    x *= a;
                                    y *= a;
                                    z *= a;
                                }
                                obPart.IgnoreUndoUpdate = false;
                                obPart.StoreUndoState();
                            }
                        }
                    }
                }
                lockPartsForRead(false);

                Vector3 prevScale = part.Scale;
                prevScale.X *= x;
                prevScale.Y *= y;
                prevScale.Z *= z;
                part.Resize(prevScale);

                lockPartsForRead(true);
                {
                    foreach (SceneObjectPart obPart in m_parts.Values)
                    {
                        obPart.IgnoreUndoUpdate = true;
                        if (obPart.UUID != m_rootPart.UUID)
                        {
                            Vector3 currentpos = new Vector3(obPart.OffsetPosition);
                            currentpos.X *= x;
                            currentpos.Y *= y;
                            currentpos.Z *= z;
                            Vector3 newSize = new Vector3(obPart.Scale);
                            newSize.X *= x;
                            newSize.Y *= y;
                            newSize.Z *= z;
                            obPart.Resize(newSize);
                            obPart.UpdateOffSet(currentpos);
                        }
                        obPart.IgnoreUndoUpdate = false;
                        obPart.StoreUndoState();
                    }
                }
                lockPartsForRead(false);

                if (part.PhysActor != null)
                {
                    part.PhysActor.Size = prevScale;
                    m_scene.PhysicsScene.AddPhysicsActorTaint(part.PhysActor);
                }

                part.IgnoreUndoUpdate = false;
                part.StoreUndoState();
                HasGroupChanged = true;
                ScheduleGroupForTerseUpdate();
            }
        }

        #endregion

        #region Position

        /// <summary>
        /// Move this scene object
        /// </summary>
        /// <param name="pos"></param>
        public void UpdateGroupPosition(Vector3 pos)
        {
            foreach (SceneObjectPart part in Children.Values)
            {
                part.StoreUndoState();
            }
            if (m_scene.EventManager.TriggerGroupMove(UUID, pos))
            {
                if (IsAttachment)
                {
                    m_rootPart.AttachedPos = pos;
                }
                if (RootPart.GetStatusSandbox())
                {
                    if (Util.GetDistanceTo(RootPart.StatusSandboxPos, pos) > 10)
                    {
                        RootPart.ScriptSetPhysicsStatus(false);
                        pos = AbsolutePosition;
                        Scene.SimChat(Utils.StringToBytes("Hit Sandbox Limit"),
                              ChatTypeEnum.DebugChannel, 0x7FFFFFFF, RootPart.AbsolutePosition, Name, UUID, false);
                    }
                }
                AbsolutePosition = pos;

                HasGroupChanged = true;
            }

            //we need to do a terse update even if the move wasn't allowed
            // so that the position is reset in the client (the object snaps back)
            ScheduleGroupForTerseUpdate();
        }

        /// <summary>
        /// Update the position of a single part of this scene object
        /// </summary>
        /// <param name="pos"></param>
        /// <param name="localID"></param>
        public void UpdateSinglePosition(Vector3 pos, uint localID)
        {
            SceneObjectPart part = GetChildPart(localID);
            foreach (SceneObjectPart parts in Children.Values)
            {
                parts.StoreUndoState();
            }
            if (part != null)
            {
                if (part.UUID == m_rootPart.UUID)
                {
                    UpdateRootPosition(pos);
                }
                else
                {
                    part.UpdateOffSet(pos);
                }

                HasGroupChanged = true;
            }
        }

        /// <summary>
        ///
        /// </summary>
        /// <param name="pos"></param>
        private void UpdateRootPosition(Vector3 pos)
        {
            foreach (SceneObjectPart part in Children.Values)
            {
                part.StoreUndoState();
            }
            Vector3 newPos = new Vector3(pos.X, pos.Y, pos.Z);
            Vector3 oldPos =
                new Vector3(AbsolutePosition.X + m_rootPart.OffsetPosition.X,
                              AbsolutePosition.Y + m_rootPart.OffsetPosition.Y,
                              AbsolutePosition.Z + m_rootPart.OffsetPosition.Z);
            Vector3 diff = oldPos - newPos;
            Vector3 axDiff = new Vector3(diff.X, diff.Y, diff.Z);
            Quaternion partRotation = m_rootPart.RotationOffset;
            axDiff *= Quaternion.Inverse(partRotation);
            diff = axDiff;

            lockPartsForRead(true);
            {
                foreach (SceneObjectPart obPart in m_parts.Values)
                {
                    if (obPart.UUID != m_rootPart.UUID)
                    {
                        obPart.OffsetPosition = obPart.OffsetPosition + diff;
                    }
                }
            }
            lockPartsForRead(false);

            AbsolutePosition = newPos;

            HasGroupChanged = true;
            ScheduleGroupForTerseUpdate();
        }

        public void OffsetForNewRegion(Vector3 offset)
        {
            m_rootPart.GroupPosition = offset;
        }

        #endregion

        #region Rotation

        /// <summary>
        ///
        /// </summary>
        /// <param name="rot"></param>
        public void UpdateGroupRotationR(Quaternion rot)
        {
            foreach (SceneObjectPart parts in Children.Values)
            {
                parts.StoreUndoState();
            }
            m_rootPart.UpdateRotation(rot);

            PhysicsActor actor = m_rootPart.PhysActor;
            if (actor != null)
            {
                actor.Orientation = m_rootPart.RotationOffset;
                m_scene.PhysicsScene.AddPhysicsActorTaint(actor);
            }

            HasGroupChanged = true;
            ScheduleGroupForTerseUpdate();
        }

        /// <summary>
        ///
        /// </summary>
        /// <param name="pos"></param>
        /// <param name="rot"></param>
        public void UpdateGroupRotationPR(Vector3 pos, Quaternion rot)
        {
            foreach (SceneObjectPart parts in Children.Values)
            {
                parts.StoreUndoState();
            }
            m_rootPart.UpdateRotation(rot);

            PhysicsActor actor = m_rootPart.PhysActor;
            if (actor != null)
            {
                actor.Orientation = m_rootPart.RotationOffset;
                m_scene.PhysicsScene.AddPhysicsActorTaint(actor);
            }

            AbsolutePosition = pos;

            HasGroupChanged = true;
            ScheduleGroupForTerseUpdate();
        }

        /// <summary>
        ///
        /// </summary>
        /// <param name="rot"></param>
        /// <param name="localID"></param>
        public void UpdateSingleRotation(Quaternion rot, uint localID)
        {
            SceneObjectPart part = GetChildPart(localID);
            foreach (SceneObjectPart parts in Children.Values)
            {
                parts.StoreUndoState();
            }
            if (part != null)
            {
                if (part.UUID == m_rootPart.UUID)
                {
                    UpdateRootRotation(rot);
                }
                else
                {
                    part.UpdateRotation(rot);
                }
            }
        }

        /// <summary>
        ///
        /// </summary>
        /// <param name="rot"></param>
        /// <param name="localID"></param>
        public void UpdateSingleRotation(Quaternion rot, Vector3 pos, uint localID)
        {
            SceneObjectPart part = GetChildPart(localID);
            if (part != null)
            {
                if (part.UUID == m_rootPart.UUID)
                {
                    UpdateRootRotation(rot);
                    AbsolutePosition = pos;
                }
                else
                {
                    part.IgnoreUndoUpdate = true;
                    part.UpdateRotation(rot);
                    part.OffsetPosition = pos;
                    part.IgnoreUndoUpdate = false;
                    part.StoreUndoState();
                }
            }
        }

        /// <summary>
        ///
        /// </summary>
        /// <param name="rot"></param>
        private void UpdateRootRotation(Quaternion rot)
        {
            Quaternion axRot = rot;
            Quaternion oldParentRot = m_rootPart.RotationOffset;

            m_rootPart.StoreUndoState();
            m_rootPart.UpdateRotation(rot);
            if (m_rootPart.PhysActor != null)
            {
                m_rootPart.PhysActor.Orientation = m_rootPart.RotationOffset;
                m_scene.PhysicsScene.AddPhysicsActorTaint(m_rootPart.PhysActor);
            }

            lockPartsForRead(true);
            {
                foreach (SceneObjectPart prim in m_parts.Values)
                {
                    if (prim.UUID != m_rootPart.UUID)
                    {
                        prim.IgnoreUndoUpdate = true;
                        Vector3 axPos = prim.OffsetPosition;
                        axPos *= oldParentRot;
                        axPos *= Quaternion.Inverse(axRot);
                        prim.OffsetPosition = axPos;
                        Quaternion primsRot = prim.RotationOffset;
                        Quaternion newRot = primsRot * oldParentRot;
                        newRot *= Quaternion.Inverse(axRot);
                        prim.RotationOffset = newRot;
                        prim.ScheduleTerseUpdate();
                    }
                }
            }
<<<<<<< HEAD
            lockPartsForRead(false);

=======
            foreach (SceneObjectPart childpart in Children.Values)
            {
                if (childpart != m_rootPart)
                {
                    childpart.IgnoreUndoUpdate = false;
                    childpart.StoreUndoState();
                }
            }
>>>>>>> 14073831
            m_rootPart.ScheduleTerseUpdate();
        }

        #endregion

        internal void SetAxisRotation(int axis, int rotate10)
        {
            bool setX = false;
            bool setY = false;
            bool setZ = false;

            int xaxis = 2;
            int yaxis = 4;
            int zaxis = 8;

            if (m_rootPart != null)
            {
                setX = ((axis & xaxis) != 0) ? true : false;
                setY = ((axis & yaxis) != 0) ? true : false;
                setZ = ((axis & zaxis) != 0) ? true : false;

                float setval = (rotate10 > 0) ? 1f : 0f;

                if (setX)
                    m_rootPart.RotationAxis.X = setval;
                if (setY)
                    m_rootPart.RotationAxis.Y = setval;
                if (setZ)
                    m_rootPart.RotationAxis.Z = setval;

                if (setX || setY || setZ)
                {
                    m_rootPart.SetPhysicsAxisRotation();
                }

            }
        }
        public int registerRotTargetWaypoint(Quaternion target, float tolerance)
        {
            scriptRotTarget waypoint = new scriptRotTarget();
            waypoint.targetRot = target;
            waypoint.tolerance = tolerance;
            uint handle = m_scene.AllocateLocalId();
            waypoint.handle = handle;
            lock (m_rotTargets)
            {
                m_rotTargets.Add(handle, waypoint);
            }
            m_scene.AddGroupTarget(this);
            return (int)handle;
        }

        public void unregisterRotTargetWaypoint(int handle)
        {
            lock (m_targets)
            {
                m_rotTargets.Remove((uint)handle);
                if (m_targets.Count == 0)
                    m_scene.RemoveGroupTarget(this);
            }
        }

        public int registerTargetWaypoint(Vector3 target, float tolerance)
        {
            scriptPosTarget waypoint = new scriptPosTarget();
            waypoint.targetPos = target;
            waypoint.tolerance = tolerance;
            uint handle = m_scene.AllocateLocalId();
            waypoint.handle = handle;
            lock (m_targets)
            {
                m_targets.Add(handle, waypoint);
            }
            m_scene.AddGroupTarget(this);
            return (int)handle;
        }
        
        public void unregisterTargetWaypoint(int handle)
        {
            lock (m_targets)
            {
                m_targets.Remove((uint)handle);
                if (m_targets.Count == 0)
                    m_scene.RemoveGroupTarget(this);
            }
        }

        public void checkAtTargets()
        {
            if (m_scriptListens_atTarget || m_scriptListens_notAtTarget)
            {
                if (m_targets.Count > 0)
                {
                    bool at_target = false;
                    //Vector3 targetPos;
                    //uint targetHandle;
                    Dictionary<uint, scriptPosTarget> atTargets = new Dictionary<uint, scriptPosTarget>();
                    lock (m_targets)
                    {
                        foreach (uint idx in m_targets.Keys)
                        {
                            scriptPosTarget target = m_targets[idx];
                            if (Util.GetDistanceTo(target.targetPos, m_rootPart.GroupPosition) <= target.tolerance)
                            {
                                // trigger at_target
                                if (m_scriptListens_atTarget)
                                {
                                    at_target = true;
                                    scriptPosTarget att = new scriptPosTarget();
                                    att.targetPos = target.targetPos;
                                    att.tolerance = target.tolerance;
                                    att.handle = target.handle;
                                    atTargets.Add(idx, att);
                                }
                            }
                        }
                    }
                    
                    if (atTargets.Count > 0)
                    {
                        uint[] localids = new uint[0];
                        lockPartsForRead(true);
                        {
                            localids = new uint[m_parts.Count];
                            int cntr = 0;
                            foreach (SceneObjectPart part in m_parts.Values)
                            {
                                localids[cntr] = part.LocalId;
                                cntr++;
                            }
                        }
                        lockPartsForRead(false);
                        
                        for (int ctr = 0; ctr < localids.Length; ctr++)
                        {
                            foreach (uint target in atTargets.Keys)
                            {
                                scriptPosTarget att = atTargets[target];
                                m_scene.EventManager.TriggerAtTargetEvent(
                                    localids[ctr], att.handle, att.targetPos, m_rootPart.GroupPosition);
                            }
                        }
                        
                        return;
                    }
                    
                    if (m_scriptListens_notAtTarget && !at_target)
                    {
                        //trigger not_at_target
                        uint[] localids = new uint[0];
                        lockPartsForRead(true);
                        {
                            localids = new uint[m_parts.Count];
                            int cntr = 0;
                            foreach (SceneObjectPart part in m_parts.Values)
                            {
                                localids[cntr] = part.LocalId;
                                cntr++;
                            }
                        }
                        lockPartsForRead(false);    

                        for (int ctr = 0; ctr < localids.Length; ctr++)
                        {
                            m_scene.EventManager.TriggerNotAtTargetEvent(localids[ctr]);
                        }
                    }
                }
            }
            if (m_scriptListens_atRotTarget || m_scriptListens_notAtRotTarget)
            {
                if (m_rotTargets.Count > 0)
                {
                    bool at_Rottarget = false;
                    Dictionary<uint, scriptRotTarget> atRotTargets = new Dictionary<uint, scriptRotTarget>();
                    lock (m_rotTargets)
                    {
                        foreach (uint idx in m_rotTargets.Keys)
                        {
                            scriptRotTarget target = m_rotTargets[idx];
                            double angle = Math.Acos(target.targetRot.X * m_rootPart.RotationOffset.X + target.targetRot.Y * m_rootPart.RotationOffset.Y + target.targetRot.Z * m_rootPart.RotationOffset.Z + target.targetRot.W * m_rootPart.RotationOffset.W) * 2;
                            if (angle < 0) angle = -angle;
                            if (angle > Math.PI) angle = (Math.PI * 2 - angle);
                            if (angle <= target.tolerance)
                            {
                                // trigger at_rot_target
                                if (m_scriptListens_atRotTarget)
                                {
                                    at_Rottarget = true;
                                    scriptRotTarget att = new scriptRotTarget();
                                    att.targetRot = target.targetRot;
                                    att.tolerance = target.tolerance;
                                    att.handle = target.handle;
                                    atRotTargets.Add(idx, att);
                                }
                            }
                        }
                    }

                    if (atRotTargets.Count > 0)
                    {
                        uint[] localids = new uint[0];
                        lock (m_parts)
                        {
                            localids = new uint[m_parts.Count];
                            int cntr = 0;
                            foreach (SceneObjectPart part in m_parts.Values)
                            {
                                localids[cntr] = part.LocalId;
                                cntr++;
                            }
                        }

                        for (int ctr = 0; ctr < localids.Length; ctr++)
                        {
                            foreach (uint target in atRotTargets.Keys)
                            {
                                scriptRotTarget att = atRotTargets[target];
                                m_scene.EventManager.TriggerAtRotTargetEvent(
                                    localids[ctr], att.handle, att.targetRot, m_rootPart.RotationOffset);
                            }
                        }

                        return;
                    }

                    if (m_scriptListens_notAtRotTarget && !at_Rottarget)
                    {
                        //trigger not_at_target
                        uint[] localids = new uint[0];
                        lock (m_parts)
                        {
                            localids = new uint[m_parts.Count];
                            int cntr = 0;
                            foreach (SceneObjectPart part in m_parts.Values)
                            {
                                localids[cntr] = part.LocalId;
                                cntr++;
                            }
                        }

                        for (int ctr = 0; ctr < localids.Length; ctr++)
                        {
                            m_scene.EventManager.TriggerNotAtRotTargetEvent(localids[ctr]);
                        }
                    }
                }
            }
        }
        
        public float GetMass()
        {
            float retmass = 0f;
            lockPartsForRead(true);
            {
                foreach (SceneObjectPart part in m_parts.Values)
                {
                    retmass += part.GetMass();
                }
            }
            lockPartsForRead(false);
            return retmass;
        }
        
        public void CheckSculptAndLoad()
        {
            lockPartsForRead(true);
            {
                if (!IsDeleted)
                {
                    if ((RootPart.GetEffectiveObjectFlags() & (uint)PrimFlags.Phantom) == 0)
                    {
                        foreach (SceneObjectPart part in m_parts.Values)
                        {
                            if (part.Shape.SculptEntry && part.Shape.SculptTexture != UUID.Zero)
                            {
                                // check if a previously decoded sculpt map has been cached
                                if (File.Exists(System.IO.Path.Combine("j2kDecodeCache", "smap_" + part.Shape.SculptTexture.ToString())))
                                {
                                    part.SculptTextureCallback(part.Shape.SculptTexture, null);
                                }
                                else
                                {
                                    m_scene.AssetService.Get(
                                        part.Shape.SculptTexture.ToString(), part, AssetReceived);
                                }
                            }
                        }
                    }
                }
            }
            lockPartsForRead(false);
        }

        protected void AssetReceived(string id, Object sender, AssetBase asset)
        {
            SceneObjectPart sop = (SceneObjectPart)sender;

            if (sop != null)
            {
                if (asset != null)
                    sop.SculptTextureCallback(asset.FullID, asset);
            }
        }

        /// <summary>
        /// Set the user group to which this scene object belongs.
        /// </summary>
        /// <param name="GroupID"></param>
        /// <param name="client"></param>
        public void SetGroup(UUID GroupID, IClientAPI client)
        {
            lockPartsForRead(true);
            {
                foreach (SceneObjectPart part in m_parts.Values)
                {
                    part.SetGroup(GroupID, client);
                    part.Inventory.ChangeInventoryGroup(GroupID);
                }

                HasGroupChanged = true;
            }
            lockPartsForRead(false);
            ScheduleGroupForFullUpdate();
        }

        public void TriggerScriptChangedEvent(Changed val)
        {
            foreach (SceneObjectPart part in Children.Values)
            {
                part.TriggerScriptChangedEvent(val);
            }
        }
        
        public override string ToString()
        {
            return String.Format("{0} {1} ({2})", Name, UUID, AbsolutePosition);
        }

        public void SetAttachmentPoint(byte point)
        {
            lockPartsForRead(true);
            {
                foreach (SceneObjectPart part in m_parts.Values)
                    part.SetAttachmentPoint(point);
            }
            lockPartsForRead(false);
        }

        #region ISceneObject
        
        public virtual ISceneObject CloneForNewScene()
        {
            SceneObjectGroup sog = Copy(this.OwnerID, this.GroupID, false);
            sog.m_isDeleted = false;
            return sog;
        }

        public virtual string ToXml2()
        {
            return SceneObjectSerializer.ToXml2Format(this);
        }

        public virtual string ExtraToXmlString()
        {
            return "<ExtraFromItemID>" + GetFromItemID().ToString() + "</ExtraFromItemID>";
        }

        public virtual void ExtraFromXmlString(string xmlstr)
        {
            string id = xmlstr.Substring(xmlstr.IndexOf("<ExtraFromItemID>"));
            id = xmlstr.Replace("<ExtraFromItemID>", "");
            id = id.Replace("</ExtraFromItemID>", "");

            UUID uuid = UUID.Zero;
            UUID.TryParse(id, out uuid);

            SetFromItemID(uuid);
        }
        #endregion 

        public double GetUpdatePriority(IClientAPI client)
        {
            switch (Scene.UpdatePrioritizationScheme)
            {
                case Scene.UpdatePrioritizationSchemes.Time:
                    return GetPriorityByTime();
                case Scene.UpdatePrioritizationSchemes.Distance:
                    return GetPriorityByDistance(client);
                case Scene.UpdatePrioritizationSchemes.SimpleAngularDistance:
                    return GetPriorityBySimpleAngularDistance(client);
                case Scenes.Scene.UpdatePrioritizationSchemes.FrontBack:
                    return GetPriorityByFrontBack(client);
                default:
                    throw new InvalidOperationException("UpdatePrioritizationScheme not defined");
            }
        }

        private double GetPriorityByTime()
        {
            return DateTime.Now.ToOADate();
        }

        private double GetPriorityByDistance(IClientAPI client)
        {
            ScenePresence presence = Scene.GetScenePresence(client.AgentId);
            if (presence != null)
            {
                return GetPriorityByDistance((presence.IsChildAgent) ?
                    presence.AbsolutePosition : presence.CameraPosition);
            }
            return double.NaN;
        }

        private double GetPriorityBySimpleAngularDistance(IClientAPI client)
        {
            ScenePresence presence = Scene.GetScenePresence(client.AgentId);
            if (presence != null)
            {
                return GetPriorityBySimpleAngularDistance((presence.IsChildAgent) ?
                    presence.AbsolutePosition : presence.CameraPosition);
            }
            return double.NaN;
        }

        private double GetPriorityByFrontBack(IClientAPI client)
        {
            ScenePresence presence = Scene.GetScenePresence(client.AgentId);
            if (presence != null)
            {
                return GetPriorityByFrontBack(presence.CameraPosition, presence.CameraAtAxis);
            }
            return double.NaN;
        }

        public double GetPriorityByDistance(Vector3 position)
        {
            return Vector3.Distance(AbsolutePosition, position);
        }

        public double GetPriorityBySimpleAngularDistance(Vector3 position)
        {
            double distance = Vector3.Distance(position, AbsolutePosition);
            if (distance >= double.Epsilon)
            {
                float height;
                Vector3 box = GetAxisAlignedBoundingBox(out height);

                double angle = box.X / distance;
                double max = angle;

                angle = box.Y / distance;
                if (max < angle)
                    max = angle;

                angle = box.Z / distance;
                if (max < angle)
                    max = angle;

                return -max;
            }
            else
                return double.MinValue;
        }

        public double GetPriorityByFrontBack(Vector3 camPosition, Vector3 camAtAxis)
        {
            // Distance
            double priority = Vector3.Distance(camPosition, AbsolutePosition);

            // Scale
            //priority -= GroupScale().Length();

            // Plane equation
            float d = -Vector3.Dot(camPosition, camAtAxis);
            float p = Vector3.Dot(camAtAxis, AbsolutePosition) + d;
            if (p < 0.0f) priority *= 2.0f;

            return priority;
        }
    }
}<|MERGE_RESOLUTION|>--- conflicted
+++ resolved
@@ -367,10 +367,9 @@
                 {
                     m_scene.CrossPrimGroupIntoNewRegion(val, this, true);
                 }
-<<<<<<< HEAD
 
                 lockPartsForRead(true);
-=======
+
                 if (RootPart.GetStatusSandbox())
                 {
                     if (Util.GetDistanceTo(RootPart.StatusSandboxPos, value) > 10)
@@ -378,19 +377,14 @@
                         RootPart.ScriptSetPhysicsStatus(false);
                         Scene.SimChat(Utils.StringToBytes("Hit Sandbox Limit"),
                               ChatTypeEnum.DebugChannel, 0x7FFFFFFF, RootPart.AbsolutePosition, Name, UUID, false);
+                        lockPartsForRead(false);
                         return;
                     }
                 }
-                lock (m_parts)
->>>>>>> 14073831
-                {
-                    foreach (SceneObjectPart part in m_parts.Values)
-                    {
+
+                foreach (SceneObjectPart part in m_parts.Values)
+                    part.GroupPosition = val;
                         
-                        part.GroupPosition = val;
-                        
-                    }
-                }
                 lockPartsForRead(false);
 
                 //if (m_rootPart.PhysActor != null)
@@ -1943,36 +1937,6 @@
             }
         }
         
-<<<<<<< HEAD
-        public void rotLookAt(Quaternion target, float strength, float damping)
-        {
-            SceneObjectPart rootpart = m_rootPart;
-            if (rootpart != null)
-            {
-                if (IsAttachment)
-                {
-                /*
-                    ScenePresence avatar = m_scene.GetScenePresence(rootpart.AttachedAvatar);
-                    if (avatar != null)
-                    {
-                    Rotate the Av?
-                    } */
-                }
-                else
-                {
-                    if (rootpart.PhysActor != null)
-                    {
-                        rootpart.PhysActor.APIDTarget = new Quaternion(target.X, target.Y, target.Z, target.W);
-                        rootpart.PhysActor.APIDStrength = strength;
-                        rootpart.PhysActor.APIDDamping = damping;
-                        rootpart.PhysActor.APIDActive = true;
-                    }
-                }
-            }
-        }
-
-=======
->>>>>>> 14073831
         public void stopLookAt()
         {
             SceneObjectPart rootpart = m_rootPart;
@@ -2132,12 +2096,9 @@
 
                 foreach (SceneObjectPart part in m_parts.Values)
                 {
-<<<<<<< HEAD
-                    
-=======
                     if (!IsSelected)
                         part.UpdateLookAt();
->>>>>>> 14073831
+
                     part.SendScheduledUpdates();
                     
                 }
@@ -3061,14 +3022,8 @@
                     {
                         if (obPart.UUID != m_rootPart.UUID)
                         {
-<<<<<<< HEAD
                             Vector3 oldSize = new Vector3(obPart.Scale);
-=======
-                            if (obPart.UUID != m_rootPart.UUID)
-                            {
-                                obPart.IgnoreUndoUpdate = true;
-                                Vector3 oldSize = new Vector3(obPart.Scale);
->>>>>>> 14073831
+                            obPart.IgnoreUndoUpdate = true;
 
                             float f = 1.0f;
                             float a = 1.0f;
@@ -3428,10 +3383,7 @@
                     }
                 }
             }
-<<<<<<< HEAD
-            lockPartsForRead(false);
-
-=======
+
             foreach (SceneObjectPart childpart in Children.Values)
             {
                 if (childpart != m_rootPart)
@@ -3440,7 +3392,9 @@
                     childpart.StoreUndoState();
                 }
             }
->>>>>>> 14073831
+
+            lockPartsForRead(false);
+
             m_rootPart.ScheduleTerseUpdate();
         }
 
