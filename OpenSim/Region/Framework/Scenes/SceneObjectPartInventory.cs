--- conflicted
+++ resolved
@@ -316,11 +316,6 @@
                                });
             }
         }
-<<<<<<< HEAD
-
-        static System.Text.ASCIIEncoding enc = new System.Text.ASCIIEncoding();
-=======
->>>>>>> 14073831
 
         private void RestoreSavedScriptState(UUID oldID, UUID newID)
         {
