--- conflicted
+++ resolved
@@ -249,15 +249,8 @@
             {
                 if ((int)InventoryType.LSL == item.InvType)
                 {
-<<<<<<< HEAD
                     RemoveScriptInstance(item.ItemID);
                     m_part.RemoveScriptEvents(item.ItemID);
-=======
-                    if ((int)InventoryType.LSL == item.InvType)
-                    {
-                        RemoveScriptInstance(item.ItemID, sceneObjectBeingDeleted);
-                    }
->>>>>>> 72dd680d
                 }
             }
 
@@ -662,7 +655,6 @@
                 m_items.LockItemsForRead(false);
                 if (type == 10) // Script
                 {
-<<<<<<< HEAD
                     m_part.ParentGroup.Scene.EventManager.TriggerRemoveScript(m_part.LocalId, itemID);
                 }
                 m_items.LockItemsForWrite(true);
@@ -670,20 +662,6 @@
                 m_items.LockItemsForWrite(false);
                 m_inventorySerial++;
                 m_part.TriggerScriptChangedEvent(Changed.INVENTORY);
-=======
-                    int type = m_items[itemID].InvType;
-                    if (type == 10) // Script
-                    {
-                        m_part.RemoveScriptEvents(itemID);
-                        m_part.ParentGroup.Scene.EventManager.TriggerRemoveScript(m_part.LocalId, itemID);
-                    }
-                    m_items.Remove(itemID);
-                    m_inventorySerial++;
-                    m_part.TriggerScriptChangedEvent(Changed.INVENTORY);
-
-                    HasInventoryChanged = true;
-                    m_part.ParentGroup.HasGroupChanged = true;
->>>>>>> 72dd680d
 
                 HasInventoryChanged = true;
                 m_part.ParentGroup.HasGroupChanged = true;
