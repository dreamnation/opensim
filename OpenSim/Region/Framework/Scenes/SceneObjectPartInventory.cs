--- conflicted
+++ resolved
@@ -123,16 +123,9 @@
         /// <param name="linkNum">Link number for the part</param>
         public void ResetInventoryIDs()
         {
-<<<<<<< HEAD
             m_items.LockItemsForWrite(true);
 
-            if (0 == Items.Count)
-=======
-            if (null == m_part || null == m_part.ParentGroup)
-                return;
-            
-            lock (m_items)
->>>>>>> 18a9ac6b
+            if (Items.Count == 0)
             {
                 m_items.LockItemsForWrite(false);
                 return;
