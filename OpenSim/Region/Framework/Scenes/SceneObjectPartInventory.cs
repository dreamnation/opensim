--- conflicted
+++ resolved
@@ -1074,7 +1074,6 @@
             {
                 if (item.InvType == (int)InventoryType.Object && (item.CurrentPermissions & 7) != 0)
                 {
-<<<<<<< HEAD
                     if ((item.CurrentPermissions & ((uint)PermissionMask.Copy >> 13)) == 0)
                         item.CurrentPermissions &= ~(uint)PermissionMask.Copy;
                     if ((item.CurrentPermissions & ((uint)PermissionMask.Transfer >> 13)) == 0)
@@ -1082,23 +1081,8 @@
                     if ((item.CurrentPermissions & ((uint)PermissionMask.Modify >> 13)) == 0)
                         item.CurrentPermissions &= ~(uint)PermissionMask.Modify;
                     item.CurrentPermissions |= 8;
-=======
-                    if (item.InvType == (int)InventoryType.Object && (item.CurrentPermissions & 7) != 0)
-                    {
-                        if ((item.CurrentPermissions & ((uint)PermissionMask.Copy >> 13)) == 0)
-                            item.CurrentPermissions &= ~(uint)PermissionMask.Copy;
-                        if ((item.CurrentPermissions & ((uint)PermissionMask.Transfer >> 13)) == 0)
-                            item.CurrentPermissions &= ~(uint)PermissionMask.Transfer;
-                        if ((item.CurrentPermissions & ((uint)PermissionMask.Modify >> 13)) == 0)
-                            item.CurrentPermissions &= ~(uint)PermissionMask.Modify;
-                        item.CurrentPermissions |= 8;
-                    }
-                    item.CurrentPermissions &= item.NextPermissions;
-                    item.BasePermissions &= item.NextPermissions;
-                    item.EveryonePermissions &= item.NextPermissions;
-                    item.OwnerChanged = true;
->>>>>>> 75063e8f
-                }
+                }
+                item.OwnerChanged = true;
                 item.CurrentPermissions &= item.NextPermissions;
                 item.BasePermissions &= item.NextPermissions;
                 item.EveryonePermissions &= item.NextPermissions;
@@ -1185,32 +1169,20 @@
             if (engines == null)
                 return;
 
-<<<<<<< HEAD
 
             Items.LockItemsForRead(true);
 
             foreach (TaskInventoryItem item in m_items.Values)
-=======
-            lock (m_items)
->>>>>>> 75063e8f
             {
                 if (item.InvType == (int)InventoryType.LSL)
                 {
                     foreach (IScriptModule engine in engines)
                     {
-<<<<<<< HEAD
                         if (engine != null)
+                        {
+                            engine.PostScriptEvent(item.ItemID, "changed", new Object[] { Changed.OWNER });
                             engine.ResumeScript(item.ItemID);
-=======
-                        foreach (IScriptModule engine in engines)
-                        {
-                            if (engine != null)
-                            {
-                                engine.PostScriptEvent(item.ItemID, "changed", new Object[] { Changed.OWNER });
-                                engine.ResumeScript(item.ItemID);
-                            }
                         }
->>>>>>> 75063e8f
                     }
                 }
             }
