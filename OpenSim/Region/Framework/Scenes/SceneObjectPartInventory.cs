/*
 * Copyright (c) Contributors, http://opensimulator.org/
 * See CONTRIBUTORS.TXT for a full list of copyright holders.
 *
 * Redistribution and use in source and binary forms, with or without
 * modification, are permitted provided that the following conditions are met:
 *     * Redistributions of source code must retain the above copyright
 *       notice, this list of conditions and the following disclaimer.
 *     * Redistributions in binary form must reproduce the above copyright
 *       notice, this list of conditions and the following disclaimer in the
 *       documentation and/or other materials provided with the distribution.
 *     * Neither the name of the OpenSimulator Project nor the
 *       names of its contributors may be used to endorse or promote products
 *       derived from this software without specific prior written permission.
 *
 * THIS SOFTWARE IS PROVIDED BY THE DEVELOPERS ``AS IS'' AND ANY
 * EXPRESS OR IMPLIED WARRANTIES, INCLUDING, BUT NOT LIMITED TO, THE IMPLIED
 * WARRANTIES OF MERCHANTABILITY AND FITNESS FOR A PARTICULAR PURPOSE ARE
 * DISCLAIMED. IN NO EVENT SHALL THE CONTRIBUTORS BE LIABLE FOR ANY
 * DIRECT, INDIRECT, INCIDENTAL, SPECIAL, EXEMPLARY, OR CONSEQUENTIAL DAMAGES
 * (INCLUDING, BUT NOT LIMITED TO, PROCUREMENT OF SUBSTITUTE GOODS OR SERVICES;
 * LOSS OF USE, DATA, OR PROFITS; OR BUSINESS INTERRUPTION) HOWEVER CAUSED AND
 * ON ANY THEORY OF LIABILITY, WHETHER IN CONTRACT, STRICT LIABILITY, OR TORT
 * (INCLUDING NEGLIGENCE OR OTHERWISE) ARISING IN ANY WAY OUT OF THE USE OF THIS
 * SOFTWARE, EVEN IF ADVISED OF THE POSSIBILITY OF SUCH DAMAGE.
 */

using System;
using System.Xml;
using System.IO;
using System.Collections.Generic;
using System.Collections;
using System.Reflection;
using System.Threading;
using OpenMetaverse;
using log4net;
using OpenSim.Framework;
using OpenSim.Region.Framework.Interfaces;
using OpenSim.Region.Framework.Scenes.Scripting;
using OpenSim.Region.Framework.Scenes.Serialization;

namespace OpenSim.Region.Framework.Scenes
{
    public class SceneObjectPartInventory : IEntityInventory
    {
        private static readonly ILog m_log = LogManager.GetLogger(MethodBase.GetCurrentMethod().DeclaringType);

        private string m_inventoryFileName = String.Empty;
        private byte[] m_inventoryFileData = new byte[0];
        private uint m_inventoryFileNameSerial = 0;
        private bool m_inventoryPrivileged = false;

        private Dictionary<UUID, ArrayList> m_scriptErrors = new Dictionary<UUID, ArrayList>();
        
        /// <value>
        /// The part to which the inventory belongs.
        /// </value>
        private SceneObjectPart m_part;

        /// <summary>
        /// Serial count for inventory file , used to tell if inventory has changed
        /// no need for this to be part of Database backup
        /// </summary>
        protected uint m_inventorySerial = 0;

        /// <summary>
        /// Holds in memory prim inventory
        /// </summary>
        protected TaskInventoryDictionary m_items = new TaskInventoryDictionary();

        /// <summary>
        /// Tracks whether inventory has changed since the last persistent backup
        /// </summary>
        internal bool HasInventoryChanged;
        
        /// <value>
        /// Inventory serial number
        /// </value>
        protected internal uint Serial
        {
            get { return m_inventorySerial; }
            set { m_inventorySerial = value; }
        }

        /// <value>
        /// Raw inventory data
        /// </value>
        protected internal TaskInventoryDictionary Items
        {
            get { 
                return m_items; 
            }
            set
            {
                m_items = value;
                m_inventorySerial++;
                QueryScriptStates();
            }
        }
        
        /// <summary>
        /// Constructor
        /// </summary>
        /// <param name="part">
        /// A <see cref="SceneObjectPart"/>
        /// </param>
        public SceneObjectPartInventory(SceneObjectPart part)
        {
            m_part = part;
        }

        /// <summary>
        /// Force the task inventory of this prim to persist at the next update sweep
        /// </summary>
        public void ForceInventoryPersistence()
        {
            HasInventoryChanged = true;
        }

        /// <summary>
        /// Reset UUIDs for all the items in the prim's inventory.
        /// </summary>
        /// <remarks>
        /// This involves either generating
        /// new ones or setting existing UUIDs to the correct parent UUIDs.
        ///
        /// If this method is called and there are inventory items, then we regard the inventory as having changed.
        /// </remarks>
        public void ResetInventoryIDs()
        {
            if (null == m_part)
            m_items.LockItemsForWrite(true);

            if (Items.Count == 0)
            {
                m_items.LockItemsForWrite(false);
                return;
            }

            IList<TaskInventoryItem> items = new List<TaskInventoryItem>(Items.Values);
            Items.Clear();

            foreach (TaskInventoryItem item in items)
            {
                item.ResetIDs(m_part.UUID);
                Items.Add(item.ItemID, item);
            }
            m_items.LockItemsForWrite(false);
        }

        public void ResetObjectID()
        {
            m_items.LockItemsForWrite(true);

            if (Items.Count == 0)
            {
                m_items.LockItemsForWrite(false);
                return;
            }

            IList<TaskInventoryItem> items = new List<TaskInventoryItem>(Items.Values);
            Items.Clear();

            foreach (TaskInventoryItem item in items)
            {
                item.ParentPartID = m_part.UUID;
                item.ParentID = m_part.UUID;
                Items.Add(item.ItemID, item);
            }
            m_items.LockItemsForWrite(false);
        }

        /// <summary>
        /// Change every item in this inventory to a new owner.
        /// </summary>
        /// <param name="ownerId"></param>
        public void ChangeInventoryOwner(UUID ownerId)
        {
            m_items.LockItemsForWrite(true);
            if (0 == Items.Count)
            {
                m_items.LockItemsForWrite(false);
                return;
            }

            HasInventoryChanged = true;
            m_part.ParentGroup.HasGroupChanged = true;
            List<TaskInventoryItem> items = GetInventoryItems();
            foreach (TaskInventoryItem item in items)
            {
                if (ownerId != item.OwnerID)
                    item.LastOwnerID = item.OwnerID;

                item.OwnerID = ownerId;
                item.PermsMask = 0;
                item.PermsGranter = UUID.Zero;
                item.OwnerChanged = true;
            }
            m_items.LockItemsForWrite(false);
        }

        /// <summary>
        /// Change every item in this inventory to a new group.
        /// </summary>
        /// <param name="groupID"></param>
        public void ChangeInventoryGroup(UUID groupID)
        {
            m_items.LockItemsForWrite(true);
            if (0 == Items.Count)
            {
                m_items.LockItemsForWrite(false);
                return;
            }

            // Don't let this set the HasGroupChanged flag for attachments
            // as this happens during rez and we don't want a new asset
            // for each attachment each time
            if (!m_part.ParentGroup.IsAttachment)
            {
                HasInventoryChanged = true;
                m_part.ParentGroup.HasGroupChanged = true;
            }

            IList<TaskInventoryItem> items = new List<TaskInventoryItem>(Items.Values);
            foreach (TaskInventoryItem item in items)
            {
                if (groupID != item.GroupID)
                {
                    item.GroupID = groupID;
                }
            }
            m_items.LockItemsForWrite(false);
        }

        private void QueryScriptStates()
        {
            if (m_part == null || m_part.ParentGroup == null)
                return;

            IScriptModule[] engines = m_part.ParentGroup.Scene.RequestModuleInterfaces<IScriptModule>();
            if (engines == null) // No engine at all
                return;

            Items.LockItemsForRead(true);
            foreach (TaskInventoryItem item in Items.Values)
            {
                if (item.InvType == (int)InventoryType.LSL)
                {
                    foreach (IScriptModule e in engines)
                    {
                        bool running;

                        if (e.HasScript(item.ItemID, out running))
                        {
                            item.ScriptRunning = running;
                            break;
                        }
                    }
                }
            }

            Items.LockItemsForRead(false);
        }

        /// <summary>
        /// Start all the scripts contained in this prim's inventory
        /// </summary>
        public void CreateScriptInstances(int startParam, bool postOnRez, string engine, int stateSource)
        {
            List<TaskInventoryItem> scripts = GetInventoryItems(InventoryType.LSL);
            foreach (TaskInventoryItem item in scripts)
                CreateScriptInstance(item, startParam, postOnRez, engine, stateSource);
        }

        public ArrayList GetScriptErrors(UUID itemID)
        {
            ArrayList ret = new ArrayList();

            IScriptModule[] engines = m_part.ParentGroup.Scene.RequestModuleInterfaces<IScriptModule>();

            foreach (IScriptModule e in engines)
            {
                if (e != null)
                {
                    ArrayList errors = e.GetScriptErrors(itemID);
                    foreach (Object line in errors)
                        ret.Add(line);
                }
            }

            return ret;
        }

        /// <summary>
        /// Stop all the scripts in this prim.
        /// </summary>
        /// <param name="sceneObjectBeingDeleted">
        /// Should be true if these scripts are being removed because the scene
        /// object is being deleted.  This will prevent spurious updates to the client.
        /// </param>
        public void RemoveScriptInstances(bool sceneObjectBeingDeleted)
        {
            List<TaskInventoryItem> scripts = GetInventoryItems(InventoryType.LSL);
            foreach (TaskInventoryItem item in scripts)
            {
                RemoveScriptInstance(item.ItemID, sceneObjectBeingDeleted);
                m_part.RemoveScriptEvents(item.ItemID);
            }
        }

        /// <summary>
        /// Start a script which is in this prim's inventory.
        /// </summary>
        /// <param name="item"></param>
        /// <returns></returns>
        public void CreateScriptInstance(TaskInventoryItem item, int startParam, bool postOnRez, string engine, int stateSource)
        {
//             m_log.DebugFormat("[PRIM INVENTORY]: Starting script {0} {1} in prim {2} {3} in {4}",
//                 item.Name, item.ItemID, m_part.Name, m_part.UUID, m_part.ParentGroup.Scene.RegionInfo.RegionName);

            if (!m_part.ParentGroup.Scene.Permissions.CanRunScript(item.ItemID, m_part.UUID, item.OwnerID))
            {
                StoreScriptError(item.ItemID, "no permission");
                return;
            }

            m_part.AddFlag(PrimFlags.Scripted);

            if (!m_part.ParentGroup.Scene.RegionInfo.RegionSettings.DisableScripts)
            {
                if (stateSource == 2 && // Prim crossing
                        m_part.ParentGroup.Scene.m_trustBinaries)
                {
                    m_items.LockItemsForWrite(true);
                    m_items[item.ItemID].PermsMask = 0;
                    m_items[item.ItemID].PermsGranter = UUID.Zero;
                    m_items.LockItemsForWrite(false);
                    m_part.ParentGroup.Scene.EventManager.TriggerRezScript(
                        m_part.LocalId, item.ItemID, String.Empty, startParam, postOnRez, engine, stateSource);
                    StoreScriptErrors(item.ItemID, null);
                    m_part.ParentGroup.AddActiveScriptCount(1);
                    m_part.ScheduleFullUpdate();
                    return;
                }

                AssetBase asset = m_part.ParentGroup.Scene.AssetService.Get(item.AssetID.ToString());
                if (null == asset)
                {
                    string msg = String.Format("asset ID {0} could not be found", item.AssetID);
                    StoreScriptError(item.ItemID, msg);
                    m_log.ErrorFormat(
                        "[PRIM INVENTORY]: Couldn't start script {0}, {1} at {2} in {3} since asset ID {4} could not be found",
                        item.Name, item.ItemID, m_part.AbsolutePosition, 
                        m_part.ParentGroup.Scene.RegionInfo.RegionName, item.AssetID);
                }
                else
                {
                    if (m_part.ParentGroup.m_savedScriptState != null)
                        item.OldItemID = RestoreSavedScriptState(item.LoadedItemID, item.OldItemID, item.ItemID);

                    m_items.LockItemsForWrite(true);

                    m_items[item.ItemID].OldItemID = item.OldItemID;
                    m_items[item.ItemID].PermsMask = 0;
                    m_items[item.ItemID].PermsGranter = UUID.Zero;

                    m_items.LockItemsForWrite(false);
                
                    string script = Utils.BytesToString(asset.Data);
                    m_part.ParentGroup.Scene.EventManager.TriggerRezScript(
                        m_part.LocalId, item.ItemID, script, startParam, postOnRez, engine, stateSource);
                    StoreScriptErrors(item.ItemID, null);
                    if (!item.ScriptRunning)
                        m_part.ParentGroup.Scene.EventManager.TriggerStopScript(
                            m_part.LocalId, item.ItemID);
                    m_part.ParentGroup.AddActiveScriptCount(1);
                    m_part.ScheduleFullUpdate();
                }
            }
        }

        private UUID RestoreSavedScriptState(UUID loadedID, UUID oldID, UUID newID)
        {
            IScriptModule[] engines = m_part.ParentGroup.Scene.RequestModuleInterfaces<IScriptModule>();
            if (engines.Length == 0) // No engine at all
                return oldID;

            UUID stateID = oldID;
            if (!m_part.ParentGroup.m_savedScriptState.ContainsKey(oldID))
                stateID = loadedID;
            if (m_part.ParentGroup.m_savedScriptState.ContainsKey(stateID))
            {
                XmlDocument doc = new XmlDocument();

                doc.LoadXml(m_part.ParentGroup.m_savedScriptState[stateID]);
                
                ////////// CRUFT WARNING ///////////////////////////////////
                //
                // Old objects will have <ScriptState><State> ...
                // This format is XEngine ONLY
                //
                // New objects have <State Engine="...." ...><ScriptState>...
                // This can be passed to any engine
                //
                XmlNode n = doc.SelectSingleNode("ScriptState");
                if (n != null) // Old format data
                {
                    XmlDocument newDoc = new XmlDocument();

                    XmlElement rootN = newDoc.CreateElement("", "State", "");
                    XmlAttribute uuidA = newDoc.CreateAttribute("", "UUID", "");
                    uuidA.Value = stateID.ToString();
                    rootN.Attributes.Append(uuidA);
                    XmlAttribute engineA = newDoc.CreateAttribute("", "Engine", "");
                    engineA.Value = "XEngine";
                    rootN.Attributes.Append(engineA);

                    newDoc.AppendChild(rootN);

                    XmlNode stateN = newDoc.ImportNode(n, true);
                    rootN.AppendChild(stateN);

                    // This created document has only the minimun data
                    // necessary for XEngine to parse it successfully

                    m_part.ParentGroup.m_savedScriptState[stateID] = newDoc.OuterXml;
                }
                
                foreach (IScriptModule e in engines)
                {
                    if (e != null)
                    {
                        if (e.SetXMLState(newID, m_part.ParentGroup.m_savedScriptState[stateID]))
                            break;
                    }
                }

                m_part.ParentGroup.m_savedScriptState.Remove(stateID);
            }

            return stateID;
        }

        /// <summary>
        /// Start a script which is in this prim's inventory.
        /// Some processing may occur in the background, but this routine returns asap.
        /// </summary>
        /// <param name="itemId">
        /// A <see cref="UUID"/>
        /// </param>
        public void CreateScriptInstance(UUID itemId, int startParam, bool postOnRez, string engine, int stateSource)
        {
            lock (m_scriptErrors)
            {
                // Indicate to CreateScriptInstanceInternal() we don't want it to wait for completion
                m_scriptErrors.Remove(itemId);
            }
            CreateScriptInstanceInternal(itemId, startParam, postOnRez, engine, stateSource);
        }

        private void CreateScriptInstanceInternal(UUID itemId, int startParam, bool postOnRez, string engine, int stateSource)
        {
            m_items.LockItemsForRead(true);
            if (m_items.ContainsKey(itemId))
            {
                if (m_items.ContainsKey(itemId))
                {
                    m_items.LockItemsForRead(false);
                    CreateScriptInstance(m_items[itemId], startParam, postOnRez, engine, stateSource);
                }
                else
                {
                    m_items.LockItemsForRead(false);
                    string msg = String.Format("couldn't be found for prim {0}, {1} at {2} in {3}", m_part.Name, m_part.UUID,
                        m_part.AbsolutePosition, m_part.ParentGroup.Scene.RegionInfo.RegionName);
                    StoreScriptError(itemId, msg);
                    m_log.ErrorFormat(
                        "[PRIM INVENTORY]: " +
                        "Couldn't start script with ID {0} since it {1}", itemId, msg);
                }
            }
            else
            {
                m_items.LockItemsForRead(false);
                string msg = String.Format("couldn't be found for prim {0}, {1}", m_part.Name, m_part.UUID);
                StoreScriptError(itemId, msg);
                m_log.ErrorFormat(
                    "[PRIM INVENTORY]: Couldn't start script with ID {0} since it couldn't be found for prim {1}, {2} at {3} in {4}",
                    itemId, m_part.Name, m_part.UUID, 
                    m_part.AbsolutePosition, m_part.ParentGroup.Scene.RegionInfo.RegionName);
            }
            
        }

        /// <summary>
        /// Start a script which is in this prim's inventory and return any compilation error messages.
        /// </summary>
        /// <param name="itemId">
        /// A <see cref="UUID"/>
        /// </param>
        public ArrayList CreateScriptInstanceEr(UUID itemId, int startParam, bool postOnRez, string engine, int stateSource)
        {
            ArrayList errors;

            // Indicate to CreateScriptInstanceInternal() we want it to 
            // post any compilation/loading error messages
            lock (m_scriptErrors)
            {
                m_scriptErrors[itemId] = null;
            }

            // Perform compilation/loading
            CreateScriptInstanceInternal(itemId, startParam, postOnRez, engine, stateSource);

            // Wait for and retrieve any errors
            lock (m_scriptErrors)
            {
                while ((errors = m_scriptErrors[itemId]) == null)
                {
                    if (!System.Threading.Monitor.Wait(m_scriptErrors, 15000))
                    {
                        m_log.ErrorFormat(
                            "[PRIM INVENTORY]: " +
                            "timedout waiting for script {0} errors", itemId);
                        errors = m_scriptErrors[itemId];
                        if (errors == null)
                        {
                            errors = new ArrayList(1);
                            errors.Add("timedout waiting for errors");
                        }
                        break;
                    }
                }
                m_scriptErrors.Remove(itemId);
            }
            return errors;
        }

        // Signal to CreateScriptInstanceEr() that compilation/loading is complete
        private void StoreScriptErrors(UUID itemId, ArrayList errors)
        {
            lock (m_scriptErrors)
            {
                // If compilation/loading initiated via CreateScriptInstance(),
                // it does not want the errors, so just get out
                if (!m_scriptErrors.ContainsKey(itemId))
                {
                    return;
                }

                // Initiated via CreateScriptInstanceEr(), if we know what the
                // errors are, save them and wake CreateScriptInstanceEr().
                if (errors != null)
                {
                    m_scriptErrors[itemId] = errors;
                    System.Threading.Monitor.PulseAll(m_scriptErrors);
                    return;
                }
            }

            // Initiated via CreateScriptInstanceEr() but we don't know what
            // the errors are yet, so retrieve them from the script engine.
            // This may involve some waiting internal to GetScriptErrors().
            errors = GetScriptErrors(itemId);

            // Get a default non-null value to indicate success.
            if (errors == null)
            {
                errors = new ArrayList();
            }

            // Post to CreateScriptInstanceEr() and wake it up
            lock (m_scriptErrors)
            {
                m_scriptErrors[itemId] = errors;
                System.Threading.Monitor.PulseAll(m_scriptErrors);
            }
        }

        // Like StoreScriptErrors(), but just posts a single string message
        private void StoreScriptError(UUID itemId, string message)
        {
            ArrayList errors = new ArrayList(1);
            errors.Add(message);
            StoreScriptErrors(itemId, errors);
        }

        /// <summary>
        /// Stop a script which is in this prim's inventory.
        /// </summary>
        /// <param name="itemId"></param>
        /// <param name="sceneObjectBeingDeleted">
        /// Should be true if this script is being removed because the scene
        /// object is being deleted.  This will prevent spurious updates to the client.
        /// </param>
        public void RemoveScriptInstance(UUID itemId, bool sceneObjectBeingDeleted)
        {
            if (m_items.ContainsKey(itemId))
            {
                if (!sceneObjectBeingDeleted)
                    m_part.RemoveScriptEvents(itemId);
                
                m_part.ParentGroup.Scene.EventManager.TriggerRemoveScript(m_part.LocalId, itemId);
                m_part.ParentGroup.AddActiveScriptCount(-1);
            }
            else
            {
                m_log.ErrorFormat(
                    "[PRIM INVENTORY]: " +
                    "Couldn't stop script with ID {0} since it couldn't be found for prim {1}, {2} at {3} in {4}",
                    itemId, m_part.Name, m_part.UUID, 
                    m_part.AbsolutePosition, m_part.ParentGroup.Scene.RegionInfo.RegionName);
            }
        }

        /// <summary>
        /// Check if the inventory holds an item with a given name.
        /// </summary>
        /// <param name="name"></param>
        /// <returns></returns>
        private bool InventoryContainsName(string name)
        {
            m_items.LockItemsForRead(true);
            foreach (TaskInventoryItem item in m_items.Values)
            {
                if (item.Name == name)
                {
                    m_items.LockItemsForRead(false);
                    return true;
                }
            }
            m_items.LockItemsForRead(false);
            return false;
        }

        /// <summary>
        /// For a given item name, return that name if it is available.  Otherwise, return the next available
        /// similar name (which is currently the original name with the next available numeric suffix).
        /// </summary>
        /// <param name="name"></param>
        /// <returns></returns>
        private string FindAvailableInventoryName(string name)
        {
            if (!InventoryContainsName(name))
                return name;

            int suffix=1;
            while (suffix < 256)
            {
                string tryName=String.Format("{0} {1}", name, suffix);
                if (!InventoryContainsName(tryName))
                    return tryName;
                suffix++;
            }
            return String.Empty;
        }

        /// <summary>
        /// Add an item to this prim's inventory.  If an item with the same name already exists, then an alternative
        /// name is chosen.
        /// </summary>
        /// <param name="item"></param>
        public void AddInventoryItem(TaskInventoryItem item, bool allowedDrop)
        {
            AddInventoryItem(item.Name, item, allowedDrop);
        }

        /// <summary>
        /// Add an item to this prim's inventory.  If an item with the same name already exists, it is replaced.
        /// </summary>
        /// <param name="item"></param>
        public void AddInventoryItemExclusive(TaskInventoryItem item, bool allowedDrop)
        {
            m_items.LockItemsForRead(true);
            List<TaskInventoryItem> il = new List<TaskInventoryItem>(m_items.Values);
            m_items.LockItemsForRead(false);
            foreach (TaskInventoryItem i in il)
            {
                if (i.Name == item.Name)
                {
                    if (i.InvType == (int)InventoryType.LSL)
                        RemoveScriptInstance(i.ItemID, false);

                    RemoveInventoryItem(i.ItemID);
                    break;
                }
            }

            AddInventoryItem(item.Name, item, allowedDrop);
        }

        /// <summary>
        /// Add an item to this prim's inventory.
        /// </summary>
        /// <param name="name">The name that the new item should have.</param>
        /// <param name="item">
        /// The item itself.  The name within this structure is ignored in favour of the name
        /// given in this method's arguments
        /// </param>
        /// <param name="allowedDrop">
        /// Item was only added to inventory because AllowedDrop is set
        /// </param>
        protected void AddInventoryItem(string name, TaskInventoryItem item, bool allowedDrop)
        {
            name = FindAvailableInventoryName(name);
            if (name == String.Empty)
                return;

            item.ParentID = m_part.UUID;
            item.ParentPartID = m_part.UUID;
            item.Name = name;
            item.GroupID = m_part.GroupID;

            m_items.LockItemsForWrite(true);
            m_items.Add(item.ItemID, item);
            m_items.LockItemsForWrite(false);
                if (allowedDrop) 
                    m_part.TriggerScriptChangedEvent(Changed.ALLOWED_DROP);
                else
                    m_part.TriggerScriptChangedEvent(Changed.INVENTORY);
            
            m_inventorySerial++;
            //m_inventorySerial += 2;
            HasInventoryChanged = true;
            m_part.ParentGroup.HasGroupChanged = true;
        }

        /// <summary>
        /// Restore a whole collection of items to the prim's inventory at once.
        /// We assume that the items already have all their fields correctly filled out.
        /// The items are not flagged for persistence to the database, since they are being restored
        /// from persistence rather than being newly added.
        /// </summary>
        /// <param name="items"></param>
        public void RestoreInventoryItems(ICollection<TaskInventoryItem> items)
        {
            m_items.LockItemsForWrite(true);
            foreach (TaskInventoryItem item in items)
            {
                m_items.Add(item.ItemID, item);
//                m_part.TriggerScriptChangedEvent(Changed.INVENTORY);
            }
            m_items.LockItemsForWrite(false);

            m_inventorySerial++;
        }

        /// <summary>
        /// Returns an existing inventory item.  Returns the original, so any changes will be live.
        /// </summary>
        /// <param name="itemID"></param>
        /// <returns>null if the item does not exist</returns>
        public TaskInventoryItem GetInventoryItem(UUID itemId)
        {
            TaskInventoryItem item;
            m_items.LockItemsForRead(true);
            m_items.TryGetValue(itemId, out item);
            m_items.LockItemsForRead(false);
            return item;
        }

        public TaskInventoryItem GetInventoryItem(string name)
        {
            lock (m_items)
            {
                foreach (TaskInventoryItem item in m_items.Values)
                {
                    if (item.Name == name)
                        return item;
                }
            }

            return null;
        }

        public List<TaskInventoryItem> GetInventoryItems(string name)
        {
            List<TaskInventoryItem> items = new List<TaskInventoryItem>();

            m_items.LockItemsForRead(true);

            foreach (TaskInventoryItem item in m_items.Values)
            {
                if (item.Name == name)
                    items.Add(item);
            }

            m_items.LockItemsForRead(false);

            return items;
        }
        
        public SceneObjectGroup GetRezReadySceneObject(TaskInventoryItem item)
        {
            AssetBase rezAsset = m_part.ParentGroup.Scene.AssetService.Get(item.AssetID.ToString());

            if (null == rezAsset)
            {
                m_log.WarnFormat(
                    "[PRIM INVENTORY]: Could not find asset {0} for inventory item {1} in {2}", 
                    item.AssetID, item.Name, m_part.Name);
                return null;
            }

            string xmlData = Utils.BytesToString(rezAsset.Data);
            SceneObjectGroup group = SceneObjectSerializer.FromOriginalXmlFormat(xmlData);

            group.RootPart.AttachPoint = group.RootPart.Shape.State;
            group.RootPart.AttachOffset = group.AbsolutePosition;
            group.RootPart.AttachRotation = group.GroupRotation;

            group.ResetIDs();

            SceneObjectPart rootPart = group.GetPart(group.UUID);

            // Since renaming the item in the inventory does not affect the name stored
            // in the serialization, transfer the correct name from the inventory to the
            // object itself before we rez.
            rootPart.Name = item.Name;
            rootPart.Description = item.Description;

            SceneObjectPart[] partList = group.Parts;

            group.SetGroup(m_part.GroupID, null);

            // TODO: Remove magic number badness
            if ((rootPart.OwnerID != item.OwnerID) || (item.CurrentPermissions & 16) != 0 || (item.Flags & (uint)InventoryItemFlags.ObjectSlamPerm) != 0) // Magic number
            {
                if (m_part.ParentGroup.Scene.Permissions.PropagatePermissions())
                {
                    foreach (SceneObjectPart part in partList)
                    {
                        if ((item.Flags & (uint)InventoryItemFlags.ObjectOverwriteEveryone) != 0)
                            part.EveryoneMask = item.EveryonePermissions;
                        if ((item.Flags & (uint)InventoryItemFlags.ObjectOverwriteNextOwner) != 0)
                            part.NextOwnerMask = item.NextPermissions;
                        if ((item.Flags & (uint)InventoryItemFlags.ObjectOverwriteGroup) != 0)
                            part.GroupMask = item.GroupPermissions;
                    }
                    
                    group.ApplyNextOwnerPermissions();
                }
            }

            foreach (SceneObjectPart part in partList)
            {
                // TODO: Remove magic number badness
                if ((part.OwnerID != item.OwnerID) || (item.CurrentPermissions & 16) != 0 || (item.Flags & (uint)InventoryItemFlags.ObjectSlamPerm) != 0) // Magic number
                {
                    part.LastOwnerID = part.OwnerID;
                    part.OwnerID = item.OwnerID;
                    part.Inventory.ChangeInventoryOwner(item.OwnerID);
                }
                
                if ((item.Flags & (uint)InventoryItemFlags.ObjectOverwriteEveryone) != 0)
                    part.EveryoneMask = item.EveryonePermissions;
                if ((item.Flags & (uint)InventoryItemFlags.ObjectOverwriteNextOwner) != 0)
                    part.NextOwnerMask = item.NextPermissions;
                if ((item.Flags & (uint)InventoryItemFlags.ObjectOverwriteGroup) != 0)
                    part.GroupMask = item.GroupPermissions;
            }
            
            rootPart.TrimPermissions(); 
            
            return group;
        }
        
        /// <summary>
        /// Update an existing inventory item.
        /// </summary>
        /// <param name="item">The updated item.  An item with the same id must already exist
        /// in this prim's inventory.</param>
        /// <returns>false if the item did not exist, true if the update occurred successfully</returns>
        public bool UpdateInventoryItem(TaskInventoryItem item)
        {
            return UpdateInventoryItem(item, true, true);
        }

        public bool UpdateInventoryItem(TaskInventoryItem item, bool fireScriptEvents)
        {
            return UpdateInventoryItem(item, fireScriptEvents, true);
        }

        public bool UpdateInventoryItem(TaskInventoryItem item, bool fireScriptEvents, bool considerChanged)
        {
            m_items.LockItemsForWrite(true);

            if (m_items.ContainsKey(item.ItemID))
            {
//                m_log.DebugFormat("[PRIM INVENTORY]: Updating item {0} in {1}", item.Name, m_part.Name);
                
                item.ParentID = m_part.UUID;
                item.ParentPartID = m_part.UUID;

                // If group permissions have been set on, check that the groupID is up to date in case it has
                // changed since permissions were last set.
                if (item.GroupPermissions != (uint)PermissionMask.None)
                    item.GroupID = m_part.GroupID;

                if (item.AssetID == UUID.Zero)
                    item.AssetID = m_items[item.ItemID].AssetID;

                m_items[item.ItemID] = item;
                m_inventorySerial++;
                if (fireScriptEvents)
                    m_part.TriggerScriptChangedEvent(Changed.INVENTORY);
                
                if (considerChanged)
                {
                    HasInventoryChanged = true;
                    m_part.ParentGroup.HasGroupChanged = true;
                }
                m_items.LockItemsForWrite(false);
                return true;
            }
            else
            {
                m_log.ErrorFormat(
                    "[PRIM INVENTORY]: " +
                    "Tried to retrieve item ID {0} from prim {1}, {2} at {3} in {4} but the item does not exist in this inventory",
                    item.ItemID, m_part.Name, m_part.UUID, 
                    m_part.AbsolutePosition, m_part.ParentGroup.Scene.RegionInfo.RegionName);
            }
            m_items.LockItemsForWrite(false);

            return false;
        }

        /// <summary>
        /// Remove an item from this prim's inventory
        /// </summary>
        /// <param name="itemID"></param>
        /// <returns>Numeric asset type of the item removed.  Returns -1 if the item did not exist
        /// in this prim's inventory.</returns>
        public int RemoveInventoryItem(UUID itemID)
        {
            m_items.LockItemsForRead(true);

            if (m_items.ContainsKey(itemID))
            {
                int type = m_items[itemID].InvType;
                m_items.LockItemsForRead(false);
                if (type == 10) // Script
                {
                    m_part.ParentGroup.Scene.EventManager.TriggerRemoveScript(m_part.LocalId, itemID);
                }
                m_items.LockItemsForWrite(true);
                m_items.Remove(itemID);
                m_items.LockItemsForWrite(false);
                m_inventorySerial++;
                m_part.TriggerScriptChangedEvent(Changed.INVENTORY);

                HasInventoryChanged = true;
                m_part.ParentGroup.HasGroupChanged = true;

                int scriptcount = 0;
                m_items.LockItemsForRead(true);
                foreach (TaskInventoryItem item in m_items.Values)
                {
                    if (item.Type == 10)
                    {
                        scriptcount++;
                    }
                }
                m_items.LockItemsForRead(false);
                

                if (scriptcount <= 0)
                {
                    m_part.RemFlag(PrimFlags.Scripted);
                }

                m_part.ScheduleFullUpdate();

                return type;
            }
            else
            {
                m_items.LockItemsForRead(false);
                m_log.ErrorFormat(
                    "[PRIM INVENTORY]: " +
                    "Tried to remove item ID {0} from prim {1}, {2} but the item does not exist in this inventory",
                    itemID, m_part.Name, m_part.UUID);
            }

            return -1;
        }

        private bool CreateInventoryFileName()
        {
//            m_log.DebugFormat(
//                "[PRIM INVENTORY]: Creating inventory file for {0} {1} {2}, serial {3}",
//                m_part.Name, m_part.UUID, m_part.LocalId, m_inventorySerial);

            if (m_inventoryFileName == String.Empty ||
                m_inventoryFileNameSerial < m_inventorySerial)
            {
                m_inventoryFileName = "inventory_" + UUID.Random().ToString() + ".tmp";
                m_inventoryFileNameSerial = m_inventorySerial;

                return true;
            }

            return false;
        }

        /// <summary>
        /// Serialize all the metadata for the items in this prim's inventory ready for sending to the client
        /// </summary>
        /// <param name="xferManager"></param>
        public void RequestInventoryFile(IClientAPI client, IXfer xferManager)
        {
            bool changed = CreateInventoryFileName();

            bool includeAssets = false;
            if (m_part.ParentGroup.Scene.Permissions.CanEditObjectInventory(m_part.UUID, client.AgentId))
                includeAssets = true;

            if (m_inventoryPrivileged != includeAssets)
                changed = true;

            InventoryStringBuilder invString = new InventoryStringBuilder(m_part.UUID, UUID.Zero);

            Items.LockItemsForRead(true);

            if (m_inventorySerial == 0) // No inventory
            {
                client.SendTaskInventory(m_part.UUID, 0, new byte[0]);
                Items.LockItemsForRead(false);
                return;
            }

			if (m_items.Count == 0) // No inventory
			{
				client.SendTaskInventory(m_part.UUID, 0, new byte[0]);
                Items.LockItemsForRead(false);
				return;
			}
    
            if (!changed)
            {
                if (m_inventoryFileData.Length > 2)
                {
                    xferManager.AddNewFile(m_inventoryFileName,
                            m_inventoryFileData);
                    client.SendTaskInventory(m_part.UUID, (short)m_inventorySerial,
                            Util.StringToBytes256(m_inventoryFileName));

                    Items.LockItemsForRead(false);
                    return;
                }
            }

            m_inventoryPrivileged = includeAssets;

            foreach (TaskInventoryItem item in m_items.Values)
            {
                UUID ownerID = item.OwnerID;
                uint everyoneMask = 0;
                uint baseMask = item.BasePermissions;
                uint ownerMask = item.CurrentPermissions;
                uint groupMask = item.GroupPermissions;

                invString.AddItemStart();
                invString.AddNameValueLine("item_id", item.ItemID.ToString());
                invString.AddNameValueLine("parent_id", m_part.UUID.ToString());

                invString.AddPermissionsStart();

                invString.AddNameValueLine("base_mask", Utils.UIntToHexString(baseMask));
                invString.AddNameValueLine("owner_mask", Utils.UIntToHexString(ownerMask));
                invString.AddNameValueLine("group_mask", Utils.UIntToHexString(groupMask));
                invString.AddNameValueLine("everyone_mask", Utils.UIntToHexString(everyoneMask));
                invString.AddNameValueLine("next_owner_mask", Utils.UIntToHexString(item.NextPermissions));

                invString.AddNameValueLine("creator_id", item.CreatorID.ToString());
                invString.AddNameValueLine("owner_id", ownerID.ToString());

                invString.AddNameValueLine("last_owner_id", item.LastOwnerID.ToString());

                invString.AddNameValueLine("group_id", item.GroupID.ToString());
                invString.AddSectionEnd();

                if (includeAssets)
                    invString.AddNameValueLine("asset_id", item.AssetID.ToString());
                else
                    invString.AddNameValueLine("asset_id", UUID.Zero.ToString());
                invString.AddNameValueLine("type", Utils.AssetTypeToString((AssetType)item.Type));
                invString.AddNameValueLine("inv_type", Utils.InventoryTypeToString((InventoryType)item.InvType));
                invString.AddNameValueLine("flags", Utils.UIntToHexString(item.Flags));

                invString.AddSaleStart();
                invString.AddNameValueLine("sale_type", "not");
                invString.AddNameValueLine("sale_price", "0");
                invString.AddSectionEnd();

                invString.AddNameValueLine("name", item.Name + "|");
                invString.AddNameValueLine("desc", item.Description + "|");

                invString.AddNameValueLine("creation_date", item.CreationDate.ToString());
                invString.AddSectionEnd();
            }

            Items.LockItemsForRead(false);

            m_inventoryFileData = Utils.StringToBytes(invString.BuildString);

            if (m_inventoryFileData.Length > 2)
            {
                xferManager.AddNewFile(m_inventoryFileName, m_inventoryFileData);
				client.SendTaskInventory(m_part.UUID, (short)m_inventorySerial,
						Util.StringToBytes256(m_inventoryFileName));
				return;
            }

			client.SendTaskInventory(m_part.UUID, 0, new byte[0]);
        }

        /// <summary>
        /// Process inventory backup
        /// </summary>
        /// <param name="datastore"></param>
        public void ProcessInventoryBackup(ISimulationDataService datastore)
        {
// Removed this because linking will cause an immediate delete of the new
// child prim from the database and the subsequent storing of the prim sees
// the inventory of it as unchanged and doesn't store it at all. The overhead
// of storing prim inventory needlessly is much less than the aggravation
// of prim inventory loss.
//            if (HasInventoryChanged)
//            {
                Items.LockItemsForRead(true);
                datastore.StorePrimInventory(m_part.UUID, Items.Values);
                Items.LockItemsForRead(false);

                HasInventoryChanged = false;
//            }
        }

        public class InventoryStringBuilder
        {
            public string BuildString = String.Empty;

            public InventoryStringBuilder(UUID folderID, UUID parentID)
            {
                BuildString += "\tinv_object\t0\n\t{\n";
                AddNameValueLine("obj_id", folderID.ToString());
                AddNameValueLine("parent_id", parentID.ToString());
                AddNameValueLine("type", "category");
                AddNameValueLine("name", "Contents|");
                AddSectionEnd();
            }

            public void AddItemStart()
            {
                BuildString += "\tinv_item\t0\n";
                AddSectionStart();
            }

            public void AddPermissionsStart()
            {
                BuildString += "\tpermissions 0\n";
                AddSectionStart();
            }

            public void AddSaleStart()
            {
                BuildString += "\tsale_info\t0\n";
                AddSectionStart();
            }

            protected void AddSectionStart()
            {
                BuildString += "\t{\n";
            }

            public void AddSectionEnd()
            {
                BuildString += "\t}\n";
            }

            public void AddLine(string addLine)
            {
                BuildString += addLine;
            }

            public void AddNameValueLine(string name, string value)
            {
                BuildString += "\t\t";
                BuildString += name + "\t";
                BuildString += value + "\n";
            }

            public void Close()
            {
            }
        }

        public uint MaskEffectivePermissions()
        {
            uint mask=0x7fffffff;

            foreach (TaskInventoryItem item in m_items.Values)
            {
                if ((item.CurrentPermissions & item.NextPermissions & (uint)PermissionMask.Copy) == 0)
                    mask &= ~((uint)PermissionMask.Copy >> 13);
                if ((item.CurrentPermissions & item.NextPermissions & (uint)PermissionMask.Transfer) == 0)
                    mask &= ~((uint)PermissionMask.Transfer >> 13);
                if ((item.CurrentPermissions & item.NextPermissions & (uint)PermissionMask.Modify) == 0)
                    mask &= ~((uint)PermissionMask.Modify >> 13);

                if (item.InvType == (int)InventoryType.Object)
                {
                    if ((item.CurrentPermissions & ((uint)PermissionMask.Copy >> 13)) == 0)
                        mask &= ~((uint)PermissionMask.Copy >> 13);
                    if ((item.CurrentPermissions & ((uint)PermissionMask.Transfer >> 13)) == 0)
                        mask &= ~((uint)PermissionMask.Transfer >> 13);
                    if ((item.CurrentPermissions & ((uint)PermissionMask.Modify >> 13)) == 0)
                        mask &= ~((uint)PermissionMask.Modify >> 13);
                }

                if ((item.CurrentPermissions & (uint)PermissionMask.Copy) == 0)
                    mask &= ~(uint)PermissionMask.Copy;
                if ((item.CurrentPermissions & (uint)PermissionMask.Transfer) == 0)
                    mask &= ~(uint)PermissionMask.Transfer;
                if ((item.CurrentPermissions & (uint)PermissionMask.Modify) == 0)
                    mask &= ~(uint)PermissionMask.Modify;
            }
            return mask;
        }

        public void ApplyNextOwnerPermissions()
        {
            foreach (TaskInventoryItem item in m_items.Values)
            {
                if (item.InvType == (int)InventoryType.Object && (item.CurrentPermissions & 7) != 0)
                {
<<<<<<< HEAD
                    if ((item.CurrentPermissions & ((uint)PermissionMask.Copy >> 13)) == 0)
                        item.CurrentPermissions &= ~(uint)PermissionMask.Copy;
                    if ((item.CurrentPermissions & ((uint)PermissionMask.Transfer >> 13)) == 0)
                        item.CurrentPermissions &= ~(uint)PermissionMask.Transfer;
                    if ((item.CurrentPermissions & ((uint)PermissionMask.Modify >> 13)) == 0)
                        item.CurrentPermissions &= ~(uint)PermissionMask.Modify;
=======
//                    m_log.DebugFormat (
//                        "[SCENE OBJECT PART INVENTORY]: Applying next permissions {0} to {1} in {2} with current {3}, base {4}, everyone {5}",
//                        item.NextPermissions, item.Name, m_part.Name, item.CurrentPermissions, item.BasePermissions, item.EveryonePermissions);

                    if (item.InvType == (int)InventoryType.Object && (item.CurrentPermissions & 7) != 0)
                    {
                        if ((item.CurrentPermissions & ((uint)PermissionMask.Copy >> 13)) == 0)
                            item.CurrentPermissions &= ~(uint)PermissionMask.Copy;
                        if ((item.CurrentPermissions & ((uint)PermissionMask.Transfer >> 13)) == 0)
                            item.CurrentPermissions &= ~(uint)PermissionMask.Transfer;
                        if ((item.CurrentPermissions & ((uint)PermissionMask.Modify >> 13)) == 0)
                            item.CurrentPermissions &= ~(uint)PermissionMask.Modify;
                    }

                    item.CurrentPermissions &= item.NextPermissions;
                    item.BasePermissions &= item.NextPermissions;
                    item.EveryonePermissions &= item.NextPermissions;
                    item.OwnerChanged = true;
                    item.PermsMask = 0;
                    item.PermsGranter = UUID.Zero;
>>>>>>> 7fd38788
                }
                item.OwnerChanged = true;
                item.CurrentPermissions &= item.NextPermissions;
                item.BasePermissions &= item.NextPermissions;
                item.EveryonePermissions &= item.NextPermissions;
                item.PermsMask = 0;
                item.PermsGranter = UUID.Zero;
            }
        }

        public void ApplyGodPermissions(uint perms)
        {
            foreach (TaskInventoryItem item in m_items.Values)
            {
                item.CurrentPermissions = perms;
                item.BasePermissions = perms;
            }
            
            m_inventorySerial++;
            HasInventoryChanged = true;
        }

        /// <summary>
        /// Returns true if this part inventory contains any scripts.  False otherwise.
        /// </summary>
        /// <returns></returns>
        public bool ContainsScripts()
        {
            foreach (TaskInventoryItem item in m_items.Values)
            {
                if (item.InvType == (int)InventoryType.LSL)
                {
                    return true;
                }
            }

            return false;
        }

        /// <summary>
        /// Returns the count of scripts in this parts inventory.
        /// </summary>
        /// <returns></returns>
        public int ScriptCount()
        {
            int count = 0;
            Items.LockItemsForRead(true);
            foreach (TaskInventoryItem item in m_items.Values)
            {
                if (item.InvType == (int)InventoryType.LSL)
                {
                    count++;
                }
            }
            Items.LockItemsForRead(false);
            return count;
        }
        /// <summary>
        /// Returns the count of running scripts in this parts inventory.
        /// </summary>
        /// <returns></returns>
        public int RunningScriptCount()
        {
            IScriptModule[] engines = m_part.ParentGroup.Scene.RequestModuleInterfaces<IScriptModule>();
            if (engines.Length == 0)
                return 0;

            int count = 0;
            List<TaskInventoryItem> scripts = GetInventoryItems(InventoryType.LSL);

            foreach (TaskInventoryItem item in scripts)
            {
                foreach (IScriptModule engine in engines)
                {
                    if (engine != null)
                    {
                        if (engine.GetScriptState(item.ItemID))
                        {
                            count++;
                        }
                    }
                }
            }
            return count;
        }

        public List<UUID> GetInventoryList()
        {
            List<UUID> ret = new List<UUID>();

            foreach (TaskInventoryItem item in m_items.Values)
                ret.Add(item.ItemID);

            return ret;
        }

        public List<TaskInventoryItem> GetInventoryItems()
        {
            List<TaskInventoryItem> ret = new List<TaskInventoryItem>();

            Items.LockItemsForRead(true);
            ret = new List<TaskInventoryItem>(m_items.Values);
            Items.LockItemsForRead(false);

            return ret;
        }

        public List<TaskInventoryItem> GetInventoryItems(InventoryType type)
        {
            List<TaskInventoryItem> ret = new List<TaskInventoryItem>();

            Items.LockItemsForRead(true);

            foreach (TaskInventoryItem item in m_items.Values)
                if (item.InvType == (int)type)
                    ret.Add(item);

            Items.LockItemsForRead(false);

            return ret;
        }
        
        public Dictionary<UUID, string> GetScriptStates()
        {
            return GetScriptStates(false);
        }

        public Dictionary<UUID, string> GetScriptStates(bool oldIDs)
        {
            Dictionary<UUID, string> ret = new Dictionary<UUID, string>();            
            
            if (m_part.ParentGroup.Scene == null) // Group not in a scene
                return ret;
            
            IScriptModule[] engines = m_part.ParentGroup.Scene.RequestModuleInterfaces<IScriptModule>();
            
            if (engines.Length == 0) // No engine at all
                return ret;

            List<TaskInventoryItem> scripts = GetInventoryItems(InventoryType.LSL);

            foreach (TaskInventoryItem item in scripts)
            {
                foreach (IScriptModule e in engines)
                {
                    if (e != null)
                    {
                        string n = e.GetXMLState(item.ItemID);
                        if (n != String.Empty)
                        {
                            if (oldIDs)
                            {
                                if (!ret.ContainsKey(item.OldItemID))
                                    ret[item.OldItemID] = n;
                            }
                            else
                            {
                                if (!ret.ContainsKey(item.ItemID))
                                    ret[item.ItemID] = n;
                            }
                            break;
                        }
                    }
                }
            }
            return ret;
        }
        
        public void ResumeScripts()
        {
            IScriptModule[] engines = m_part.ParentGroup.Scene.RequestModuleInterfaces<IScriptModule>();
            if (engines.Length == 0)
                return;

            List<TaskInventoryItem> scripts = GetInventoryItems(InventoryType.LSL);

            foreach (TaskInventoryItem item in scripts)
            {
                foreach (IScriptModule engine in engines)
                {
                    if (engine != null)
                    {
//                        m_log.DebugFormat(
//                            "[PRIM INVENTORY]: Resuming script {0} {1} for {2}, OwnerChanged {3}",
//                            item.Name, item.ItemID, item.OwnerID, item.OwnerChanged);

                        engine.ResumeScript(item.ItemID);

                        if (item.OwnerChanged)
                            engine.PostScriptEvent(item.ItemID, "changed", new Object[] { (int)Changed.OWNER });

                        item.OwnerChanged = false;
                    }
                }
            }
        }
    }
}<|MERGE_RESOLUTION|>--- conflicted
+++ resolved
@@ -761,14 +761,16 @@
 
         public TaskInventoryItem GetInventoryItem(string name)
         {
-            lock (m_items)
-            {
-                foreach (TaskInventoryItem item in m_items.Values)
-                {
-                    if (item.Name == name)
-                        return item;
-                }
-            }
+            m_items.LockItemsForRead(true);
+            foreach (TaskInventoryItem item in m_items.Values)
+            {
+                if (item.Name == name)
+                {
+                    return item;
+                    m_items.LockItemsForRead(false);
+                }
+            }
+            m_items.LockItemsForRead(false);
 
             return null;
         }
@@ -1235,40 +1237,17 @@
             {
                 if (item.InvType == (int)InventoryType.Object && (item.CurrentPermissions & 7) != 0)
                 {
-<<<<<<< HEAD
                     if ((item.CurrentPermissions & ((uint)PermissionMask.Copy >> 13)) == 0)
                         item.CurrentPermissions &= ~(uint)PermissionMask.Copy;
                     if ((item.CurrentPermissions & ((uint)PermissionMask.Transfer >> 13)) == 0)
                         item.CurrentPermissions &= ~(uint)PermissionMask.Transfer;
                     if ((item.CurrentPermissions & ((uint)PermissionMask.Modify >> 13)) == 0)
                         item.CurrentPermissions &= ~(uint)PermissionMask.Modify;
-=======
-//                    m_log.DebugFormat (
-//                        "[SCENE OBJECT PART INVENTORY]: Applying next permissions {0} to {1} in {2} with current {3}, base {4}, everyone {5}",
-//                        item.NextPermissions, item.Name, m_part.Name, item.CurrentPermissions, item.BasePermissions, item.EveryonePermissions);
-
-                    if (item.InvType == (int)InventoryType.Object && (item.CurrentPermissions & 7) != 0)
-                    {
-                        if ((item.CurrentPermissions & ((uint)PermissionMask.Copy >> 13)) == 0)
-                            item.CurrentPermissions &= ~(uint)PermissionMask.Copy;
-                        if ((item.CurrentPermissions & ((uint)PermissionMask.Transfer >> 13)) == 0)
-                            item.CurrentPermissions &= ~(uint)PermissionMask.Transfer;
-                        if ((item.CurrentPermissions & ((uint)PermissionMask.Modify >> 13)) == 0)
-                            item.CurrentPermissions &= ~(uint)PermissionMask.Modify;
-                    }
-
-                    item.CurrentPermissions &= item.NextPermissions;
-                    item.BasePermissions &= item.NextPermissions;
-                    item.EveryonePermissions &= item.NextPermissions;
-                    item.OwnerChanged = true;
-                    item.PermsMask = 0;
-                    item.PermsGranter = UUID.Zero;
->>>>>>> 7fd38788
-                }
-                item.OwnerChanged = true;
+                }
                 item.CurrentPermissions &= item.NextPermissions;
                 item.BasePermissions &= item.NextPermissions;
                 item.EveryonePermissions &= item.NextPermissions;
+                item.OwnerChanged = true;
                 item.PermsMask = 0;
                 item.PermsGranter = UUID.Zero;
             }
