--- conflicted
+++ resolved
@@ -997,66 +997,7 @@
             {
                 m_inventoryFileName = "inventory_" + UUID.Random().ToString() + ".tmp";
                 m_inventoryFileNameSerial = m_inventorySerial;
-<<<<<<< HEAD
-=======
-
-                InventoryStringBuilder invString = new InventoryStringBuilder(m_part.UUID, UUID.Zero);
-
-                lock (m_items)
-                {
-                    foreach (TaskInventoryItem item in m_items.Values)
-                    {
-//                        m_log.DebugFormat(
-//                            "[PRIM INVENTORY]: Adding item {0} {1} for serial {2} on prim {3} {4} {5}",
-//                            item.Name, item.ItemID, m_inventorySerial, m_part.Name, m_part.UUID, m_part.LocalId);
-
-                        UUID ownerID = item.OwnerID;
-                        uint everyoneMask = 0;
-                        uint baseMask = item.BasePermissions;
-                        uint ownerMask = item.CurrentPermissions;
-                        uint groupMask = item.GroupPermissions;
-
-                        invString.AddItemStart();
-                        invString.AddNameValueLine("item_id", item.ItemID.ToString());
-                        invString.AddNameValueLine("parent_id", m_part.UUID.ToString());
-
-                        invString.AddPermissionsStart();
-
-                        invString.AddNameValueLine("base_mask", Utils.UIntToHexString(baseMask));
-                        invString.AddNameValueLine("owner_mask", Utils.UIntToHexString(ownerMask));
-                        invString.AddNameValueLine("group_mask", Utils.UIntToHexString(groupMask));
-                        invString.AddNameValueLine("everyone_mask", Utils.UIntToHexString(everyoneMask));
-                        invString.AddNameValueLine("next_owner_mask", Utils.UIntToHexString(item.NextPermissions));
-
-                        invString.AddNameValueLine("creator_id", item.CreatorID.ToString());
-                        invString.AddNameValueLine("owner_id", ownerID.ToString());
-
-                        invString.AddNameValueLine("last_owner_id", item.LastOwnerID.ToString());
-
-                        invString.AddNameValueLine("group_id", item.GroupID.ToString());
-                        invString.AddSectionEnd();
-
-                        invString.AddNameValueLine("asset_id", item.AssetID.ToString());
-                        invString.AddNameValueLine("type", TaskInventoryItem.Types[item.Type]);
-                        invString.AddNameValueLine("inv_type", TaskInventoryItem.InvTypes[item.InvType]);
-                        invString.AddNameValueLine("flags", Utils.UIntToHexString(item.Flags));
-
-                        invString.AddSaleStart();
-                        invString.AddNameValueLine("sale_type", "not");
-                        invString.AddNameValueLine("sale_price", "0");
-                        invString.AddSectionEnd();
-
-                        invString.AddNameValueLine("name", item.Name + "|");
-                        invString.AddNameValueLine("desc", item.Description + "|");
-
-                        invString.AddNameValueLine("creation_date", item.CreationDate.ToString());
-                        invString.AddSectionEnd();
-                    }
-                }
-
-                m_inventoryFileData = Utils.StringToBytes(invString.BuildString);
-
->>>>>>> 42f1b88e
+
                 return true;
             }
 
@@ -1069,7 +1010,6 @@
         /// <param name="xferManager"></param>
         public void RequestInventoryFile(IClientAPI client, IXfer xferManager)
         {
-<<<<<<< HEAD
             bool changed = CreateInventoryFileName();
 
             bool includeAssets = false;
@@ -1090,6 +1030,12 @@
                 return;
             }
 
+			if (m_items.Count == 0) // No inventory
+			{
+				client.SendTaskInventory(m_part.UUID, 0, new byte[0]);
+				return;
+			}
+    
             if (!changed)
             {
                 if (m_inventoryFileData.Length > 2)
@@ -1165,45 +1111,6 @@
 
             client.SendTaskInventory(m_part.UUID, (short)m_inventorySerial,
                     Util.StringToBytes256(m_inventoryFileName));
-=======
-            lock (m_items)
-            {
-                CreateInventoryFile();
-
-                // Don't send a inventory xfer name if there are no items.  Doing so causes viewer 3 to crash when rezzing
-                // a new script if any previous deletion has left the prim inventory empty.
-                if (m_items.Count == 0) // No inventory
-                {
-//                    m_log.DebugFormat(
-//                        "[PRIM INVENTORY]: Not sending inventory data for part {0} {1} {2} for {3} since no items",
-//                        m_part.Name, m_part.LocalId, m_part.UUID, client.Name);
-    
-                    client.SendTaskInventory(m_part.UUID, 0, new byte[0]);
-                    return;
-                }
-    
-                // In principle, we should only do the rest if the inventory changed;
-                // by sending m_inventorySerial to the client, it ought to know
-                // that nothing changed and that it doesn't need to request the file. 
-                // Unfortunately, it doesn't look like the client optimizes this; 
-                // the client seems to always come back and request the Xfer, 
-                // no matter what value m_inventorySerial has.
-                // FIXME: Could probably be > 0 here rather than > 2
-                if (m_inventoryFileData.Length > 2)
-                {
-                    // Add the file for Xfer
-    //                m_log.DebugFormat(
-    //                    "[PRIM INVENTORY]: Adding inventory file {0} (length {1}) for transfer on {2} {3} {4}",
-    //                    m_inventoryFileName, m_inventoryFileData.Length, m_part.Name, m_part.UUID, m_part.LocalId);
-                    
-                    xferManager.AddNewFile(m_inventoryFileName, m_inventoryFileData);
-                }
-    
-                // Tell the client we're ready to Xfer the file
-                client.SendTaskInventory(m_part.UUID, (short)m_inventorySerial,
-                        Util.StringToBytes256(m_inventoryFileName));
-            }
->>>>>>> 42f1b88e
         }
 
         /// <summary>
