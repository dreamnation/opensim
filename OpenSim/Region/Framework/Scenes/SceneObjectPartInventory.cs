--- conflicted
+++ resolved
@@ -943,12 +943,7 @@
 
                 group.SetGroup(m_part.GroupID, null);
 
-<<<<<<< HEAD
-                // TODO: Remove magic number badness
-                if ((rootPart.OwnerID != item.OwnerID) || (item.CurrentPermissions & (uint)PermissionMask.Slam) != 0 || (item.Flags & (uint)InventoryItemFlags.ObjectSlamPerm) != 0) // Magic number
-=======
                 if ((rootPart.OwnerID != item.OwnerID) || (item.CurrentPermissions & (uint)PermissionMask.Slam) != 0 || (item.Flags & (uint)InventoryItemFlags.ObjectSlamPerm) != 0)
->>>>>>> 568614af
                 {
                     if (m_part.ParentGroup.Scene.Permissions.PropagatePermissions())
                     {
@@ -968,12 +963,7 @@
 
                 foreach (SceneObjectPart part in partList)
                 {
-<<<<<<< HEAD
-                    // TODO: Remove magic number badness
-                    if ((part.OwnerID != item.OwnerID) || (item.CurrentPermissions & (uint)PermissionMask.Slam) != 0 || (item.Flags & (uint)InventoryItemFlags.ObjectSlamPerm) != 0) // Magic number
-=======
                     if ((part.OwnerID != item.OwnerID) || (item.CurrentPermissions & (uint)PermissionMask.Slam) != 0 || (item.Flags & (uint)InventoryItemFlags.ObjectSlamPerm) != 0)
->>>>>>> 568614af
                     {
                         part.LastOwnerID = part.OwnerID;
                         part.OwnerID = item.OwnerID;
