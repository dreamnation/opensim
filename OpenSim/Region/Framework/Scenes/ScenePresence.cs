/*
 * Copyright (c) Contributors, http://opensimulator.org/
 * See CONTRIBUTORS.TXT for a full list of copyright holders.
 *
 * Redistribution and use in source and binary forms, with or without
 * modification, are permitted provided that the following conditions are met:
 *     * Redistributions of source code must retain the above copyright
 *       notice, this list of conditions and the following disclaimer.
 *     * Redistributions in binary form must reproduce the above copyright
 *       notice, this list of conditions and the following disclaimer in the
 *       documentation and/or other materials provided with the distribution.
 *     * Neither the name of the OpenSimulator Project nor the
 *       names of its contributors may be used to endorse or promote products
 *       derived from this software without specific prior written permission.
 *
 * THIS SOFTWARE IS PROVIDED BY THE DEVELOPERS ``AS IS'' AND ANY
 * EXPRESS OR IMPLIED WARRANTIES, INCLUDING, BUT NOT LIMITED TO, THE IMPLIED
 * WARRANTIES OF MERCHANTABILITY AND FITNESS FOR A PARTICULAR PURPOSE ARE
 * DISCLAIMED. IN NO EVENT SHALL THE CONTRIBUTORS BE LIABLE FOR ANY
 * DIRECT, INDIRECT, INCIDENTAL, SPECIAL, EXEMPLARY, OR CONSEQUENTIAL DAMAGES
 * (INCLUDING, BUT NOT LIMITED TO, PROCUREMENT OF SUBSTITUTE GOODS OR SERVICES;
 * LOSS OF USE, DATA, OR PROFITS; OR BUSINESS INTERRUPTION) HOWEVER CAUSED AND
 * ON ANY THEORY OF LIABILITY, WHETHER IN CONTRACT, STRICT LIABILITY, OR TORT
 * (INCLUDING NEGLIGENCE OR OTHERWISE) ARISING IN ANY WAY OUT OF THE USE OF THIS
 * SOFTWARE, EVEN IF ADVISED OF THE POSSIBILITY OF SUCH DAMAGE.
 */

using System;
using System.Collections.Generic;
using System.Reflection;
using System.Timers;
using OpenMetaverse;
using log4net;
using OpenSim.Framework;
using OpenSim.Framework.Client;
using OpenSim.Region.Framework.Interfaces;
using OpenSim.Region.Framework.Scenes.Animation;
using OpenSim.Region.Framework.Scenes.Types;
using OpenSim.Region.Physics.Manager;
using GridRegion = OpenSim.Services.Interfaces.GridRegion;
using OpenSim.Services.Interfaces;

namespace OpenSim.Region.Framework.Scenes
{
    enum ScriptControlled : uint
    {
        CONTROL_ZERO = 0,
        CONTROL_FWD = 1,
        CONTROL_BACK = 2,
        CONTROL_LEFT = 4,
        CONTROL_RIGHT = 8,
        CONTROL_UP = 16,
        CONTROL_DOWN = 32,
        CONTROL_ROT_LEFT = 256,
        CONTROL_ROT_RIGHT = 512,
        CONTROL_LBUTTON = 268435456,
        CONTROL_ML_LBUTTON = 1073741824
    }

    struct ScriptControllers
    {
        public UUID itemID;
        public ScriptControlled ignoreControls;
        public ScriptControlled eventControls;
    }

    public delegate void SendCourseLocationsMethod(UUID scene, ScenePresence presence, List<Vector3> coarseLocations, List<UUID> avatarUUIDs);

    public class ScenePresence : EntityBase, IScenePresence
    {
//        ~ScenePresence()
//        {
//            m_log.Debug("[SCENE PRESENCE] Destructor called");
//        }

        private static readonly ILog m_log = LogManager.GetLogger(MethodBase.GetCurrentMethod().DeclaringType);

        public PresenceType PresenceType { get; private set; }

//        private static readonly byte[] DEFAULT_TEXTURE = AvatarAppearance.GetDefaultTexture().GetBytes();
        private static readonly Array DIR_CONTROL_FLAGS = Enum.GetValues(typeof(Dir_ControlFlags));
        private static readonly Vector3 HEAD_ADJUSTMENT = new Vector3(0f, 0f, 0.3f);
        
        /// <summary>
        /// Experimentally determined "fudge factor" to make sit-target positions
        /// the same as in SecondLife. Fudge factor was tested for 36 different
        /// test cases including prims of type box, sphere, cylinder, and torus,
        /// with varying parameters for sit target location, prim size, prim
        /// rotation, prim cut, prim twist, prim taper, and prim shear. See mantis
        /// issue #1716
        /// </summary>
        private static readonly Vector3 SIT_TARGET_ADJUSTMENT = new Vector3(0.1f, 0.0f, 0.3f);

        /// <summary>
        /// Movement updates for agents in neighboring regions are sent directly to clients.
        /// This value only affects how often agent positions are sent to neighbor regions
        /// for things such as distance-based update prioritization
        /// </summary>
        public static readonly float SIGNIFICANT_MOVEMENT = 2.0f;

        public UUID currentParcelUUID = UUID.Zero;

        protected ScenePresenceAnimator m_animator;
        /// <value>
        /// The animator for this avatar
        /// </value>
        public ScenePresenceAnimator Animator
        {
            get { return m_animator; }
            private set { m_animator = value; }
        }

        /// <summary>
        /// Attachments recorded on this avatar.
        /// </summary>
        /// <remarks>
        /// TODO: For some reason, we effectively have a list both here and in Appearance.  Need to work out if this is
        /// necessary.
        /// </remarks>
        protected List<SceneObjectGroup> m_attachments = new List<SceneObjectGroup>();

        public Object AttachmentsSyncLock { get; private set; }

        private Dictionary<UUID, ScriptControllers> scriptedcontrols = new Dictionary<UUID, ScriptControllers>();
        private ScriptControlled IgnoredControls = ScriptControlled.CONTROL_ZERO;
        private ScriptControlled LastCommands = ScriptControlled.CONTROL_ZERO;
        private bool MouseDown = false;
//        private SceneObjectGroup proxyObjectGroup;
        //private SceneObjectPart proxyObjectPart = null;
        public Vector3 lastKnownAllowedPosition;
        public bool sentMessageAboutRestrictedParcelFlyingDown;
        public Vector4 CollisionPlane = Vector4.UnitW;

        private Vector3 m_lastPosition;
        private Quaternion m_lastRotation;
        private Vector3 m_lastVelocity;
        //private int m_lastTerseSent;

        private Vector3? m_forceToApply;
        private TeleportFlags m_teleportFlags;
        public TeleportFlags TeleportFlags
        {
            get { return m_teleportFlags; }
            set { m_teleportFlags = value; }
        }

        private uint m_requestedSitTargetID;
        private UUID m_requestedSitTargetUUID;
        public bool SitGround = false;

        private SendCourseLocationsMethod m_sendCourseLocationsMethod;

        //private Vector3 m_requestedSitOffset = new Vector3();

        private Vector3 m_LastFinitePos;

        private float m_sitAvatarHeight = 2.0f;

        private Vector3 m_lastChildAgentUpdatePosition;
        private Vector3 m_lastChildAgentUpdateCamPosition;

        private int m_perfMonMS;

        private const int LAND_VELOCITYMAG_MAX = 12;

        public bool IsRestrictedToRegion;

        public string JID = String.Empty;

        private float m_health = 100f;

        protected ulong crossingFromRegion;

        private readonly Vector3[] Dir_Vectors = new Vector3[9];


        protected Timer m_reprioritization_timer;
        protected bool m_reprioritizing;
        protected bool m_reprioritization_called;

        private Quaternion m_headrotation = Quaternion.Identity;

        //Reuse the Vector3 instead of creating a new one on the UpdateMovement method
//        private Vector3 movementvector;

        private bool m_autopilotMoving;
        private Vector3 m_autoPilotTarget;
        private bool m_sitAtAutoTarget;

        private string m_nextSitAnimation = String.Empty;

        //PauPaw:Proper PID Controler for autopilot************
        public bool MovingToTarget { get; private set; }
        public Vector3 MoveToPositionTarget { get; private set; }

        /// <summary>
        /// Controls whether an avatar automatically moving to a target will land when it gets there (if flying).
        /// </summary>
        public bool LandAtTarget { get; private set; }

        private bool m_followCamAuto;

        private int m_movementUpdateCount;
        private const int NumMovementsBetweenRayCast = 5;

        private bool CameraConstraintActive;
        //private int m_moveToPositionStateStatus;
        //*****************************************************

        protected AvatarAppearance m_appearance;

        public AvatarAppearance Appearance
        {
            get { return m_appearance; }
            set
            {
                m_appearance = value;
//                m_log.DebugFormat("[SCENE PRESENCE]: Set appearance for {0} to {1}", Name, value);
            }
        }


        // neighbouring regions we have enabled a child agent in
        // holds the seed cap for the child agent in that region
        private Dictionary<ulong, string> m_knownChildRegions = new Dictionary<ulong, string>();

        /// <summary>
        /// Copy of the script states while the agent is in transit. This state may
        /// need to be placed back in case of transfer fail.
        /// </summary>
        public List<string> InTransitScriptStates
        {
            get { return m_InTransitScriptStates; }
            private set { m_InTransitScriptStates = value; }
        }
        private List<string> m_InTransitScriptStates = new List<string>();

        /// <summary>
        /// Implemented Control Flags
        /// </summary>
        private enum Dir_ControlFlags
        {
            DIR_CONTROL_FLAG_FORWARD = AgentManager.ControlFlags.AGENT_CONTROL_AT_POS,
            DIR_CONTROL_FLAG_BACK = AgentManager.ControlFlags.AGENT_CONTROL_AT_NEG,
            DIR_CONTROL_FLAG_LEFT = AgentManager.ControlFlags.AGENT_CONTROL_LEFT_POS,
            DIR_CONTROL_FLAG_RIGHT = AgentManager.ControlFlags.AGENT_CONTROL_LEFT_NEG,
            DIR_CONTROL_FLAG_UP = AgentManager.ControlFlags.AGENT_CONTROL_UP_POS,
            DIR_CONTROL_FLAG_DOWN = AgentManager.ControlFlags.AGENT_CONTROL_UP_NEG,
            DIR_CONTROL_FLAG_FORWARD_NUDGE = AgentManager.ControlFlags.AGENT_CONTROL_NUDGE_AT_POS,
            DIR_CONTROL_FLAG_BACKWARD_NUDGE = AgentManager.ControlFlags.AGENT_CONTROL_NUDGE_AT_NEG,
            DIR_CONTROL_FLAG_DOWN_NUDGE = AgentManager.ControlFlags.AGENT_CONTROL_NUDGE_UP_NEG
        }
        
        /// <summary>
        /// Position at which a significant movement was made
        /// </summary>
        private Vector3 posLastSignificantMove;

        // For teleports and crossings callbacks
        string m_callbackURI;
        UUID m_originRegionID;

        /// <value>
        /// Script engines present in the scene
        /// </value>
        private IScriptModule[] m_scriptEngines;

        #region Properties

        protected PhysicsActor m_physicsActor;

        /// <summary>
        /// Physical scene representation of this Avatar.
        /// </summary>
        public PhysicsActor PhysicsActor
        {
            set { m_physicsActor = value; }
            get { return m_physicsActor; }
        }

        private byte m_movementflag;

        public byte MovementFlag
        {
            set { m_movementflag = value; }
            get { return m_movementflag; }
        }

        private bool m_updateflag;

        public bool Updated
        {
            set { m_updateflag = value; }
            get { return m_updateflag; }
        }

        private bool m_invulnerable = true;

        public bool Invulnerable
        {
            set { m_invulnerable = value; }
            get { return m_invulnerable; }
        }

        private int m_userLevel;

        public int UserLevel
        {
            get { return m_userLevel; }
            private set { m_userLevel = value; }
        }

        private int m_godLevel;

        public int GodLevel
        {
            get { return m_godLevel; }
            private set { m_godLevel = value; }
        }

        private ulong m_rootRegionHandle;

        public ulong RegionHandle
        {
            get { return m_rootRegionHandle; }
            private set { m_rootRegionHandle = value; }
        }

        #region Client Camera
        // Position of agent's camera in world (region cordinates)
        protected Vector3 m_lastCameraPosition;

        protected Vector3 m_CameraPosition;

        public Vector3 CameraPosition
        {
            get { return m_CameraPosition; }
            private set { m_CameraPosition = value; }
        }

        public Quaternion CameraRotation
        {
            get { return Util.Axes2Rot(CameraAtAxis, CameraLeftAxis, CameraUpAxis); }
        }

        // Use these three vectors to figure out what the agent is looking at
        // Convert it to a Matrix and/or Quaternion
        //
        protected Vector3 m_CameraAtAxis;
        protected Vector3 m_CameraLeftAxis;
        protected Vector3 m_CameraUpAxis;

        public Vector3 CameraAtAxis
        {
            get { return m_CameraAtAxis; }
            private set { m_CameraAtAxis = value; }
        }


        public Vector3 CameraLeftAxis
        {
            get { return m_CameraLeftAxis; }
            private set { m_CameraLeftAxis = value; }
        }

        public Vector3 CameraUpAxis
        {
            get { return m_CameraUpAxis; }
            private set { m_CameraUpAxis = value; }
        }

        public Vector3 Lookat
        {
            get
            {
                Vector3 a = new Vector3(CameraAtAxis.X, CameraAtAxis.Y, 0);

                if (a == Vector3.Zero)
                    return a;

                return Util.GetNormalizedVector(a);
            }
        }
        #endregion        

        public readonly string Firstname;
        public readonly string Lastname;

        private string m_grouptitle;

        public string Grouptitle
        {
            get { return m_grouptitle; }
            set { m_grouptitle = value; }
        }

        // Agent's Draw distance.
        protected float m_DrawDistance;

        public float DrawDistance
        {
            get { return m_DrawDistance; }
            private set { m_DrawDistance = value; }
        }

        protected bool m_allowMovement = true;

        public bool AllowMovement
        {
            get { return m_allowMovement; }
            set { m_allowMovement = value; }
        }

        private bool m_setAlwaysRun;
        
        public bool SetAlwaysRun
        {
            get
            {
                if (PhysicsActor != null)
                {
                    return PhysicsActor.SetAlwaysRun;
                }
                else
                {
                    return m_setAlwaysRun;
                }
            }
            set
            {
                m_setAlwaysRun = value;
                if (PhysicsActor != null)
                {
                    PhysicsActor.SetAlwaysRun = value;
                }
            }
        }

        private byte m_state;

        public byte State
        {
            get { return m_state; }
            set { m_state = value; }
        }

        private AgentManager.ControlFlags m_AgentControlFlags;

        public uint AgentControlFlags
        {
            get { return (uint)m_AgentControlFlags; }
            set { m_AgentControlFlags = (AgentManager.ControlFlags)value; }
        }

        /// <summary>
        /// This works out to be the ClientView object associated with this avatar, or it's client connection manager
        /// </summary>
        private IClientAPI m_controllingClient;

        public IClientAPI ControllingClient
        {
            get { return m_controllingClient; }
            private set { m_controllingClient = value; }
        }

        public IClientCore ClientView
        {
            get { return (IClientCore) m_controllingClient; }
        }

        protected Vector3 m_parentPosition;

        public Vector3 ParentPosition
        {
            get { return m_parentPosition; }
            set { m_parentPosition = value; }
        }

        /// <summary>
        /// Position of this avatar relative to the region the avatar is in
        /// </summary>
        public override Vector3 AbsolutePosition
        {
            get
            {
                if (PhysicsActor != null)
                {
                    m_pos = PhysicsActor.Position;

//                    m_log.DebugFormat(
//                        "[SCENE PRESENCE]: Set position {0} for {1} in {2} via getting AbsolutePosition!",
//                        m_pos, Name, Scene.RegionInfo.RegionName);
                }
                else
                {
                    // Obtain the correct position of a seated avatar.
                    // In addition to providing the correct position while
                    // the avatar is seated, this value will also
                    // be used as the location to unsit to.
                    //
                    // If ParentID is not 0, assume we are a seated avatar
                    // and we should return the position based on the sittarget
                    // offset and rotation of the prim we are seated on.
                    //
                    // Generally, m_pos will contain the position of the avatar
                    // in the sim unless the avatar is on a sit target. While
                    // on a sit target, m_pos will contain the desired offset
                    // without the parent rotation applied.
                    if (ParentID != 0)
                    {
                        SceneObjectPart part = m_scene.GetSceneObjectPart(ParentID);
                        if (part != null)
                        {
                            return ParentPosition + (m_pos * part.GetWorldRotation());
                        }
                        else
                        {
                            return ParentPosition + m_pos;
                        }
                    }
                }

                return m_pos;
            }
            set
            {
                if (PhysicsActor != null)
                {
                    try
                    {
                        lock (m_scene.SyncRoot)
                            PhysicsActor.Position = value;
                    }
                    catch (Exception e)
                    {
                        m_log.Error("[SCENE PRESENCE]: ABSOLUTE POSITION " + e.Message);
                    }
                }

                m_pos = value;
                ParentPosition = Vector3.Zero;

//                m_log.DebugFormat(
//                    "[ENTITY BASE]: In {0} set AbsolutePosition of {1} to {2}",
//                    Scene.RegionInfo.RegionName, Name, m_pos);
            }
        }

        /// <summary>
        /// If sitting, returns the offset position from the prim the avatar is sitting on.
        /// Otherwise, returns absolute position in the scene.
        /// </summary>
        public Vector3 OffsetPosition
        {
            get { return m_pos; }
        }

        /// <summary>
        /// Current velocity of the avatar.
        /// </summary>
        public override Vector3 Velocity
        {
            get
            {
                if (PhysicsActor != null)
                {
                    m_velocity = PhysicsActor.Velocity;

//                    m_log.DebugFormat(
//                        "[SCENE PRESENCE]: Set velocity {0} for {1} in {2} via getting Velocity!",
//                        m_velocity, Name, Scene.RegionInfo.RegionName);
                }

                return m_velocity;
            }
            set
            {
                if (PhysicsActor != null)
                {
                    try
                    {
                        lock (m_scene.SyncRoot)
                            PhysicsActor.Velocity = value;
                    }
                    catch (Exception e)
                    {
                        m_log.Error("[SCENE PRESENCE]: VELOCITY " + e.Message);
                    }
                }

                m_velocity = value;

//                m_log.DebugFormat(
//                    "[SCENE PRESENCE]: In {0} set velocity of {1} to {2}",
//                    Scene.RegionInfo.RegionName, Name, m_velocity);
            }
        }

        private Quaternion m_bodyRot = Quaternion.Identity;

        public Quaternion Rotation
        {
            get { return m_bodyRot; }
            set
            {
                m_bodyRot = value;
//                m_log.DebugFormat("[SCENE PRESENCE]: Body rot for {0} set to {1}", Name, m_bodyRot);
            }
        }

        /// <summary>
        /// If this is true, agent doesn't have a representation in this scene.
        ///    this is an agent 'looking into' this scene from a nearby scene(region)
        ///
        /// if False, this agent has a representation in this scene
        /// </summary>
        private bool m_isChildAgent = true;

        public bool IsChildAgent
        {
            get { return m_isChildAgent; }
            set { m_isChildAgent = value; }
        }

        private uint m_parentID;

        public uint ParentID
        {
            get { return m_parentID; }
            set { m_parentID = value; }
        }
        public float Health
        {
            get { return m_health; }
            set { m_health = value; }
        }

        /// <summary>
        /// These are the region handles known by the avatar.
        /// </summary>
        public List<ulong> KnownChildRegionHandles
        {
            get 
            {
                if (m_knownChildRegions.Count == 0) 
                    return new List<ulong>();
                else
                    return new List<ulong>(m_knownChildRegions.Keys); 
            }
        }

        public Dictionary<ulong, string> KnownRegions
        {
            get { return m_knownChildRegions; }
            set 
            {
                m_knownChildRegions = value; 
            }
        }

        private ISceneViewer m_sceneViewer;

        public ISceneViewer SceneViewer
        {
            get { return m_sceneViewer; }
            private set { m_sceneViewer = value; }
        }

        public void AdjustKnownSeeds()
        {
            Dictionary<ulong, string> seeds;

            if (Scene.CapsModule != null)
                seeds = Scene.CapsModule.GetChildrenSeeds(UUID);
            else
                seeds = new Dictionary<ulong, string>();

            List<ulong> old = new List<ulong>();
            foreach (ulong handle in seeds.Keys)
            {
                uint x, y;
                Utils.LongToUInts(handle, out x, out y);
                x = x / Constants.RegionSize;
                y = y / Constants.RegionSize;
                if (Util.IsOutsideView(DrawDistance, x, Scene.RegionInfo.RegionLocX, y, Scene.RegionInfo.RegionLocY))
                {
                    old.Add(handle);
                }
            }
            DropOldNeighbours(old);
            
            if (Scene.CapsModule != null)
                Scene.CapsModule.SetChildrenSeed(UUID, seeds);
            
            KnownRegions = seeds;
            //m_log.Debug(" ++++++++++AFTER+++++++++++++ ");
            //DumpKnownRegions();
        }

        public void DumpKnownRegions()
        {
            m_log.Info("================ KnownRegions "+Scene.RegionInfo.RegionName+" ================");
            foreach (KeyValuePair<ulong, string> kvp in KnownRegions)
            {
                uint x, y;
                Utils.LongToUInts(kvp.Key, out x, out y);
                x = x / Constants.RegionSize;
                y = y / Constants.RegionSize;
                m_log.Info(" >> "+x+", "+y+": "+kvp.Value);
            }
        }

        private bool m_mouseLook;
        private bool m_leftButtonDown;

        private bool m_inTransit;

        public bool IsInTransit
        {
            get { return m_inTransit; }
            private set { m_inTransit = value; }
        }

        private float m_speedModifier = 1.0f;

        public float SpeedModifier
        {
            get { return m_speedModifier; }
            set { m_speedModifier = value; }
        }

        private bool m_forceFly;

        public bool ForceFly
        {
            get { return m_forceFly; }
            set { m_forceFly = value; }
        }

        private bool m_flyDisabled;

        public bool FlyDisabled
        {
            get { return m_flyDisabled; }
            set { m_flyDisabled = value; }
        }

        public string Viewer
        {
            get { return m_scene.AuthenticateHandler.GetAgentCircuitData(ControllingClient.CircuitCode).Viewer; }
        }

        #endregion

        #region Constructor(s)

        public ScenePresence(
            IClientAPI client, Scene world, AvatarAppearance appearance, PresenceType type)
        {
            AttachmentsSyncLock = new Object();

            m_sendCourseLocationsMethod = SendCoarseLocationsDefault;
            SceneViewer = new SceneViewer(this);
            Animator = new ScenePresenceAnimator(this);
            PresenceType = type;
            DrawDistance = world.DefaultDrawDistance;
            RegionHandle = world.RegionInfo.RegionHandle;
            ControllingClient = client;
            Firstname = ControllingClient.FirstName;
            Lastname = ControllingClient.LastName;
            m_name = String.Format("{0} {1}", Firstname, Lastname);
            m_scene = world;
            m_uuid = client.AgentId;
            m_localId = m_scene.AllocateLocalId();

            UserAccount account = m_scene.UserAccountService.GetUserAccount(m_scene.RegionInfo.ScopeID, m_uuid);

            if (account != null)
                UserLevel = account.UserLevel;

            IGroupsModule gm = m_scene.RequestModuleInterface<IGroupsModule>();
            if (gm != null)
                Grouptitle = gm.GetGroupTitle(m_uuid);

            m_scriptEngines = m_scene.RequestModuleInterfaces<IScriptModule>();
            
            AbsolutePosition = posLastSignificantMove = CameraPosition =
                m_lastCameraPosition = ControllingClient.StartPos;

            m_reprioritization_timer = new Timer(world.ReprioritizationInterval);
            m_reprioritization_timer.Elapsed += new ElapsedEventHandler(Reprioritize);
            m_reprioritization_timer.AutoReset = false;

            AdjustKnownSeeds();

            // TODO: I think, this won't send anything, as we are still a child here...
            Animator.TrySetMovementAnimation("STAND"); 

            // we created a new ScenePresence (a new child agent) in a fresh region.
            // Request info about all the (root) agents in this region
            // Note: This won't send data *to* other clients in that region (children don't send)

// MIC: This gets called again in CompleteMovement
            // SendInitialFullUpdateToAllClients();
            SendOtherAgentsAvatarDataToMe();
            SendOtherAgentsAppearanceToMe();

            RegisterToEvents();
            SetDirectionVectors();

            Appearance = appearance;
        }

        public void RegisterToEvents()
        {
            ControllingClient.OnCompleteMovementToRegion += CompleteMovement;
            //ControllingClient.OnCompleteMovementToRegion += SendInitialData;
            ControllingClient.OnAgentUpdate += HandleAgentUpdate;
            ControllingClient.OnAgentRequestSit += HandleAgentRequestSit;
            ControllingClient.OnAgentSit += HandleAgentSit;
            ControllingClient.OnSetAlwaysRun += HandleSetAlwaysRun;
            ControllingClient.OnStartAnim += HandleStartAnim;
            ControllingClient.OnStopAnim += HandleStopAnim;
            ControllingClient.OnForceReleaseControls += HandleForceReleaseControls;
            ControllingClient.OnAutoPilotGo += MoveToTarget;

            // ControllingClient.OnChildAgentStatus += new StatusChange(this.ChildStatusChange);
            // ControllingClient.OnStopMovement += new GenericCall2(this.StopMovement);
        }

        private void SetDirectionVectors()
        {
            Dir_Vectors[0] = Vector3.UnitX; //FORWARD
            Dir_Vectors[1] = -Vector3.UnitX; //BACK
            Dir_Vectors[2] = Vector3.UnitY; //LEFT
            Dir_Vectors[3] = -Vector3.UnitY; //RIGHT
            Dir_Vectors[4] = Vector3.UnitZ; //UP
            Dir_Vectors[5] = -Vector3.UnitZ; //DOWN
            Dir_Vectors[8] = new Vector3(0f, 0f, -0.5f); //DOWN_Nudge
            Dir_Vectors[6] = Vector3.UnitX*2; //FORWARD
            Dir_Vectors[7] = -Vector3.UnitX; //BACK
        }

        private Vector3[] GetWalkDirectionVectors()
        {
            Vector3[] vector = new Vector3[9];
            vector[0] = new Vector3(m_CameraUpAxis.Z, 0f, -CameraAtAxis.Z); //FORWARD
            vector[1] = new Vector3(-m_CameraUpAxis.Z, 0f, CameraAtAxis.Z); //BACK
            vector[2] = Vector3.UnitY; //LEFT
            vector[3] = -Vector3.UnitY; //RIGHT
            vector[4] = new Vector3(CameraAtAxis.Z, 0f, m_CameraUpAxis.Z); //UP
            vector[5] = new Vector3(-CameraAtAxis.Z, 0f, -m_CameraUpAxis.Z); //DOWN
            vector[8] = new Vector3(-CameraAtAxis.Z, 0f, -m_CameraUpAxis.Z); //DOWN_Nudge
            vector[6] = (new Vector3(m_CameraUpAxis.Z, 0f, -CameraAtAxis.Z) * 2); //FORWARD Nudge
            vector[7] = new Vector3(-m_CameraUpAxis.Z, 0f, CameraAtAxis.Z); //BACK Nudge
            return vector;
        }

        #endregion

        public uint GenerateClientFlags(UUID ObjectID)
        {
            return m_scene.Permissions.GenerateClientFlags(m_uuid, ObjectID);
        }

        /// <summary>
        /// Send updates to the client about prims which have been placed on the update queue.  We don't
        /// necessarily send updates for all the parts on the queue, e.g. if an updates with a more recent
        /// timestamp has already been sent.
        /// </summary>
        public void SendPrimUpdates()
        {
<<<<<<< HEAD
            m_perfMonMS = Util.EnvironmentTickCount();

            SceneViewer.SendPrimUpdates();

            m_scene.StatsReporter.AddAgentTime(Util.EnvironmentTickCountSubtract(m_perfMonMS));
=======
            m_sceneViewer.SendPrimUpdates();
>>>>>>> 77b8fb0f
        }

        #region Status Methods

        /// <summary>
        /// This turns a child agent, into a root agent
        /// This is called when an agent teleports into a region, or if an
        /// agent crosses into this region from a neighbor over the border
        /// </summary>
        public void MakeRootAgent(Vector3 pos, bool isFlying)
        {
            m_log.DebugFormat(
                "[SCENE]: Upgrading child to root agent for {0} in {1}",
                Name, m_scene.RegionInfo.RegionName);

            //m_log.DebugFormat("[SCENE]: known regions in {0}: {1}", Scene.RegionInfo.RegionName, KnownChildRegionHandles.Count);

            bool wasChild = IsChildAgent;
            IsChildAgent = false;

            IGroupsModule gm = m_scene.RequestModuleInterface<IGroupsModule>();
            if (gm != null)
                Grouptitle = gm.GetGroupTitle(m_uuid);

            RegionHandle = m_scene.RegionInfo.RegionHandle;

            m_scene.EventManager.TriggerSetRootAgentScene(m_uuid, m_scene);

            // Moved this from SendInitialData to ensure that Appearance is initialized
            // before the inventory is processed in MakeRootAgent. This fixes a race condition
            // related to the handling of attachments
            //m_scene.GetAvatarAppearance(ControllingClient, out Appearance);
            if (m_scene.TestBorderCross(pos, Cardinals.E))
            {
                Border crossedBorder = m_scene.GetCrossedBorder(pos, Cardinals.E);
                pos.X = crossedBorder.BorderLine.Z - 1;
            }

            if (m_scene.TestBorderCross(pos, Cardinals.N))
            {
                Border crossedBorder = m_scene.GetCrossedBorder(pos, Cardinals.N);
                pos.Y = crossedBorder.BorderLine.Z - 1;
            }

            if (pos.X < 0f || pos.Y < 0f || pos.Z < 0f)
            {
                m_log.WarnFormat(
                    "[SCENE PRESENCE]: MakeRootAgent() was given an illegal position of {0} for avatar {1}, {2}. Clamping",
                    pos, Name, UUID);

                if (pos.X < 0f) pos.X = 0f;
                if (pos.Y < 0f) pos.Y = 0f;
                if (pos.Z < 0f) pos.Z = 0f;
            }

            float localAVHeight = 1.56f;
            if (Appearance.AvatarHeight > 0)
                localAVHeight = Appearance.AvatarHeight;

            float posZLimit = 0;

            if (pos.X < Constants.RegionSize && pos.Y < Constants.RegionSize)
                posZLimit = (float)m_scene.Heightmap[(int)pos.X, (int)pos.Y];
            
            float newPosZ = posZLimit + localAVHeight / 2;
            if (posZLimit >= (pos.Z - (localAVHeight / 2)) && !(Single.IsInfinity(newPosZ) || Single.IsNaN(newPosZ)))
            {
                pos.Z = newPosZ;
            }
            AbsolutePosition = pos;

            AddToPhysicalScene(isFlying);

            if (ForceFly)
            {
                PhysicsActor.Flying = true;
            }
            else if (FlyDisabled)
            {
                PhysicsActor.Flying = false;
            }

            // Don't send an animation pack here, since on a region crossing this will sometimes cause a flying 
            // avatar to return to the standing position in mid-air.  On login it looks like this is being sent
            // elsewhere anyway
            // Animator.SendAnimPack();

            m_scene.SwapRootAgentCount(false);

            // The initial login scene presence is already root when it gets here
            // and it has already rezzed the attachments and started their scripts.
            // We do the following only for non-login agents, because their scripts
            // haven't started yet.
            lock (m_attachments)
            {
                if (wasChild && HasAttachments())
                {
                    m_log.DebugFormat("[SCENE PRESENCE]: Restarting scripts in attachments...");
                    // Resume scripts
                    foreach (SceneObjectGroup sog in m_attachments)
                    {
                        sog.RootPart.ParentGroup.CreateScriptInstances(0, false, m_scene.DefaultScriptEngine, GetStateSource());
                        sog.ResumeScripts();
                    }
                }
            }

            // send the animations of the other presences to me
            m_scene.ForEachScenePresence(delegate(ScenePresence presence)
            {
                if (presence != this)
                    presence.Animator.SendAnimPackToClient(ControllingClient);
            });

            // If we don't reset the movement flag here, an avatar that crosses to a neighbouring sim and returns will
            // stall on the border crossing since the existing child agent will still have the last movement
            // recorded, which stops the input from being processed.
            MovementFlag = 0;

            m_scene.EventManager.TriggerOnMakeRootAgent(this);
        }

        public int GetStateSource()
        {
            AgentCircuitData aCircuit = m_scene.AuthenticateHandler.GetAgentCircuitData(UUID);

            if (aCircuit != null && (aCircuit.teleportFlags != (uint)TeleportFlags.Default))
            {
                // This will get your attention
                //m_log.Error("[XXX] Triggering CHANGED_TELEPORT");

                return 5; // StateSource.Teleporting
            }
            return 2; // StateSource.PrimCrossing
        }

        /// <summary>
        /// This turns a root agent into a child agent
        /// when an agent departs this region for a neighbor, this gets called.
        ///
        /// It doesn't get called for a teleport.  Reason being, an agent that
        /// teleports out may not end up anywhere near this region
        /// </summary>
        public void MakeChildAgent()
        {
            // Reset these so that teleporting in and walking out isn't seen
            // as teleporting back
            TeleportFlags = TeleportFlags.Default;

            // It looks like Animator is set to null somewhere, and MakeChild
            // is called after that. Probably in aborted teleports.
            if (Animator == null)
                Animator = new ScenePresenceAnimator(this);
            else
                Animator.ResetAnimations();

//            m_log.DebugFormat(
//                 "[SCENE PRESENCE]: Downgrading root agent {0}, {1} to a child agent in {2}",
//                 Name, UUID, m_scene.RegionInfo.RegionName);

            // Don't zero out the velocity since this can cause problems when an avatar is making a region crossing,
            // depending on the exact timing.  This shouldn't matter anyway since child agent positions are not updated.
            //Velocity = new Vector3(0, 0, 0);
            
            IsChildAgent = true;
            m_scene.SwapRootAgentCount(true);
            RemoveFromPhysicalScene();

            // FIXME: Set RegionHandle to the region handle of the scene this agent is moving into
            
            m_scene.EventManager.TriggerOnMakeChildAgent(this);
        }

        /// <summary>
        /// Removes physics plugin scene representation of this agent if it exists.
        /// </summary>
        private void RemoveFromPhysicalScene()
        {
            if (PhysicsActor != null)
            {
                PhysicsActor.OnRequestTerseUpdate -= SendTerseUpdateToAllClients;
                PhysicsActor.OnOutOfBounds -= OutOfBoundsCall;
                m_scene.PhysicsScene.RemoveAvatar(PhysicsActor);
                PhysicsActor.UnSubscribeEvents();
                PhysicsActor.OnCollisionUpdate -= PhysicsCollisionUpdate;
                PhysicsActor = null;
            }
        }

        /// <summary>
        ///
        /// </summary>
        /// <param name="pos"></param>
        public void Teleport(Vector3 pos)
        {
            bool isFlying = false;
            if (PhysicsActor != null)
                isFlying = PhysicsActor.Flying;
            
            RemoveFromPhysicalScene();
            Velocity = Vector3.Zero;
            AbsolutePosition = pos;
            AddToPhysicalScene(isFlying);

            SendTerseUpdateToAllClients();
        }

        public void TeleportWithMomentum(Vector3 pos)
        {
            bool isFlying = false;
            if (PhysicsActor != null)
                isFlying = PhysicsActor.Flying;

            RemoveFromPhysicalScene();
            AbsolutePosition = pos;
            AddToPhysicalScene(isFlying);

            SendTerseUpdateToAllClients();
        }

        public void StopFlying()
        {
            ControllingClient.StopFlying(this);
        }

        public void AddNeighbourRegion(ulong regionHandle, string cap)
        {
            lock (m_knownChildRegions)
            {
                if (!m_knownChildRegions.ContainsKey(regionHandle))
                {
                    uint x, y;
                    Utils.LongToUInts(regionHandle, out x, out y);
                    m_knownChildRegions.Add(regionHandle, cap);
                }
            }
        }

        public void RemoveNeighbourRegion(ulong regionHandle)
        {
            lock (m_knownChildRegions)
            {
                if (m_knownChildRegions.ContainsKey(regionHandle))
                {
                    m_knownChildRegions.Remove(regionHandle);
                   //m_log.Debug(" !!! removing known region {0} in {1}. Count = {2}", regionHandle, Scene.RegionInfo.RegionName, m_knownChildRegions.Count);
                }
            }
        }

        public void DropOldNeighbours(List<ulong> oldRegions)
        {
            foreach (ulong handle in oldRegions)
            {
                RemoveNeighbourRegion(handle);
                Scene.CapsModule.DropChildSeed(UUID, handle);
            }
        }

        public List<ulong> GetKnownRegionList()
        {
            return new List<ulong>(m_knownChildRegions.Keys);
        }

        #endregion

        #region Event Handlers

        /// <summary>
        /// Sets avatar height in the physics plugin
        /// </summary>
        public void SetHeight(float height)
        {
            if (PhysicsActor != null && !IsChildAgent)
            {
                Vector3 SetSize = new Vector3(0.45f, 0.6f, height);
                PhysicsActor.Size = SetSize;
            }
        }

        /// <summary>
        /// Complete Avatar's movement into the region.
        /// </summary>
        /// <param name="client"></param>
        /// <param name="openChildAgents">
        /// If true, send notification to neighbour regions to expect
        /// a child agent from the client.  These neighbours can be some distance away, depending right now on the
        /// configuration of DefaultDrawDistance in the [Startup] section of config
        /// </param>
        public void CompleteMovement(IClientAPI client, bool openChildAgents)
        {
//            DateTime startTime = DateTime.Now;
            
            m_log.DebugFormat(
                "[SCENE PRESENCE]: Completing movement of {0} into region {1}", 
                client.Name, Scene.RegionInfo.RegionName);

            Vector3 look = Velocity;
            if ((look.X == 0) && (look.Y == 0) && (look.Z == 0))
            {
                look = new Vector3(0.99f, 0.042f, 0);
            }

            // Prevent teleporting to an underground location
            // (may crash client otherwise)
            //
            Vector3 pos = AbsolutePosition;
            float ground = m_scene.GetGroundHeight(pos.X, pos.Y);
            if (pos.Z < ground + 1.5f)
            {
                pos.Z = ground + 1.5f;
                AbsolutePosition = pos;
            }

            bool m_flying = ((m_AgentControlFlags & AgentManager.ControlFlags.AGENT_CONTROL_FLY) != 0);
            MakeRootAgent(AbsolutePosition, m_flying);

            if ((m_callbackURI != null) && !m_callbackURI.Equals(""))
            {
                m_log.DebugFormat("[SCENE PRESENCE]: Releasing agent in URI {0}", m_callbackURI);
                Scene.SimulationService.ReleaseAgent(m_originRegionID, UUID, m_callbackURI);
                m_callbackURI = null;
            }

            //m_log.DebugFormat("[SCENE PRESENCE] Completed movement");

            ControllingClient.MoveAgentIntoRegion(m_scene.RegionInfo, AbsolutePosition, look);
            SendInitialData();

            // Create child agents in neighbouring regions
            if (openChildAgents && !IsChildAgent)
            {
                IEntityTransferModule m_agentTransfer = m_scene.RequestModuleInterface<IEntityTransferModule>();
                if (m_agentTransfer != null)
                    m_agentTransfer.EnableChildAgents(this);

                IFriendsModule friendsModule = m_scene.RequestModuleInterface<IFriendsModule>();
                if (friendsModule != null)
                    friendsModule.SendFriendsOnlineIfNeeded(ControllingClient);
            }

//            m_log.DebugFormat(
//                "[SCENE PRESENCE]: Completing movement of {0} into region {1} took {2}ms", 
//                client.Name, Scene.RegionInfo.RegionName, (DateTime.Now - startTime).Milliseconds);
        }

        /// <summary>
        /// Callback for the Camera view block check.  Gets called with the results of the camera view block test
        /// hitYN is true when there's something in the way.
        /// </summary>
        /// <param name="hitYN"></param>
        /// <param name="collisionPoint"></param>
        /// <param name="localid"></param>
        /// <param name="distance"></param>
        public void RayCastCameraCallback(bool hitYN, Vector3 collisionPoint, uint localid, float distance, Vector3 pNormal)
        {
            const float POSITION_TOLERANCE = 0.02f;
            const float VELOCITY_TOLERANCE = 0.02f;
            const float ROTATION_TOLERANCE = 0.02f;

            if (m_followCamAuto)
            {
                if (hitYN)
                {
                    CameraConstraintActive = true;
                    //m_log.DebugFormat("[RAYCASTRESULT]: {0}, {1}, {2}, {3}", hitYN, collisionPoint, localid, distance);
                    
                    Vector3 normal = Vector3.Normalize(new Vector3(0f, 0f, collisionPoint.Z) - collisionPoint);
                    ControllingClient.SendCameraConstraint(new Vector4(normal.X, normal.Y, normal.Z, -1 * Vector3.Distance(new Vector3(0,0,collisionPoint.Z),collisionPoint)));
                }
                else
                {
                    if (!m_pos.ApproxEquals(m_lastPosition, POSITION_TOLERANCE) ||
                        !Velocity.ApproxEquals(m_lastVelocity, VELOCITY_TOLERANCE) ||
                        !Rotation.ApproxEquals(m_lastRotation, ROTATION_TOLERANCE))
                    {
                        if (CameraConstraintActive)
                        {
                            ControllingClient.SendCameraConstraint(new Vector4(0f, 0.5f, 0.9f, -3000f));
                            CameraConstraintActive = false;
                        }
                    }
                }
            }
        }

        /// <summary>
        /// This is the event handler for client movement. If a client is moving, this event is triggering.
        /// </summary>
        public void HandleAgentUpdate(IClientAPI remoteClient, AgentUpdateArgs agentData)
        {
//            m_log.DebugFormat(
//                "[SCENE PRESENCE]: In {0} received agent update from {1}",
//                Scene.RegionInfo.RegionName, remoteClient.Name);

            //if (IsChildAgent)
            //{
            //    // m_log.Debug("DEBUG: HandleAgentUpdate: child agent");
            //    return;
            //}

//            m_perfMonMS = Util.EnvironmentTickCount();

            ++m_movementUpdateCount;
            if (m_movementUpdateCount < 1)
                m_movementUpdateCount = 1;

            #region Sanity Checking

            // This is irritating.  Really.
            if (!AbsolutePosition.IsFinite())
            {
                RemoveFromPhysicalScene();
                m_log.Error("[AVATAR]: NonFinite Avatar position detected... Reset Position. Mantis this please. Error #9999902");

                m_pos = m_LastFinitePos;
                if (!m_pos.IsFinite())
                {
                    m_pos.X = 127f;
                    m_pos.Y = 127f;
                    m_pos.Z = 127f;
                    m_log.Error("[AVATAR]: NonFinite Avatar position detected... Reset Position. Mantis this please. Error #9999903");
                }

                AddToPhysicalScene(false);
            }
            else
            {
                m_LastFinitePos = m_pos;
            }

            #endregion Sanity Checking

            #region Inputs

            AgentManager.ControlFlags flags = (AgentManager.ControlFlags)agentData.ControlFlags;

            // Camera location in world.  We'll need to raytrace
            // from this location from time to time.
            CameraPosition = agentData.CameraCenter;
            if (Vector3.Distance(m_lastCameraPosition, CameraPosition) >= Scene.RootReprioritizationDistance)
            {
                ReprioritizeUpdates();
                m_lastCameraPosition = CameraPosition;
            }

            // Use these three vectors to figure out what the agent is looking at
            // Convert it to a Matrix and/or Quaternion
            CameraAtAxis = agentData.CameraAtAxis;
            CameraLeftAxis = agentData.CameraLeftAxis;
            m_CameraUpAxis = agentData.CameraUpAxis;

            // The Agent's Draw distance setting
            // When we get to the point of re-computing neighbors everytime this
            // changes, then start using the agent's drawdistance rather than the 
            // region's draw distance.
            // DrawDistance = agentData.Far;
            DrawDistance = Scene.DefaultDrawDistance;

            // Check if Client has camera in 'follow cam' or 'build' mode.
            Vector3 camdif = (Vector3.One * Rotation - Vector3.One * CameraRotation);

            m_followCamAuto = ((m_CameraUpAxis.Z > 0.959f && m_CameraUpAxis.Z < 0.98f)
               && (Math.Abs(camdif.X) < 0.4f && Math.Abs(camdif.Y) < 0.4f)) ? true : false;

            m_mouseLook = (flags & AgentManager.ControlFlags.AGENT_CONTROL_MOUSELOOK) != 0;
            m_leftButtonDown = (flags & AgentManager.ControlFlags.AGENT_CONTROL_LBUTTON_DOWN) != 0;

            #endregion Inputs

            if ((flags & AgentManager.ControlFlags.AGENT_CONTROL_STAND_UP) != 0)
            {
                StandUp();
            }

            //m_log.DebugFormat("[FollowCam]: {0}", m_followCamAuto);
            // Raycast from the avatar's head to the camera to see if there's anything blocking the view
            if ((m_movementUpdateCount % NumMovementsBetweenRayCast) == 0 && m_scene.PhysicsScene.SupportsRayCast())
            {
                if (m_followCamAuto)
                {
                    Vector3 posAdjusted = m_pos + HEAD_ADJUSTMENT;
                    m_scene.PhysicsScene.RaycastWorld(m_pos, Vector3.Normalize(CameraPosition - posAdjusted), Vector3.Distance(CameraPosition, posAdjusted) + 0.3f, RayCastCameraCallback);
                }
            }

            lock (scriptedcontrols)
            {
                if (scriptedcontrols.Count > 0)
                {
                    SendControlToScripts((uint)flags);
                    flags = RemoveIgnoredControls(flags, IgnoredControls);
                }
            }

            if (m_autopilotMoving)
                CheckAtSitTarget();

            if ((flags & AgentManager.ControlFlags.AGENT_CONTROL_SIT_ON_GROUND) != 0)
            {
                // TODO: This doesn't prevent the user from walking yet.
                // Setting parent ID would fix this, if we knew what value
                // to use.  Or we could add a m_isSitting variable.
                //Animator.TrySetMovementAnimation("SIT_GROUND_CONSTRAINED");
                SitGround = true;
            }

            // In the future, these values might need to go global.
            // Here's where you get them.
            m_AgentControlFlags = flags;
            m_headrotation = agentData.HeadRotation;
            State = agentData.State;

            PhysicsActor actor = PhysicsActor;
            if (actor == null)
            {
                return;
            }

            if (AllowMovement && !SitGround)
            {
                Quaternion bodyRotation = agentData.BodyRotation;
                bool update_rotation = false;

                if (bodyRotation != Rotation)
                {
                    Rotation = bodyRotation;
                    update_rotation = true;
                }

                bool update_movementflag = false;

                if (agentData.UseClientAgentPosition)
                {
                    MovingToTarget = (agentData.ClientAgentPosition - AbsolutePosition).Length() > 0.2f;
                    MoveToPositionTarget = agentData.ClientAgentPosition;
                }

                int i = 0;
                bool DCFlagKeyPressed = false;
                Vector3 agent_control_v3 = Vector3.Zero;

                bool oldflying = PhysicsActor.Flying;

                if (ForceFly)
                    actor.Flying = true;
                else if (FlyDisabled)
                    actor.Flying = false;
                else
                    actor.Flying = ((flags & AgentManager.ControlFlags.AGENT_CONTROL_FLY) != 0);

                if (actor.Flying != oldflying)
                    update_movementflag = true;

                if (ParentID == 0)
                {
                    bool bAllowUpdateMoveToPosition = false;

                    Vector3[] dirVectors;

                    // use camera up angle when in mouselook and not flying or when holding the left mouse button down and not flying
                    // this prevents 'jumping' in inappropriate situations.
                    if ((m_mouseLook && !PhysicsActor.Flying) || (m_leftButtonDown && !PhysicsActor.Flying))
                        dirVectors = GetWalkDirectionVectors();
                    else
                        dirVectors = Dir_Vectors;

                    // The fact that MovementFlag is a byte needs to be fixed
                    // it really should be a uint
                    // A DIR_CONTROL_FLAG occurs when the user is trying to move in a particular direction.
                    uint nudgehack = 250;
                    foreach (Dir_ControlFlags DCF in DIR_CONTROL_FLAGS)
                    {
                        if (((uint)flags & (uint)DCF) != 0)
                        {
                            DCFlagKeyPressed = true;

                            try
                            {
                                agent_control_v3 += dirVectors[i];
                                //m_log.DebugFormat("[Motion]: {0}, {1}",i, dirVectors[i]);
                            }
                            catch (IndexOutOfRangeException)
                            {
                                // Why did I get this?
                            }

                            if ((MovementFlag & (byte)(uint)DCF) == 0)
                            {
                                if (DCF == Dir_ControlFlags.DIR_CONTROL_FLAG_FORWARD_NUDGE || DCF == Dir_ControlFlags.DIR_CONTROL_FLAG_BACKWARD_NUDGE)
                                {
                                    MovementFlag |= (byte)nudgehack;
                                }

//                                m_log.DebugFormat("[SCENE PRESENCE]: Updating MovementFlag for {0} with {1}", Name, DCF);
                                MovementFlag += (byte)(uint)DCF;
                                update_movementflag = true;
                            }
                        }
                        else
                        {
                            if ((MovementFlag & (byte)(uint)DCF) != 0 ||
                                ((DCF == Dir_ControlFlags.DIR_CONTROL_FLAG_FORWARD_NUDGE || DCF == Dir_ControlFlags.DIR_CONTROL_FLAG_BACKWARD_NUDGE)
                                && ((MovementFlag & (byte)nudgehack) == nudgehack))
                                ) // This or is for Nudge forward
                            {
//                                m_log.DebugFormat("[SCENE PRESENCE]: Updating MovementFlag for {0} with lack of {1}", Name, DCF);
                                MovementFlag -= ((byte)(uint)DCF);
                                update_movementflag = true;

                                /*
                                    if ((DCF == Dir_ControlFlags.DIR_CONTROL_FLAG_FORWARD_NUDGE || DCF == Dir_ControlFlags.DIR_CONTROL_FLAG_BACKWARD_NUDGE)
                                    && ((MovementFlag & (byte)nudgehack) == nudgehack))
                                    {
                                        m_log.Debug("Removed Hack flag");
                                    }
                                */
                            }
                            else
                            {
                                bAllowUpdateMoveToPosition = true;
                            }
                        }

                        i++;
                    }

                    if (MovingToTarget)
                    {
                        // If the user has pressed a key then we want to cancel any move to target.
                        if (DCFlagKeyPressed)
                        {
                            ResetMoveToTarget();
                            update_movementflag = true;
                        }
                        else if (bAllowUpdateMoveToPosition)
                        {
                            if (HandleMoveToTargetUpdate(ref agent_control_v3))
                                update_movementflag = true;
                        }
                    }
                }

                // Cause the avatar to stop flying if it's colliding
                // with something with the down arrow pressed.

                // Only do this if we're flying
                if (PhysicsActor != null && PhysicsActor.Flying && !ForceFly)
                {
                    // Landing detection code

                    // Are the landing controls requirements filled?
                    bool controlland = (((flags & AgentManager.ControlFlags.AGENT_CONTROL_UP_NEG) != 0) ||
                                        ((flags & AgentManager.ControlFlags.AGENT_CONTROL_NUDGE_UP_NEG) != 0));

                    if (PhysicsActor.Flying && PhysicsActor.IsColliding && controlland)
                    {
                        // nesting this check because LengthSquared() is expensive and we don't 
                        // want to do it every step when flying.
                        if ((Velocity.LengthSquared() <= LAND_VELOCITYMAG_MAX))
                            StopFlying();
                    }
                }

                // If the agent update does move the avatar, then calculate the force ready for the velocity update,
                // which occurs later in the main scene loop
                if (update_movementflag || (update_rotation && DCFlagKeyPressed))
                {
//                    m_log.DebugFormat(
//                        "[SCENE PRESENCE]: In {0} adding velocity of {1} to {2}, umf = {3}, ur = {4}",
//                        m_scene.RegionInfo.RegionName, agent_control_v3, Name, update_movementflag, update_rotation);

                    AddNewMovement(agent_control_v3);
                }
//                else
//                {
//                    if (!update_movementflag)
//                    {
//                        m_log.DebugFormat(
//                            "[SCENE PRESENCE]: In {0} ignoring requested update of {1} for {2} as update_movementflag = false",
//                            m_scene.RegionInfo.RegionName, agent_control_v3, Name);
//                    }
//                }

                if (update_movementflag && ParentID == 0)
                    Animator.UpdateMovementAnimations();
            }

            m_scene.EventManager.TriggerOnClientMovement(this);

            // It doesn't make sense to add this to frame stats as this update is processed indepedently of the scene loop
//            m_scene.StatsReporter.AddAgentTime(Util.EnvironmentTickCountSubtract(m_perfMonMS));
        }

        /// <summary>
        /// Calculate an update to move the presence to the set target.
        /// </summary>
        /// <remarks>
        /// This doesn't actually perform the movement.  Instead, it adds its vector to agent_control_v3.
        /// </remarks>
        /// <param value="agent_control_v3">Cumulative agent movement that this method will update.</param>
        /// <returns>True if movement has been updated in some way.  False otherwise.</returns>
        public bool HandleMoveToTargetUpdate(ref Vector3 agent_control_v3)
        {
//            m_log.DebugFormat("[SCENE PRESENCE]: Called HandleMoveToTargetUpdate() for {0}", Name);

            bool updated = false;

//            m_log.DebugFormat(
//                "[SCENE PRESENCE]: bAllowUpdateMoveToPosition {0}, m_moveToPositionInProgress {1}, m_autopilotMoving {2}",
//                allowUpdate, m_moveToPositionInProgress, m_autopilotMoving);

            if (!m_autopilotMoving)
            {
                double distanceToTarget = Util.GetDistanceTo(AbsolutePosition, MoveToPositionTarget);
//                        m_log.DebugFormat(
//                            "[SCENE PRESENCE]: Abs pos of {0} is {1}, target {2}, distance {3}",
//                            Name, AbsolutePosition, MoveToPositionTarget, distanceToTarget);

                // Check the error term of the current position in relation to the target position
                if (distanceToTarget <= 1)
                {
                    // We are close enough to the target
                    AbsolutePosition = MoveToPositionTarget;
                    ResetMoveToTarget();
                    updated = true;
                }
                else
                {
                    try
                    {
                        // move avatar in 3D at one meter/second towards target, in avatar coordinate frame.
                        // This movement vector gets added to the velocity through AddNewMovement().
                        // Theoretically we might need a more complex PID approach here if other
                        // unknown forces are acting on the avatar and we need to adaptively respond
                        // to such forces, but the following simple approach seems to works fine.
                        Vector3 LocalVectorToTarget3D =
                            (MoveToPositionTarget - AbsolutePosition) // vector from cur. pos to target in global coords
                            * Matrix4.CreateFromQuaternion(Quaternion.Inverse(Rotation)); // change to avatar coords
                        // Ignore z component of vector
//                        Vector3 LocalVectorToTarget2D = new Vector3((float)(LocalVectorToTarget3D.X), (float)(LocalVectorToTarget3D.Y), 0f);
                        LocalVectorToTarget3D.Normalize();

                        // update avatar movement flags. the avatar coordinate system is as follows:
                        //
                        //                        +X (forward)
                        //
                        //                        ^
                        //                        |
                        //                        |
                        //                        |
                        //                        |
                        //     (left) +Y <--------o--------> -Y
                        //                       avatar
                        //                        |
                        //                        |
                        //                        |
                        //                        |
                        //                        v
                        //                        -X
                        //

                        // based on the above avatar coordinate system, classify the movement into
                        // one of left/right/back/forward.
                        if (LocalVectorToTarget3D.X < 0) //MoveBack
                        {
                            MovementFlag += (byte)(uint)Dir_ControlFlags.DIR_CONTROL_FLAG_BACK;
                            AgentControlFlags |= (uint)Dir_ControlFlags.DIR_CONTROL_FLAG_BACK;
                            updated = true;
                        }
                        else if (LocalVectorToTarget3D.X > 0) //Move Forward
                        {
                            MovementFlag += (byte)(uint)Dir_ControlFlags.DIR_CONTROL_FLAG_FORWARD;
                            AgentControlFlags |= (uint)Dir_ControlFlags.DIR_CONTROL_FLAG_FORWARD;
                            updated = true;
                        }

                        if (LocalVectorToTarget3D.Y > 0) //MoveLeft
                        {
                            MovementFlag += (byte)(uint)Dir_ControlFlags.DIR_CONTROL_FLAG_LEFT;
                            AgentControlFlags |= (uint)Dir_ControlFlags.DIR_CONTROL_FLAG_LEFT;
                            updated = true;
                        }
                        else if (LocalVectorToTarget3D.Y < 0) //MoveRight
                        {
                            MovementFlag += (byte)(uint)Dir_ControlFlags.DIR_CONTROL_FLAG_RIGHT;
                            AgentControlFlags |= (uint)Dir_ControlFlags.DIR_CONTROL_FLAG_RIGHT;
                            updated = true;
                        }

                        if (LocalVectorToTarget3D.Z > 0) //Up
                        {
                            // Don't set these flags for up or down - doing so will make the avatar crouch or
                            // keep trying to jump even if walking along level ground
                            //MovementFlag += (byte)(uint)Dir_ControlFlags.DIR_CONTROL_FLAG_UP;
                            //AgentControlFlags
                            //AgentControlFlags |= (uint)Dir_ControlFlags.DIR_CONTROL_FLAG_UP;
                            updated = true;
                        }
                        else if (LocalVectorToTarget3D.Z < 0) //Down
                        {
                            //MovementFlag += (byte)(uint)Dir_ControlFlags.DIR_CONTROL_FLAG_DOWN;
                            //AgentControlFlags |= (uint)Dir_ControlFlags.DIR_CONTROL_FLAG_DOWN;
                            updated = true;
                        }

//                        m_log.DebugFormat(
//                            "[SCENE PRESENCE]: HandleMoveToTargetUpdate adding {0} to move vector {1} for {2}",
//                            LocalVectorToTarget3D, agent_control_v3, Name);

                        agent_control_v3 += LocalVectorToTarget3D;
                    }
                    catch (Exception e)
                    {
                        //Avoid system crash, can be slower but...
                        m_log.DebugFormat("Crash! {0}", e.ToString());
                    }
                }
            }

            return updated;
        }

        /// <summary>
        /// Move to the given target over time.
        /// </summary>
        /// <param name="pos"></param>
        /// <param name="noFly">
        /// If true, then don't allow the avatar to fly to the target, even if it's up in the air.
        /// This is to allow movement to targets that are known to be on an elevated platform with a continuous path
        /// from start to finish.
        /// </param>
        /// <param name="landAtTarget">
        /// If true and the avatar starts flying during the move then land at the target.
        /// </param>
        public void MoveToTarget(Vector3 pos, bool noFly, bool landAtTarget)
        {
            m_log.DebugFormat(
                "[SCENE PRESENCE]: Avatar {0} received request to move to position {1} in {2}",
                Name, pos, m_scene.RegionInfo.RegionName);

            if (pos.X < 0 || pos.X >= Constants.RegionSize
                || pos.Y < 0 || pos.Y >= Constants.RegionSize
                || pos.Z < 0)
                return;

//            Vector3 heightAdjust = new Vector3(0, 0, Appearance.AvatarHeight / 2);
//            pos += heightAdjust;
//
//            // Anti duck-walking measure
//            if (Math.Abs(pos.Z - AbsolutePosition.Z) < 0.2f)
//            {
////                m_log.DebugFormat("[SCENE PRESENCE]: Adjusting MoveToPosition from {0} to {1}", pos, AbsolutePosition);
//                pos.Z = AbsolutePosition.Z;
//            }

            float terrainHeight = (float)m_scene.Heightmap[(int)pos.X, (int)pos.Y];
            pos.Z = Math.Max(terrainHeight, pos.Z);

            // Fudge factor.  It appears that if one clicks "go here" on a piece of ground, the go here request is
            // always slightly higher than the actual terrain height.
            // FIXME: This constrains NPC movements as well, so should be somewhere else.
            if (pos.Z - terrainHeight < 0.2)
                pos.Z = terrainHeight;

            m_log.DebugFormat(
                "[SCENE PRESENCE]: Avatar {0} set move to target {1} (terrain height {2}) in {3}",
                Name, pos, terrainHeight, m_scene.RegionInfo.RegionName);

            if (noFly)
                PhysicsActor.Flying = false;
            else if (pos.Z > terrainHeight)
                PhysicsActor.Flying = true;

            LandAtTarget = landAtTarget;
            MovingToTarget = true;
            MoveToPositionTarget = pos;

            // Rotate presence around the z-axis to point in same direction as movement.
            // Ignore z component of vector
            Vector3 localVectorToTarget3D = pos - AbsolutePosition;
            Vector3 localVectorToTarget2D = new Vector3((float)(localVectorToTarget3D.X), (float)(localVectorToTarget3D.Y), 0f);

//            m_log.DebugFormat("[SCENE PRESENCE]: Local vector to target is {0}", localVectorToTarget2D);

            // Calculate the yaw.
            Vector3 angle = new Vector3(0, 0, (float)(Math.Atan2(localVectorToTarget2D.Y, localVectorToTarget2D.X)));

//            m_log.DebugFormat("[SCENE PRESENCE]: Angle is {0}", angle);

            Rotation = Quaternion.CreateFromEulers(angle);
//            m_log.DebugFormat("[SCENE PRESENCE]: Body rot for {0} set to {1}", Name, Rotation);

            Vector3 agent_control_v3 = new Vector3();
            HandleMoveToTargetUpdate(ref agent_control_v3);
            AddNewMovement(agent_control_v3);
        }

        /// <summary>
        /// Reset the move to target.
        /// </summary>
        public void ResetMoveToTarget()
        {
            m_log.DebugFormat("[SCENE PRESENCE]: Resetting move to target for {0}", Name);

            MovingToTarget = false;
            MoveToPositionTarget = Vector3.Zero;

            // We need to reset the control flag as the ScenePresenceAnimator uses this to determine the correct
            // resting animation (e.g. hover or stand).  NPCs don't have a client that will quickly reset this flag.
            // However, the line is here rather than in the NPC module since it also appears necessary to stop a
            // viewer that uses "go here" from juddering on all subsequent avatar movements.
            AgentControlFlags = (uint)AgentManager.ControlFlags.NONE;
        }

        private void CheckAtSitTarget()
        {
            //m_log.Debug("[AUTOPILOT]: " + Util.GetDistanceTo(AbsolutePosition, m_autoPilotTarget).ToString());
            if (Util.GetDistanceTo(AbsolutePosition, m_autoPilotTarget) <= 1.5)
            {
                if (m_sitAtAutoTarget)
                {
                    SceneObjectPart part = m_scene.GetSceneObjectPart(m_requestedSitTargetUUID);
                    if (part != null)
                    {
                        AbsolutePosition = part.AbsolutePosition;
                        Velocity = Vector3.Zero;
                        SendAvatarDataToAllAgents();

                        //HandleAgentSit(ControllingClient, m_requestedSitTargetUUID);
                    }
                    //ControllingClient.SendSitResponse(m_requestedSitTargetID, m_requestedSitOffset, Quaternion.Identity, false, Vector3.Zero, Vector3.Zero, false);
                    m_requestedSitTargetUUID = UUID.Zero;
                }
                    /*
                else
                {
                    //ControllingClient.SendAlertMessage("Autopilot cancelled");
                    //SendTerseUpdateToAllClients();
                    //PrimitiveBaseShape proxy = PrimitiveBaseShape.Default;
                    //proxy.PCode = (byte)PCode.ParticleSystem;
                    ////uint nextUUID = m_scene.NextLocalId;

                    //proxyObjectGroup = new SceneObjectGroup(m_scene, m_scene.RegionInfo.RegionHandle, UUID, nextUUID, m_autoPilotTarget, Quaternion.Identity, proxy);
                    //if (proxyObjectGroup != null)
                    //{
                        //proxyObjectGroup.SendGroupFullUpdate();
                        //ControllingClient.SendSitResponse(UUID.Zero, m_autoPilotTarget, Quaternion.Identity, true, Vector3.Zero, Vector3.Zero, false);
                        //m_scene.DeleteSceneObject(proxyObjectGroup);
                    //}
                }
                */
                m_autoPilotTarget = Vector3.Zero;
                m_autopilotMoving = false;
            }
        }
        /// <summary>
        /// Perform the logic necessary to stand the avatar up.  This method also executes
        /// the stand animation.
        /// </summary>
        public void StandUp()
        {
            SitGround = false;

            if (ParentID != 0)
            {
                m_log.Debug("StandupCode Executed");
                SceneObjectPart part = m_scene.GetSceneObjectPart(ParentID);
                if (part != null)
                {
                    TaskInventoryDictionary taskIDict = part.TaskInventory;
                    if (taskIDict != null)
                    {
                        lock (taskIDict)
                        {
                            foreach (UUID taskID in taskIDict.Keys)
                            {
                                UnRegisterControlEventsToScript(LocalId, taskID);
                                taskIDict[taskID].PermsMask &= ~(
                                    2048 | //PERMISSION_CONTROL_CAMERA
                                    4); // PERMISSION_TAKE_CONTROLS
                            }
                        }

                    }
                    // Reset sit target.
                    if (part.GetAvatarOnSitTarget() == UUID)
                        part.SitTargetAvatar = UUID.Zero;
                    part.ParentGroup.TriggerScriptChangedEvent(Changed.LINK);

                    ParentPosition = part.GetWorldPosition();
                    ControllingClient.SendClearFollowCamProperties(part.ParentUUID);
                }

                if (PhysicsActor == null)
                {
                    AddToPhysicalScene(false);
                }

                m_pos += ParentPosition + new Vector3(0.0f, 0.0f, 2.0f*m_sitAvatarHeight);
                ParentPosition = Vector3.Zero;

                ParentID = 0;
                SendAvatarDataToAllAgents();
                m_requestedSitTargetID = 0;
            }

            Animator.TrySetMovementAnimation("STAND");
        }

        private SceneObjectPart FindNextAvailableSitTarget(UUID targetID)
        {
            SceneObjectPart targetPart = m_scene.GetSceneObjectPart(targetID);
            if (targetPart == null)
                return null;

            // If the primitive the player clicked on has a sit target and that sit target is not full, that sit target is used.
            // If the primitive the player clicked on has no sit target, and one or more other linked objects have sit targets that are not full, the sit target of the object with the lowest link number will be used.

            // Get our own copy of the part array, and sort into the order we want to test
            SceneObjectPart[] partArray = targetPart.ParentGroup.Parts;
            Array.Sort(partArray, delegate(SceneObjectPart p1, SceneObjectPart p2)
                       {
                           // we want the originally selected part first, then the rest in link order -- so make the selected part link num (-1)
                           int linkNum1 = p1==targetPart ? -1 : p1.LinkNum;
                           int linkNum2 = p2==targetPart ? -1 : p2.LinkNum;
                           return linkNum1 - linkNum2;
                       }
                );

            //look for prims with explicit sit targets that are available
            foreach (SceneObjectPart part in partArray)
            {
                // Is a sit target available?
                Vector3 avSitOffSet = part.SitTargetPosition;
                Quaternion avSitOrientation = part.SitTargetOrientation;
                UUID avOnTargetAlready = part.GetAvatarOnSitTarget();

                bool SitTargetUnOccupied = (!(avOnTargetAlready != UUID.Zero));
                bool SitTargetisSet =
                    (!(avSitOffSet.X == 0f && avSitOffSet.Y == 0f && avSitOffSet.Z == 0f && avSitOrientation.W == 1f &&
                       avSitOrientation.X == 0f && avSitOrientation.Y == 0f && avSitOrientation.Z == 0f));

                if (SitTargetisSet && SitTargetUnOccupied)
                {
                    //switch the target to this prim
                    return part;
                }
            }

            // no explicit sit target found - use original target
            return targetPart;
        }

        private void SendSitResponse(IClientAPI remoteClient, UUID targetID, Vector3 offset, Quaternion pSitOrientation)
        {
            bool autopilot = true;
            Vector3 pos = new Vector3();
            Quaternion sitOrientation = pSitOrientation;
            Vector3 cameraEyeOffset = Vector3.Zero;
            Vector3 cameraAtOffset = Vector3.Zero;
            bool forceMouselook = false;

            //SceneObjectPart part =  m_scene.GetSceneObjectPart(targetID);
            SceneObjectPart part = FindNextAvailableSitTarget(targetID);
            if (part != null)
            {
                // TODO: determine position to sit at based on scene geometry; don't trust offset from client
                // see http://wiki.secondlife.com/wiki/User:Andrew_Linden/Office_Hours/2007_11_06 for details on how LL does it

                // Is a sit target available?
                Vector3 avSitOffSet = part.SitTargetPosition;
                Quaternion avSitOrientation = part.SitTargetOrientation;
                UUID avOnTargetAlready = part.GetAvatarOnSitTarget();

                bool SitTargetUnOccupied = (!(avOnTargetAlready != UUID.Zero));
                bool SitTargetisSet =
                    (!(avSitOffSet.X == 0f && avSitOffSet.Y == 0f && avSitOffSet.Z == 0f &&
                       (
                           avSitOrientation.X == 0f && avSitOrientation.Y == 0f && avSitOrientation.Z == 0f && avSitOrientation.W == 1f // Valid Zero Rotation quaternion
                           || avSitOrientation.X == 0f && avSitOrientation.Y == 0f && avSitOrientation.Z == 1f && avSitOrientation.W == 0f // W-Z Mapping was invalid at one point
                           || avSitOrientation.X == 0f && avSitOrientation.Y == 0f && avSitOrientation.Z == 0f && avSitOrientation.W == 0f // Invalid Quaternion
                       )
                       ));

                if (SitTargetisSet && SitTargetUnOccupied)
                {
                    part.SitTargetAvatar = UUID;
                    offset = new Vector3(avSitOffSet.X, avSitOffSet.Y, avSitOffSet.Z);
                    sitOrientation = avSitOrientation;
                    autopilot = false;
                }
                part.ParentGroup.TriggerScriptChangedEvent(Changed.LINK);

                pos = part.AbsolutePosition + offset;
                //if (Math.Abs(part.AbsolutePosition.Z - AbsolutePosition.Z) > 1)
                //{
                   // offset = pos;
                    //autopilot = false;
                //}
                if (PhysicsActor != null)
                {
                    // If we're not using the client autopilot, we're immediately warping the avatar to the location
                    // We can remove the physicsActor until they stand up.
                    m_sitAvatarHeight = PhysicsActor.Size.Z;

                    if (autopilot)
                    {
                        if (Util.GetDistanceTo(AbsolutePosition, pos) < 4.5)
                        {
                            autopilot = false;

                            RemoveFromPhysicalScene();
                            AbsolutePosition = pos + new Vector3(0.0f, 0.0f, m_sitAvatarHeight);
                        }
                    }
                    else
                    {
                        RemoveFromPhysicalScene();
                    }
                }

                cameraAtOffset = part.GetCameraAtOffset();
                cameraEyeOffset = part.GetCameraEyeOffset();
                forceMouselook = part.GetForceMouselook();
            }

            ControllingClient.SendSitResponse(targetID, offset, sitOrientation, autopilot, cameraAtOffset, cameraEyeOffset, forceMouselook);
            m_requestedSitTargetUUID = targetID;
            // This calls HandleAgentSit twice, once from here, and the client calls
            // HandleAgentSit itself after it gets to the location
            // It doesn't get to the location until we've moved them there though
            // which happens in HandleAgentSit :P
            m_autopilotMoving = autopilot;
            m_autoPilotTarget = pos;
            m_sitAtAutoTarget = autopilot;
            if (!autopilot)
                HandleAgentSit(remoteClient, UUID);
        }

        // public void HandleAgentRequestSit(IClientAPI remoteClient, UUID agentID, UUID targetID, Vector3 offset, string sitAnimation)
        public void HandleAgentRequestSit(IClientAPI remoteClient, UUID agentID, UUID targetID, Vector3 offset)
        {
            if (ParentID != 0)
            {
                StandUp();
            }

//            if (!String.IsNullOrEmpty(sitAnimation))
//            {
//                m_nextSitAnimation = sitAnimation;
//            }
//            else
//            {
            m_nextSitAnimation = "SIT";
//            }

            //SceneObjectPart part = m_scene.GetSceneObjectPart(targetID);
            SceneObjectPart part = FindNextAvailableSitTarget(targetID);

            if (part != null)
            {
                if (!String.IsNullOrEmpty(part.SitAnimation))
                {
                    m_nextSitAnimation = part.SitAnimation;
                }
                m_requestedSitTargetID = part.LocalId;
                //m_requestedSitOffset = offset;
                m_requestedSitTargetUUID = targetID;
                
                m_log.DebugFormat("[SIT]: Client requested Sit Position: {0}", offset);
                
                if (m_scene.PhysicsScene.SupportsRayCast())
                {
                    //m_scene.PhysicsScene.RaycastWorld(Vector3.Zero,Vector3.Zero, 0.01f,new RaycastCallback());
                    //SitRayCastAvatarPosition(part);
                    //return;
                }
            }
            else
            {
                m_log.Warn("Sit requested on unknown object: " + targetID.ToString());
            }

            SendSitResponse(remoteClient, targetID, offset, Quaternion.Identity);
        }

        /*
        public void SitRayCastAvatarPosition(SceneObjectPart part)
        {
            Vector3 EndRayCastPosition = part.AbsolutePosition + m_requestedSitOffset;
            Vector3 StartRayCastPosition = AbsolutePosition;
            Vector3 direction = Vector3.Normalize(EndRayCastPosition - StartRayCastPosition);
            float distance = Vector3.Distance(EndRayCastPosition, StartRayCastPosition);
            m_scene.PhysicsScene.RaycastWorld(StartRayCastPosition, direction, distance, SitRayCastAvatarPositionResponse);
        }

        public void SitRayCastAvatarPositionResponse(bool hitYN, Vector3 collisionPoint, uint localid, float pdistance, Vector3 normal)
        {
            SceneObjectPart part =  FindNextAvailableSitTarget(m_requestedSitTargetUUID);
            if (part != null)
            {
                if (hitYN)
                {
                    if (collisionPoint.ApproxEquals(m_requestedSitOffset + part.AbsolutePosition, 0.2f))
                    {
                        SitRaycastFindEdge(collisionPoint, normal);
                        m_log.DebugFormat("[SIT]: Raycast Avatar Position succeeded at point: {0}, normal:{1}", collisionPoint, normal);
                    }
                    else
                    {
                        SitRayCastAvatarPositionCameraZ(part);
                    }
                }
                else
                {
                    SitRayCastAvatarPositionCameraZ(part);
                }
            }
            else
            {
                ControllingClient.SendAlertMessage("Sit position no longer exists");
                m_requestedSitTargetUUID = UUID.Zero;
                m_requestedSitTargetID = 0;
                m_requestedSitOffset = Vector3.Zero;
            }

        }

        public void SitRayCastAvatarPositionCameraZ(SceneObjectPart part)
        {
            // Next, try to raycast from the camera Z position
            Vector3 EndRayCastPosition = part.AbsolutePosition + m_requestedSitOffset;
            Vector3 StartRayCastPosition = AbsolutePosition; StartRayCastPosition.Z = CameraPosition.Z;
            Vector3 direction = Vector3.Normalize(EndRayCastPosition - StartRayCastPosition);
            float distance = Vector3.Distance(EndRayCastPosition, StartRayCastPosition);
            m_scene.PhysicsScene.RaycastWorld(StartRayCastPosition, direction, distance, SitRayCastAvatarPositionCameraZResponse);
        }

        public void SitRayCastAvatarPositionCameraZResponse(bool hitYN, Vector3 collisionPoint, uint localid, float pdistance, Vector3 normal)
        {
            SceneObjectPart part = FindNextAvailableSitTarget(m_requestedSitTargetUUID);
            if (part != null)
            {
                if (hitYN)
                {
                    if (collisionPoint.ApproxEquals(m_requestedSitOffset + part.AbsolutePosition, 0.2f))
                    {
                        SitRaycastFindEdge(collisionPoint, normal);
                        m_log.DebugFormat("[SIT]: Raycast Avatar Position + CameraZ succeeded at point: {0}, normal:{1}", collisionPoint, normal);
                    }
                    else
                    {
                        SitRayCastCameraPosition(part);
                    }
                }
                else
                {
                    SitRayCastCameraPosition(part);
                }
            }
            else
            {
                ControllingClient.SendAlertMessage("Sit position no longer exists");
                m_requestedSitTargetUUID = UUID.Zero;
                m_requestedSitTargetID = 0;
                m_requestedSitOffset = Vector3.Zero;
            }

        }

        public void SitRayCastCameraPosition(SceneObjectPart part)
        {
            // Next, try to raycast from the camera position
            Vector3 EndRayCastPosition = part.AbsolutePosition + m_requestedSitOffset;
            Vector3 StartRayCastPosition = CameraPosition;
            Vector3 direction = Vector3.Normalize(EndRayCastPosition - StartRayCastPosition);
            float distance = Vector3.Distance(EndRayCastPosition, StartRayCastPosition);
            m_scene.PhysicsScene.RaycastWorld(StartRayCastPosition, direction, distance, SitRayCastCameraPositionResponse);
        }

        public void SitRayCastCameraPositionResponse(bool hitYN, Vector3 collisionPoint, uint localid, float pdistance, Vector3 normal)
        {
            SceneObjectPart part = FindNextAvailableSitTarget(m_requestedSitTargetUUID);
            if (part != null)
            {
                if (hitYN)
                {
                    if (collisionPoint.ApproxEquals(m_requestedSitOffset + part.AbsolutePosition, 0.2f))
                    {
                        SitRaycastFindEdge(collisionPoint, normal);
                        m_log.DebugFormat("[SIT]: Raycast Camera Position succeeded at point: {0}, normal:{1}", collisionPoint, normal);
                    }
                    else
                    {
                        SitRayHorizontal(part);
                    }
                }
                else
                {
                    SitRayHorizontal(part);
                }
            }
            else
            {
                ControllingClient.SendAlertMessage("Sit position no longer exists");
                m_requestedSitTargetUUID = UUID.Zero;
                m_requestedSitTargetID = 0;
                m_requestedSitOffset = Vector3.Zero;
            }

        }

        public void SitRayHorizontal(SceneObjectPart part)
        {
            // Next, try to raycast from the avatar position to fwd
            Vector3 EndRayCastPosition = part.AbsolutePosition + m_requestedSitOffset;
            Vector3 StartRayCastPosition = CameraPosition;
            Vector3 direction = Vector3.Normalize(EndRayCastPosition - StartRayCastPosition);
            float distance = Vector3.Distance(EndRayCastPosition, StartRayCastPosition);
            m_scene.PhysicsScene.RaycastWorld(StartRayCastPosition, direction, distance, SitRayCastHorizontalResponse);
        }

        public void SitRayCastHorizontalResponse(bool hitYN, Vector3 collisionPoint, uint localid, float pdistance, Vector3 normal)
        {
            SceneObjectPart part = FindNextAvailableSitTarget(m_requestedSitTargetUUID);
            if (part != null)
            {
                if (hitYN)
                {
                    if (collisionPoint.ApproxEquals(m_requestedSitOffset + part.AbsolutePosition, 0.2f))
                    {
                        SitRaycastFindEdge(collisionPoint, normal);
                        m_log.DebugFormat("[SIT]: Raycast Horizontal Position succeeded at point: {0}, normal:{1}", collisionPoint, normal);
                        // Next, try to raycast from the camera position
                        Vector3 EndRayCastPosition = part.AbsolutePosition + m_requestedSitOffset;
                        Vector3 StartRayCastPosition = CameraPosition;
                        Vector3 direction = Vector3.Normalize(EndRayCastPosition - StartRayCastPosition);
                        float distance = Vector3.Distance(EndRayCastPosition, StartRayCastPosition);
                        //m_scene.PhysicsScene.RaycastWorld(StartRayCastPosition, direction, distance, SitRayCastResponseAvatarPosition);
                    }
                    else
                    {
                        ControllingClient.SendAlertMessage("Sit position not accessable.");
                        m_requestedSitTargetUUID = UUID.Zero;
                        m_requestedSitTargetID = 0;
                        m_requestedSitOffset = Vector3.Zero;
                    }
                }
                else
                {
                    ControllingClient.SendAlertMessage("Sit position not accessable.");
                    m_requestedSitTargetUUID = UUID.Zero;
                    m_requestedSitTargetID = 0;
                    m_requestedSitOffset = Vector3.Zero;
                }
            }
            else
            {
                ControllingClient.SendAlertMessage("Sit position no longer exists");
                m_requestedSitTargetUUID = UUID.Zero;
                m_requestedSitTargetID = 0;
                m_requestedSitOffset = Vector3.Zero;
            }

        }

        private void SitRaycastFindEdge(Vector3 collisionPoint, Vector3 collisionNormal)
        {
            int i = 0;
            //throw new NotImplementedException();
            //m_requestedSitTargetUUID = UUID.Zero;
            //m_requestedSitTargetID = 0;
            //m_requestedSitOffset = Vector3.Zero;

            SendSitResponse(ControllingClient, m_requestedSitTargetUUID, collisionPoint - m_requestedSitOffset, Quaternion.Identity);
        }
        */


        public void HandleAgentSit(IClientAPI remoteClient, UUID agentID)
        {
            if (!String.IsNullOrEmpty(m_nextSitAnimation))
            {
                HandleAgentSit(remoteClient, agentID, m_nextSitAnimation);
            }
            else
            {
                HandleAgentSit(remoteClient, agentID, "SIT");
            }
        }
        
        public void HandleAgentSit(IClientAPI remoteClient, UUID agentID, string sitAnimation)
        {
            SceneObjectPart part = m_scene.GetSceneObjectPart(m_requestedSitTargetID);

            if (m_sitAtAutoTarget || !m_autopilotMoving)
            {
                if (part != null)
                {
                    if (part.GetAvatarOnSitTarget() == UUID)
                    {
                        Vector3 sitTargetPos = part.SitTargetPosition;
                        Quaternion sitTargetOrient = part.SitTargetOrientation;

                        //Quaternion vq = new Quaternion(sitTargetPos.X, sitTargetPos.Y+0.2f, sitTargetPos.Z+0.2f, 0);
                        //Quaternion nq = new Quaternion(-sitTargetOrient.X, -sitTargetOrient.Y, -sitTargetOrient.Z, sitTargetOrient.w);

                        //Quaternion result = (sitTargetOrient * vq) * nq;

                        m_pos = new Vector3(sitTargetPos.X, sitTargetPos.Y, sitTargetPos.Z);
                        m_pos += SIT_TARGET_ADJUSTMENT;
                        Rotation = sitTargetOrient;
                        //Rotation = sitTargetOrient;
                        ParentPosition = part.AbsolutePosition;

                        //SendTerseUpdateToAllClients();
                    }
                    else
                    {
                        m_pos -= part.AbsolutePosition;
                        ParentPosition = part.AbsolutePosition;
                    }
                }
                else
                {
                    return;
                }
            }
            ParentID = m_requestedSitTargetID;

            Velocity = Vector3.Zero;
            RemoveFromPhysicalScene();

            Animator.TrySetMovementAnimation(sitAnimation);
            SendAvatarDataToAllAgents();
            // This may seem stupid, but Our Full updates don't send avatar rotation :P
            // So we're also sending a terse update (which has avatar rotation)
            // [Update] We do now.
            //SendTerseUpdateToAllClients();
        }

        /// <summary>
        /// Event handler for the 'Always run' setting on the client
        /// Tells the physics plugin to increase speed of movement.
        /// </summary>
        public void HandleSetAlwaysRun(IClientAPI remoteClient, bool pSetAlwaysRun)
        {
            SetAlwaysRun = pSetAlwaysRun;
        }

        public void HandleStartAnim(IClientAPI remoteClient, UUID animID)
        {
            Animator.AddAnimation(animID, UUID.Zero);
        }

        public void HandleStopAnim(IClientAPI remoteClient, UUID animID)
        {
            Animator.RemoveAnimation(animID);
        }

        /// <summary>
        /// Rotate the avatar to the given rotation and apply a movement in the given relative vector
        /// </summary>
        /// <param name="vec">The vector in which to move.  This is relative to the rotation argument</param>
        public void AddNewMovement(Vector3 vec)
        {
            Vector3 direc = vec * Rotation;
            direc.Normalize();

            direc *= 0.03f * 128f * SpeedModifier;

            if (PhysicsActor != null)
            {
                if (PhysicsActor.Flying)
                {
                    direc *= 4.0f;
                    //bool controlland = (((m_AgentControlFlags & (uint)AgentManager.ControlFlags.AGENT_CONTROL_UP_NEG) != 0) || ((m_AgentControlFlags & (uint)AgentManager.ControlFlags.AGENT_CONTROL_NUDGE_UP_NEG) != 0));
                    //if (controlland)
                    //    m_log.Info("[AGENT]: landCommand");
                    //if (PhysicsActor.IsColliding)
                    //    m_log.Info("[AGENT]: colliding");
                    //if (PhysicsActor.Flying && PhysicsActor.IsColliding && controlland)
                    //{
                    //    StopFlying();
                    //    m_log.Info("[AGENT]: Stop Flying");
                    //}
                }
                else if (!PhysicsActor.Flying && PhysicsActor.IsColliding)
                {
                    if (direc.Z > 2.0f)
                    {
                        direc.Z *= 3.0f;

                        // TODO: PreJump and jump happen too quickly.  Many times prejump gets ignored.
                        Animator.TrySetMovementAnimation("PREJUMP");
                        Animator.TrySetMovementAnimation("JUMP");
                    }
                }
            }

            // TODO: Add the force instead of only setting it to support multiple forces per frame?
            m_forceToApply = direc;
        }

        #endregion

        #region Overridden Methods

        private bool sendingPrims = false;

        public override void Update()
        {
            const float ROTATION_TOLERANCE = 0.01f;
            const float VELOCITY_TOLERANCE = 0.001f;
            const float POSITION_TOLERANCE = 0.05f;
            //const int TIME_MS_TOLERANCE = 3000;

            if (!sendingPrims)
                Util.FireAndForget(delegate { sendingPrims = true; SendPrimUpdates(); sendingPrims = false; });

            if (IsChildAgent == false)
            {
                // NOTE: Velocity is not the same as m_velocity. Velocity will attempt to
                // grab the latest PhysicsActor velocity, whereas m_velocity is often
                // storing a requested force instead of an actual traveling velocity

                // Throw away duplicate or insignificant updates
                if (!Rotation.ApproxEquals(m_lastRotation, ROTATION_TOLERANCE) ||
                    !Velocity.ApproxEquals(m_lastVelocity, VELOCITY_TOLERANCE) ||
                    !m_pos.ApproxEquals(m_lastPosition, POSITION_TOLERANCE))
                    //Environment.TickCount - m_lastTerseSent > TIME_MS_TOLERANCE)
                {
                    SendTerseUpdateToAllClients();

                    // Update the "last" values
                    m_lastPosition = m_pos;
                    m_lastRotation = Rotation;
                    m_lastVelocity = Velocity;
                    //m_lastTerseSent = Environment.TickCount;
                }

                // followed suggestion from mic bowman. reversed the two lines below.
                if (ParentID == 0 && PhysicsActor != null || ParentID != 0) // Check that we have a physics actor or we're sitting on something
                    CheckForBorderCrossing();

                CheckForSignificantMovement(); // sends update to the modules.
            }
        }

        #endregion

        #region Update Client(s)


        /// <summary>
        /// Sends a location update to the client connected to this scenePresence
        /// </summary>
        /// <param name="remoteClient"></param>
        public void SendTerseUpdateToClient(IClientAPI remoteClient)
        {
            // If the client is inactive, it's getting its updates from another
            // server.
            if (remoteClient.IsActive)
            {
                Vector3 pos = m_pos;
                pos.Z += Appearance.HipOffset;

                //m_log.DebugFormat("[SCENE PRESENCE]: " + Name + " sending TerseUpdate to " + remoteClient.Name + " : Pos={0} Rot={1} Vel={2}", m_pos, Rotation, m_velocity);

                remoteClient.SendPrimUpdate(
                    this,
                    PrimUpdateFlags.Position | PrimUpdateFlags.Rotation | PrimUpdateFlags.Velocity
                    | PrimUpdateFlags.Acceleration | PrimUpdateFlags.AngularVelocity);

                m_scene.StatsReporter.AddAgentUpdates(1);
            }
        }


        // vars to support reduced update frequency when velocity is unchanged
        private Vector3 lastVelocitySentToAllClients = Vector3.Zero;
        private Vector3 lastPositionSentToAllClients = Vector3.Zero;
        private int lastTerseUpdateToAllClientsTick = Util.EnvironmentTickCount();

        /// <summary>
        /// Send a location/velocity/accelleration update to all agents in scene
        /// </summary>
        public void SendTerseUpdateToAllClients()
        {
            int currentTick = Util.EnvironmentTickCount();

            // Decrease update frequency when avatar is moving but velocity is
            // not changing.
            // If there is a mismatch between distance travelled and expected
            // distance based on last velocity sent and velocity hasnt changed,
            // then send a new terse update

            float timeSinceLastUpdate = (currentTick - lastTerseUpdateToAllClientsTick) * 0.001f;

            Vector3 expectedPosition = lastPositionSentToAllClients + lastVelocitySentToAllClients * timeSinceLastUpdate;

            float distanceError = Vector3.Distance(OffsetPosition, expectedPosition);

            float speed = Velocity.Length();
            float velocidyDiff = Vector3.Distance(lastVelocitySentToAllClients, Velocity);

            // assuming 5 ms. worst case precision for timer, use 2x that 
            // for distance error threshold
            float distanceErrorThreshold = speed * 0.01f;

            if (speed < 0.01f // allow rotation updates if avatar position is unchanged
                || Math.Abs(distanceError) > distanceErrorThreshold
                || velocidyDiff > 0.01f) // did velocity change from last update?
            {
                lastVelocitySentToAllClients = Velocity;
                lastTerseUpdateToAllClientsTick = currentTick;
                lastPositionSentToAllClients = OffsetPosition;

                m_scene.ForEachClient(SendTerseUpdateToClient);
            }
        }

        public void SendCoarseLocations(List<Vector3> coarseLocations, List<UUID> avatarUUIDs)
        {
            SendCourseLocationsMethod d = m_sendCourseLocationsMethod;
            if (d != null)
            {
                d.Invoke(m_scene.RegionInfo.originRegionID, this, coarseLocations, avatarUUIDs);
            }
        }

        public void SetSendCourseLocationMethod(SendCourseLocationsMethod d)
        {
            if (d != null)
                m_sendCourseLocationsMethod = d;
        }

        public void SendCoarseLocationsDefault(UUID sceneId, ScenePresence p, List<Vector3> coarseLocations, List<UUID> avatarUUIDs)
        {
<<<<<<< HEAD
            m_perfMonMS = Util.EnvironmentTickCount();
            ControllingClient.SendCoarseLocationUpdate(avatarUUIDs, coarseLocations);
            m_scene.StatsReporter.AddAgentTime(Util.EnvironmentTickCountSubtract(m_perfMonMS));
=======
            m_controllingClient.SendCoarseLocationUpdate(avatarUUIDs, coarseLocations);
>>>>>>> 77b8fb0f
        }

        /// <summary>
        /// Do everything required once a client completes its movement into a region and becomes
        /// a root agent.
        /// </summary>
        private void SendInitialData()
        {
            //m_log.DebugFormat("[SCENE PRESENCE] SendInitialData: {0} ({1})", Name, UUID);
            // Moved this into CompleteMovement to ensure that Appearance is initialized before
            // the inventory arrives
            // m_scene.GetAvatarAppearance(ControllingClient, out Appearance);

            bool cachedappearance = false;

            // We have an appearance but we may not have the baked textures. Check the asset cache 
            // to see if all the baked textures are already here. 
            if (m_scene.AvatarFactory != null)
                cachedappearance = m_scene.AvatarFactory.ValidateBakedTextureCache(ControllingClient);
            
            // If we aren't using a cached appearance, then clear out the baked textures
            if (!cachedappearance)
            {
                Appearance.ResetAppearance();
                if (m_scene.AvatarFactory != null)
                    m_scene.AvatarFactory.QueueAppearanceSave(UUID);
            }
            
            // This agent just became root. We are going to tell everyone about it. The process of
            // getting other avatars information was initiated in the constructor... don't do it 
            // again here... this comes after the cached appearance check because the avatars
            // appearance goes into the avatar update packet
            SendAvatarDataToAllAgents();
            SendAppearanceToAgent(this);

            // If we are using the the cached appearance then send it out to everyone
            if (cachedappearance)
            {
                m_log.DebugFormat("[SCENEPRESENCE]: baked textures are in the cache for {0}", Name);

                // If the avatars baked textures are all in the cache, then we have a 
                // complete appearance... send it out, if not, then we'll send it when
                // the avatar finishes updating its appearance
                SendAppearanceToAllOtherAgents();
            }
        }

        /// <summary>
        /// Send this agent's avatar data to all other root and child agents in the scene
        /// This agent must be root. This avatar will receive its own update. 
        /// </summary>
        public void SendAvatarDataToAllAgents()
        {
            //m_log.DebugFormat("[SCENE PRESENCE] SendAvatarDataToAllAgents: {0} ({1})", Name, UUID);
            // only send update from root agents to other clients; children are only "listening posts"
            if (IsChildAgent)
            {
                m_log.Warn("[SCENE PRESENCE] attempt to send avatar data from a child agent");
                return;
            }

            int count = 0;
            m_scene.ForEachScenePresence(delegate(ScenePresence scenePresence)
                                         {
                                             SendAvatarDataToAgent(scenePresence);
                                             count++;
                                         });

            m_scene.StatsReporter.AddAgentUpdates(count);
        }

        /// <summary>
        /// Send avatar data for all other root agents to this agent, this agent
        /// can be either a child or root
        /// </summary>
        public void SendOtherAgentsAvatarDataToMe()
        {
            int count = 0;
            m_scene.ForEachScenePresence(delegate(ScenePresence scenePresence)
                                         {
                                             // only send information about root agents
                                             if (scenePresence.IsChildAgent)
                                                 return;
                                             
                                             // only send information about other root agents
                                             if (scenePresence.UUID == UUID)
                                                 return;
                                             
                                             scenePresence.SendAvatarDataToAgent(this);
                                             count++;
                                         });

            m_scene.StatsReporter.AddAgentUpdates(count);
        }

        /// <summary>
        /// Send avatar data to an agent.
        /// </summary>
        /// <param name="avatar"></param>
        public void SendAvatarDataToAgent(ScenePresence avatar)
        {
            //m_log.DebugFormat("[SCENE PRESENCE] SendAvatarDataToAgent from {0} ({1}) to {2} ({3})", Name, UUID, avatar.Name, avatar.UUID);

            avatar.ControllingClient.SendAvatarDataImmediate(this);
            if (Animator != null)
                Animator.SendAnimPackToClient(avatar.ControllingClient);
        }

        /// <summary>
        /// Send this agent's appearance to all other root and child agents in the scene
        /// This agent must be root.
        /// </summary>
        public void SendAppearanceToAllOtherAgents()
        {
            m_log.DebugFormat("[SCENE PRESENCE] SendAppearanceToAllOtherAgents: {0} ({1})", Name, UUID);
            // only send update from root agents to other clients; children are only "listening posts"
            if (IsChildAgent)
            {
                m_log.Warn("[SCENE PRESENCE] attempt to send avatar data from a child agent");
                return;
            }

            int count = 0;
            m_scene.ForEachScenePresence(delegate(ScenePresence scenePresence)
                                         {
                                             if (scenePresence.UUID == UUID)
                                                 return;

                                             SendAppearanceToAgent(scenePresence);
                                             count++;
                                         });

            m_scene.StatsReporter.AddAgentUpdates(count);
        }

        /// <summary>
        /// Send appearance from all other root agents to this agent. this agent
        /// can be either root or child
        /// </summary>
        public void SendOtherAgentsAppearanceToMe()
        {
            //m_log.DebugFormat("[SCENE PRESENCE] SendOtherAgentsAppearanceToMe: {0} ({1})", Name, UUID);

            int count = 0;
            m_scene.ForEachScenePresence(delegate(ScenePresence scenePresence)
                                         {
                                             // only send information about root agents
                                             if (scenePresence.IsChildAgent)
                                                 return;
                                             
                                             // only send information about other root agents
                                             if (scenePresence.UUID == UUID)
                                                 return;
                                             
                                             scenePresence.SendAppearanceToAgent(this);
                                             count++;
                                         });

            m_scene.StatsReporter.AddAgentUpdates(count);
        }

        /// <summary>
        /// Send appearance data to an agent.
        /// </summary>
        /// <param name="avatar"></param>
        public void SendAppearanceToAgent(ScenePresence avatar)
        {
//            m_log.DebugFormat(
//                "[SCENE PRESENCE] Send appearance from {0} {1} to {2} {3}", Name, m_uuid, avatar.Name, avatar.UUID);

            avatar.ControllingClient.SendAppearance(
                UUID, Appearance.VisualParams, Appearance.Texture.GetBytes());
        }

        #endregion

        #region Significant Movement Method

        /// <summary>
        /// This checks for a significant movement and sends a courselocationchange update
        /// </summary>
        protected void CheckForSignificantMovement()
        {
            if (Util.GetDistanceTo(AbsolutePosition, posLastSignificantMove) > SIGNIFICANT_MOVEMENT)
            {
                posLastSignificantMove = AbsolutePosition;
                m_scene.EventManager.TriggerSignificantClientMovement(this);
            }

            // Minimum Draw distance is 64 meters, the Radius of the draw distance sphere is 32m
            if (Util.GetDistanceTo(AbsolutePosition, m_lastChildAgentUpdatePosition) >= Scene.ChildReprioritizationDistance ||
                Util.GetDistanceTo(CameraPosition, m_lastChildAgentUpdateCamPosition) >= Scene.ChildReprioritizationDistance)
            {
                m_lastChildAgentUpdatePosition = AbsolutePosition;
                m_lastChildAgentUpdateCamPosition = CameraPosition;

                ChildAgentDataUpdate cadu = new ChildAgentDataUpdate();
                cadu.ActiveGroupID = UUID.Zero.Guid;
                cadu.AgentID = UUID.Guid;
                cadu.alwaysrun = SetAlwaysRun;
                cadu.AVHeight = Appearance.AvatarHeight;
                cadu.cameraPosition = CameraPosition;
                cadu.drawdistance = DrawDistance;
                cadu.GroupAccess = 0;
                cadu.Position = AbsolutePosition;
                cadu.regionHandle = RegionHandle;

                // Throttles 
                float multiplier = 1;
                int childRegions = m_knownChildRegions.Count;
                if (childRegions != 0)
                    multiplier = 1f / childRegions;

                // Minimum throttle for a child region is 1/4 of the root region throttle
                if (multiplier <= 0.25f)
                    multiplier = 0.25f;

                cadu.throttles = ControllingClient.GetThrottlesPacked(multiplier);
                cadu.Velocity = Velocity;

                AgentPosition agentpos = new AgentPosition();
                agentpos.CopyFrom(cadu);

                m_scene.SendOutChildAgentUpdates(agentpos, this);
            }
        }

        #endregion

        #region Border Crossing Methods

        /// <summary>
        /// Starts the process of moving an avatar into another region if they are crossing the border.
        /// </summary>
        /// <remarks>
        /// Also removes the avatar from the physical scene if transit has started.
        /// </remarks>
        protected void CheckForBorderCrossing()
        {
            if (IsChildAgent)
                return;

            Vector3 pos2 = AbsolutePosition;
            Vector3 vel = Velocity;
            int neighbor = 0;
            int[] fix = new int[2];

            float timeStep = 0.1f;
            pos2.X = pos2.X + (vel.X*timeStep);
            pos2.Y = pos2.Y + (vel.Y*timeStep);
            pos2.Z = pos2.Z + (vel.Z*timeStep);

            if (!IsInTransit)
            {
                // Checks if where it's headed exists a region

                bool needsTransit = false;
                if (m_scene.TestBorderCross(pos2, Cardinals.W))
                {
                    if (m_scene.TestBorderCross(pos2, Cardinals.S))
                    {
                        needsTransit = true;
                        neighbor = HaveNeighbor(Cardinals.SW, ref fix);
                    }
                    else if (m_scene.TestBorderCross(pos2, Cardinals.N))
                    {
                        needsTransit = true;
                        neighbor = HaveNeighbor(Cardinals.NW, ref fix);
                    }
                    else
                    {
                        needsTransit = true;
                        neighbor = HaveNeighbor(Cardinals.W, ref fix);
                    }
                }
                else if (m_scene.TestBorderCross(pos2, Cardinals.E))
                {
                    if (m_scene.TestBorderCross(pos2, Cardinals.S))
                    {
                        needsTransit = true;
                        neighbor = HaveNeighbor(Cardinals.SE, ref fix);
                    }
                    else if (m_scene.TestBorderCross(pos2, Cardinals.N))
                    {
                        needsTransit = true;
                        neighbor = HaveNeighbor(Cardinals.NE, ref fix);
                    }
                    else
                    {
                        needsTransit = true;
                        neighbor = HaveNeighbor(Cardinals.E, ref fix);
                    }
                }
                else if (m_scene.TestBorderCross(pos2, Cardinals.S))
                {
                    needsTransit = true;
                    neighbor = HaveNeighbor(Cardinals.S, ref fix);
                }
                else if (m_scene.TestBorderCross(pos2, Cardinals.N))
                {
                    needsTransit = true;
                    neighbor = HaveNeighbor(Cardinals.N, ref fix);
                }

                // Makes sure avatar does not end up outside region
                if (neighbor <= 0)
                {
                    if (needsTransit)
                    {
                        if (m_requestedSitTargetUUID == UUID.Zero)
                        {
                            bool isFlying = PhysicsActor.Flying;
                            RemoveFromPhysicalScene();

                            Vector3 pos = AbsolutePosition;
                            if (AbsolutePosition.X < 0)
                                pos.X += Velocity.X * 2;
                            else if (AbsolutePosition.X > Constants.RegionSize)
                                pos.X -= Velocity.X * 2;
                            if (AbsolutePosition.Y < 0)
                                pos.Y += Velocity.Y * 2;
                            else if (AbsolutePosition.Y > Constants.RegionSize)
                                pos.Y -= Velocity.Y * 2;
                            Velocity = Vector3.Zero;
                            AbsolutePosition = pos;

                            AddToPhysicalScene(isFlying);
                        }
                    }
                }
                else if (neighbor > 0)
                {
                    if (!CrossToNewRegion())
                    {
                        if (m_requestedSitTargetUUID == UUID.Zero)
                        {
                            bool isFlying = PhysicsActor.Flying;
                            RemoveFromPhysicalScene();

                            Vector3 pos = AbsolutePosition;
                            if (AbsolutePosition.X < 0)
                                pos.X += Velocity.X * 2;
                            else if (AbsolutePosition.X > Constants.RegionSize)
                                pos.X -= Velocity.X * 2;
                            if (AbsolutePosition.Y < 0)
                                pos.Y += Velocity.Y * 2;
                            else if (AbsolutePosition.Y > Constants.RegionSize)
                                pos.Y -= Velocity.Y * 2;
                            Velocity = Vector3.Zero;
                            AbsolutePosition = pos;

                            AddToPhysicalScene(isFlying);
                        }
                    }
                }
            }
            else
            {
                // We must remove the agent from the physical scene if it has been placed in transit.  If we don't,
                // then this method continues to be called from ScenePresence.Update() until the handover of the client between
                // regions is completed.  Since this handover can take more than 1000ms (due to the 1000ms
                // event queue polling response from the server), this results in the avatar pausing on the border
                // for the handover period.
                RemoveFromPhysicalScene();
                
                // This constant has been inferred from experimentation
                // I'm not sure what this value should be, so I tried a few values.
                timeStep = 0.04f;
                pos2 = AbsolutePosition;
                pos2.X = pos2.X + (vel.X * timeStep);
                pos2.Y = pos2.Y + (vel.Y * timeStep);
                pos2.Z = pos2.Z + (vel.Z * timeStep);
                m_pos = pos2;
            }
        }

        /// <summary>
        /// Checks whether this region has a neighbour in the given direction.
        /// </summary>
        /// <param name="car"></param>
        /// <param name="fix"></param>
        /// <returns>
        /// An integer which represents a compass point.  N == 1, going clockwise until we reach NW == 8.
        /// Returns a positive integer if there is a region in that direction, a negative integer if not.
        /// </returns>
        protected int HaveNeighbor(Cardinals car, ref int[] fix)
        {
            uint neighbourx = m_scene.RegionInfo.RegionLocX;
            uint neighboury = m_scene.RegionInfo.RegionLocY;

            int dir = (int)car;

            if (dir > 1 && dir < 5) //Heading East
                neighbourx++;
            else if (dir > 5) // Heading West
                neighbourx--;

            if (dir < 3 || dir == 8) // Heading North
                neighboury++;
            else if (dir > 3 && dir < 7) // Heading Sout
                neighboury--;

            int x = (int)(neighbourx * Constants.RegionSize);
            int y = (int)(neighboury * Constants.RegionSize);
            GridRegion neighbourRegion = m_scene.GridService.GetRegionByPosition(m_scene.RegionInfo.ScopeID, x, y);

            if (neighbourRegion == null)
            {
                fix[0] = (int)(m_scene.RegionInfo.RegionLocX - neighbourx);
                fix[1] = (int)(m_scene.RegionInfo.RegionLocY - neighboury);
                return dir * (-1);
            }
            else
                return dir;
        }

        /// <summary>
        /// Moves the agent outside the region bounds
        /// Tells neighbor region that we're crossing to it
        /// If the neighbor accepts, remove the agent's viewable avatar from this scene
        /// set them to a child agent.
        /// </summary>
        protected bool CrossToNewRegion()
        {
            try
            {
                return m_scene.CrossAgentToNewRegion(this, PhysicsActor.Flying);
            }
            catch
            {
                return m_scene.CrossAgentToNewRegion(this, false);
            }
        }

        public void InTransit()
        {
            IsInTransit = true;

            if ((PhysicsActor != null) && PhysicsActor.Flying)
                m_AgentControlFlags |= AgentManager.ControlFlags.AGENT_CONTROL_FLY;
            else if ((m_AgentControlFlags & AgentManager.ControlFlags.AGENT_CONTROL_FLY) != 0)
                m_AgentControlFlags &= ~AgentManager.ControlFlags.AGENT_CONTROL_FLY;
        }

        public void NotInTransit()
        {
            IsInTransit = false;
        }

        public void RestoreInCurrentScene()
        {
            AddToPhysicalScene(false); // not exactly false
        }

        public void Reset()
        {
            // Put the child agent back at the center
            AbsolutePosition 
                = new Vector3(((float)Constants.RegionSize * 0.5f), ((float)Constants.RegionSize * 0.5f), 70);
            Animator.ResetAnimations();
        }

        /// <summary>
        /// Computes which child agents to close when the scene presence moves to another region.
        /// Removes those regions from m_knownRegions.
        /// </summary>
        /// <param name="newRegionX">The new region's x on the map</param>
        /// <param name="newRegionY">The new region's y on the map</param>
        /// <returns></returns>
        public void CloseChildAgents(uint newRegionX, uint newRegionY)
        {
            List<ulong> byebyeRegions = new List<ulong>();
            m_log.DebugFormat(
                "[SCENE PRESENCE]: Closing child agents. Checking {0} regions in {1}", 
                m_knownChildRegions.Keys.Count, Scene.RegionInfo.RegionName);
            //DumpKnownRegions();

            lock (m_knownChildRegions)
            {
                foreach (ulong handle in m_knownChildRegions.Keys)
                {
                    // Don't close the agent on this region yet
                    if (handle != Scene.RegionInfo.RegionHandle)
                    {
                        uint x, y;
                        Utils.LongToUInts(handle, out x, out y);
                        x = x / Constants.RegionSize;
                        y = y / Constants.RegionSize;

                        //m_log.Debug("---> x: " + x + "; newx:" + newRegionX + "; Abs:" + (int)Math.Abs((int)(x - newRegionX)));
                        //m_log.Debug("---> y: " + y + "; newy:" + newRegionY + "; Abs:" + (int)Math.Abs((int)(y - newRegionY)));
                        if (Util.IsOutsideView(DrawDistance, x, newRegionX, y, newRegionY))
                        {
                            byebyeRegions.Add(handle);
                        }
                    }
                }
            }
            
            if (byebyeRegions.Count > 0)
            {
                m_log.Debug("[SCENE PRESENCE]: Closing " + byebyeRegions.Count + " child agents");
                m_scene.SceneGridService.SendCloseChildAgentConnections(ControllingClient.AgentId, byebyeRegions);
            }
            
            foreach (ulong handle in byebyeRegions)
            {
                RemoveNeighbourRegion(handle);
            }
        }

        #endregion

        /// <summary>
        /// This allows the Sim owner the abiility to kick users from their sim currently.
        /// It tells the client that the agent has permission to do so.
        /// </summary>
        public void GrantGodlikePowers(UUID agentID, UUID sessionID, UUID token, bool godStatus)
        {
            if (godStatus)
            {
                // For now, assign god level 200 to anyone
                // who is granted god powers, but has no god level set.
                //
                UserAccount account = m_scene.UserAccountService.GetUserAccount(m_scene.RegionInfo.ScopeID, agentID);
                if (account != null)
                {
                    if (account.UserLevel > 0)
                        GodLevel = account.UserLevel;
                    else
                        GodLevel = 200;
                }
            }
            else
            {
                GodLevel = 0;
            }

            ControllingClient.SendAdminResponse(token, (uint)GodLevel);
        }

        #region Child Agent Updates

        public void ChildAgentDataUpdate(AgentData cAgentData)
        {
            //m_log.Debug("   >>> ChildAgentDataUpdate <<< " + Scene.RegionInfo.RegionName);
            if (!IsChildAgent)
                return;

            CopyFrom(cAgentData);
        }

        /// <summary>
        /// This updates important decision making data about a child agent
        /// The main purpose is to figure out what objects to send to a child agent that's in a neighboring region
        /// </summary>
        public void ChildAgentDataUpdate(AgentPosition cAgentData, uint tRegionX, uint tRegionY, uint rRegionX, uint rRegionY)
        {
            if (!IsChildAgent)
                return;

            //m_log.Debug("   >>> ChildAgentPositionUpdate <<< " + rRegionX + "-" + rRegionY);
            int shiftx = ((int)rRegionX - (int)tRegionX) * (int)Constants.RegionSize;
            int shifty = ((int)rRegionY - (int)tRegionY) * (int)Constants.RegionSize;

            Vector3 offset = new Vector3(shiftx, shifty, 0f);

            // When we get to the point of re-computing neighbors everytime this
            // changes, then start using the agent's drawdistance rather than the 
            // region's draw distance.
            // DrawDistance = cAgentData.Far;
            DrawDistance = Scene.DefaultDrawDistance;
            
            if (cAgentData.Position != new Vector3(-1f, -1f, -1f)) // UGH!!
                m_pos = cAgentData.Position + offset;

            if (Vector3.Distance(AbsolutePosition, posLastSignificantMove) >= Scene.ChildReprioritizationDistance)
            {
                posLastSignificantMove = AbsolutePosition;
                ReprioritizeUpdates();
            }

            CameraPosition = cAgentData.Center + offset;

            //SetHeight(cAgentData.AVHeight);

            if ((cAgentData.Throttles != null) && cAgentData.Throttles.Length > 0)
                ControllingClient.SetChildAgentThrottle(cAgentData.Throttles);

            //cAgentData.AVHeight;
            RegionHandle = cAgentData.RegionHandle;
            //m_velocity = cAgentData.Velocity;
        }

        public void CopyTo(AgentData cAgent)
        {
            cAgent.CallbackURI = m_callbackURI;

            cAgent.AgentID = UUID;
            cAgent.RegionID = Scene.RegionInfo.RegionID;

            cAgent.Position = AbsolutePosition;
            cAgent.Velocity = m_velocity;
            cAgent.Center = CameraPosition;
            cAgent.AtAxis = CameraAtAxis;
            cAgent.LeftAxis = CameraLeftAxis;
            cAgent.UpAxis = m_CameraUpAxis;

            cAgent.Far = DrawDistance;

            // Throttles 
            float multiplier = 1;
            int childRegions = m_knownChildRegions.Count;
            if (childRegions != 0)
                multiplier = 1f / childRegions;

            // Minimum throttle for a child region is 1/4 of the root region throttle
            if (multiplier <= 0.25f)
                multiplier = 0.25f;

            cAgent.Throttles = ControllingClient.GetThrottlesPacked(multiplier);

            cAgent.HeadRotation = m_headrotation;
            cAgent.BodyRotation = Rotation;
            cAgent.ControlFlags = (uint)m_AgentControlFlags;

            if (m_scene.Permissions.IsGod(new UUID(cAgent.AgentID)))
                cAgent.GodLevel = (byte)GodLevel;
            else 
                cAgent.GodLevel = (byte) 0;

            cAgent.AlwaysRun = SetAlwaysRun;

            cAgent.Appearance = new AvatarAppearance(Appearance);
            
            lock (scriptedcontrols)
            {
                ControllerData[] controls = new ControllerData[scriptedcontrols.Count];
                int i = 0;

                foreach (ScriptControllers c in scriptedcontrols.Values)
                {
                    controls[i++] = new ControllerData(c.itemID, (uint)c.ignoreControls, (uint)c.eventControls);
                }
                cAgent.Controllers = controls;
            }

            // Animations
            try
            {
                cAgent.Anims = Animator.Animations.ToArray();
            }
            catch { }

            // Attachment objects
            lock (m_attachments)
            {
                if (m_attachments.Count > 0)
                {
                    cAgent.AttachmentObjects = new List<ISceneObject>();
                    cAgent.AttachmentObjectStates = new List<string>();
    //                IScriptModule se = m_scene.RequestModuleInterface<IScriptModule>();
                    InTransitScriptStates.Clear();

                    foreach (SceneObjectGroup sog in m_attachments)
                    {
                        // We need to make a copy and pass that copy
                        // because of transfers withn the same sim
                        ISceneObject clone = sog.CloneForNewScene();
                        // Attachment module assumes that GroupPosition holds the offsets...!
                        ((SceneObjectGroup)clone).RootPart.GroupPosition = sog.RootPart.AttachedPos;
                        ((SceneObjectGroup)clone).IsAttachment = false;
                        cAgent.AttachmentObjects.Add(clone);
                        string state = sog.GetStateSnapshot();
                        cAgent.AttachmentObjectStates.Add(state);
                        InTransitScriptStates.Add(state);
                        // Let's remove the scripts of the original object here
                        sog.RemoveScriptInstances(true);
                    }
                }
            }
        }

        public void CopyFrom(AgentData cAgent)
        {
            m_originRegionID = cAgent.RegionID;

            m_callbackURI = cAgent.CallbackURI;

            m_pos = cAgent.Position;
            m_velocity = cAgent.Velocity;
            CameraPosition = cAgent.Center;
            CameraAtAxis = cAgent.AtAxis;
            CameraLeftAxis = cAgent.LeftAxis;
            m_CameraUpAxis = cAgent.UpAxis;

            // When we get to the point of re-computing neighbors everytime this
            // changes, then start using the agent's drawdistance rather than the 
            // region's draw distance.
            // DrawDistance = cAgent.Far;
            DrawDistance = Scene.DefaultDrawDistance;

            if ((cAgent.Throttles != null) && cAgent.Throttles.Length > 0)
                ControllingClient.SetChildAgentThrottle(cAgent.Throttles);

            m_headrotation = cAgent.HeadRotation;
            Rotation = cAgent.BodyRotation;
            m_AgentControlFlags = (AgentManager.ControlFlags)cAgent.ControlFlags; 

            if (m_scene.Permissions.IsGod(new UUID(cAgent.AgentID)))
                GodLevel = cAgent.GodLevel;
            SetAlwaysRun = cAgent.AlwaysRun;

            Appearance = new AvatarAppearance(cAgent.Appearance);
            if (PhysicsActor != null)
            {
                bool isFlying = PhysicsActor.Flying;
                RemoveFromPhysicalScene();
                AddToPhysicalScene(isFlying);
            }
            
            try
            {
                lock (scriptedcontrols)
                {
                    if (cAgent.Controllers != null)
                    {
                        scriptedcontrols.Clear();

                        foreach (ControllerData c in cAgent.Controllers)
                        {
                            ScriptControllers sc = new ScriptControllers();
                            sc.itemID = c.ItemID;
                            sc.ignoreControls = (ScriptControlled)c.IgnoreControls;
                            sc.eventControls = (ScriptControlled)c.EventControls;

                            scriptedcontrols[sc.itemID] = sc;
                        }
                    }
                }
            }
            catch { }
            // Animations
            try
            {
                Animator.ResetAnimations();
                Animator.Animations.FromArray(cAgent.Anims);
            }
            catch {  }

            if (cAgent.AttachmentObjects != null && cAgent.AttachmentObjects.Count > 0)
            {
                m_attachments = new List<SceneObjectGroup>();
                int i = 0;
                foreach (ISceneObject so in cAgent.AttachmentObjects)
                {
                    ((SceneObjectGroup)so).LocalId = 0;
                    ((SceneObjectGroup)so).RootPart.UpdateFlag = 0;
                    so.SetState(cAgent.AttachmentObjectStates[i++], m_scene);
                    m_scene.IncomingCreateObject(so);
                }
            }
        }

        public bool CopyAgent(out IAgentData agent)
        {
            agent = new CompleteAgentData();
            CopyTo((AgentData)agent);
            return true;
        }

        #endregion Child Agent Updates

        /// <summary>
        /// Handles part of the PID controller function for moving an avatar.
        /// </summary>
        public void UpdateMovement()
        {
            if (m_forceToApply.HasValue)
            {
                Vector3 force = m_forceToApply.Value;

                Updated = true;

                Velocity = force;

                m_forceToApply = null;
            }
        }

        /// <summary>
        /// Adds a physical representation of the avatar to the Physics plugin
        /// </summary>
        public void AddToPhysicalScene(bool isFlying)
        {
//            m_log.DebugFormat(
//                "[SCENE PRESENCE]: Adding physics actor for {0}, ifFlying = {1} in {2}",
//                Name, isFlying, Scene.RegionInfo.RegionName);

            if (Appearance.AvatarHeight == 0)
                Appearance.SetHeight();

            PhysicsScene scene = m_scene.PhysicsScene;

            Vector3 pVec = AbsolutePosition;

            // Old bug where the height was in centimeters instead of meters
            PhysicsActor = scene.AddAvatar(LocalId, Firstname + "." + Lastname, pVec,
                                                 new Vector3(0f, 0f, Appearance.AvatarHeight), isFlying);

            scene.AddPhysicsActorTaint(PhysicsActor);
            //PhysicsActor.OnRequestTerseUpdate += SendTerseUpdateToAllClients;
            PhysicsActor.OnCollisionUpdate += PhysicsCollisionUpdate;
            PhysicsActor.OnOutOfBounds += OutOfBoundsCall; // Called for PhysicsActors when there's something wrong
            PhysicsActor.SubscribeEvents(500);
            PhysicsActor.LocalID = LocalId;

            SetHeight(Appearance.AvatarHeight);
        }

        private void OutOfBoundsCall(Vector3 pos)
        {
            //bool flying = PhysicsActor.Flying;
            //RemoveFromPhysicalScene();

            //AddToPhysicalScene(flying);
            if (ControllingClient != null)
                ControllingClient.SendAgentAlertMessage("Physics is having a problem with your avatar.  You may not be able to move until you relog.", true);
        }

        // Event called by the physics plugin to tell the avatar about a collision.
        private void PhysicsCollisionUpdate(EventArgs e)
        {
            if (e == null)
                return;

            //if ((Math.Abs(Velocity.X) > 0.1e-9f) || (Math.Abs(Velocity.Y) > 0.1e-9f))
            // The Physics Scene will send updates every 500 ms grep: PhysicsActor.SubscribeEvents(
            // as of this comment the interval is set in AddToPhysicalScene
            if (Animator != null)
                Animator.UpdateMovementAnimations();

            CollisionEventUpdate collisionData = (CollisionEventUpdate)e;
            Dictionary<uint, ContactPoint> coldata = collisionData.m_objCollisionList;

            CollisionPlane = Vector4.UnitW;

            if (coldata.Count != 0 && Animator != null)
            {
                switch (Animator.CurrentMovementAnimation)
                {
                    case "STAND":
                    case "WALK":
                    case "RUN":
                    case "CROUCH":
                    case "CROUCHWALK":
                        {
                            ContactPoint lowest;
                            lowest.SurfaceNormal = Vector3.Zero;
                            lowest.Position = Vector3.Zero;
                            lowest.Position.Z = Single.NaN;

                            foreach (ContactPoint contact in coldata.Values)
                            {
                                if (Single.IsNaN(lowest.Position.Z) || contact.Position.Z < lowest.Position.Z)
                                {
                                    lowest = contact;
                                }
                            }

                            CollisionPlane = new Vector4(-lowest.SurfaceNormal, -Vector3.Dot(lowest.Position, lowest.SurfaceNormal));
                        }
                        break;
                }
            }

            if (Invulnerable)
                return;
            
            float starthealth = Health;
            uint killerObj = 0;
            foreach (uint localid in coldata.Keys)
            {
                SceneObjectPart part = Scene.GetSceneObjectPart(localid);

                if (part != null && part.ParentGroup.Damage != -1.0f)
                    Health -= part.ParentGroup.Damage;
                else
                {
                    if (coldata[localid].PenetrationDepth >= 0.10f)
                        Health -= coldata[localid].PenetrationDepth * 5.0f;
                }

                if (Health <= 0.0f)
                {
                    if (localid != 0)
                        killerObj = localid;
                }
                //m_log.Debug("[AVATAR]: Collision with localid: " + localid.ToString() + " at depth: " + coldata[localid].ToString());
            }
            //Health = 100;
            if (!Invulnerable)
            {
                if (starthealth != Health)
                {
                    ControllingClient.SendHealth(Health);
                }
                if (Health <= 0)
                    m_scene.EventManager.TriggerAvatarKill(killerObj, this);
            }
        }

        public void setHealthWithUpdate(float health)
        {
            Health = health;
            ControllingClient.SendHealth(Health);
        }

        public void Close()
        {
            if (!IsChildAgent)
                m_scene.AttachmentsModule.DeleteAttachmentsFromScene(this, false);
            
            lock (m_knownChildRegions)
            {
                m_knownChildRegions.Clear();
            }

            lock (m_reprioritization_timer)
            {
                m_reprioritization_timer.Enabled = false;
                m_reprioritization_timer.Elapsed -= new ElapsedEventHandler(Reprioritize);
            }
            
            // I don't get it but mono crashes when you try to dispose of this timer,
            // unsetting the elapsed callback should be enough to allow for cleanup however.
            // m_reprioritizationTimer.Dispose(); 

            SceneViewer.Close();

            RemoveFromPhysicalScene();
            Animator.Close();
            Animator = null;
        }

        public void AddAttachment(SceneObjectGroup gobj)
        {
            lock (m_attachments)
            {
                m_attachments.Add(gobj);
            }
        }

        /// <summary>
        /// Get all the presence's attachments.
        /// </summary>
        /// <returns>A copy of the list which contains the attachments.</returns>
        public List<SceneObjectGroup> GetAttachments()
        {
            lock (m_attachments)
                return new List<SceneObjectGroup>(m_attachments);
        }

        /// <summary>
        /// Get the scene objects attached to the given point.
        /// </summary>
        /// <param name="attachmentPoint"></param>
        /// <returns>Returns an empty list if there were no attachments at the point.</returns>
        public List<SceneObjectGroup> GetAttachments(uint attachmentPoint)
        {
            List<SceneObjectGroup> attachments = new List<SceneObjectGroup>();
            
            lock (m_attachments)
            {
                foreach (SceneObjectGroup so in m_attachments)
                {
                    if (attachmentPoint == so.AttachmentPoint)
                        attachments.Add(so);
                }
            }
            
            return attachments;
        }

        public bool HasAttachments()
        {
            lock (m_attachments)
                return m_attachments.Count > 0;
        }

        public bool HasScriptedAttachments()
        {
            lock (m_attachments)
            {
                foreach (SceneObjectGroup gobj in m_attachments)
                {
                    if (gobj != null)
                    {
                        if (gobj.RootPart.Inventory.ContainsScripts())
                            return true;
                    }
                }
            }
            return false;
        }

        public void RemoveAttachment(SceneObjectGroup gobj)
        {
            lock (m_attachments)
                m_attachments.Remove(gobj);
        }

        /// <summary>
        /// Clear all attachments
        /// </summary>
        public void ClearAttachments()
        {
            lock (m_attachments)
                m_attachments.Clear();
        }

        /// <summary>
        /// This is currently just being done for information.
        /// </summary>
        public bool ValidateAttachments()
        {
            bool validated = true;

            lock (m_attachments)
            {
                // Validate
                foreach (SceneObjectGroup gobj in m_attachments)
                {
                    if (gobj == null)
                    {
                        m_log.WarnFormat(
                            "[SCENE PRESENCE]: Failed to validate an attachment for {0} since it was null.  Continuing", Name);

                        validated = false;
                    }
                    else if (gobj.IsDeleted)
                    {
                        m_log.WarnFormat(
                            "[SCENE PRESENCE]: Failed to validate attachment {0} {1} for {2} since it had been deleted.  Continuing",
                            gobj.Name, gobj.UUID, Name);

                        validated = false;
                    }
                }
            }

            return validated;
        }

        /// <summary>
        /// Send a script event to this scene presence's attachments
        /// </summary>
        /// <param name="eventName">The name of the event</param>
        /// <param name="args">The arguments for the event</param>
        public void SendScriptEventToAttachments(string eventName, Object[] args)
        {
            if (m_scriptEngines != null)
            {
                lock (m_attachments)
                {
                    foreach (SceneObjectGroup grp in m_attachments)
                    {
                        // 16384 is CHANGED_ANIMATION
                        //
                        // Send this to all attachment root prims
                        //
                        foreach (IScriptModule m in m_scriptEngines)
                        {
                            if (m == null) // No script engine loaded
                                continue;

                            m.PostObjectEvent(grp.RootPart.UUID, "changed", new Object[] { (int)Changed.ANIMATION });
                        }
                    }
                }
            }
        }

        internal void PushForce(Vector3 impulse)
        {
            if (PhysicsActor != null)
            {
                PhysicsActor.AddForce(impulse,true);
            }
        }

        public void RegisterControlEventsToScript(int controls, int accept, int pass_on, uint Obj_localID, UUID Script_item_UUID)
        {
            ScriptControllers obj = new ScriptControllers();
            obj.ignoreControls = ScriptControlled.CONTROL_ZERO;
            obj.eventControls = ScriptControlled.CONTROL_ZERO;

            obj.itemID = Script_item_UUID;
            if (pass_on == 0 && accept == 0)
            {
                IgnoredControls |= (ScriptControlled)controls;
                obj.ignoreControls = (ScriptControlled)controls;
            }

            if (pass_on == 0 && accept == 1)
            {
                IgnoredControls |= (ScriptControlled)controls;
                obj.ignoreControls = (ScriptControlled)controls;
                obj.eventControls = (ScriptControlled)controls;
            }

            if (pass_on == 1 && accept == 1)
            {
                IgnoredControls = ScriptControlled.CONTROL_ZERO;
                obj.eventControls = (ScriptControlled)controls;
                obj.ignoreControls = ScriptControlled.CONTROL_ZERO;
            }

            lock (scriptedcontrols)
            {
                if (pass_on == 1 && accept == 0)
                {
                    IgnoredControls &= ~(ScriptControlled)controls;
                    if (scriptedcontrols.ContainsKey(Script_item_UUID))
                        scriptedcontrols.Remove(Script_item_UUID);
                }
                else
                {
                    scriptedcontrols[Script_item_UUID] = obj;
                }
            }

            ControllingClient.SendTakeControls(controls, pass_on == 1 ? true : false, true);
        }

        public void HandleForceReleaseControls(IClientAPI remoteClient, UUID agentID)
        {
            IgnoredControls = ScriptControlled.CONTROL_ZERO;
            lock (scriptedcontrols)
            {
                scriptedcontrols.Clear();
            }
            ControllingClient.SendTakeControls(int.MaxValue, false, false);
        }

        public void UnRegisterControlEventsToScript(uint Obj_localID, UUID Script_item_UUID)
        {
            ScriptControllers takecontrols;

            lock (scriptedcontrols)
            {
                if (scriptedcontrols.TryGetValue(Script_item_UUID, out takecontrols))
                {
                    ScriptControlled sctc = takecontrols.eventControls;

                    ControllingClient.SendTakeControls((int)sctc, false, false);
                    ControllingClient.SendTakeControls((int)sctc, true, false);

                    scriptedcontrols.Remove(Script_item_UUID);
                    IgnoredControls = ScriptControlled.CONTROL_ZERO;
                    foreach (ScriptControllers scData in scriptedcontrols.Values)
                    {
                        IgnoredControls |= scData.ignoreControls;
                    }
                }
            }
        }

        internal void SendControlToScripts(uint flags)
        {
            ScriptControlled allflags = ScriptControlled.CONTROL_ZERO;

            if (MouseDown)
            {
                allflags = LastCommands & (ScriptControlled.CONTROL_ML_LBUTTON | ScriptControlled.CONTROL_LBUTTON);
                if ((flags & (uint)AgentManager.ControlFlags.AGENT_CONTROL_LBUTTON_UP) != 0 || (flags & unchecked((uint)AgentManager.ControlFlags.AGENT_CONTROL_ML_LBUTTON_UP)) != 0)
                {
                    allflags = ScriptControlled.CONTROL_ZERO;
                    MouseDown = true;
                }
            }

            if ((flags & (uint)AgentManager.ControlFlags.AGENT_CONTROL_ML_LBUTTON_DOWN) != 0)
            {
                allflags |= ScriptControlled.CONTROL_ML_LBUTTON;
                MouseDown = true;
            }
            if ((flags & (uint)AgentManager.ControlFlags.AGENT_CONTROL_LBUTTON_DOWN) != 0)
            {
                allflags |= ScriptControlled.CONTROL_LBUTTON;
                MouseDown = true;
            }

            // find all activated controls, whether the scripts are interested in them or not
            if ((flags & (uint)AgentManager.ControlFlags.AGENT_CONTROL_AT_POS) != 0 || (flags & (uint)AgentManager.ControlFlags.AGENT_CONTROL_NUDGE_AT_POS) != 0)
            {
                allflags |= ScriptControlled.CONTROL_FWD;
            }
            if ((flags & (uint)AgentManager.ControlFlags.AGENT_CONTROL_AT_NEG) != 0 || (flags & (uint)AgentManager.ControlFlags.AGENT_CONTROL_NUDGE_AT_NEG) != 0)
            {
                allflags |= ScriptControlled.CONTROL_BACK;
            }
            if ((flags & (uint)AgentManager.ControlFlags.AGENT_CONTROL_UP_POS) != 0 || (flags & (uint)AgentManager.ControlFlags.AGENT_CONTROL_NUDGE_UP_POS) != 0)
            {
                allflags |= ScriptControlled.CONTROL_UP;
            }
            if ((flags & (uint)AgentManager.ControlFlags.AGENT_CONTROL_UP_NEG) != 0 || (flags & (uint)AgentManager.ControlFlags.AGENT_CONTROL_NUDGE_UP_NEG) != 0)
            {
                allflags |= ScriptControlled.CONTROL_DOWN;
            }
            if ((flags & (uint)AgentManager.ControlFlags.AGENT_CONTROL_LEFT_POS) != 0 || (flags & (uint)AgentManager.ControlFlags.AGENT_CONTROL_NUDGE_LEFT_POS) != 0)
            {
                allflags |= ScriptControlled.CONTROL_LEFT;
            }
            if ((flags & (uint)AgentManager.ControlFlags.AGENT_CONTROL_LEFT_NEG) != 0 || (flags & (uint)AgentManager.ControlFlags.AGENT_CONTROL_NUDGE_LEFT_NEG) != 0)
            {
                allflags |= ScriptControlled.CONTROL_RIGHT;
            }
            if ((flags & (uint)AgentManager.ControlFlags.AGENT_CONTROL_YAW_NEG) != 0)
            {
                allflags |= ScriptControlled.CONTROL_ROT_RIGHT;
            }
            if ((flags & (uint)AgentManager.ControlFlags.AGENT_CONTROL_YAW_POS) != 0)
            {
                allflags |= ScriptControlled.CONTROL_ROT_LEFT;
            }
            // optimization; we have to check per script, but if nothing is pressed and nothing changed, we can skip that
            if (allflags != ScriptControlled.CONTROL_ZERO || allflags != LastCommands)
            {
                lock (scriptedcontrols)
                {
                    foreach (KeyValuePair<UUID, ScriptControllers> kvp in scriptedcontrols)
                    {
                        UUID scriptUUID = kvp.Key;
                        ScriptControllers scriptControlData = kvp.Value;

                        ScriptControlled localHeld = allflags & scriptControlData.eventControls;     // the flags interesting for us
                        ScriptControlled localLast = LastCommands & scriptControlData.eventControls; // the activated controls in the last cycle
                        ScriptControlled localChange = localHeld ^ localLast;                        // the changed bits
                        if (localHeld != ScriptControlled.CONTROL_ZERO || localChange != ScriptControlled.CONTROL_ZERO)
                        {
                            // only send if still pressed or just changed
                            m_scene.EventManager.TriggerControlEvent(scriptUUID, UUID, (uint)localHeld, (uint)localChange);
                        }
                    }
                }
            }

            LastCommands = allflags;
        }

        internal static AgentManager.ControlFlags RemoveIgnoredControls(AgentManager.ControlFlags flags, ScriptControlled ignored)
        {
            if (ignored == ScriptControlled.CONTROL_ZERO)
                return flags;

            if ((ignored & ScriptControlled.CONTROL_BACK) != 0)
                flags &= ~(AgentManager.ControlFlags.AGENT_CONTROL_AT_NEG | AgentManager.ControlFlags.AGENT_CONTROL_NUDGE_AT_NEG);
            if ((ignored & ScriptControlled.CONTROL_FWD) != 0)
                flags &= ~(AgentManager.ControlFlags.AGENT_CONTROL_NUDGE_AT_POS | AgentManager.ControlFlags.AGENT_CONTROL_AT_POS);
            if ((ignored & ScriptControlled.CONTROL_DOWN) != 0)
                flags &= ~(AgentManager.ControlFlags.AGENT_CONTROL_UP_NEG | AgentManager.ControlFlags.AGENT_CONTROL_NUDGE_UP_NEG);
            if ((ignored & ScriptControlled.CONTROL_UP) != 0)
                flags &= ~(AgentManager.ControlFlags.AGENT_CONTROL_NUDGE_UP_POS | AgentManager.ControlFlags.AGENT_CONTROL_UP_POS);
            if ((ignored & ScriptControlled.CONTROL_LEFT) != 0)
                flags &= ~(AgentManager.ControlFlags.AGENT_CONTROL_LEFT_POS | AgentManager.ControlFlags.AGENT_CONTROL_NUDGE_LEFT_POS);
            if ((ignored & ScriptControlled.CONTROL_RIGHT) != 0)
                flags &= ~(AgentManager.ControlFlags.AGENT_CONTROL_NUDGE_LEFT_NEG | AgentManager.ControlFlags.AGENT_CONTROL_LEFT_NEG);
            if ((ignored & ScriptControlled.CONTROL_ROT_LEFT) != 0)
                flags &= ~(AgentManager.ControlFlags.AGENT_CONTROL_YAW_NEG);
            if ((ignored & ScriptControlled.CONTROL_ROT_RIGHT) != 0)
                flags &= ~(AgentManager.ControlFlags.AGENT_CONTROL_YAW_POS);
            if ((ignored & ScriptControlled.CONTROL_ML_LBUTTON) != 0)
                flags &= ~(AgentManager.ControlFlags.AGENT_CONTROL_ML_LBUTTON_DOWN);
            if ((ignored & ScriptControlled.CONTROL_LBUTTON) != 0)
                flags &= ~(AgentManager.ControlFlags.AGENT_CONTROL_LBUTTON_UP | AgentManager.ControlFlags.AGENT_CONTROL_LBUTTON_DOWN);

            //DIR_CONTROL_FLAG_FORWARD = AgentManager.ControlFlags.AGENT_CONTROL_AT_POS,
            //DIR_CONTROL_FLAG_BACK = AgentManager.ControlFlags.AGENT_CONTROL_AT_NEG,
            //DIR_CONTROL_FLAG_LEFT = AgentManager.ControlFlags.AGENT_CONTROL_LEFT_POS,
            //DIR_CONTROL_FLAG_RIGHT = AgentManager.ControlFlags.AGENT_CONTROL_LEFT_NEG,
            //DIR_CONTROL_FLAG_UP = AgentManager.ControlFlags.AGENT_CONTROL_UP_POS,
            //DIR_CONTROL_FLAG_DOWN = AgentManager.ControlFlags.AGENT_CONTROL_UP_NEG,
            //DIR_CONTROL_FLAG_DOWN_NUDGE = AgentManager.ControlFlags.AGENT_CONTROL_NUDGE_UP_NEG

            return flags;
        }

        private void ReprioritizeUpdates()
        {
            if (Scene.IsReprioritizationEnabled && Scene.UpdatePrioritizationScheme != UpdatePrioritizationSchemes.Time)
            {
                lock (m_reprioritization_timer)
                {
                    if (!m_reprioritizing)
                        m_reprioritization_timer.Enabled = m_reprioritizing = true;
                    else
                        m_reprioritization_called = true;
                }
            }
        }

        private void Reprioritize(object sender, ElapsedEventArgs e)
        {
            ControllingClient.ReprioritizeUpdates();

            lock (m_reprioritization_timer)
            {
                m_reprioritization_timer.Enabled = m_reprioritizing = m_reprioritization_called;
                m_reprioritization_called = false;
            }
        }
    }
}<|MERGE_RESOLUTION|>--- conflicted
+++ resolved
@@ -870,15 +870,7 @@
         /// </summary>
         public void SendPrimUpdates()
         {
-<<<<<<< HEAD
-            m_perfMonMS = Util.EnvironmentTickCount();
-
             SceneViewer.SendPrimUpdates();
-
-            m_scene.StatsReporter.AddAgentTime(Util.EnvironmentTickCountSubtract(m_perfMonMS));
-=======
-            m_sceneViewer.SendPrimUpdates();
->>>>>>> 77b8fb0f
         }
 
         #region Status Methods
@@ -2519,13 +2511,7 @@
 
         public void SendCoarseLocationsDefault(UUID sceneId, ScenePresence p, List<Vector3> coarseLocations, List<UUID> avatarUUIDs)
         {
-<<<<<<< HEAD
-            m_perfMonMS = Util.EnvironmentTickCount();
             ControllingClient.SendCoarseLocationUpdate(avatarUUIDs, coarseLocations);
-            m_scene.StatsReporter.AddAgentTime(Util.EnvironmentTickCountSubtract(m_perfMonMS));
-=======
-            m_controllingClient.SendCoarseLocationUpdate(avatarUUIDs, coarseLocations);
->>>>>>> 77b8fb0f
         }
 
         /// <summary>
