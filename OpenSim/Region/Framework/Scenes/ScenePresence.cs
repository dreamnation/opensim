/*
 * Copyright (c) Contributors, http://opensimulator.org/
 * See CONTRIBUTORS.TXT for a full list of copyright holders.
 *
 * Redistribution and use in source and binary forms, with or without
 * modification, are permitted provided that the following conditions are met:
 *     * Redistributions of source code must retain the above copyright
 *       notice, this list of conditions and the following disclaimer.
 *     * Redistributions in binary form must reproduce the above copyright
 *       notice, this list of conditions and the following disclaimer in the
 *       documentation and/or other materials provided with the distribution.
 *     * Neither the name of the OpenSimulator Project nor the
 *       names of its contributors may be used to endorse or promote products
 *       derived from this software without specific prior written permission.
 *
 * THIS SOFTWARE IS PROVIDED BY THE DEVELOPERS ``AS IS'' AND ANY
 * EXPRESS OR IMPLIED WARRANTIES, INCLUDING, BUT NOT LIMITED TO, THE IMPLIED
 * WARRANTIES OF MERCHANTABILITY AND FITNESS FOR A PARTICULAR PURPOSE ARE
 * DISCLAIMED. IN NO EVENT SHALL THE CONTRIBUTORS BE LIABLE FOR ANY
 * DIRECT, INDIRECT, INCIDENTAL, SPECIAL, EXEMPLARY, OR CONSEQUENTIAL DAMAGES
 * (INCLUDING, BUT NOT LIMITED TO, PROCUREMENT OF SUBSTITUTE GOODS OR SERVICES;
 * LOSS OF USE, DATA, OR PROFITS; OR BUSINESS INTERRUPTION) HOWEVER CAUSED AND
 * ON ANY THEORY OF LIABILITY, WHETHER IN CONTRACT, STRICT LIABILITY, OR TORT
 * (INCLUDING NEGLIGENCE OR OTHERWISE) ARISING IN ANY WAY OUT OF THE USE OF THIS
 * SOFTWARE, EVEN IF ADVISED OF THE POSSIBILITY OF SUCH DAMAGE.
 */

using System;
using System.Xml;
using System.Collections.Generic;
using System.Reflection;
using System.Timers;
using OpenMetaverse;
using log4net;
using OpenSim.Framework;
using OpenSim.Framework.Client;
using OpenSim.Region.Framework.Interfaces;
using OpenSim.Region.Framework.Scenes.Animation;
using OpenSim.Region.Framework.Scenes.Types;
using OpenSim.Region.Physics.Manager;
using GridRegion = OpenSim.Services.Interfaces.GridRegion;
using OpenSim.Services.Interfaces;

namespace OpenSim.Region.Framework.Scenes
{
    enum ScriptControlled : uint
    {
        CONTROL_ZERO = 0,
        CONTROL_FWD = 1,
        CONTROL_BACK = 2,
        CONTROL_LEFT = 4,
        CONTROL_RIGHT = 8,
        CONTROL_UP = 16,
        CONTROL_DOWN = 32,
        CONTROL_ROT_LEFT = 256,
        CONTROL_ROT_RIGHT = 512,
        CONTROL_LBUTTON = 268435456,
        CONTROL_ML_LBUTTON = 1073741824
    }

    struct ScriptControllers
    {
        public UUID itemID;
        public ScriptControlled ignoreControls;
        public ScriptControlled eventControls;
    }

    public delegate void SendCourseLocationsMethod(UUID scene, ScenePresence presence, List<Vector3> coarseLocations, List<UUID> avatarUUIDs);

    public class ScenePresence : EntityBase, IScenePresence
    {
//        ~ScenePresence()
//        {
//            m_log.Debug("[SCENE PRESENCE] Destructor called");
//        }
        
        private static readonly ILog m_log = LogManager.GetLogger(MethodBase.GetCurrentMethod().DeclaringType);

        public PresenceType PresenceType { get; private set; }

//        private static readonly byte[] DEFAULT_TEXTURE = AvatarAppearance.GetDefaultTexture().GetBytes();
        private static readonly Array DIR_CONTROL_FLAGS = Enum.GetValues(typeof(Dir_ControlFlags));
        private static readonly Vector3 HEAD_ADJUSTMENT = new Vector3(0f, 0f, 0.3f);
        
        /// <summary>
        /// Experimentally determined "fudge factor" to make sit-target positions
        /// the same as in SecondLife. Fudge factor was tested for 36 different
        /// test cases including prims of type box, sphere, cylinder, and torus,
        /// with varying parameters for sit target location, prim size, prim
        /// rotation, prim cut, prim twist, prim taper, and prim shear. See mantis
        /// issue #1716
        /// </summary>
//        private static readonly Vector3 SIT_TARGET_ADJUSTMENT = new Vector3(0.1f, 0.0f, 0.3f);
		// Value revised by KF 091121 by comparison with SL.
        private static readonly Vector3 SIT_TARGET_ADJUSTMENT = new Vector3(0.0f, 0.0f, 0.418f);

        /// <summary>
        /// Movement updates for agents in neighboring regions are sent directly to clients.
        /// This value only affects how often agent positions are sent to neighbor regions
        /// for things such as distance-based update prioritization
        /// </summary>
        public static readonly float SIGNIFICANT_MOVEMENT = 2.0f;

        public UUID currentParcelUUID = UUID.Zero;

        protected ScenePresenceAnimator m_animator;
        /// <value>
        /// The animator for this avatar
        /// </value>
        public ScenePresenceAnimator Animator
        {
            get { return m_animator; }
            private set { m_animator = value; }
        }

        /// <summary>
        /// Attachments recorded on this avatar.
        /// </summary>
        /// <remarks>
        /// TODO: For some reason, we effectively have a list both here and in Appearance.  Need to work out if this is
        /// necessary.
        /// </remarks>

        protected List<SceneObjectGroup> m_attachments = new List<SceneObjectGroup>();

        public Object AttachmentsSyncLock { get; private set; }

        private Dictionary<UUID, ScriptControllers> scriptedcontrols = new Dictionary<UUID, ScriptControllers>();
        private ScriptControlled IgnoredControls = ScriptControlled.CONTROL_ZERO;
        private ScriptControlled LastCommands = ScriptControlled.CONTROL_ZERO;
        private bool MouseDown = false;
//        private SceneObjectGroup proxyObjectGroup;
        //private SceneObjectPart proxyObjectPart = null;
        public Vector3 lastKnownAllowedPosition;
        public bool sentMessageAboutRestrictedParcelFlyingDown;
        public Vector4 CollisionPlane = Vector4.UnitW;
        
		private Vector3 m_avInitialPos;		// used to calculate unscripted sit rotation
		private Vector3 m_avUnscriptedSitPos;	// for non-scripted prims
        private Vector3 m_lastPosition;
        private Vector3 m_lastWorldPosition;
        private Quaternion m_lastRotation;
        private Vector3 m_lastVelocity;
        //private int m_lastTerseSent;

        private Vector3? m_forceToApply;
        private int m_userFlags;
        public int UserFlags
        {
            get { return m_userFlags; }
        }
        private TeleportFlags m_teleportFlags;
        public TeleportFlags TeleportFlags
        {
            get { return m_teleportFlags; }
            set { m_teleportFlags = value; }
        }

        private uint m_requestedSitTargetID;
        private UUID m_requestedSitTargetUUID;
        public bool SitGround = false;

        private SendCourseLocationsMethod m_sendCourseLocationsMethod;

        //private Vector3 m_requestedSitOffset = new Vector3();

        private Vector3 m_LastFinitePos;

        private float m_sitAvatarHeight = 2.0f;

        private Vector3 m_lastChildAgentUpdatePosition;
        private Vector3 m_lastChildAgentUpdateCamPosition;

<<<<<<< HEAD
        private int m_perfMonMS;

        private bool m_flyingOld;		// add for fly velocity control
        public bool m_wasFlying;		// add for fly velocity control

=======
>>>>>>> f08664f4
        private const int LAND_VELOCITYMAG_MAX = 12;

        public bool IsRestrictedToRegion;

        public string JID = String.Empty;

        private float m_health = 100f;

        protected ulong crossingFromRegion;

        private readonly Vector3[] Dir_Vectors = new Vector3[11];


        protected Timer m_reprioritization_timer;
        protected bool m_reprioritizing;
        protected bool m_reprioritization_called;

        private Quaternion m_headrotation = Quaternion.Identity;

        //Reuse the Vector3 instead of creating a new one on the UpdateMovement method
//        private Vector3 movementvector;

        private bool m_autopilotMoving;
        private Vector3 m_autoPilotTarget;
        private bool m_sitAtAutoTarget;
        private Vector3 m_initialSitTarget = Vector3.Zero;		//KF: First estimate of where to sit

        private string m_nextSitAnimation = String.Empty;

        //PauPaw:Proper PID Controler for autopilot************
        public bool MovingToTarget { get; private set; }
        public Vector3 MoveToPositionTarget { get; private set; }
        private Quaternion m_offsetRotation = new Quaternion(0.0f, 0.0f, 0.0f, 1.0f);

        /// <summary>
        /// Controls whether an avatar automatically moving to a target will land when it gets there (if flying).
        /// </summary>
        public bool LandAtTarget { get; private set; }

        private bool m_followCamAuto;

        private int m_movementUpdateCount;
        private int m_lastColCount = -1;		//KF: Look for Collision chnages
        private int m_updateCount = 0;			//KF: Update Anims for a while
        private static readonly int UPDATE_COUNT = 10;		// how many frames to update for
        private const int NumMovementsBetweenRayCast = 5;
        private List<uint> m_lastColliders = new List<uint>();

        private object m_syncRoot = new Object();

        private bool CameraConstraintActive;
        //private int m_moveToPositionStateStatus;
        //*****************************************************

        protected AvatarAppearance m_appearance;

        public AvatarAppearance Appearance
        {
            get { return m_appearance; }
            set
            {
                m_appearance = value;
//                m_log.DebugFormat("[SCENE PRESENCE]: Set appearance for {0} to {1}", Name, value);
            }
        }

        /// <summary>
        /// Copy of the script states while the agent is in transit. This state may
        /// need to be placed back in case of transfer fail.
        /// </summary>
        public List<string> InTransitScriptStates
        {
            get { return m_InTransitScriptStates; }
            private set { m_InTransitScriptStates = value; }
        }
        private List<string> m_InTransitScriptStates = new List<string>();

        /// <summary>
        /// Implemented Control Flags
        /// </summary>
        private enum Dir_ControlFlags
        {
            DIR_CONTROL_FLAG_FORWARD = AgentManager.ControlFlags.AGENT_CONTROL_AT_POS,
            DIR_CONTROL_FLAG_BACK = AgentManager.ControlFlags.AGENT_CONTROL_AT_NEG,
            DIR_CONTROL_FLAG_LEFT = AgentManager.ControlFlags.AGENT_CONTROL_LEFT_POS,
            DIR_CONTROL_FLAG_RIGHT = AgentManager.ControlFlags.AGENT_CONTROL_LEFT_NEG,
            DIR_CONTROL_FLAG_UP = AgentManager.ControlFlags.AGENT_CONTROL_UP_POS,
            DIR_CONTROL_FLAG_DOWN = AgentManager.ControlFlags.AGENT_CONTROL_UP_NEG,
            DIR_CONTROL_FLAG_FORWARD_NUDGE = AgentManager.ControlFlags.AGENT_CONTROL_NUDGE_AT_POS,
            DIR_CONTROL_FLAG_BACK_NUDGE = AgentManager.ControlFlags.AGENT_CONTROL_NUDGE_AT_NEG,
            DIR_CONTROL_FLAG_LEFT_NUDGE = AgentManager.ControlFlags.AGENT_CONTROL_NUDGE_LEFT_POS,
            DIR_CONTROL_FLAG_RIGHT_NUDGE = AgentManager.ControlFlags.AGENT_CONTROL_NUDGE_LEFT_NEG,
            DIR_CONTROL_FLAG_DOWN_NUDGE = AgentManager.ControlFlags.AGENT_CONTROL_NUDGE_UP_NEG
        }
        
        /// <summary>
        /// Position at which a significant movement was made
        /// </summary>
        private Vector3 posLastSignificantMove;

        // For teleports and crossings callbacks
        string m_callbackURI;
        UUID m_originRegionID;

        /// <value>
        /// Script engines present in the scene
        /// </value>
        private IScriptModule[] m_scriptEngines;

        #region Properties

        protected PhysicsActor m_physicsActor;

        /// <summary>
        /// Physical scene representation of this Avatar.
        /// </summary>
        public PhysicsActor PhysicsActor
        {
            set { m_physicsActor = value; }
            get { return m_physicsActor; }
        }

        private byte m_movementflag;

        public byte MovementFlag
        {
            set { m_movementflag = value; }
            get { return m_movementflag; }
        }

        private bool m_updateflag;

        public bool Updated
        {
            set { m_updateflag = value; }
            get { return m_updateflag; }
        }

        private bool m_invulnerable = true;

        public bool Invulnerable
        {
            set { m_invulnerable = value; }
            get { return m_invulnerable; }
        }

        private int m_userLevel;

        public int UserLevel
        {
            get { return m_userLevel; }
            private set { m_userLevel = value; }
        }

        private int m_godLevel;

        public int GodLevel
        {
            get { return m_godLevel; }
            private set { m_godLevel = value; }
        }

        private ulong m_rootRegionHandle;

        public ulong RegionHandle
        {
            get { return m_rootRegionHandle; }
            private set { m_rootRegionHandle = value; }
        }

        #region Client Camera
        // Position of agent's camera in world (region cordinates)
        protected Vector3 m_lastCameraPosition;

        protected Vector3 m_CameraPosition;

        public Vector3 CameraPosition
        {
            get { return m_CameraPosition; }
            private set { m_CameraPosition = value; }
        }

        public Quaternion CameraRotation
        {
            get { return Util.Axes2Rot(CameraAtAxis, CameraLeftAxis, CameraUpAxis); }
        }

        // Use these three vectors to figure out what the agent is looking at
        // Convert it to a Matrix and/or Quaternion
        //
        protected Vector3 m_CameraAtAxis;
        protected Vector3 m_CameraLeftAxis;
        protected Vector3 m_CameraUpAxis;

        public Vector3 CameraAtAxis
        {
            get { return m_CameraAtAxis; }
            private set { m_CameraAtAxis = value; }
        }


        public Vector3 CameraLeftAxis
        {
            get { return m_CameraLeftAxis; }
            private set { m_CameraLeftAxis = value; }
        }

        public Vector3 CameraUpAxis
        {
            get { return m_CameraUpAxis; }
            private set { m_CameraUpAxis = value; }
        }

        public Vector3 Lookat
        {
            get
            {
                Vector3 a = new Vector3(CameraAtAxis.X, CameraAtAxis.Y, 0);

                if (a == Vector3.Zero)
                    return a;

                return Util.GetNormalizedVector(a);
            }
        }
        #endregion        

        public readonly string Firstname;
        public readonly string Lastname;

        private string m_grouptitle;

        public string Grouptitle
        {
            get { return m_grouptitle; }
            set { m_grouptitle = value; }
        }

        // Agent's Draw distance.
        protected float m_DrawDistance;

        public float DrawDistance
        {
            get { return m_DrawDistance; }
            private set { m_DrawDistance = value; }
        }

        protected bool m_allowMovement = true;

        public bool AllowMovement
        {
            get { return m_allowMovement; }
            set { m_allowMovement = value; }
        }

        private bool m_setAlwaysRun;
        
        public bool SetAlwaysRun
        {
            get
            {
                if (PhysicsActor != null)
                {
                    return PhysicsActor.SetAlwaysRun;
                }
                else
                {
                    return m_setAlwaysRun;
                }
            }
            set
            {
                m_setAlwaysRun = value;
                if (PhysicsActor != null)
                {
                    PhysicsActor.SetAlwaysRun = value;
                }
            }
        }

        private byte m_state;

        public byte State
        {
            get { return m_state; }
            set { m_state = value; }
        }

        private AgentManager.ControlFlags m_AgentControlFlags;

        public uint AgentControlFlags
        {
            get { return (uint)m_AgentControlFlags; }
            set { m_AgentControlFlags = (AgentManager.ControlFlags)value; }
        }

        /// <summary>
        /// This works out to be the ClientView object associated with this avatar, or it's client connection manager
        /// </summary>
        private IClientAPI m_controllingClient;

        public IClientAPI ControllingClient
        {
            get { return m_controllingClient; }
            private set { m_controllingClient = value; }
        }

        public IClientCore ClientView
        {
            get { return (IClientCore) m_controllingClient; }
        }

        protected Vector3 m_parentPosition;

        public Vector3 ParentPosition
        {
            get { return m_parentPosition; }
            set { m_parentPosition = value; }
        }

        /// <summary>
        /// Position of this avatar relative to the region the avatar is in
        /// </summary>
        public override Vector3 AbsolutePosition
        {
            get
            {
                PhysicsActor actor = m_physicsActor;
//                if (actor != null)
                if ((actor != null) && (m_parentID == 0))   // KF Do NOT update m_pos here if Av is sitting!
				{
                    m_pos = actor.Position;

//                    m_log.DebugFormat(
//                        "[SCENE PRESENCE]: Set position {0} for {1} in {2} via getting AbsolutePosition!",
//                        m_pos, Name, Scene.RegionInfo.RegionName);
                }
                else
                {
                    // Obtain the correct position of a seated avatar.
                    // In addition to providing the correct position while
                    // the avatar is seated, this value will also
                    // be used as the location to unsit to.
                    //
                    // If ParentID is not 0, assume we are a seated avatar
                    // and we should return the position based on the sittarget
                    // offset and rotation of the prim we are seated on.
                    //
                    // Generally, m_pos will contain the position of the avatar
                    // in the sim unless the avatar is on a sit target. While
                    // on a sit target, m_pos will contain the desired offset
                    // without the parent rotation applied.
                    if (ParentID != 0)
                    {
                        SceneObjectPart part = m_scene.GetSceneObjectPart(ParentID);
                        if (part != null)
                        {
                            return part.AbsolutePosition + (m_pos * part.GetWorldRotation());
                        }
                        else
                        {
                            return ParentPosition + m_pos;
                        }
                    }
                }

                return m_pos;
            }
            set
            {
                if (PhysicsActor != null)
                {
                    try
                    {
                        lock (m_scene.SyncRoot)
                            PhysicsActor.Position = value;
                    }
                    catch (Exception e)
                    {
                        m_log.Error("[SCENE PRESENCE]: ABSOLUTE POSITION " + e.Message);
                    }
                }

//				Changed this to update unconditionally to make npose work
//                if (m_parentID == 0)   // KF Do NOT update m_pos here if Av is sitting!
                    m_pos = value;
                m_parentPosition = Vector3.Zero;

//                m_log.DebugFormat(
//                    "[ENTITY BASE]: In {0} set AbsolutePosition of {1} to {2}",
//                    Scene.RegionInfo.RegionName, Name, m_pos);
            }
        }

        /// <summary>
        /// If sitting, returns the offset position from the prim the avatar is sitting on.
        /// Otherwise, returns absolute position in the scene.
        /// </summary>
        public Vector3 OffsetPosition
        {
            get { return m_pos; }
        }

        /// <summary>
        /// Current velocity of the avatar.
        /// </summary>
        public override Vector3 Velocity
        {
            get
            {
                if (PhysicsActor != null)
                {
                    m_velocity = PhysicsActor.Velocity;

//                    m_log.DebugFormat(
//                        "[SCENE PRESENCE]: Set velocity {0} for {1} in {2} via getting Velocity!",
//                        m_velocity, Name, Scene.RegionInfo.RegionName);
                }

                return m_velocity;
            }
            set
            {
                if (PhysicsActor != null)
                {
                    try
                    {
                        lock (m_scene.SyncRoot)
                            PhysicsActor.Velocity = value;
                    }
                    catch (Exception e)
                    {
                        m_log.Error("[SCENE PRESENCE]: VELOCITY " + e.Message);
                    }
                }

                m_velocity = value;

//                m_log.DebugFormat(
//                    "[SCENE PRESENCE]: In {0} set velocity of {1} to {2}",
//                    Scene.RegionInfo.RegionName, Name, m_velocity);
            }
        }

        public Quaternion OffsetRotation
        {
            get { return m_offsetRotation; }
            set { m_offsetRotation = value; }
        }
        private Quaternion m_bodyRot = Quaternion.Identity;

        public Quaternion Rotation
        {
            get {
                if (m_parentID != 0)
                {
                    if (m_offsetRotation != null)
                    {
                        return m_offsetRotation;
                    }
                    else
                    {
                        return new Quaternion(0.0f, 0.0f, 0.0f, 1.0f);
                    }
                    
                }
                else
                {
                    return m_bodyRot;
                }
            }
            set { 
                m_bodyRot = value;
                if (m_parentID != 0)
                {
                    m_offsetRotation = new Quaternion(0.0f, 0.0f, 0.0f, 1.0f);
                }
            }
        }

        /// <summary>
        /// If this is true, agent doesn't have a representation in this scene.
        ///    this is an agent 'looking into' this scene from a nearby scene(region)
        ///
        /// if False, this agent has a representation in this scene
        /// </summary>
        private bool m_isChildAgent = true;

        public bool IsChildAgent
        {
            get { return m_isChildAgent; }
            set { m_isChildAgent = value; }
        }

        private uint m_parentID;


        private UUID m_linkedPrim;

        public uint ParentID
        {
            get { return m_parentID; }
            set { m_parentID = value; }
        }

        public UUID LinkedPrim
        {
            get { return m_linkedPrim; }
            set { m_linkedPrim = value; }
        }

        public float Health
        {
            get { return m_health; }
            set { m_health = value; }
        }

        private ISceneViewer m_sceneViewer;

        public ISceneViewer SceneViewer
        {
            get { return m_sceneViewer; }
            private set { m_sceneViewer = value; }
        }

        public void AdjustKnownSeeds()
        {
            Dictionary<ulong, string> seeds;

            if (Scene.CapsModule != null)
                seeds = Scene.CapsModule.GetChildrenSeeds(UUID);
            else
                seeds = new Dictionary<ulong, string>();

            List<ulong> old = new List<ulong>();
            foreach (ulong handle in seeds.Keys)
            {
                uint x, y;
                Utils.LongToUInts(handle, out x, out y);
                x = x / Constants.RegionSize;
                y = y / Constants.RegionSize;
                if (Util.IsOutsideView(DrawDistance, x, Scene.RegionInfo.RegionLocX, y, Scene.RegionInfo.RegionLocY))
                {
                    old.Add(handle);
                }
            }
            DropOldNeighbours(old);
            
            if (Scene.CapsModule != null)
                Scene.CapsModule.SetChildrenSeed(UUID, seeds);
            
            KnownRegions = seeds;
            //m_log.Debug(" ++++++++++AFTER+++++++++++++ ");
            //DumpKnownRegions();
        }

        public void DumpKnownRegions()
        {
            m_log.Info("================ KnownRegions "+Scene.RegionInfo.RegionName+" ================");
            foreach (KeyValuePair<ulong, string> kvp in KnownRegions)
            {
                uint x, y;
                Utils.LongToUInts(kvp.Key, out x, out y);
                x = x / Constants.RegionSize;
                y = y / Constants.RegionSize;
                m_log.Info(" >> "+x+", "+y+": "+kvp.Value);
            }
        }

        private bool m_mouseLook;
        private bool m_leftButtonDown;

        private bool m_inTransit;

        public bool IsInTransit
        {
            get { return m_inTransit; }
            set { 
                if(value)
                {
                    if ((PhysicsActor != null) && PhysicsActor.Flying)
                        m_AgentControlFlags |= AgentManager.ControlFlags.AGENT_CONTROL_FLY;
                    else if ((m_AgentControlFlags & AgentManager.ControlFlags.AGENT_CONTROL_FLY) != 0)
                        m_AgentControlFlags &= ~AgentManager.ControlFlags.AGENT_CONTROL_FLY;
                }
                m_inTransit = value;
            }
        }

        private float m_speedModifier = 1.0f;

        public float SpeedModifier
        {
            get { return m_speedModifier; }
            set { m_speedModifier = value; }
        }

        private bool m_forceFly;

        public bool ForceFly
        {
            get { return m_forceFly; }
            set { m_forceFly = value; }
        }

        private bool m_flyDisabled;

        public bool FlyDisabled
        {
            get { return m_flyDisabled; }
            set { m_flyDisabled = value; }
        }

        public string Viewer
        {
            get { return m_scene.AuthenticateHandler.GetAgentCircuitData(ControllingClient.CircuitCode).Viewer; }
        }

        #endregion

        #region Constructor(s)

        public ScenePresence(
            IClientAPI client, Scene world, AvatarAppearance appearance, PresenceType type)
        {
            AttachmentsSyncLock = new Object();

            m_sendCourseLocationsMethod = SendCoarseLocationsDefault;
            SceneViewer = new SceneViewer(this);
            Animator = new ScenePresenceAnimator(this);
            PresenceType = type;
            DrawDistance = world.DefaultDrawDistance;
            RegionHandle = world.RegionInfo.RegionHandle;
            ControllingClient = client;
            Firstname = ControllingClient.FirstName;
            Lastname = ControllingClient.LastName;
            m_name = String.Format("{0} {1}", Firstname, Lastname);
            m_scene = world;
            m_uuid = client.AgentId;
            m_localId = m_scene.AllocateLocalId();

            UserAccount account = m_scene.UserAccountService.GetUserAccount(m_scene.RegionInfo.ScopeID, m_uuid);
            m_userFlags = account.UserFlags;

            if (account != null)
                UserLevel = account.UserLevel;

            IGroupsModule gm = m_scene.RequestModuleInterface<IGroupsModule>();
            if (gm != null)
                Grouptitle = gm.GetGroupTitle(m_uuid);

            m_scriptEngines = m_scene.RequestModuleInterfaces<IScriptModule>();
            
            AbsolutePosition = posLastSignificantMove = CameraPosition =
                m_lastCameraPosition = ControllingClient.StartPos;

            m_reprioritization_timer = new Timer(world.ReprioritizationInterval);
            m_reprioritization_timer.Elapsed += new ElapsedEventHandler(Reprioritize);
            m_reprioritization_timer.AutoReset = false;

            AdjustKnownSeeds();
            Animator.TrySetMovementAnimation("STAND"); 
            // we created a new ScenePresence (a new child agent) in a fresh region.
            // Request info about all the (root) agents in this region
            // Note: This won't send data *to* other clients in that region (children don't send)

// MIC: This gets called again in CompleteMovement
            // SendInitialFullUpdateToAllClients();
            SendOtherAgentsAvatarDataToMe();
            SendOtherAgentsAppearanceToMe();

            RegisterToEvents();
            SetDirectionVectors();

            Appearance = appearance;
        }

        public void RegisterToEvents()
        {
            ControllingClient.OnCompleteMovementToRegion += CompleteMovement;
            //ControllingClient.OnCompleteMovementToRegion += SendInitialData;
            ControllingClient.OnAgentUpdate += HandleAgentUpdate;
            ControllingClient.OnAgentRequestSit += HandleAgentRequestSit;
            ControllingClient.OnAgentSit += HandleAgentSit;
            ControllingClient.OnSetAlwaysRun += HandleSetAlwaysRun;
            ControllingClient.OnStartAnim += HandleStartAnim;
            ControllingClient.OnStopAnim += HandleStopAnim;
            ControllingClient.OnForceReleaseControls += HandleForceReleaseControls;
            ControllingClient.OnAutoPilotGo += MoveToTarget;

            // ControllingClient.OnChildAgentStatus += new StatusChange(this.ChildStatusChange);
            // ControllingClient.OnStopMovement += new GenericCall2(this.StopMovement);
        }

        private void SetDirectionVectors()
        {
            Dir_Vectors[0] = Vector3.UnitX; //FORWARD
            Dir_Vectors[1] = -Vector3.UnitX; //BACK
            Dir_Vectors[2] = Vector3.UnitY; //LEFT
            Dir_Vectors[3] = -Vector3.UnitY; //RIGHT
            Dir_Vectors[4] = Vector3.UnitZ; //UP
            Dir_Vectors[5] = -Vector3.UnitZ; //DOWN
            Dir_Vectors[6] = new Vector3(0.5f, 0f, 0f); //FORWARD_NUDGE
            Dir_Vectors[7] = new Vector3(-0.5f, 0f, 0f);  //BACK_NUDGE
            Dir_Vectors[8] = new Vector3(0f, 0.5f, 0f);  //LEFT_NUDGE
            Dir_Vectors[9] = new Vector3(0f, -0.5f, 0f);  //RIGHT_NUDGE
            Dir_Vectors[10] = new Vector3(0f, 0f, -0.5f); //DOWN_Nudge
        }

        private Vector3[] GetWalkDirectionVectors()
        {
            Vector3[] vector = new Vector3[11];
            vector[0] = new Vector3(m_CameraUpAxis.Z, 0f, -m_CameraAtAxis.Z); //FORWARD
            vector[1] = new Vector3(-m_CameraUpAxis.Z, 0f, m_CameraAtAxis.Z); //BACK
            vector[2] = Vector3.UnitY; //LEFT
            vector[3] = -Vector3.UnitY; //RIGHT
            vector[4] = new Vector3(m_CameraAtAxis.Z, 0f, m_CameraUpAxis.Z); //UP
            vector[5] = new Vector3(-m_CameraAtAxis.Z, 0f, -m_CameraUpAxis.Z); //DOWN
            vector[6] = new Vector3(m_CameraUpAxis.Z, 0f, -m_CameraAtAxis.Z); //FORWARD_NUDGE
            vector[7] = new Vector3(-m_CameraUpAxis.Z, 0f, m_CameraAtAxis.Z); //BACK_NUDGE
            vector[8] = Vector3.UnitY; //LEFT_NUDGE
            vector[9] = -Vector3.UnitY; //RIGHT_NUDGE
            vector[10] = new Vector3(-m_CameraAtAxis.Z, 0f, -m_CameraUpAxis.Z); //DOWN_NUDGE
            return vector;
        }
        
        #endregion

        public uint GenerateClientFlags(UUID ObjectID)
        {
            return m_scene.Permissions.GenerateClientFlags(m_uuid, ObjectID);
        }

        /// <summary>
        /// Send updates to the client about prims which have been placed on the update queue.  We don't
        /// necessarily send updates for all the parts on the queue, e.g. if an updates with a more recent
        /// timestamp has already been sent.
        /// </summary>
        public void SendPrimUpdates()
        {
            m_sceneViewer.SendPrimUpdates();

            SceneViewer.SendPrimUpdates();
        }

        #region Status Methods

        /// <summary>
        /// This turns a child agent, into a root agent
        /// This is called when an agent teleports into a region, or if an
        /// agent crosses into this region from a neighbor over the border
        /// </summary>
        public void MakeRootAgent(Vector3 pos, bool isFlying)
        {
            m_log.DebugFormat(
                "[SCENE]: Upgrading child to root agent for {0} in {1}",
                Name, m_scene.RegionInfo.RegionName);

            //m_log.DebugFormat("[SCENE]: known regions in {0}: {1}", Scene.RegionInfo.RegionName, KnownChildRegionHandles.Count);

            bool wasChild = IsChildAgent;
            IsChildAgent = false;

            IGroupsModule gm = m_scene.RequestModuleInterface<IGroupsModule>();
            if (gm != null)
                Grouptitle = gm.GetGroupTitle(m_uuid);

            RegionHandle = m_scene.RegionInfo.RegionHandle;

            m_scene.EventManager.TriggerSetRootAgentScene(m_uuid, m_scene);

            // Moved this from SendInitialData to ensure that Appearance is initialized
            // before the inventory is processed in MakeRootAgent. This fixes a race condition
            // related to the handling of attachments
            //m_scene.GetAvatarAppearance(ControllingClient, out Appearance);
            if (m_scene.TestBorderCross(pos, Cardinals.E))
            {
                Border crossedBorder = m_scene.GetCrossedBorder(pos, Cardinals.E);
                pos.X = crossedBorder.BorderLine.Z - 1;
            }

            if (m_scene.TestBorderCross(pos, Cardinals.N))
            {
                Border crossedBorder = m_scene.GetCrossedBorder(pos, Cardinals.N);
                pos.Y = crossedBorder.BorderLine.Z - 1;
            }

            ILandObject land = m_scene.LandChannel.GetLandObject(pos.X, pos.Y);
            if (land != null)
            {
                // If we come in via login, landmark or map, we want to
                // honor landing points. If we come in via Lure, we want
                // to ignore them.
                if ((m_teleportFlags & (TeleportFlags.ViaLogin | TeleportFlags.ViaRegionID)) == (TeleportFlags.ViaLogin | TeleportFlags.ViaRegionID) ||
                    (m_teleportFlags & TeleportFlags.ViaLandmark) != 0 ||
                    (m_teleportFlags & TeleportFlags.ViaLocation) != 0)
                {
                    // Don't restrict gods, estate managers, or land owners to
                    // the TP point. This behaviour mimics agni.
                    if (land.LandData.LandingType == (byte)LandingType.LandingPoint &&
                        land.LandData.UserLocation != Vector3.Zero &&
                        GodLevel < 200 &&
                        ((land.LandData.OwnerID != m_uuid &&
                        (!m_scene.Permissions.IsGod(m_uuid)) &&
                        (!m_scene.RegionInfo.EstateSettings.IsEstateManager(m_uuid))) || (m_teleportFlags & TeleportFlags.ViaLocation) != 0))
                    {
                        pos = land.LandData.UserLocation;
                    }
                }
                
                land.SendLandUpdateToClient(ControllingClient);
            }

            if (pos.X < 0 || pos.Y < 0 || pos.Z < 0)
            {
                Vector3 emergencyPos = new Vector3(((int)Constants.RegionSize * 0.5f), ((int)Constants.RegionSize * 0.5f), 128);
                
                if (pos.X < 0)
                {
                    emergencyPos.X = (int)Constants.RegionSize + pos.X;
                    if (!(pos.Y < 0))
                        emergencyPos.Y = pos.Y;
                    if (!(pos.Z < 0))
                        emergencyPos.Z = pos.Z;
                }
                if (pos.Y < 0)
                {
                    emergencyPos.Y = (int)Constants.RegionSize + pos.Y;
                    if (!(pos.X < 0))
                        emergencyPos.X = pos.X;
                    if (!(pos.Z < 0))
                        emergencyPos.Z = pos.Z;
                }
                if (pos.Z < 0)
                {
                    emergencyPos.Z = 128;
                    if (!(pos.Y < 0))
                        emergencyPos.Y = pos.Y;
                    if (!(pos.X < 0))
                        emergencyPos.X = pos.X;
                }
            }

            if (pos.X < 0f || pos.Y < 0f || pos.Z < 0f)
            {
                m_log.WarnFormat(
                    "[SCENE PRESENCE]: MakeRootAgent() was given an illegal position of {0} for avatar {1}, {2}. Clamping",
                    pos, Name, UUID);

                if (pos.X < 0f) pos.X = 0f;
                if (pos.Y < 0f) pos.Y = 0f;
                if (pos.Z < 0f) pos.Z = 0f;
            }

            float localAVHeight = 1.56f;
            if (Appearance.AvatarHeight > 0)
                localAVHeight = Appearance.AvatarHeight;

            float posZLimit = 0;

            if (pos.X < Constants.RegionSize && pos.Y < Constants.RegionSize)
                posZLimit = (float)m_scene.Heightmap[(int)pos.X, (int)pos.Y];
            
            float newPosZ = posZLimit + localAVHeight / 2;
            if (posZLimit >= (pos.Z - (localAVHeight / 2)) && !(Single.IsInfinity(newPosZ) || Single.IsNaN(newPosZ)))
            {
                pos.Z = newPosZ;
            }
            AbsolutePosition = pos;

            AddToPhysicalScene(isFlying);

            if (ForceFly)
            {
                PhysicsActor.Flying = true;
            }
            else if (FlyDisabled)
            {
                PhysicsActor.Flying = false;
            }

            // Don't send an animation pack here, since on a region crossing this will sometimes cause a flying 
            // avatar to return to the standing position in mid-air.  On login it looks like this is being sent
            // elsewhere anyway
            // Animator.SendAnimPack();

            m_scene.SwapRootAgentCount(false);

            // The initial login scene presence is already root when it gets here
            // and it has already rezzed the attachments and started their scripts.
            // We do the following only for non-login agents, because their scripts
            // haven't started yet.
            lock (m_attachments)
            {
                if (wasChild && HasAttachments())
                {
                    m_log.DebugFormat("[SCENE PRESENCE]: Restarting scripts in attachments...");
                    // Resume scripts
                    foreach (SceneObjectGroup sog in m_attachments)
                    {
                        sog.RootPart.ParentGroup.CreateScriptInstances(0, false, m_scene.DefaultScriptEngine, GetStateSource());
                        sog.ResumeScripts();
                    }
                }
            }

            // send the animations of the other presences to me
            m_scene.ForEachScenePresence(delegate(ScenePresence presence)
            {
                if (presence != this)
                    presence.Animator.SendAnimPackToClient(ControllingClient);
            });

            // If we don't reset the movement flag here, an avatar that crosses to a neighbouring sim and returns will
            // stall on the border crossing since the existing child agent will still have the last movement
            // recorded, which stops the input from being processed.
            MovementFlag = 0;

            m_scene.EventManager.TriggerOnMakeRootAgent(this);
        }

        public int GetStateSource()
        {
            AgentCircuitData aCircuit = m_scene.AuthenticateHandler.GetAgentCircuitData(UUID);

            if (aCircuit != null && (aCircuit.teleportFlags != (uint)TeleportFlags.Default))
            {
                // This will get your attention
                //m_log.Error("[XXX] Triggering CHANGED_TELEPORT");

                return 5; // StateSource.Teleporting
            }
            return 2; // StateSource.PrimCrossing
        }

        /// <summary>
        /// This turns a root agent into a child agent
        /// when an agent departs this region for a neighbor, this gets called.
        ///
        /// It doesn't get called for a teleport.  Reason being, an agent that
        /// teleports out may not end up anywhere near this region
        /// </summary>
        public void MakeChildAgent()
        {
            // Reset these so that teleporting in and walking out isn't seen
            // as teleporting back
            TeleportFlags = TeleportFlags.Default;

            // It looks like Animator is set to null somewhere, and MakeChild
            // is called after that. Probably in aborted teleports.
            if (Animator == null)
                Animator = new ScenePresenceAnimator(this);
            else
                Animator.ResetAnimations();

//            m_log.DebugFormat(
//                 "[SCENE PRESENCE]: Downgrading root agent {0}, {1} to a child agent in {2}",
//                 Name, UUID, m_scene.RegionInfo.RegionName);

            // Don't zero out the velocity since this can cause problems when an avatar is making a region crossing,
            // depending on the exact timing.  This shouldn't matter anyway since child agent positions are not updated.
            //Velocity = new Vector3(0, 0, 0);
            
            IsChildAgent = true;
            m_scene.SwapRootAgentCount(true);
            RemoveFromPhysicalScene();

            // FIXME: Set RegionHandle to the region handle of the scene this agent is moving into
            
            m_scene.EventManager.TriggerOnMakeChildAgent(this);
        }

        /// <summary>
        /// Removes physics plugin scene representation of this agent if it exists.
        /// </summary>
        public void RemoveFromPhysicalScene()
        {
            if (PhysicsActor != null)
            {
                try
                {
                    m_physicsActor.OnRequestTerseUpdate -= SendTerseUpdateToAllClients;
                    m_physicsActor.OnOutOfBounds -= OutOfBoundsCall;
                    m_physicsActor.OnCollisionUpdate -= PhysicsCollisionUpdate;
                    m_scene.PhysicsScene.RemoveAvatar(PhysicsActor);
                    m_physicsActor.UnSubscribeEvents();
                    PhysicsActor = null;
                }
                catch
                { }
            }
        }

        /// <summary>
        ///
        /// </summary>
        /// <param name="pos"></param>
        public void Teleport(Vector3 pos)
        {
            bool isFlying = false;
            if (PhysicsActor != null)
                isFlying = PhysicsActor.Flying;
            
            RemoveFromPhysicalScene();
            Velocity = Vector3.Zero;
            CheckLandingPoint(ref pos);
            AbsolutePosition = pos;
            AddToPhysicalScene(isFlying);

            SendTerseUpdateToAllClients();
            
        }

        public void TeleportWithMomentum(Vector3 pos)
        {
            bool isFlying = false;
            if (PhysicsActor != null)
                isFlying = PhysicsActor.Flying;

            RemoveFromPhysicalScene();
            CheckLandingPoint(ref pos);
            AbsolutePosition = pos;
            AddToPhysicalScene(isFlying);

            SendTerseUpdateToAllClients();
        }

        public void StopFlying()
        {
            ControllingClient.StopFlying(this);
        }

        // neighbouring regions we have enabled a child agent in
        // holds the seed cap for the child agent in that region
        private Dictionary<ulong, string> m_knownChildRegions = new Dictionary<ulong, string>();

        public void AddNeighbourRegion(ulong regionHandle, string cap)
        {
            lock (m_knownChildRegions)
            {
                if (!m_knownChildRegions.ContainsKey(regionHandle))
                {
                    uint x, y;
                    Utils.LongToUInts(regionHandle, out x, out y);
                    m_knownChildRegions.Add(regionHandle, cap);
                }
            }
        }

        public void RemoveNeighbourRegion(ulong regionHandle)
        {
            lock (m_knownChildRegions)
            {
                // Checking ContainsKey is redundant as Remove works either way and returns a bool
                // This is here to allow the Debug output to be conditional on removal
                //if (m_knownChildRegions.ContainsKey(regionHandle))
                //    m_log.DebugFormat(" !!! removing known region {0} in {1}. Count = {2}", regionHandle, Scene.RegionInfo.RegionName, m_knownChildRegions.Count);
                m_knownChildRegions.Remove(regionHandle);
            }
        }

        public void DropOldNeighbours(List<ulong> oldRegions)
        {
            foreach (ulong handle in oldRegions)
            {
                RemoveNeighbourRegion(handle);
                Scene.CapsModule.DropChildSeed(UUID, handle);
            }
        }

        public Dictionary<ulong, string> KnownRegions
        {
            get
            {
                lock (m_knownChildRegions)
                    return new Dictionary<ulong, string>(m_knownChildRegions);
            }
            set
            {
                // Replacing the reference is atomic but we still need to lock on
                // the original dictionary object which may be in use elsewhere
                lock (m_knownChildRegions)
                    m_knownChildRegions = value;
            }
        }

        public List<ulong> KnownRegionHandles
        {
            get
            {
                return new List<ulong>(KnownRegions.Keys);
            }
        }

        public int KnownRegionCount
        {
            get
            {
                lock (m_knownChildRegions)
                    return m_knownChildRegions.Count;
            }
        }

        #endregion

        #region Event Handlers

        /// <summary>
        /// Sets avatar height in the physics plugin
        /// </summary>
        public void SetHeight(float height)
        {
            if (PhysicsActor != null && !IsChildAgent)
            {
                Vector3 SetSize = new Vector3(0.45f, 0.6f, height);
                PhysicsActor.Size = SetSize;
            }
        }

        /// <summary>
        /// Complete Avatar's movement into the region.
        /// </summary>
        /// <param name="client"></param>
        /// <param name="openChildAgents">
        /// If true, send notification to neighbour regions to expect
        /// a child agent from the client.  These neighbours can be some distance away, depending right now on the
        /// configuration of DefaultDrawDistance in the [Startup] section of config
        /// </param>
        public void CompleteMovement(IClientAPI client, bool openChildAgents)
        {
//            DateTime startTime = DateTime.Now;
            
            m_log.DebugFormat(
                "[SCENE PRESENCE]: Completing movement of {0} into region {1}", 
                client.Name, Scene.RegionInfo.RegionName);

            Vector3 look = Velocity;
            if ((look.X == 0) && (look.Y == 0) && (look.Z == 0))
            {
                look = new Vector3(0.99f, 0.042f, 0);
            }

            // Prevent teleporting to an underground location
            // (may crash client otherwise)
            //
            Vector3 pos = AbsolutePosition;
            float ground = m_scene.GetGroundHeight(pos.X, pos.Y);
            if (pos.Z < ground + 1.5f)
            {
                pos.Z = ground + 1.5f;
                AbsolutePosition = pos;
            }

            bool m_flying = ((m_AgentControlFlags & AgentManager.ControlFlags.AGENT_CONTROL_FLY) != 0);
            MakeRootAgent(AbsolutePosition, m_flying);

            if ((m_callbackURI != null) && !m_callbackURI.Equals(""))
            {
                m_log.DebugFormat("[SCENE PRESENCE]: Releasing agent in URI {0}", m_callbackURI);
                Scene.SimulationService.ReleaseAgent(m_originRegionID, UUID, m_callbackURI);
                m_callbackURI = null;
            }

            //m_log.DebugFormat("[SCENE PRESENCE] Completed movement");

            ControllingClient.MoveAgentIntoRegion(m_scene.RegionInfo, AbsolutePosition, look);
            SendInitialData();

            // Create child agents in neighbouring regions
            if (openChildAgents && !IsChildAgent)
            {
                IEntityTransferModule m_agentTransfer = m_scene.RequestModuleInterface<IEntityTransferModule>();
                if (m_agentTransfer != null)
                    m_agentTransfer.EnableChildAgents(this);

                IFriendsModule friendsModule = m_scene.RequestModuleInterface<IFriendsModule>();
                if (friendsModule != null)
                    friendsModule.SendFriendsOnlineIfNeeded(ControllingClient);
            }

//            m_log.DebugFormat(
//                "[SCENE PRESENCE]: Completing movement of {0} into region {1} took {2}ms", 
//                client.Name, Scene.RegionInfo.RegionName, (DateTime.Now - startTime).Milliseconds);
        }

        /// <summary>
        /// Callback for the Camera view block check.  Gets called with the results of the camera view block test
        /// hitYN is true when there's something in the way.
        /// </summary>
        /// <param name="hitYN"></param>
        /// <param name="collisionPoint"></param>
        /// <param name="localid"></param>
        /// <param name="distance"></param>
        public void RayCastCameraCallback(bool hitYN, Vector3 collisionPoint, uint localid, float distance, Vector3 pNormal)
        {
            const float POSITION_TOLERANCE = 0.02f;
            const float VELOCITY_TOLERANCE = 0.02f;
            const float ROTATION_TOLERANCE = 0.02f;

            if (m_followCamAuto)
            {
                if (hitYN)
                {
                    CameraConstraintActive = true;
                    //m_log.DebugFormat("[RAYCASTRESULT]: {0}, {1}, {2}, {3}", hitYN, collisionPoint, localid, distance);
                    
                    Vector3 normal = Vector3.Normalize(new Vector3(0f, 0f, collisionPoint.Z) - collisionPoint);
                    ControllingClient.SendCameraConstraint(new Vector4(normal.X, normal.Y, normal.Z, -1 * Vector3.Distance(new Vector3(0,0,collisionPoint.Z),collisionPoint)));
                }
                else
                {
                    if (!m_pos.ApproxEquals(m_lastPosition, POSITION_TOLERANCE) ||
                        !Velocity.ApproxEquals(m_lastVelocity, VELOCITY_TOLERANCE) ||
                        !Rotation.ApproxEquals(m_lastRotation, ROTATION_TOLERANCE))
                    {
                        if (CameraConstraintActive)
                        {
                            ControllingClient.SendCameraConstraint(new Vector4(0f, 0.5f, 0.9f, -3000f));
                            CameraConstraintActive = false;
                        }
                    }
                }
            }
        }

        /// <summary>
        /// This is the event handler for client movement. If a client is moving, this event is triggering.
        /// </summary>
        /// <summary>
        /// This is the event handler for client movement. If a client is moving, this event is triggering.
        /// </summary>
        public void HandleAgentUpdate(IClientAPI remoteClient, AgentUpdateArgs agentData)
        {
            //            m_log.DebugFormat("[SCENE PRESENCE]: Received agent update from {0}", remoteClient.Name);

            //if (IsChildAgent)
            //{
            //    // m_log.Debug("DEBUG: HandleAgentUpdate: child agent");
            //    return;
            //}

            ++m_movementUpdateCount;
            if (m_movementUpdateCount < 1)
                m_movementUpdateCount = 1;

            #region Sanity Checking

            // This is irritating.  Really.
            if (!AbsolutePosition.IsFinite())
            {
                RemoveFromPhysicalScene();
                m_log.Error("[AVATAR]: NonFinite Avatar position detected... Reset Position. Mantis this please. Error #9999902");

                m_pos = m_LastFinitePos;
                if (!m_pos.IsFinite())
                {
                    m_pos.X = 127f;
                    m_pos.Y = 127f;
                    m_pos.Z = 127f;
                    m_log.Error("[AVATAR]: NonFinite Avatar position detected... Reset Position. Mantis this please. Error #9999903");
                }

                AddToPhysicalScene(false);
            }
            else
            {
                m_LastFinitePos = m_pos;
            }

            #endregion Sanity Checking

            #region Inputs

            AgentManager.ControlFlags flags = (AgentManager.ControlFlags)agentData.ControlFlags;

            // Camera location in world.  We'll need to raytrace
            // from this location from time to time.
            CameraPosition = agentData.CameraCenter;
            if (Vector3.Distance(m_lastCameraPosition, CameraPosition) >= Scene.RootReprioritizationDistance)
            {
                ReprioritizeUpdates();
                m_lastCameraPosition = CameraPosition;
            }

            // Use these three vectors to figure out what the agent is looking at
            // Convert it to a Matrix and/or Quaternion
            CameraAtAxis = agentData.CameraAtAxis;
            CameraLeftAxis = agentData.CameraLeftAxis;
            m_CameraUpAxis = agentData.CameraUpAxis;

            // The Agent's Draw distance setting
            // When we get to the point of re-computing neighbors everytime this
            // changes, then start using the agent's drawdistance rather than the 
            // region's draw distance.
            // DrawDistance = agentData.Far;
            DrawDistance = Scene.DefaultDrawDistance;

            // Check if Client has camera in 'follow cam' or 'build' mode.
            Vector3 camdif = (Vector3.One * Rotation - Vector3.One * CameraRotation);

            m_followCamAuto = ((m_CameraUpAxis.Z > 0.959f && m_CameraUpAxis.Z < 0.98f)
               && (Math.Abs(camdif.X) < 0.4f && Math.Abs(camdif.Y) < 0.4f)) ? true : false;

            m_mouseLook = (flags & AgentManager.ControlFlags.AGENT_CONTROL_MOUSELOOK) != 0;
            m_leftButtonDown = (flags & AgentManager.ControlFlags.AGENT_CONTROL_LBUTTON_DOWN) != 0;

            #endregion Inputs

            // Make anims work for client side autopilot
            if ((flags & AgentManager.ControlFlags.AGENT_CONTROL_AT_POS) != 0)
                m_updateCount = UPDATE_COUNT;

            if ((flags & AgentManager.ControlFlags.AGENT_CONTROL_STAND_UP) != 0)
            {
                StandUp();
            }

            //m_log.DebugFormat("[FollowCam]: {0}", m_followCamAuto);
            // Raycast from the avatar's head to the camera to see if there's anything blocking the view
            if ((m_movementUpdateCount % NumMovementsBetweenRayCast) == 0 && m_scene.PhysicsScene.SupportsRayCast())
            {
                if (m_followCamAuto)
                {
                    Vector3 posAdjusted = m_pos + HEAD_ADJUSTMENT;
                    m_scene.PhysicsScene.RaycastWorld(m_pos, Vector3.Normalize(CameraPosition - posAdjusted), Vector3.Distance(CameraPosition, posAdjusted) + 0.3f, RayCastCameraCallback);
                }
            }

            lock (scriptedcontrols)
            {
                if (scriptedcontrols.Count > 0)
                {
                    SendControlToScripts((uint)flags);
                    flags = RemoveIgnoredControls(flags, IgnoredControls);
                }
            }

            if (m_autopilotMoving)
                CheckAtSitTarget();

            if ((flags & AgentManager.ControlFlags.AGENT_CONTROL_SIT_ON_GROUND) != 0)
            {
                m_updateCount = 0;  // Kill animation update burst so that the SIT_G.. will stick.
                Animator.TrySetMovementAnimation("SIT_GROUND_CONSTRAINED");

                // TODO: This doesn't prevent the user from walking yet.
                // Setting parent ID would fix this, if we knew what value
                // to use.  Or we could add a m_isSitting variable.
                //Animator.TrySetMovementAnimation("SIT_GROUND_CONSTRAINED");
                SitGround = true;
            }

            // In the future, these values might need to go global.
            // Here's where you get them.
            m_AgentControlFlags = flags;
            m_headrotation = agentData.HeadRotation;
            State = agentData.State;

            PhysicsActor actor = PhysicsActor;
            if (actor == null)
            {
                return;
            }

            if (AllowMovement && !SitGround)
            {
                Quaternion bodyRotation = agentData.BodyRotation;
                bool update_rotation = false;

                if (bodyRotation != Rotation)
                {
                    Rotation = bodyRotation;
                    update_rotation = true;
                }

                bool update_movementflag = false;

                if (agentData.UseClientAgentPosition)
                {
                    MovingToTarget = (agentData.ClientAgentPosition - AbsolutePosition).Length() > 0.2f;
                    MoveToPositionTarget = agentData.ClientAgentPosition;
                }

                int i = 0;
                bool DCFlagKeyPressed = false;
                Vector3 agent_control_v3 = Vector3.Zero;

                bool oldflying = PhysicsActor.Flying;

                if (ForceFly)
                    actor.Flying = true;
                else if (FlyDisabled)
                    actor.Flying = false;
                else
                    actor.Flying = ((flags & AgentManager.ControlFlags.AGENT_CONTROL_FLY) != 0);

                if (actor.Flying != oldflying)
                    update_movementflag = true;

                if (ParentID == 0)
                {
                    bool bAllowUpdateMoveToPosition = false;

                    Vector3[] dirVectors;

                    // use camera up angle when in mouselook and not flying or when holding the left mouse button down and not flying
                    // this prevents 'jumping' in inappropriate situations.
                    if ((m_mouseLook && !PhysicsActor.Flying) || (m_leftButtonDown && !PhysicsActor.Flying))
                        dirVectors = GetWalkDirectionVectors();
                    else
                        dirVectors = Dir_Vectors;

                    // The fact that MovementFlag is a byte needs to be fixed
                    // it really should be a uint
                    // A DIR_CONTROL_FLAG occurs when the user is trying to move in a particular direction.
                    uint nudgehack = 250;
                    foreach (Dir_ControlFlags DCF in DIR_CONTROL_FLAGS)
                    {
                        if (((uint)flags & (uint)DCF) != 0)
                        {
                            DCFlagKeyPressed = true;

                            try
                            {
                                agent_control_v3 += dirVectors[i];
                                //m_log.DebugFormat("[Motion]: {0}, {1}",i, dirVectors[i]);
                            }
                            catch (IndexOutOfRangeException)
                            {
                                // Why did I get this?
                            }

                            if ((MovementFlag & (byte)(uint)DCF) == 0)
                            {
                                if (DCF == Dir_ControlFlags.DIR_CONTROL_FLAG_FORWARD_NUDGE || DCF == Dir_ControlFlags.DIR_CONTROL_FLAG_BACK_NUDGE)
                                {
                                    MovementFlag |= (byte)nudgehack;
                                }

//                                m_log.DebugFormat("[SCENE PRESENCE]: Updating MovementFlag for {0} with {1}", Name, DCF);
                                MovementFlag += (byte)(uint)DCF;
                                update_movementflag = true;
                            }
                        }
                        else
                        {
                            if ((m_movementflag & (byte)(uint)DCF) != 0 ||
                                ((DCF == Dir_ControlFlags.DIR_CONTROL_FLAG_FORWARD_NUDGE || DCF == Dir_ControlFlags.DIR_CONTROL_FLAG_BACK_NUDGE)
                                && ((m_movementflag & (byte)nudgehack) == nudgehack))
                                ) // This or is for Nudge forward
                            {
                                //                                m_log.DebugFormat("[SCENE PRESENCE]: Updating m_movementflag for {0} with lack of {1}", Name, DCF);
                                m_movementflag -= ((byte)(uint)DCF);
                                update_movementflag = true;

                                /*
                                    if ((DCF == Dir_ControlFlags.DIR_CONTROL_FLAG_FORWARD_NUDGE || DCF == Dir_ControlFlags.DIR_CONTROL_FLAG_BACKWARD_NUDGE)
                                    && ((MovementFlag & (byte)nudgehack) == nudgehack))
                                    {
                                        m_log.Debug("Removed Hack flag");
                                    }
                                */
                            }
                            else
                            {
                                bAllowUpdateMoveToPosition = true;
                            }
                        }

                        i++;
                    }

                    if (MovingToTarget)
                    {
                        // If the user has pressed a key then we want to cancel any move to target.
                        if (DCFlagKeyPressed)
                        {
                            ResetMoveToTarget();
                            update_movementflag = true;
                        }
                        else if (bAllowUpdateMoveToPosition)
                        {
                            if (HandleMoveToTargetUpdate(ref agent_control_v3))
                                update_movementflag = true;
                        }
                    }
                }

                // Cause the avatar to stop flying if it's colliding
                // with something with the down arrow pressed.

                // Only do this if we're flying
                if (PhysicsActor != null && PhysicsActor.Flying && !ForceFly)
                {
                    // Landing detection code

                    // Are the landing controls requirements filled?
                    bool controlland = (((flags & AgentManager.ControlFlags.AGENT_CONTROL_UP_NEG) != 0) ||
                                        ((flags & AgentManager.ControlFlags.AGENT_CONTROL_NUDGE_UP_NEG) != 0));

                    if (PhysicsActor.Flying && PhysicsActor.IsColliding && controlland)
                    {
                        // nesting this check because LengthSquared() is expensive and we don't 
                        // want to do it every step when flying.
                        if ((Velocity.LengthSquared() <= LAND_VELOCITYMAG_MAX))
                            StopFlying();
                    }
                }

                // If the agent update does move the avatar, then calculate the force ready for the velocity update,
                // which occurs later in the main scene loop
                if (update_movementflag || (update_rotation && DCFlagKeyPressed))
                {
                    //                    m_log.DebugFormat(
                    //                        "[SCENE PRESENCE]: In {0} adding velocity of {1} to {2}, umf = {3}, ur = {4}",
                    //                        m_scene.RegionInfo.RegionName, agent_control_v3, Name, update_movementflag, update_rotation);

                    AddNewMovement(agent_control_v3);
                }
                //                else
                //                {
                //                    if (!update_movementflag)
                //                    {
                //                        m_log.DebugFormat(
                //                            "[SCENE PRESENCE]: In {0} ignoring requested update of {1} for {2} as update_movementflag = false",
                //                            m_scene.RegionInfo.RegionName, agent_control_v3, Name);
                //                    }
                //                }

                if (update_movementflag && ParentID == 0)
                    Animator.UpdateMovementAnimations();
            }

            m_scene.EventManager.TriggerOnClientMovement(this);
        }

        /// <summary>
        /// Calculate an update to move the presence to the set target.
        /// </summary>
        /// <remarks>
        /// This doesn't actually perform the movement.  Instead, it adds its vector to agent_control_v3.
        /// </remarks>
        /// <param value="agent_control_v3">Cumulative agent movement that this method will update.</param>
        /// <returns>True if movement has been updated in some way.  False otherwise.</returns>
        public bool HandleMoveToTargetUpdate(ref Vector3 agent_control_v3)
        {
            //            m_log.DebugFormat("[SCENE PRESENCE]: Called HandleMoveToTargetUpdate() for {0}", Name);

            bool updated = false;

            //            m_log.DebugFormat(
            //                "[SCENE PRESENCE]: bAllowUpdateMoveToPosition {0}, m_moveToPositionInProgress {1}, m_autopilotMoving {2}",
            //                allowUpdate, m_moveToPositionInProgress, m_autopilotMoving);

            if (!m_autopilotMoving)
            {
                double distanceToTarget = Util.GetDistanceTo(AbsolutePosition, MoveToPositionTarget);
                //                        m_log.DebugFormat(
                //                            "[SCENE PRESENCE]: Abs pos of {0} is {1}, target {2}, distance {3}",
                //                            Name, AbsolutePosition, MoveToPositionTarget, distanceToTarget);

                // Check the error term of the current position in relation to the target position
                if (distanceToTarget <= 1)
                {
                    // We are close enough to the target
                    AbsolutePosition = MoveToPositionTarget;
                    ResetMoveToTarget();
                    updated = true;
                }
                else
                {
                    try
                    {
                        // move avatar in 3D at one meter/second towards target, in avatar coordinate frame.
                        // This movement vector gets added to the velocity through AddNewMovement().
                        // Theoretically we might need a more complex PID approach here if other
                        // unknown forces are acting on the avatar and we need to adaptively respond
                        // to such forces, but the following simple approach seems to works fine.
                        Vector3 LocalVectorToTarget3D =
                            (MoveToPositionTarget - AbsolutePosition) // vector from cur. pos to target in global coords
                            * Matrix4.CreateFromQuaternion(Quaternion.Inverse(Rotation)); // change to avatar coords
                        // Ignore z component of vector
                        //                        Vector3 LocalVectorToTarget2D = new Vector3((float)(LocalVectorToTarget3D.X), (float)(LocalVectorToTarget3D.Y), 0f);
                        LocalVectorToTarget3D.Normalize();

                        // update avatar movement flags. the avatar coordinate system is as follows:
                        //
                        //                        +X (forward)
                        //
                        //                        ^
                        //                        |
                        //                        |
                        //                        |
                        //                        |
                        //     (left) +Y <--------o--------> -Y
                        //                       avatar
                        //                        |
                        //                        |
                        //                        |
                        //                        |
                        //                        v
                        //                        -X
                        //

                        // based on the above avatar coordinate system, classify the movement into
                        // one of left/right/back/forward.
                        if (LocalVectorToTarget3D.X < 0) //MoveBack
                        {
                            MovementFlag += (byte)(uint)Dir_ControlFlags.DIR_CONTROL_FLAG_BACK;
                            AgentControlFlags |= (uint)Dir_ControlFlags.DIR_CONTROL_FLAG_BACK;
                            updated = true;
                        }
                        else if (LocalVectorToTarget3D.X > 0) //Move Forward
                        {
                            MovementFlag += (byte)(uint)Dir_ControlFlags.DIR_CONTROL_FLAG_FORWARD;
                            AgentControlFlags |= (uint)Dir_ControlFlags.DIR_CONTROL_FLAG_FORWARD;
                            updated = true;
                        }

                        if (LocalVectorToTarget3D.Y > 0) //MoveLeft
                        {
                            MovementFlag += (byte)(uint)Dir_ControlFlags.DIR_CONTROL_FLAG_LEFT;
                            AgentControlFlags |= (uint)Dir_ControlFlags.DIR_CONTROL_FLAG_LEFT;
                            updated = true;
                        }
                        else if (LocalVectorToTarget3D.Y < 0) //MoveRight
                        {
                            MovementFlag += (byte)(uint)Dir_ControlFlags.DIR_CONTROL_FLAG_RIGHT;
                            AgentControlFlags |= (uint)Dir_ControlFlags.DIR_CONTROL_FLAG_RIGHT;
                            updated = true;
                        }

                        if (LocalVectorToTarget3D.Z > 0) //Up
                        {
                            // Don't set these flags for up or down - doing so will make the avatar crouch or
                            // keep trying to jump even if walking along level ground
                            //MovementFlag += (byte)(uint)Dir_ControlFlags.DIR_CONTROL_FLAG_UP;
                            //AgentControlFlags
                            //AgentControlFlags |= (uint)Dir_ControlFlags.DIR_CONTROL_FLAG_UP;
                            updated = true;
                        }
                        else if (LocalVectorToTarget3D.Z < 0) //Down
                        {
                            //MovementFlag += (byte)(uint)Dir_ControlFlags.DIR_CONTROL_FLAG_DOWN;
                            //AgentControlFlags |= (uint)Dir_ControlFlags.DIR_CONTROL_FLAG_DOWN;
                            updated = true;
                        }

                        //                        m_log.DebugFormat(
                        //                            "[SCENE PRESENCE]: HandleMoveToTargetUpdate adding {0} to move vector {1} for {2}",
                        //                            LocalVectorToTarget3D, agent_control_v3, Name);

                        agent_control_v3 += LocalVectorToTarget3D;
                    }
                    catch (Exception e)
                    {
                        //Avoid system crash, can be slower but...
                        m_log.DebugFormat("Crash! {0}", e.ToString());
                    }
                }
            }

            return updated;
        }

        /// <summary>
        /// Move to the given target over time.
        /// </summary>
        /// <param name="pos"></param>
        /// <param name="noFly">
        /// If true, then don't allow the avatar to fly to the target, even if it's up in the air.
        /// This is to allow movement to targets that are known to be on an elevated platform with a continuous path
        /// from start to finish.
        /// </param>
        /// <param name="landAtTarget">
        /// If true and the avatar starts flying during the move then land at the target.
        /// </param>
        public void MoveToTarget(Vector3 pos, bool noFly, bool landAtTarget)
        {
            if (SitGround)
                StandUp();

//            m_log.DebugFormat(
//                "[SCENE PRESENCE]: Avatar {0} received request to move to position {1} in {2}",
//                Name, pos, m_scene.RegionInfo.RegionName);

            if (pos.X < 0 || pos.X >= Constants.RegionSize
                || pos.Y < 0 || pos.Y >= Constants.RegionSize
                || pos.Z < 0)
                return;

//            Vector3 heightAdjust = new Vector3(0, 0, Appearance.AvatarHeight / 2);
//            pos += heightAdjust;
//
//            // Anti duck-walking measure
//            if (Math.Abs(pos.Z - AbsolutePosition.Z) < 0.2f)
//            {
////                m_log.DebugFormat("[SCENE PRESENCE]: Adjusting MoveToPosition from {0} to {1}", pos, AbsolutePosition);
//                pos.Z = AbsolutePosition.Z;
//            }

            float terrainHeight = (float)m_scene.Heightmap[(int)pos.X, (int)pos.Y];
            pos.Z = Math.Max(terrainHeight, pos.Z);

            // Fudge factor.  It appears that if one clicks "go here" on a piece of ground, the go here request is
            // always slightly higher than the actual terrain height.
            // FIXME: This constrains NPC movements as well, so should be somewhere else.
            if (pos.Z - terrainHeight < 0.2)
                pos.Z = terrainHeight;

//            m_log.DebugFormat(
//                "[SCENE PRESENCE]: Avatar {0} set move to target {1} (terrain height {2}) in {3}",
//                Name, pos, terrainHeight, m_scene.RegionInfo.RegionName);

            if (noFly)
                PhysicsActor.Flying = false;
            else if (pos.Z > terrainHeight)
                PhysicsActor.Flying = true;

            LandAtTarget = landAtTarget;
            MovingToTarget = true;
            MoveToPositionTarget = pos;

            // Rotate presence around the z-axis to point in same direction as movement.
            // Ignore z component of vector
            Vector3 localVectorToTarget3D = pos - AbsolutePosition;
            Vector3 localVectorToTarget2D = new Vector3((float)(localVectorToTarget3D.X), (float)(localVectorToTarget3D.Y), 0f);

//            m_log.DebugFormat("[SCENE PRESENCE]: Local vector to target is {0}", localVectorToTarget2D);

            // Calculate the yaw.
            Vector3 angle = new Vector3(0, 0, (float)(Math.Atan2(localVectorToTarget2D.Y, localVectorToTarget2D.X)));

//            m_log.DebugFormat("[SCENE PRESENCE]: Angle is {0}", angle);

            Rotation = Quaternion.CreateFromEulers(angle);
//            m_log.DebugFormat("[SCENE PRESENCE]: Body rot for {0} set to {1}", Name, Rotation);

            Vector3 agent_control_v3 = new Vector3();
            HandleMoveToTargetUpdate(ref agent_control_v3);
            AddNewMovement(agent_control_v3);
        }

        /// <summary>
        /// Reset the move to target.
        /// </summary>
        public void ResetMoveToTarget()
        {
//            m_log.DebugFormat("[SCENE PRESENCE]: Resetting move to target for {0}", Name);

            MovingToTarget = false;
            MoveToPositionTarget = Vector3.Zero;

            // We need to reset the control flag as the ScenePresenceAnimator uses this to determine the correct
            // resting animation (e.g. hover or stand).  NPCs don't have a client that will quickly reset this flag.
            // However, the line is here rather than in the NPC module since it also appears necessary to stop a
            // viewer that uses "go here" from juddering on all subsequent avatar movements.
            AgentControlFlags = (uint)AgentManager.ControlFlags.NONE;
        }

        private void CheckAtSitTarget()
        {
            //m_log.Debug("[AUTOPILOT]: " + Util.GetDistanceTo(AbsolutePosition, m_autoPilotTarget).ToString());
            if (Util.GetDistanceTo(AbsolutePosition, m_autoPilotTarget) <= 1.5)
            {
                if (m_sitAtAutoTarget)
                {
                    SceneObjectPart part = m_scene.GetSceneObjectPart(m_requestedSitTargetUUID);
                    if (part != null)
                    {
                        AbsolutePosition = part.AbsolutePosition;
                        Velocity = Vector3.Zero;
                        SendAvatarDataToAllAgents();

                        HandleAgentSit(ControllingClient, m_requestedSitTargetUUID);  //KF ??
                    }
                    //ControllingClient.SendSitResponse(m_requestedSitTargetID, m_requestedSitOffset, Quaternion.Identity, false, Vector3.Zero, Vector3.Zero, false);
                    m_requestedSitTargetUUID = UUID.Zero;
                }
                    /*
                else
                {
                    //ControllingClient.SendAlertMessage("Autopilot cancelled");
                    //SendTerseUpdateToAllClients();
                    //PrimitiveBaseShape proxy = PrimitiveBaseShape.Default;
                    //proxy.PCode = (byte)PCode.ParticleSystem;
                    ////uint nextUUID = m_scene.NextLocalId;

                    //proxyObjectGroup = new SceneObjectGroup(m_scene, m_scene.RegionInfo.RegionHandle, UUID, nextUUID, m_autoPilotTarget, Quaternion.Identity, proxy);
                    //if (proxyObjectGroup != null)
                    //{
                        //proxyObjectGroup.SendGroupFullUpdate();
                        //ControllingClient.SendSitResponse(UUID.Zero, m_autoPilotTarget, Quaternion.Identity, true, Vector3.Zero, Vector3.Zero, false);
                        //m_scene.DeleteSceneObject(proxyObjectGroup);
                    //}
                }
                */
                m_autoPilotTarget = Vector3.Zero;
                m_autopilotMoving = false;
            }
        }
        /// <summary>
        /// Perform the logic necessary to stand the avatar up.  This method also executes
        /// the stand animation.
        /// </summary>
        public void StandUp()
        {
            SitGround = false;

            if (ParentID != 0)
            {
                SceneObjectPart part = m_scene.GetSceneObjectPart(m_requestedSitTargetID);
                if (part != null)
                {
                    part.TaskInventory.LockItemsForRead(true);
                    TaskInventoryDictionary taskIDict = part.TaskInventory;
                    if (taskIDict != null)
                    {
                        foreach (UUID taskID in taskIDict.Keys)
                        {
                            UnRegisterControlEventsToScript(LocalId, taskID);
                            taskIDict[taskID].PermsMask &= ~(
                                2048 | //PERMISSION_CONTROL_CAMERA
                                4); // PERMISSION_TAKE_CONTROLS
                        }
                    }
                    part.TaskInventory.LockItemsForRead(false);
                    // Reset sit target.
                    if (part.GetAvatarOnSitTarget() == UUID)
                        part.SitTargetAvatar = UUID.Zero;
                    part.ParentGroup.TriggerScriptChangedEvent(Changed.LINK);

                    ParentPosition = part.GetWorldPosition();
                    ControllingClient.SendClearFollowCamProperties(part.ParentUUID);
                }
				// part.GetWorldRotation()   is the rotation of the object being sat on
				// Rotation  is the sittiing Av's rotation

	           	Quaternion partRot;
//	            if (part.LinkNum == 1)
//	            {				// Root prim of linkset
//	                partRot = part.ParentGroup.RootPart.RotationOffset;
//	            }
//	            else
//	            {				// single or child prim

//	            }                       
                if (part == null) //CW: Part may be gone. llDie() for example.
                {
                    partRot = new Quaternion(0.0f, 0.0f, 0.0f, 1.0f);
                }
                else
                {
                    partRot = part.GetWorldRotation();
                }

	            Quaternion partIRot = Quaternion.Inverse(partRot);

				Quaternion avatarRot = Quaternion.Inverse(Quaternion.Inverse(Rotation) * partIRot); // world or. of the av
				Vector3 avStandUp = new Vector3(0.3f, 0f, 0f) * avatarRot;		// 0.3M infront of av

                
                if (m_physicsActor == null)
                {
                    AddToPhysicalScene(false);
                }
                //CW: If the part isn't null then we can set the current position 
                if (part != null)
                {
                    Vector3 avWorldStandUp = avStandUp + part.GetWorldPosition() + ((m_pos - part.OffsetPosition) * partRot);			// + av sit offset!
                    AbsolutePosition = avWorldStandUp;                	 //KF: Fix stand up.
                    part.IsOccupied = false;
                    part.ParentGroup.DeleteAvatar(ControllingClient.AgentId);
                }
                else
                {
                    //CW: Since the part doesn't exist, a coarse standup position isn't an issue
                    AbsolutePosition = m_lastWorldPosition;
                }
                
		        m_parentPosition = Vector3.Zero;
				m_parentID = 0;
                m_linkedPrim = UUID.Zero;
                m_offsetRotation = new Quaternion(0.0f, 0.0f, 0.0f, 1.0f);
                SendAvatarDataToAllAgents();
                m_requestedSitTargetID = 0;
            }

            Animator.UpdateMovementAnimations();
        }

        private SceneObjectPart FindNextAvailableSitTarget(UUID targetID)
        {
            SceneObjectPart targetPart = m_scene.GetSceneObjectPart(targetID);
            if (targetPart == null)
                return null;

            // If the primitive the player clicked on has a sit target and that sit target is not full, that sit target is used.
            // If the primitive the player clicked on has no sit target, and one or more other linked objects have sit targets that are not full, the sit target of the object with the lowest link number will be used.

            // Get our own copy of the part array, and sort into the order we want to test
            SceneObjectPart[] partArray = targetPart.ParentGroup.Parts;
            Array.Sort(partArray, delegate(SceneObjectPart p1, SceneObjectPart p2)
                       {
                           // we want the originally selected part first, then the rest in link order -- so make the selected part link num (-1)
                           int linkNum1 = p1==targetPart ? -1 : p1.LinkNum;
                           int linkNum2 = p2==targetPart ? -1 : p2.LinkNum;
                           return linkNum1 - linkNum2;
                       }
                );

            //look for prims with explicit sit targets that are available
            foreach (SceneObjectPart part in partArray)
            {
                // Is a sit target available?
                Vector3 avSitOffSet = part.SitTargetPosition;
                Quaternion avSitOrientation = part.SitTargetOrientation;
                UUID avOnTargetAlready = part.GetAvatarOnSitTarget();
                bool SitTargetOccupied = (avOnTargetAlready != UUID.Zero);
	            bool SitTargetisSet = (Vector3.Zero != avSitOffSet);		//NB Latest SL Spec shows Sit Rotation setting is ignored.
                if (SitTargetisSet && !SitTargetOccupied)
                {
                    //switch the target to this prim
                    return part;
                }
            }

            // no explicit sit target found - use original target
            return targetPart;
        }

        private void SendSitResponse(IClientAPI remoteClient, UUID targetID, Vector3 offset, Quaternion pSitOrientation)
        {
            bool autopilot = true;
            Vector3 autopilotTarget = new Vector3();
            Quaternion sitOrientation = Quaternion.Identity;
            Vector3 pos = new Vector3();
            Vector3 cameraEyeOffset = Vector3.Zero;
            Vector3 cameraAtOffset = Vector3.Zero;
            bool forceMouselook = false;

            //SceneObjectPart part =  m_scene.GetSceneObjectPart(targetID);
            SceneObjectPart part = FindNextAvailableSitTarget(targetID);
            if (part == null) return;
            
            // TODO: determine position to sit at based on scene geometry; don't trust offset from client
            // see http://wiki.secondlife.com/wiki/User:Andrew_Linden/Office_Hours/2007_11_06 for details on how LL does it
                
			// part is the prim to sit on
			// offset is the world-ref vector distance from that prim center to the click-spot
			// UUID  is the UUID of the Avatar doing the clicking
				
			m_avInitialPos = AbsolutePosition; 			// saved to calculate unscripted sit rotation
			
            // Is a sit target available?
            Vector3 avSitOffSet = part.SitTargetPosition;
            Quaternion avSitOrientation = part.SitTargetOrientation;

            bool SitTargetisSet = (Vector3.Zero != avSitOffSet);		//NB Latest SL Spec shows Sit Rotation setting is ignored.
   //     	Quaternion partIRot = Quaternion.Inverse(part.GetWorldRotation());
           	Quaternion partRot;
//            if (part.LinkNum == 1)
//            {				// Root prim of linkset
//                partRot = part.ParentGroup.RootPart.RotationOffset;
//            }
//            else
//            {				// single or child prim
                partRot = part.GetWorldRotation();
//            }                       
           	Quaternion partIRot = Quaternion.Inverse(partRot);
//Console.WriteLine("SendSitResponse offset=" + offset + "  Occup=" + part.IsOccupied + "    TargSet=" + SitTargetisSet);
			// Sit analysis rewritten by KF 091125 
            if (SitTargetisSet) 		// scipted sit
            {
				if (!part.IsOccupied)
				{
//Console.WriteLine("Scripted, unoccupied");
    	            part.SitTargetAvatar = UUID;		// set that Av will be on it
    	            offset = new Vector3(avSitOffSet.X, avSitOffSet.Y, avSitOffSet.Z);	// change ofset to the scripted one

                    Quaternion nrot = avSitOrientation;
                    if (!part.IsRoot)
                    {
                        nrot = part.RotationOffset * avSitOrientation;
                    }
    	            sitOrientation = nrot;		// Change rotatione to the scripted one
                    OffsetRotation = nrot;
    	            autopilot = false;						// Jump direct to scripted llSitPos()
    	        }
    	       	else
    	       	{
//Console.WriteLine("Scripted, occupied");    	        	
    	    		 return;
    	       	}
    	    }
    	    else	// Not Scripted
    	    {
    	       	if ( (Math.Abs(offset.X) > 0.1f) || (Math.Abs(offset.Y) > 0.1f) ) // Changed 0.5M to 0.1M as they want to be able to sit close together 
    	       	{
    	       		// large prim & offset, ignore if other Avs sitting
//    	       		offset.Z -= 0.05f;
    	       		m_avUnscriptedSitPos = offset * partIRot;					// (non-zero) sit where clicked
    	       		autopilotTarget = part.AbsolutePosition + offset;			// World location of clicked point
    	                
//Console.WriteLine(" offset ={0}", offset);            
//Console.WriteLine(" UnscriptedSitPos={0}", m_avUnscriptedSitPos);            
//Console.WriteLine(" autopilotTarget={0}", autopilotTarget);            
    	                
    	       	}
    	       	else		// small offset
    	       	{
//Console.WriteLine("Small offset");    	        	
					if (!part.IsOccupied)
					{
						m_avUnscriptedSitPos = Vector3.Zero;	// Zero = Sit on prim center
						autopilotTarget = part.AbsolutePosition;
//Console.WriteLine("UsSmall autopilotTarget={0}", autopilotTarget);						
    	       		}
    	       		else return; 		// occupied small
    	       	}	// end large/small
    	    } // end Scripted/not

            part.ParentGroup.TriggerScriptChangedEvent(Changed.LINK);

            cameraAtOffset = part.GetCameraAtOffset();
            cameraEyeOffset = part.GetCameraEyeOffset();
            forceMouselook = part.GetForceMouselook();
            if(cameraAtOffset == Vector3.Zero) cameraAtOffset =  new Vector3(0f, 0f, 0.1f); // 
            if(cameraEyeOffset == Vector3.Zero) cameraEyeOffset =  new Vector3(0f, 0f, 0.1f); // 

            if (m_physicsActor != null)
            {
                // If we're not using the client autopilot, we're immediately warping the avatar to the location
                // We can remove the physicsActor until they stand up.
                m_sitAvatarHeight = m_physicsActor.Size.Z;
                if (autopilot)
                {				// its not a scripted sit
//                        if (Util.GetDistanceTo(AbsolutePosition, autopilotTarget) < 4.5)
					if( (Math.Abs(AbsolutePosition.X - autopilotTarget.X) < 256.0f) && (Math.Abs(AbsolutePosition.Y - autopilotTarget.Y) < 256.0f) )
                    {
                        autopilot = false;		// close enough
                        m_lastWorldPosition = m_pos; /* CW - This give us a position to return the avatar to if the part is killed before standup.
                                                             Not using the part's position because returning the AV to the last known standing
                                                             position is likely to be more friendly, isn't it? */
                        RemoveFromPhysicalScene();
                        Velocity = Vector3.Zero;
                        AbsolutePosition = autopilotTarget + new Vector3(0.0f, 0.0f, (m_sitAvatarHeight / 2.0f));  // Warp av to over sit target
                    } // else the autopilot will get us close
                }
                else
                {	// its a scripted sit
                    m_lastWorldPosition = part.AbsolutePosition;  /* CW - This give us a position to return the avatar to if the part is killed before standup.
                                                                          I *am* using the part's position this time because we have no real idea how far away
                                                                          the avatar is from the sit target. */
                    RemoveFromPhysicalScene();
                    Velocity = Vector3.Zero;
                }
            }
            else return;    // physactor is null! 

			Vector3 offsetr; // = offset * partIRot;	
			// KF: In a linkset, offsetr needs to be relative to the group root!  091208	
	//		offsetr = (part.OffsetPosition * Quaternion.Inverse(part.ParentGroup.RootPart.RotationOffset)) + (offset * partIRot);
 //           if (part.LinkNum < 2)    091216 All this was necessary because of the GetWorldRotation error.
  //          {				// Single, or Root prim of linkset, target is ClickOffset * RootRot
            	//offsetr = offset * partIRot;
//
  //          }
  //          else
    //        {	// Child prim, offset is (ChildOffset * RootRot) + (ClickOffset * ChildRot)
        //    	offsetr = //(part.OffsetPosition * Quaternion.Inverse(part.ParentGroup.RootPart.RotationOffset)) +	
      //      				(offset * partRot);
    //        }

//Console.WriteLine(" ");
//Console.WriteLine("link number ={0}", part.LinkNum);		
//Console.WriteLine("Prim offset ={0}", part.OffsetPosition );			
//Console.WriteLine("Root Rotate ={0}", part.ParentGroup.RootPart.RotationOffset);
//Console.WriteLine("Click offst ={0}", offset);
//Console.WriteLine("Prim Rotate ={0}", part.GetWorldRotation());
//Console.WriteLine("offsetr     ={0}", offsetr);
//Console.WriteLine("Camera At   ={0}", cameraAtOffset);
//Console.WriteLine("Camera Eye  ={0}", cameraEyeOffset);

            //NOTE: SendSitResponse should be relative to the GROUP *NOT* THE PRIM if we're sitting on a child
            ControllingClient.SendSitResponse(part.ParentGroup.UUID, ((offset * part.RotationOffset) + part.OffsetPosition), sitOrientation, autopilot, cameraAtOffset, cameraEyeOffset, forceMouselook);
            
            m_requestedSitTargetUUID = part.UUID;		//KF: Correct autopilot target
            // This calls HandleAgentSit twice, once from here, and the client calls
            // HandleAgentSit itself after it gets to the location
            // It doesn't get to the location until we've moved them there though
            // which happens in HandleAgentSit :P
            m_autopilotMoving = autopilot;
            m_autoPilotTarget = autopilotTarget;
            m_sitAtAutoTarget = autopilot;
            m_initialSitTarget = autopilotTarget;
            if (!autopilot)
                HandleAgentSit(remoteClient, UUID);
        }

        // public void HandleAgentRequestSit(IClientAPI remoteClient, UUID agentID, UUID targetID, Vector3 offset, string sitAnimation)
        public void HandleAgentRequestSit(IClientAPI remoteClient, UUID agentID, UUID targetID, Vector3 offset)
        {
            if (ParentID != 0)
            {
                StandUp();
            }

//            if (!String.IsNullOrEmpty(sitAnimation))
//            {
//                m_nextSitAnimation = sitAnimation;
//            }
//            else
//            {
            m_nextSitAnimation = "SIT";
//            }

            //SceneObjectPart part = m_scene.GetSceneObjectPart(targetID);
            SceneObjectPart part = FindNextAvailableSitTarget(targetID);

            if (part != null)
            {
                if (!String.IsNullOrEmpty(part.SitAnimation))
                {
                    m_nextSitAnimation = part.SitAnimation;
                }
                m_requestedSitTargetID = part.LocalId;
                //m_requestedSitOffset = offset;
                m_requestedSitTargetUUID = targetID;
                
                m_log.DebugFormat("[SIT]: Client requested Sit Position: {0}", offset);
                
                if (m_scene.PhysicsScene.SupportsRayCast())
                {
                    //m_scene.PhysicsScene.RaycastWorld(Vector3.Zero,Vector3.Zero, 0.01f,new RaycastCallback());
                    //SitRayCastAvatarPosition(part);
                    //return;
                }
            }
            else
            {
                m_log.Warn("Sit requested on unknown object: " + targetID.ToString());
            }

            SendSitResponse(remoteClient, targetID, offset, Quaternion.Identity);
        }

        /*
        public void SitRayCastAvatarPosition(SceneObjectPart part)
        {
            Vector3 EndRayCastPosition = part.AbsolutePosition + m_requestedSitOffset;
            Vector3 StartRayCastPosition = AbsolutePosition;
            Vector3 direction = Vector3.Normalize(EndRayCastPosition - StartRayCastPosition);
            float distance = Vector3.Distance(EndRayCastPosition, StartRayCastPosition);
            m_scene.PhysicsScene.RaycastWorld(StartRayCastPosition, direction, distance, SitRayCastAvatarPositionResponse);
        }

        public void SitRayCastAvatarPositionResponse(bool hitYN, Vector3 collisionPoint, uint localid, float pdistance, Vector3 normal)
        {
            SceneObjectPart part =  FindNextAvailableSitTarget(m_requestedSitTargetUUID);
            if (part != null)
            {
                if (hitYN)
                {
                    if (collisionPoint.ApproxEquals(m_requestedSitOffset + part.AbsolutePosition, 0.2f))
                    {
                        SitRaycastFindEdge(collisionPoint, normal);
                        m_log.DebugFormat("[SIT]: Raycast Avatar Position succeeded at point: {0}, normal:{1}", collisionPoint, normal);
                    }
                    else
                    {
                        SitRayCastAvatarPositionCameraZ(part);
                    }
                }
                else
                {
                    SitRayCastAvatarPositionCameraZ(part);
                }
            }
            else
            {
                ControllingClient.SendAlertMessage("Sit position no longer exists");
                m_requestedSitTargetUUID = UUID.Zero;
                m_requestedSitTargetID = 0;
                m_requestedSitOffset = Vector3.Zero;
            }

        }

        public void SitRayCastAvatarPositionCameraZ(SceneObjectPart part)
        {
            // Next, try to raycast from the camera Z position
            Vector3 EndRayCastPosition = part.AbsolutePosition + m_requestedSitOffset;
            Vector3 StartRayCastPosition = AbsolutePosition; StartRayCastPosition.Z = CameraPosition.Z;
            Vector3 direction = Vector3.Normalize(EndRayCastPosition - StartRayCastPosition);
            float distance = Vector3.Distance(EndRayCastPosition, StartRayCastPosition);
            m_scene.PhysicsScene.RaycastWorld(StartRayCastPosition, direction, distance, SitRayCastAvatarPositionCameraZResponse);
        }

        public void SitRayCastAvatarPositionCameraZResponse(bool hitYN, Vector3 collisionPoint, uint localid, float pdistance, Vector3 normal)
        {
            SceneObjectPart part = FindNextAvailableSitTarget(m_requestedSitTargetUUID);
            if (part != null)
            {
                if (hitYN)
                {
                    if (collisionPoint.ApproxEquals(m_requestedSitOffset + part.AbsolutePosition, 0.2f))
                    {
                        SitRaycastFindEdge(collisionPoint, normal);
                        m_log.DebugFormat("[SIT]: Raycast Avatar Position + CameraZ succeeded at point: {0}, normal:{1}", collisionPoint, normal);
                    }
                    else
                    {
                        SitRayCastCameraPosition(part);
                    }
                }
                else
                {
                    SitRayCastCameraPosition(part);
                }
            }
            else
            {
                ControllingClient.SendAlertMessage("Sit position no longer exists");
                m_requestedSitTargetUUID = UUID.Zero;
                m_requestedSitTargetID = 0;
                m_requestedSitOffset = Vector3.Zero;
            }

        }

        public void SitRayCastCameraPosition(SceneObjectPart part)
        {
            // Next, try to raycast from the camera position
            Vector3 EndRayCastPosition = part.AbsolutePosition + m_requestedSitOffset;
            Vector3 StartRayCastPosition = CameraPosition;
            Vector3 direction = Vector3.Normalize(EndRayCastPosition - StartRayCastPosition);
            float distance = Vector3.Distance(EndRayCastPosition, StartRayCastPosition);
            m_scene.PhysicsScene.RaycastWorld(StartRayCastPosition, direction, distance, SitRayCastCameraPositionResponse);
        }

        public void SitRayCastCameraPositionResponse(bool hitYN, Vector3 collisionPoint, uint localid, float pdistance, Vector3 normal)
        {
            SceneObjectPart part = FindNextAvailableSitTarget(m_requestedSitTargetUUID);
            if (part != null)
            {
                if (hitYN)
                {
                    if (collisionPoint.ApproxEquals(m_requestedSitOffset + part.AbsolutePosition, 0.2f))
                    {
                        SitRaycastFindEdge(collisionPoint, normal);
                        m_log.DebugFormat("[SIT]: Raycast Camera Position succeeded at point: {0}, normal:{1}", collisionPoint, normal);
                    }
                    else
                    {
                        SitRayHorizontal(part);
                    }
                }
                else
                {
                    SitRayHorizontal(part);
                }
            }
            else
            {
                ControllingClient.SendAlertMessage("Sit position no longer exists");
                m_requestedSitTargetUUID = UUID.Zero;
                m_requestedSitTargetID = 0;
                m_requestedSitOffset = Vector3.Zero;
            }

        }

        public void SitRayHorizontal(SceneObjectPart part)
        {
            // Next, try to raycast from the avatar position to fwd
            Vector3 EndRayCastPosition = part.AbsolutePosition + m_requestedSitOffset;
            Vector3 StartRayCastPosition = CameraPosition;
            Vector3 direction = Vector3.Normalize(EndRayCastPosition - StartRayCastPosition);
            float distance = Vector3.Distance(EndRayCastPosition, StartRayCastPosition);
            m_scene.PhysicsScene.RaycastWorld(StartRayCastPosition, direction, distance, SitRayCastHorizontalResponse);
        }

        public void SitRayCastHorizontalResponse(bool hitYN, Vector3 collisionPoint, uint localid, float pdistance, Vector3 normal)
        {
            SceneObjectPart part = FindNextAvailableSitTarget(m_requestedSitTargetUUID);
            if (part != null)
            {
                if (hitYN)
                {
                    if (collisionPoint.ApproxEquals(m_requestedSitOffset + part.AbsolutePosition, 0.2f))
                    {
                        SitRaycastFindEdge(collisionPoint, normal);
                        m_log.DebugFormat("[SIT]: Raycast Horizontal Position succeeded at point: {0}, normal:{1}", collisionPoint, normal);
                        // Next, try to raycast from the camera position
                        Vector3 EndRayCastPosition = part.AbsolutePosition + m_requestedSitOffset;
                        Vector3 StartRayCastPosition = CameraPosition;
                        Vector3 direction = Vector3.Normalize(EndRayCastPosition - StartRayCastPosition);
                        float distance = Vector3.Distance(EndRayCastPosition, StartRayCastPosition);
                        //m_scene.PhysicsScene.RaycastWorld(StartRayCastPosition, direction, distance, SitRayCastResponseAvatarPosition);
                    }
                    else
                    {
                        ControllingClient.SendAlertMessage("Sit position not accessable.");
                        m_requestedSitTargetUUID = UUID.Zero;
                        m_requestedSitTargetID = 0;
                        m_requestedSitOffset = Vector3.Zero;
                    }
                }
                else
                {
                    ControllingClient.SendAlertMessage("Sit position not accessable.");
                    m_requestedSitTargetUUID = UUID.Zero;
                    m_requestedSitTargetID = 0;
                    m_requestedSitOffset = Vector3.Zero;
                }
            }
            else
            {
                ControllingClient.SendAlertMessage("Sit position no longer exists");
                m_requestedSitTargetUUID = UUID.Zero;
                m_requestedSitTargetID = 0;
                m_requestedSitOffset = Vector3.Zero;
            }

        }

        private void SitRaycastFindEdge(Vector3 collisionPoint, Vector3 collisionNormal)
        {
            int i = 0;
            //throw new NotImplementedException();
            //m_requestedSitTargetUUID = UUID.Zero;
            //m_requestedSitTargetID = 0;
            //m_requestedSitOffset = Vector3.Zero;

            SendSitResponse(ControllingClient, m_requestedSitTargetUUID, collisionPoint - m_requestedSitOffset, Quaternion.Identity);
        }
        */


        public void HandleAgentSit(IClientAPI remoteClient, UUID agentID)
        {
            if (!String.IsNullOrEmpty(m_nextSitAnimation))
            {
                HandleAgentSit(remoteClient, agentID, m_nextSitAnimation);
            }
            else
            {
                HandleAgentSit(remoteClient, agentID, "SIT");
            }
        }
        
        public void HandleAgentSit(IClientAPI remoteClient, UUID agentID, string sitAnimation)
        {
            SceneObjectPart part = m_scene.GetSceneObjectPart(m_requestedSitTargetID);

            if (m_sitAtAutoTarget || !m_autopilotMoving)
            {
                if (part != null)
                {
//Console.WriteLine("Link #{0}, Rot {1}", part.LinkNum, part.GetWorldRotation());                
                    if (part.GetAvatarOnSitTarget() == UUID)
                    {
//Console.WriteLine("Scripted Sit");
                    	// Scripted sit
                        Vector3 sitTargetPos = part.SitTargetPosition;
                        Quaternion sitTargetOrient = part.SitTargetOrientation;
                        m_pos = new Vector3(sitTargetPos.X, sitTargetPos.Y, sitTargetPos.Z);
                        m_pos += SIT_TARGET_ADJUSTMENT;
                        if (!part.IsRoot)
                        {
                            m_pos *= part.RotationOffset;
                        }
                        m_bodyRot = sitTargetOrient;
                        m_parentPosition = part.AbsolutePosition;
	    	            part.IsOccupied = true;
                        part.ParentGroup.AddAvatar(agentID); 	                                
                    }
                    else
                    {
						// if m_avUnscriptedSitPos is zero then Av sits above center
						// Else Av sits at m_avUnscriptedSitPos						
						
                    	// Non-scripted sit by Kitto Flora 21Nov09
                    	// Calculate angle of line from prim to Av
                    	Quaternion partIRot;
//                    	if (part.LinkNum == 1)
//                  	{				// Root prim of linkset
//                    		partIRot = Quaternion.Inverse(part.ParentGroup.RootPart.RotationOffset);
//                    	}
//                    	else
//                    	{				// single or child prim
                    		partIRot = Quaternion.Inverse(part.GetWorldRotation());
//                    	}
                    	Vector3 sitTargetPos= part.AbsolutePosition + m_avUnscriptedSitPos;
	                	float y_diff = (m_avInitialPos.Y - sitTargetPos.Y);
    	            	float x_diff = ( m_avInitialPos.X - sitTargetPos.X);
    	            	if(Math.Abs(x_diff) < 0.001f) x_diff = 0.001f;			// avoid div by 0
    	            	if(Math.Abs(y_diff) < 0.001f) y_diff = 0.001f;			// avoid pol flip at 0
    	            	float sit_angle = (float)Math.Atan2( (double)y_diff, (double)x_diff);
						// NOTE: when sitting m_ pos and m_bodyRot are *relative* to the prim location/rotation, not 'World'.
    	            	//  Av sits at world euler <0,0, z>, translated by part rotation 
    	            	m_bodyRot = partIRot * Quaternion.CreateFromEulers(0f, 0f, sit_angle);		// sit at 0,0,inv-click
    	            	
                        m_parentPosition = part.AbsolutePosition;
    	                part.IsOccupied = true;
                        part.ParentGroup.AddAvatar(agentID);
                        m_pos = new Vector3(0f, 0f, 0.05f) + 					// corrections to get Sit Animation
                        		(new Vector3(0.0f, 0f, 0.61f) * partIRot) + 	// located on center
                        		(new Vector3(0.34f, 0f, 0.0f) * m_bodyRot) +
                        		m_avUnscriptedSitPos;							// adds click offset, if any
	                    //Set up raytrace to find top surface of prim
	         			Vector3 size = part.Scale;
	 					float mag = 2.0f; // 0.1f + (float)Math.Sqrt((size.X * size.X) + (size.Y * size.Y) + (size.Z * size.Z));
						Vector3 start =  part.AbsolutePosition + new Vector3(0f, 0f, mag);
	 					Vector3 down = new Vector3(0f, 0f, -1f);    
//Console.WriteLine("st={0}  do={1}  ma={2}", start, down, mag);	 					
		                m_scene.PhysicsScene.RaycastWorld(
	                    		start,		// Vector3 position,
	                    		down, 		// Vector3 direction,
	                    		mag, 		// float length,
	                    		SitAltitudeCallback);          	// retMethod
	                } // end scripted/not
                }
                else  // no Av
                {
                    return;
                }
            }
            ParentID = m_requestedSitTargetID;

            //We want our offsets to reference the root prim, not the child we may have sat on
            if (!part.IsRoot)
            {
                m_parentID = part.ParentGroup.RootPart.LocalId;
                m_pos += part.OffsetPosition;
            }
            else
            {
                m_parentID = m_requestedSitTargetID;
            }

            m_linkedPrim = part.UUID;
            if (part.GetAvatarOnSitTarget() != UUID)
            {
                m_offsetRotation = m_offsetRotation / part.RotationOffset;
            }
            Velocity = Vector3.Zero;
            RemoveFromPhysicalScene();
            Animator.TrySetMovementAnimation(sitAnimation);
            SendAvatarDataToAllAgents();
            //SendTerseUpdateToAllClients();
        }
        
        public void SitAltitudeCallback(bool hitYN, Vector3 collisionPoint, uint localid, float distance, Vector3 normal)
        {
			// KF: 091202 There appears to be a bug in Prim Edit Size - the process sometimes make a prim that RayTrace no longer
			//     sees. Take/re-rez, or sim restart corrects the condition. Result of bug is incorrect sit height.
			if(hitYN)
			{
				// m_pos = Av offset from prim center to make look like on center
				// m_parentPosition = Actual center pos of prim
				// collisionPoint = spot on prim where we want to sit
				// collisionPoint.Z = global sit surface height
				SceneObjectPart part = m_scene.GetSceneObjectPart(localid);
				Quaternion partIRot;
//	            if (part.LinkNum == 1)
///    	        {				// Root prim of linkset
//    	            partIRot = Quaternion.Inverse(part.ParentGroup.RootPart.RotationOffset);
//    	        }
//    	        else
//    	        {				// single or child prim
    	            partIRot = Quaternion.Inverse(part.GetWorldRotation());
//    	        }          
                if (m_initialSitTarget != null)
                {
                    float offZ = collisionPoint.Z - m_initialSitTarget.Z;
                    Vector3 offset = new Vector3(0.0f, 0.0f, offZ) * partIRot; // Altitude correction
                    //Console.WriteLine("sitPoint={0},  offset={1}",  sitPoint,  offset);
                    m_pos += offset;
                    //  ControllingClient.SendClearFollowCamProperties(part.UUID);
                }
				
			}
		} // End SitAltitudeCallback  KF.

        /// <summary>
        /// Event handler for the 'Always run' setting on the client
        /// Tells the physics plugin to increase speed of movement.
        /// </summary>
        public void HandleSetAlwaysRun(IClientAPI remoteClient, bool pSetAlwaysRun)
        {
            SetAlwaysRun = pSetAlwaysRun;
        }

        public void HandleStartAnim(IClientAPI remoteClient, UUID animID)
        {
            Animator.AddAnimation(animID, UUID.Zero);
        }

        public void HandleStopAnim(IClientAPI remoteClient, UUID animID)
        {
            Animator.RemoveAnimation(animID);
        }

        /// <summary>
        /// Rotate the avatar to the given rotation and apply a movement in the given relative vector
        /// </summary>
        /// <param name="vec">The vector in which to move.  This is relative to the rotation argument</param>
        public void AddNewMovement(Vector3 vec)
        {
            Vector3 direc = vec * Rotation;
            direc.Normalize();

            if (PhysicsActor.Flying != m_flyingOld)                // add for fly velocity control
            {
                m_flyingOld = PhysicsActor.Flying;                 // add for fly velocity control
                if (!PhysicsActor.Flying)
                    m_wasFlying = true;      // add for fly velocity control
            }

            if (PhysicsActor.IsColliding == true)
                m_wasFlying = false;        // add for fly velocity control

            if ((vec.Z == 0f) && !PhysicsActor.Flying)
                direc.Z = 0f; // Prevent camera WASD up.

            direc *= 0.03f * 128f * SpeedModifier;

            if (PhysicsActor != null)
            {
                if (PhysicsActor.Flying)
                {
                    direc *= 4.0f;
                    //bool controlland = (((m_AgentControlFlags & (uint)AgentManager.ControlFlags.AGENT_CONTROL_UP_NEG) != 0) || ((m_AgentControlFlags & (uint)AgentManager.ControlFlags.AGENT_CONTROL_NUDGE_UP_NEG) != 0));
                    //if (controlland)
                    //    m_log.Info("[AGENT]: landCommand");
                    //if (PhysicsActor.IsColliding)
                    //    m_log.Info("[AGENT]: colliding");
                    //if (PhysicsActor.Flying && PhysicsActor.IsColliding && controlland)
                    //{
                    //    StopFlying();
                    //    m_log.Info("[AGENT]: Stop Flying");
                    //}
                }
                if (Animator.m_falling && m_wasFlying)    // if falling from flying, disable motion add
                {
                    direc *= 0.0f;
                }
                else if (!PhysicsActor.Flying && PhysicsActor.IsColliding)
                {
                    if (direc.Z > 2.0f)
                    {
                        direc.Z *= 3.0f;

                        // TODO: PreJump and jump happen too quickly.  Many times prejump gets ignored.
                        Animator.TrySetMovementAnimation("PREJUMP");
                        Animator.TrySetMovementAnimation("JUMP");
                    }
                }
            }

            // TODO: Add the force instead of only setting it to support multiple forces per frame?
            m_forceToApply = direc;
        }

        #endregion

        #region Overridden Methods

        private bool sendingPrims = false;

        public override void Update()
        {
            const float ROTATION_TOLERANCE = 0.01f;
            const float VELOCITY_TOLERANCE = 0.001f;
            const float POSITION_TOLERANCE = 0.05f;
            //const int TIME_MS_TOLERANCE = 3000;

            if (!sendingPrims)
                Util.FireAndForget(delegate { sendingPrims = true; SendPrimUpdates(); sendingPrims = false; });

            if (IsChildAgent == false)
            {
                // NOTE: Velocity is not the same as m_velocity. Velocity will attempt to
                // grab the latest PhysicsActor velocity, whereas m_velocity is often
                // storing a requested force instead of an actual traveling velocity

                // Throw away duplicate or insignificant updates
                if (!Rotation.ApproxEquals(m_lastRotation, ROTATION_TOLERANCE) ||
                    !Velocity.ApproxEquals(m_lastVelocity, VELOCITY_TOLERANCE) ||
                    !m_pos.ApproxEquals(m_lastPosition, POSITION_TOLERANCE))
                    //Environment.TickCount - m_lastTerseSent > TIME_MS_TOLERANCE)
                {
                    SendTerseUpdateToAllClients();

                    // Update the "last" values
                    m_lastPosition = m_pos;
                    m_lastRotation = Rotation;
                    m_lastVelocity = Velocity;
                    //m_lastTerseSent = Environment.TickCount;
                }

                // followed suggestion from mic bowman. reversed the two lines below.
                if (ParentID == 0 && PhysicsActor != null || ParentID != 0) // Check that we have a physics actor or we're sitting on something
                    CheckForBorderCrossing();

                CheckForSignificantMovement(); // sends update to the modules.
            }
            
            //Sending prim updates AFTER the avatar terse updates are sent
            SendPrimUpdates();
        }

        #endregion

        #region Update Client(s)


        /// <summary>
        /// Sends a location update to the client connected to this scenePresence
        /// </summary>
        /// <param name="remoteClient"></param>
        public void SendTerseUpdateToClient(IClientAPI remoteClient)
        {
            // If the client is inactive, it's getting its updates from another
            // server.
            if (remoteClient.IsActive)
            {
                Vector3 pos = m_pos;
                pos.Z += Appearance.HipOffset;

                //m_log.DebugFormat("[SCENE PRESENCE]: " + Name + " sending TerseUpdate to " + remoteClient.Name + " : Pos={0} Rot={1} Vel={2}", m_pos, Rotation, m_velocity);

                remoteClient.SendPrimUpdate(
                    this,
                    PrimUpdateFlags.Position | PrimUpdateFlags.Rotation | PrimUpdateFlags.Velocity
                    | PrimUpdateFlags.Acceleration | PrimUpdateFlags.AngularVelocity);

                m_scene.StatsReporter.AddAgentUpdates(1);
            }
        }


        // vars to support reduced update frequency when velocity is unchanged
        private Vector3 lastVelocitySentToAllClients = Vector3.Zero;
        private Vector3 lastPositionSentToAllClients = Vector3.Zero;
        private int lastTerseUpdateToAllClientsTick = Util.EnvironmentTickCount();

        /// <summary>
        /// Send a location/velocity/accelleration update to all agents in scene
        /// </summary>
        public void SendTerseUpdateToAllClients()
        {
            int currentTick = Util.EnvironmentTickCount();

            // Decrease update frequency when avatar is moving but velocity is
            // not changing.
            // If there is a mismatch between distance travelled and expected
            // distance based on last velocity sent and velocity hasnt changed,
            // then send a new terse update

            float timeSinceLastUpdate = (currentTick - lastTerseUpdateToAllClientsTick) * 0.001f;

            Vector3 expectedPosition = lastPositionSentToAllClients + lastVelocitySentToAllClients * timeSinceLastUpdate;

            float distanceError = Vector3.Distance(OffsetPosition, expectedPosition);

            float speed = Velocity.Length();
            float velocidyDiff = Vector3.Distance(lastVelocitySentToAllClients, Velocity);

            // assuming 5 ms. worst case precision for timer, use 2x that 
            // for distance error threshold
            float distanceErrorThreshold = speed * 0.01f;

            if (speed < 0.01f // allow rotation updates if avatar position is unchanged
                || Math.Abs(distanceError) > distanceErrorThreshold
                || velocidyDiff > 0.01f) // did velocity change from last update?
            {
                lastVelocitySentToAllClients = Velocity;
                lastTerseUpdateToAllClientsTick = currentTick;
                lastPositionSentToAllClients = OffsetPosition;

                m_scene.ForEachClient(SendTerseUpdateToClient);
            }
        }

        public void SendCoarseLocations(List<Vector3> coarseLocations, List<UUID> avatarUUIDs)
        {
            SendCourseLocationsMethod d = m_sendCourseLocationsMethod;
            if (d != null)
            {
                d.Invoke(m_scene.RegionInfo.originRegionID, this, coarseLocations, avatarUUIDs);
            }
        }

        public void SetSendCourseLocationMethod(SendCourseLocationsMethod d)
        {
            if (d != null)
                m_sendCourseLocationsMethod = d;
        }

        public void SendCoarseLocationsDefault(UUID sceneId, ScenePresence p, List<Vector3> coarseLocations, List<UUID> avatarUUIDs)
        {
            ControllingClient.SendCoarseLocationUpdate(avatarUUIDs, coarseLocations);
        }

        /// <summary>
        /// Do everything required once a client completes its movement into a region and becomes
        /// a root agent.
        /// </summary>
        private void SendInitialData()
        {
            //m_log.DebugFormat("[SCENE PRESENCE] SendInitialData: {0} ({1})", Name, UUID);
            // Moved this into CompleteMovement to ensure that Appearance is initialized before
            // the inventory arrives
            // m_scene.GetAvatarAppearance(ControllingClient, out Appearance);

            bool cachedappearance = false;

            // We have an appearance but we may not have the baked textures. Check the asset cache 
            // to see if all the baked textures are already here. 
            if (m_scene.AvatarFactory != null)
                cachedappearance = m_scene.AvatarFactory.ValidateBakedTextureCache(ControllingClient);
            
            // If we aren't using a cached appearance, then clear out the baked textures
            if (!cachedappearance)
            {
                Appearance.ResetAppearance();
                if (m_scene.AvatarFactory != null)
                    m_scene.AvatarFactory.QueueAppearanceSave(UUID);
            }
            
            // This agent just became root. We are going to tell everyone about it. The process of
            // getting other avatars information was initiated in the constructor... don't do it 
            // again here... this comes after the cached appearance check because the avatars
            // appearance goes into the avatar update packet
            SendAvatarDataToAllAgents();
            SendAppearanceToAgent(this);

            // If we are using the the cached appearance then send it out to everyone
            if (cachedappearance)
            {
                m_log.DebugFormat("[SCENEPRESENCE]: baked textures are in the cache for {0}", Name);

                // If the avatars baked textures are all in the cache, then we have a 
                // complete appearance... send it out, if not, then we'll send it when
                // the avatar finishes updating its appearance
                SendAppearanceToAllOtherAgents();
            }
        }

        /// <summary>
        /// Send this agent's avatar data to all other root and child agents in the scene
        /// This agent must be root. This avatar will receive its own update. 
        /// </summary>
        public void SendAvatarDataToAllAgents()
        {
            //m_log.DebugFormat("[SCENE PRESENCE] SendAvatarDataToAllAgents: {0} ({1})", Name, UUID);
            // only send update from root agents to other clients; children are only "listening posts"
            if (IsChildAgent)
            {
                m_log.Warn("[SCENE PRESENCE] attempt to send avatar data from a child agent");
                return;
            }

            int count = 0;
            m_scene.ForEachScenePresence(delegate(ScenePresence scenePresence)
                                         {
                                             SendAvatarDataToAgent(scenePresence);
                                             count++;
                                         });

            m_scene.StatsReporter.AddAgentUpdates(count);
        }

        /// <summary>
        /// Send avatar data for all other root agents to this agent, this agent
        /// can be either a child or root
        /// </summary>
        public void SendOtherAgentsAvatarDataToMe()
        {
            int count = 0;
            m_scene.ForEachScenePresence(delegate(ScenePresence scenePresence)
                                         {
                                             // only send information about root agents
                                             if (scenePresence.IsChildAgent)
                                                 return;
                                             
                                             // only send information about other root agents
                                             if (scenePresence.UUID == UUID)
                                                 return;
                                             
                                             scenePresence.SendAvatarDataToAgent(this);
                                             count++;
                                         });

            m_scene.StatsReporter.AddAgentUpdates(count);
        }

        /// <summary>
        /// Send avatar data to an agent.
        /// </summary>
        /// <param name="avatar"></param>
        public void SendAvatarDataToAgent(ScenePresence avatar)
        {
            //m_log.DebugFormat("[SCENE PRESENCE] SendAvatarDataToAgent from {0} ({1}) to {2} ({3})", Name, UUID, avatar.Name, avatar.UUID);

            avatar.ControllingClient.SendAvatarDataImmediate(this);
            if (Animator != null)
                Animator.SendAnimPackToClient(avatar.ControllingClient);
        }

        /// <summary>
        /// Send this agent's appearance to all other root and child agents in the scene
        /// This agent must be root.
        /// </summary>
        public void SendAppearanceToAllOtherAgents()
        {
            //m_log.DebugFormat("[SCENE PRESENCE] SendAppearanceToAllOtherAgents: {0} ({1})", Name, UUID);
            // only send update from root agents to other clients; children are only "listening posts"
            if (IsChildAgent)
            {
                m_log.Warn("[SCENE PRESENCE] attempt to send avatar data from a child agent");
                return;
            }

            int count = 0;
            m_scene.ForEachScenePresence(delegate(ScenePresence scenePresence)
                                         {
                                             if (scenePresence.UUID == UUID)
                                                 return;

                                             SendAppearanceToAgent(scenePresence);
                                             count++;
                                         });

            m_scene.StatsReporter.AddAgentUpdates(count);
        }

        /// <summary>
        /// Send appearance from all other root agents to this agent. this agent
        /// can be either root or child
        /// </summary>
        public void SendOtherAgentsAppearanceToMe()
        {
            //m_log.DebugFormat("[SCENE PRESENCE] SendOtherAgentsAppearanceToMe: {0} ({1})", Name, UUID);

            int count = 0;
            m_scene.ForEachScenePresence(delegate(ScenePresence scenePresence)
                                         {
                                             // only send information about root agents
                                             if (scenePresence.IsChildAgent)
                                                 return;
                                             
                                             // only send information about other root agents
                                             if (scenePresence.UUID == UUID)
                                                 return;
                                             
                                             scenePresence.SendAppearanceToAgent(this);
                                             count++;
                                         });

            m_scene.StatsReporter.AddAgentUpdates(count);
        }

        /// <summary>
        /// Send appearance data to an agent.
        /// </summary>
        /// <param name="avatar"></param>
        public void SendAppearanceToAgent(ScenePresence avatar)
        {
//            m_log.DebugFormat(
//                "[SCENE PRESENCE] Send appearance from {0} {1} to {2} {3}", Name, m_uuid, avatar.Name, avatar.UUID);

            avatar.ControllingClient.SendAppearance(
                UUID, Appearance.VisualParams, Appearance.Texture.GetBytes());
        }

        #endregion

        #region Significant Movement Method

        /// <summary>
        /// This checks for a significant movement and sends a courselocationchange update
        /// </summary>
        protected void CheckForSignificantMovement()
        {
            if (Util.GetDistanceTo(AbsolutePosition, posLastSignificantMove) > SIGNIFICANT_MOVEMENT)
            {
                posLastSignificantMove = AbsolutePosition;
                m_scene.EventManager.TriggerSignificantClientMovement(this);
            }

            // Minimum Draw distance is 64 meters, the Radius of the draw distance sphere is 32m
            if (Util.GetDistanceTo(AbsolutePosition, m_lastChildAgentUpdatePosition) >= Scene.ChildReprioritizationDistance ||
                Util.GetDistanceTo(CameraPosition, m_lastChildAgentUpdateCamPosition) >= Scene.ChildReprioritizationDistance)
            {
                m_lastChildAgentUpdatePosition = AbsolutePosition;
                m_lastChildAgentUpdateCamPosition = CameraPosition;

                ChildAgentDataUpdate cadu = new ChildAgentDataUpdate();
                cadu.ActiveGroupID = UUID.Zero.Guid;
                cadu.AgentID = UUID.Guid;
                cadu.alwaysrun = SetAlwaysRun;
                cadu.AVHeight = Appearance.AvatarHeight;
                cadu.cameraPosition = CameraPosition;
                cadu.drawdistance = DrawDistance;
                cadu.GroupAccess = 0;
                cadu.Position = AbsolutePosition;
                cadu.regionHandle = RegionHandle;

                // Throttles 
                float multiplier = 1;
                int childRegions = KnownRegionCount;
                if (childRegions != 0)
                    multiplier = 1f / childRegions;

                // Minimum throttle for a child region is 1/4 of the root region throttle
                if (multiplier <= 0.25f)
                    multiplier = 0.25f;

                cadu.throttles = ControllingClient.GetThrottlesPacked(multiplier);
                cadu.Velocity = Velocity;

                AgentPosition agentpos = new AgentPosition();
                agentpos.CopyFrom(cadu);

                m_scene.SendOutChildAgentUpdates(agentpos, this);
            }
        }

        #endregion

        #region Border Crossing Methods

        /// <summary>
        /// Starts the process of moving an avatar into another region if they are crossing the border.
        /// </summary>
        /// <remarks>
        /// Also removes the avatar from the physical scene if transit has started.
        /// </remarks>
        protected void CheckForBorderCrossing()
        {
            if (IsChildAgent)
                return;

            Vector3 pos2 = AbsolutePosition;
            Vector3 vel = Velocity;
            int neighbor = 0;
            int[] fix = new int[2];

            float timeStep = 0.1f;
            pos2.X = pos2.X + (vel.X*timeStep);
            pos2.Y = pos2.Y + (vel.Y*timeStep);
            pos2.Z = pos2.Z + (vel.Z*timeStep);

            if (!IsInTransit)
            {
                // Checks if where it's headed exists a region

                bool needsTransit = false;
                if (m_scene.TestBorderCross(pos2, Cardinals.W))
                {
                    if (m_scene.TestBorderCross(pos2, Cardinals.S))
                    {
                        needsTransit = true;
                        neighbor = HaveNeighbor(Cardinals.SW, ref fix);
                    }
                    else if (m_scene.TestBorderCross(pos2, Cardinals.N))
                    {
                        needsTransit = true;
                        neighbor = HaveNeighbor(Cardinals.NW, ref fix);
                    }
                    else
                    {
                        needsTransit = true;
                        neighbor = HaveNeighbor(Cardinals.W, ref fix);
                    }
                }
                else if (m_scene.TestBorderCross(pos2, Cardinals.E))
                {
                    if (m_scene.TestBorderCross(pos2, Cardinals.S))
                    {
                        needsTransit = true;
                        neighbor = HaveNeighbor(Cardinals.SE, ref fix);
                    }
                    else if (m_scene.TestBorderCross(pos2, Cardinals.N))
                    {
                        needsTransit = true;
                        neighbor = HaveNeighbor(Cardinals.NE, ref fix);
                    }
                    else
                    {
                        needsTransit = true;
                        neighbor = HaveNeighbor(Cardinals.E, ref fix);
                    }
                }
                else if (m_scene.TestBorderCross(pos2, Cardinals.S))
                {
                    needsTransit = true;
                    neighbor = HaveNeighbor(Cardinals.S, ref fix);
                }
                else if (m_scene.TestBorderCross(pos2, Cardinals.N))
                {
                    needsTransit = true;
                    neighbor = HaveNeighbor(Cardinals.N, ref fix);
                }

                // Makes sure avatar does not end up outside region
                if (neighbor <= 0)
                {
                    if (needsTransit)
                    {
                        if (m_requestedSitTargetUUID == UUID.Zero)
                        {
                            bool isFlying = PhysicsActor.Flying;
                            RemoveFromPhysicalScene();

                            Vector3 pos = AbsolutePosition;
                            if (AbsolutePosition.X < 0)
                                pos.X += Velocity.X * 2;
                            else if (AbsolutePosition.X > Constants.RegionSize)
                                pos.X -= Velocity.X * 2;
                            if (AbsolutePosition.Y < 0)
                                pos.Y += Velocity.Y * 2;
                            else if (AbsolutePosition.Y > Constants.RegionSize)
                                pos.Y -= Velocity.Y * 2;
                            Velocity = Vector3.Zero;
                            AbsolutePosition = pos;

                            AddToPhysicalScene(isFlying);
                        }
                    }
                }
                else if (neighbor > 0)
                {
                    if (!CrossToNewRegion())
                    {
                        if (m_requestedSitTargetUUID == UUID.Zero)
                        {
                            bool isFlying = PhysicsActor.Flying;
                            RemoveFromPhysicalScene();

                            Vector3 pos = AbsolutePosition;
                            if (AbsolutePosition.X < 0)
                                pos.X += Velocity.X * 2;
                            else if (AbsolutePosition.X > Constants.RegionSize)
                                pos.X -= Velocity.X * 2;
                            if (AbsolutePosition.Y < 0)
                                pos.Y += Velocity.Y * 2;
                            else if (AbsolutePosition.Y > Constants.RegionSize)
                                pos.Y -= Velocity.Y * 2;
                            Velocity = Vector3.Zero;
                            AbsolutePosition = pos;

                            AddToPhysicalScene(isFlying);
                        }
                    }
                }
            }
            else
            {
                // We must remove the agent from the physical scene if it has been placed in transit.  If we don't,
                // then this method continues to be called from ScenePresence.Update() until the handover of the client between
                // regions is completed.  Since this handover can take more than 1000ms (due to the 1000ms
                // event queue polling response from the server), this results in the avatar pausing on the border
                // for the handover period.
                RemoveFromPhysicalScene();
                
                // This constant has been inferred from experimentation
                // I'm not sure what this value should be, so I tried a few values.
                timeStep = 0.04f;
                pos2 = AbsolutePosition;
                pos2.X = pos2.X + (vel.X * timeStep);
                pos2.Y = pos2.Y + (vel.Y * timeStep);
                pos2.Z = pos2.Z + (vel.Z * timeStep);
                m_pos = pos2;
            }
        }

        /// <summary>
        /// Checks whether this region has a neighbour in the given direction.
        /// </summary>
        /// <param name="car"></param>
        /// <param name="fix"></param>
        /// <returns>
        /// An integer which represents a compass point.  N == 1, going clockwise until we reach NW == 8.
        /// Returns a positive integer if there is a region in that direction, a negative integer if not.
        /// </returns>
        protected int HaveNeighbor(Cardinals car, ref int[] fix)
        {
            uint neighbourx = m_scene.RegionInfo.RegionLocX;
            uint neighboury = m_scene.RegionInfo.RegionLocY;

            int dir = (int)car;

            if (dir > 1 && dir < 5) //Heading East
                neighbourx++;
            else if (dir > 5) // Heading West
                neighbourx--;

            if (dir < 3 || dir == 8) // Heading North
                neighboury++;
            else if (dir > 3 && dir < 7) // Heading Sout
                neighboury--;

            int x = (int)(neighbourx * Constants.RegionSize);
            int y = (int)(neighboury * Constants.RegionSize);
            GridRegion neighbourRegion = m_scene.GridService.GetRegionByPosition(m_scene.RegionInfo.ScopeID, x, y);

            if (neighbourRegion == null)
            {
                fix[0] = (int)(m_scene.RegionInfo.RegionLocX - neighbourx);
                fix[1] = (int)(m_scene.RegionInfo.RegionLocY - neighboury);
                return dir * (-1);
            }
            else
                return dir;
        }

        /// <summary>
        /// Moves the agent outside the region bounds
        /// Tells neighbor region that we're crossing to it
        /// If the neighbor accepts, remove the agent's viewable avatar from this scene
        /// set them to a child agent.
        /// </summary>
        protected bool CrossToNewRegion()
        {
            try
            {
                return m_scene.CrossAgentToNewRegion(this, PhysicsActor.Flying);
            }
            catch
            {
                return m_scene.CrossAgentToNewRegion(this, false);
            }
        }

        public void NotInTransit()
        {
            IsInTransit = false;
        }

        public void RestoreInCurrentScene()
        {
            AddToPhysicalScene(false); // not exactly false
        }

        public void Reset()
        {
            // Put the child agent back at the center
            AbsolutePosition 
                = new Vector3(((float)Constants.RegionSize * 0.5f), ((float)Constants.RegionSize * 0.5f), 70);
            Animator.ResetAnimations();
        }

        /// <summary>
        /// Computes which child agents to close when the scene presence moves to another region.
        /// Removes those regions from m_knownRegions.
        /// </summary>
        /// <param name="newRegionX">The new region's x on the map</param>
        /// <param name="newRegionY">The new region's y on the map</param>
        /// <returns></returns>
        public void CloseChildAgents(uint newRegionX, uint newRegionY)
        {
            List<ulong> byebyeRegions = new List<ulong>();
            List<ulong> knownRegions = KnownRegionHandles;
            m_log.DebugFormat(
                "[SCENE PRESENCE]: Closing child agents. Checking {0} regions in {1}", 
                knownRegions.Count, Scene.RegionInfo.RegionName);
            //DumpKnownRegions();

            foreach (ulong handle in knownRegions)
            {
                // Don't close the agent on this region yet
                if (handle != Scene.RegionInfo.RegionHandle)
                {
                    uint x, y;
                    Utils.LongToUInts(handle, out x, out y);
                    x = x / Constants.RegionSize;
                    y = y / Constants.RegionSize;

                    //m_log.Debug("---> x: " + x + "; newx:" + newRegionX + "; Abs:" + (int)Math.Abs((int)(x - newRegionX)));
                    //m_log.Debug("---> y: " + y + "; newy:" + newRegionY + "; Abs:" + (int)Math.Abs((int)(y - newRegionY)));
                    if (Util.IsOutsideView(DrawDistance, x, newRegionX, y, newRegionY))
                    {
                        byebyeRegions.Add(handle);
                    }
                }
            }
            
            if (byebyeRegions.Count > 0)
            {
                m_log.Debug("[SCENE PRESENCE]: Closing " + byebyeRegions.Count + " child agents");
                m_scene.SceneGridService.SendCloseChildAgentConnections(ControllingClient.AgentId, byebyeRegions);
            }
            
            foreach (ulong handle in byebyeRegions)
            {
                RemoveNeighbourRegion(handle);
            }
        }

        #endregion

        /// <summary>
        /// This allows the Sim owner the abiility to kick users from their sim currently.
        /// It tells the client that the agent has permission to do so.
        /// </summary>
        public void GrantGodlikePowers(UUID agentID, UUID sessionID, UUID token, bool godStatus)
        {
            if (godStatus)
            {
                // For now, assign god level 200 to anyone
                // who is granted god powers, but has no god level set.
                //
                UserAccount account = m_scene.UserAccountService.GetUserAccount(m_scene.RegionInfo.ScopeID, agentID);
                if (account != null)
                {
                    if (account.UserLevel > 0)
                        GodLevel = account.UserLevel;
                    else
                        GodLevel = 200;
                }
            }
            else
            {
                GodLevel = 0;
            }

            ControllingClient.SendAdminResponse(token, (uint)GodLevel);
        }

        #region Child Agent Updates

        public void ChildAgentDataUpdate(AgentData cAgentData)
        {
            //m_log.Debug("   >>> ChildAgentDataUpdate <<< " + Scene.RegionInfo.RegionName);
            if (!IsChildAgent)
                return;

            CopyFrom(cAgentData);
        }

        /// <summary>
        /// This updates important decision making data about a child agent
        /// The main purpose is to figure out what objects to send to a child agent that's in a neighboring region
        /// </summary>
        public void ChildAgentDataUpdate(AgentPosition cAgentData, uint tRegionX, uint tRegionY, uint rRegionX, uint rRegionY)
        {
            if (!IsChildAgent)
                return;

            //m_log.Debug("   >>> ChildAgentPositionUpdate <<< " + rRegionX + "-" + rRegionY);
            int shiftx = ((int)rRegionX - (int)tRegionX) * (int)Constants.RegionSize;
            int shifty = ((int)rRegionY - (int)tRegionY) * (int)Constants.RegionSize;

            Vector3 offset = new Vector3(shiftx, shifty, 0f);

            // When we get to the point of re-computing neighbors everytime this
            // changes, then start using the agent's drawdistance rather than the 
            // region's draw distance.
            // DrawDistance = cAgentData.Far;
            DrawDistance = Scene.DefaultDrawDistance;
            
            if (cAgentData.Position != new Vector3(-1f, -1f, -1f)) // UGH!!
                m_pos = cAgentData.Position + offset;

            if (Vector3.Distance(AbsolutePosition, posLastSignificantMove) >= Scene.ChildReprioritizationDistance)
            {
                posLastSignificantMove = AbsolutePosition;
                ReprioritizeUpdates();
            }

            CameraPosition = cAgentData.Center + offset;

            //SetHeight(cAgentData.AVHeight);

            if ((cAgentData.Throttles != null) && cAgentData.Throttles.Length > 0)
                ControllingClient.SetChildAgentThrottle(cAgentData.Throttles);

            //cAgentData.AVHeight;
            RegionHandle = cAgentData.RegionHandle;
            //m_velocity = cAgentData.Velocity;
        }

        public void CopyTo(AgentData cAgent)
        {
            cAgent.CallbackURI = m_callbackURI;

            cAgent.AgentID = UUID;
            cAgent.RegionID = Scene.RegionInfo.RegionID;

            cAgent.Position = AbsolutePosition;
            cAgent.Velocity = m_velocity;
            cAgent.Center = CameraPosition;
            cAgent.AtAxis = CameraAtAxis;
            cAgent.LeftAxis = CameraLeftAxis;
            cAgent.UpAxis = m_CameraUpAxis;

            cAgent.Far = DrawDistance;

            // Throttles 
            float multiplier = 1;
            int childRegions = KnownRegionCount;
            if (childRegions != 0)
                multiplier = 1f / childRegions;

            // Minimum throttle for a child region is 1/4 of the root region throttle
            if (multiplier <= 0.25f)
                multiplier = 0.25f;

            cAgent.Throttles = ControllingClient.GetThrottlesPacked(multiplier);

            cAgent.HeadRotation = m_headrotation;
            cAgent.BodyRotation = Rotation;
            cAgent.ControlFlags = (uint)m_AgentControlFlags;

            if (m_scene.Permissions.IsGod(new UUID(cAgent.AgentID)))
                cAgent.GodLevel = (byte)GodLevel;
            else 
                cAgent.GodLevel = (byte) 0;

            cAgent.AlwaysRun = SetAlwaysRun;

            cAgent.Appearance = new AvatarAppearance(Appearance);
            
            lock (scriptedcontrols)
            {
                ControllerData[] controls = new ControllerData[scriptedcontrols.Count];
                int i = 0;

                foreach (ScriptControllers c in scriptedcontrols.Values)
                {
                    controls[i++] = new ControllerData(c.itemID, (uint)c.ignoreControls, (uint)c.eventControls);
                }
                cAgent.Controllers = controls;
            }

            // Animations
            try
            {
                cAgent.Anims = Animator.Animations.ToArray();
            }
            catch { }

            // Attachment objects
            lock (m_attachments)
            {
                if (m_attachments.Count > 0)
                {
                    cAgent.AttachmentObjects = new List<ISceneObject>();
                    cAgent.AttachmentObjectStates = new List<string>();
    //                IScriptModule se = m_scene.RequestModuleInterface<IScriptModule>();
                    InTransitScriptStates.Clear();

                    foreach (SceneObjectGroup sog in m_attachments)
                    {
                        // We need to make a copy and pass that copy
                        // because of transfers withn the same sim
                        ISceneObject clone = sog.CloneForNewScene();
                        // Attachment module assumes that GroupPosition holds the offsets...!
                        ((SceneObjectGroup)clone).RootPart.GroupPosition = sog.RootPart.AttachedPos;
                        ((SceneObjectGroup)clone).IsAttachment = false;
                        cAgent.AttachmentObjects.Add(clone);
                        string state = sog.GetStateSnapshot();
                        cAgent.AttachmentObjectStates.Add(state);
                        InTransitScriptStates.Add(state);
                        // Let's remove the scripts of the original object here
                        sog.RemoveScriptInstances(true);
                    }
                }
            }
        }

        public void CopyFrom(AgentData cAgent)
        {
            m_originRegionID = cAgent.RegionID;

            m_callbackURI = cAgent.CallbackURI;

            m_pos = cAgent.Position;
            
            m_velocity = cAgent.Velocity;
            CameraPosition = cAgent.Center;
            CameraAtAxis = cAgent.AtAxis;
            CameraLeftAxis = cAgent.LeftAxis;
            m_CameraUpAxis = cAgent.UpAxis;

            // When we get to the point of re-computing neighbors everytime this
            // changes, then start using the agent's drawdistance rather than the 
            // region's draw distance.
            // DrawDistance = cAgent.Far;
            DrawDistance = Scene.DefaultDrawDistance;

            if ((cAgent.Throttles != null) && cAgent.Throttles.Length > 0)
                ControllingClient.SetChildAgentThrottle(cAgent.Throttles);

            m_headrotation = cAgent.HeadRotation;
            Rotation = cAgent.BodyRotation;
            m_AgentControlFlags = (AgentManager.ControlFlags)cAgent.ControlFlags; 

            if (m_scene.Permissions.IsGod(new UUID(cAgent.AgentID)))
                GodLevel = cAgent.GodLevel;
            SetAlwaysRun = cAgent.AlwaysRun;

            Appearance = new AvatarAppearance(cAgent.Appearance);
            if (PhysicsActor != null)
            {
                bool isFlying = PhysicsActor.Flying;
                RemoveFromPhysicalScene();
                AddToPhysicalScene(isFlying);
            }
            
            try
            {
                lock (scriptedcontrols)
                {
                    if (cAgent.Controllers != null)
                    {
                        scriptedcontrols.Clear();

                        foreach (ControllerData c in cAgent.Controllers)
                        {
                            ScriptControllers sc = new ScriptControllers();
                            sc.itemID = c.ItemID;
                            sc.ignoreControls = (ScriptControlled)c.IgnoreControls;
                            sc.eventControls = (ScriptControlled)c.EventControls;

                            scriptedcontrols[sc.itemID] = sc;
                        }
                    }
                }
            }
            catch { }
            // Animations
            try
            {
                Animator.ResetAnimations();
                Animator.Animations.FromArray(cAgent.Anims);
            }
            catch {  }

            if (cAgent.AttachmentObjects != null && cAgent.AttachmentObjects.Count > 0)
            {
                m_attachments = new List<SceneObjectGroup>();
                int i = 0;
                foreach (ISceneObject so in cAgent.AttachmentObjects)
                {
                    ((SceneObjectGroup)so).LocalId = 0;
                    ((SceneObjectGroup)so).RootPart.UpdateFlag = 0;
                    so.SetState(cAgent.AttachmentObjectStates[i++], m_scene);
                    m_scene.IncomingCreateObject(so);
                }
            }
        }

        public bool CopyAgent(out IAgentData agent)
        {
            agent = new CompleteAgentData();
            CopyTo((AgentData)agent);
            return true;
        }

        #endregion Child Agent Updates

        /// <summary>
        /// Handles part of the PID controller function for moving an avatar.
        /// </summary>
        public void UpdateMovement()
        {
            if (m_forceToApply.HasValue)
            {
                Vector3 force = m_forceToApply.Value;

                Updated = true;

                Velocity = force;

                m_forceToApply = null;
            }
        }

        /// <summary>
        /// Adds a physical representation of the avatar to the Physics plugin
        /// </summary>
        public void AddToPhysicalScene(bool isFlying)
        {
//            m_log.DebugFormat(
//                "[SCENE PRESENCE]: Adding physics actor for {0}, ifFlying = {1} in {2}",
//                Name, isFlying, Scene.RegionInfo.RegionName);

            if (Appearance.AvatarHeight == 0)
                Appearance.SetHeight();

            PhysicsScene scene = m_scene.PhysicsScene;

            Vector3 pVec = AbsolutePosition;

            // Old bug where the height was in centimeters instead of meters
            PhysicsActor = scene.AddAvatar(LocalId, Firstname + "." + Lastname, pVec,
                                                 new Vector3(0f, 0f, Appearance.AvatarHeight), isFlying);

            scene.AddPhysicsActorTaint(PhysicsActor);
            //PhysicsActor.OnRequestTerseUpdate += SendTerseUpdateToAllClients;
            PhysicsActor.OnCollisionUpdate += PhysicsCollisionUpdate;
            PhysicsActor.OnOutOfBounds += OutOfBoundsCall; // Called for PhysicsActors when there's something wrong
            PhysicsActor.SubscribeEvents(500);
            PhysicsActor.LocalID = LocalId;

            SetHeight(Appearance.AvatarHeight);
        }

        private void OutOfBoundsCall(Vector3 pos)
        {
            //bool flying = PhysicsActor.Flying;
            //RemoveFromPhysicalScene();

            //AddToPhysicalScene(flying);
            if (ControllingClient != null)
                ControllingClient.SendAgentAlertMessage("Physics is having a problem with your avatar.  You may not be able to move until you relog.", true);
        }

        // Event called by the physics plugin to tell the avatar about a collision.
        private void PhysicsCollisionUpdate(EventArgs e)
        {
            if (e == null)
                return;

            //if ((Math.Abs(Velocity.X) > 0.1e-9f) || (Math.Abs(Velocity.Y) > 0.1e-9f))
            // The Physics Scene will send updates every 500 ms grep: PhysicsActor.SubscribeEvents(
            // as of this comment the interval is set in AddToPhysicalScene
            if (Animator!=null)
            {
				if (m_updateCount > 0)			//KF: DO NOT call UpdateMovementAnimations outside of the m_updateCount wrapper,
				{								//  else its will lock out other animation changes, like ground sit.
	            	Animator.UpdateMovementAnimations();
	            	m_updateCount--;
				}
			}

            CollisionEventUpdate collisionData = (CollisionEventUpdate)e;
            Dictionary<uint, ContactPoint> coldata = collisionData.m_objCollisionList;

            CollisionPlane = Vector4.UnitW;

            // No collisions at all means we may be flying. Update always
            // to make falling work
			if (m_lastColCount != coldata.Count || coldata.Count == 0)
			{	
				m_updateCount = UPDATE_COUNT;
				m_lastColCount = coldata.Count;
			}
			
            if (coldata.Count != 0 && Animator != null)
            {
                switch (Animator.CurrentMovementAnimation)
                {
                    case "STAND":
                    case "WALK":
                    case "RUN":
                    case "CROUCH":
                    case "CROUCHWALK":
                        {
                            ContactPoint lowest;
                            lowest.SurfaceNormal = Vector3.Zero;
                            lowest.Position = Vector3.Zero;
                            lowest.Position.Z = Single.NaN;

                            foreach (ContactPoint contact in coldata.Values)
                            {
                                if (Single.IsNaN(lowest.Position.Z) || contact.Position.Z < lowest.Position.Z)
                                {
                                    lowest = contact;
                                }
                            }

                            CollisionPlane = new Vector4(-lowest.SurfaceNormal, -Vector3.Dot(lowest.Position, lowest.SurfaceNormal));
                        }
                        break;
                }
            }

            List<uint> thisHitColliders = new List<uint>();
            List<uint> endedColliders = new List<uint>();
            List<uint> startedColliders = new List<uint>();

            foreach (uint localid in coldata.Keys)
            {
                thisHitColliders.Add(localid);
                if (!m_lastColliders.Contains(localid))
                {
                    startedColliders.Add(localid);
                }
                //m_log.Debug("[SCENE PRESENCE]: Collided with:" + localid.ToString() + " at depth of: " + collissionswith[localid].ToString());
            }
            
            // calculate things that ended colliding
            foreach (uint localID in m_lastColliders)
            {
                if (!thisHitColliders.Contains(localID))
                {
                    endedColliders.Add(localID);
                }
            }
            //add the items that started colliding this time to the last colliders list.
            foreach (uint localID in startedColliders)
            {
                m_lastColliders.Add(localID);
            }
            // remove things that ended colliding from the last colliders list
            foreach (uint localID in endedColliders)
            {
                m_lastColliders.Remove(localID);
            }

            // do event notification
            if (startedColliders.Count > 0)
            {
                ColliderArgs StartCollidingMessage = new ColliderArgs();
                List<DetectedObject> colliding = new List<DetectedObject>();
                foreach (uint localId in startedColliders)
                {
                    if (localId == 0)
                        continue;

                    SceneObjectPart obj = Scene.GetSceneObjectPart(localId);
                    string data = "";
                    if (obj != null)
                    {
                        DetectedObject detobj = new DetectedObject();
                        detobj.keyUUID = obj.UUID;
                        detobj.nameStr = obj.Name;
                        detobj.ownerUUID = obj.OwnerID;
                        detobj.posVector = obj.AbsolutePosition;
                        detobj.rotQuat = obj.GetWorldRotation();
                        detobj.velVector = obj.Velocity;
                        detobj.colliderType = 0;
                        detobj.groupUUID = obj.GroupID;
                        colliding.Add(detobj);
                    }
                }

                if (colliding.Count > 0)
                {
                    StartCollidingMessage.Colliders = colliding;

                    foreach (SceneObjectGroup att in GetAttachments())
                        Scene.EventManager.TriggerScriptCollidingStart(att.LocalId, StartCollidingMessage);
                }
            }

            if (endedColliders.Count > 0)
            {
                ColliderArgs EndCollidingMessage = new ColliderArgs();
                List<DetectedObject> colliding = new List<DetectedObject>();
                foreach (uint localId in endedColliders)
                {
                    if (localId == 0)
                        continue;

                    SceneObjectPart obj = Scene.GetSceneObjectPart(localId);
                    string data = "";
                    if (obj != null)
                    {
                        DetectedObject detobj = new DetectedObject();
                        detobj.keyUUID = obj.UUID;
                        detobj.nameStr = obj.Name;
                        detobj.ownerUUID = obj.OwnerID;
                        detobj.posVector = obj.AbsolutePosition;
                        detobj.rotQuat = obj.GetWorldRotation();
                        detobj.velVector = obj.Velocity;
                        detobj.colliderType = 0;
                        detobj.groupUUID = obj.GroupID;
                        colliding.Add(detobj);
                    }
                }

                if (colliding.Count > 0)
                {
                    EndCollidingMessage.Colliders = colliding;

                    foreach (SceneObjectGroup att in GetAttachments())
                        Scene.EventManager.TriggerScriptCollidingEnd(att.LocalId, EndCollidingMessage);
                }
            }

            if (thisHitColliders.Count > 0)
            {
                ColliderArgs CollidingMessage = new ColliderArgs();
                List<DetectedObject> colliding = new List<DetectedObject>();
                foreach (uint localId in thisHitColliders)
                {
                    if (localId == 0)
                        continue;

                    SceneObjectPart obj = Scene.GetSceneObjectPart(localId);
                    string data = "";
                    if (obj != null)
                    {
                        DetectedObject detobj = new DetectedObject();
                        detobj.keyUUID = obj.UUID;
                        detobj.nameStr = obj.Name;
                        detobj.ownerUUID = obj.OwnerID;
                        detobj.posVector = obj.AbsolutePosition;
                        detobj.rotQuat = obj.GetWorldRotation();
                        detobj.velVector = obj.Velocity;
                        detobj.colliderType = 0;
                        detobj.groupUUID = obj.GroupID;
                        colliding.Add(detobj);
                    }
                }

                if (colliding.Count > 0)
                {
                    CollidingMessage.Colliders = colliding;

                    lock (m_attachments)
                    {
                        foreach (SceneObjectGroup att in m_attachments)
                            Scene.EventManager.TriggerScriptColliding(att.LocalId, CollidingMessage);
                    }
                }
            }

            if (Invulnerable)
                return;
            
            float starthealth = Health;
            uint killerObj = 0;
            foreach (uint localid in coldata.Keys)
            {
                SceneObjectPart part = Scene.GetSceneObjectPart(localid);

                if (part != null && part.ParentGroup.Damage != -1.0f)
                    Health -= part.ParentGroup.Damage;
                else
                {
                    if (coldata[localid].PenetrationDepth >= 0.10f)
                        Health -= coldata[localid].PenetrationDepth * 5.0f;
                }

                if (Health <= 0.0f)
                {
                    if (localid != 0)
                        killerObj = localid;
                }
                //m_log.Debug("[AVATAR]: Collision with localid: " + localid.ToString() + " at depth: " + coldata[localid].ToString());
            }
            //Health = 100;
            if (!Invulnerable)
            {
                if (starthealth != Health)
                {
                    ControllingClient.SendHealth(Health);
                }
                if (Health <= 0)
                    m_scene.EventManager.TriggerAvatarKill(killerObj, this);
            }
        }

        public void setHealthWithUpdate(float health)
        {
            Health = health;
            ControllingClient.SendHealth(Health);
        }

        public void Close()
        {
            if (!IsChildAgent)
                m_scene.AttachmentsModule.DeleteAttachmentsFromScene(this, false);

            // Clear known regions
            KnownRegions = new Dictionary<ulong, string>();

            lock (m_reprioritization_timer)
            {
                m_reprioritization_timer.Enabled = false;
                m_reprioritization_timer.Elapsed -= new ElapsedEventHandler(Reprioritize);
            }
            
            // I don't get it but mono crashes when you try to dispose of this timer,
            // unsetting the elapsed callback should be enough to allow for cleanup however.
            // m_reprioritizationTimer.Dispose(); 

            SceneViewer.Close();

            RemoveFromPhysicalScene();
            Animator.Close();
            Animator = null;
        }

        public void AddAttachment(SceneObjectGroup gobj)
        {
            lock (m_attachments)
            {
                // This may be true when the attachment comes back
                // from serialization after login. Clear it.
                gobj.IsDeleted = false;

                m_attachments.Add(gobj);
            }
        }

        /// <summary>
        /// Get all the presence's attachments.
        /// </summary>
        /// <returns>A copy of the list which contains the attachments.</returns>
        public List<SceneObjectGroup> GetAttachments()
        {
            lock (m_attachments)
                return new List<SceneObjectGroup>(m_attachments);
        }

        /// <summary>
        /// Get the scene objects attached to the given point.
        /// </summary>
        /// <param name="attachmentPoint"></param>
        /// <returns>Returns an empty list if there were no attachments at the point.</returns>
        public List<SceneObjectGroup> GetAttachments(uint attachmentPoint)
        {
            List<SceneObjectGroup> attachments = new List<SceneObjectGroup>();
            
            lock (m_attachments)
            {
                foreach (SceneObjectGroup so in m_attachments)
                {
                    if (attachmentPoint == so.AttachmentPoint)
                        attachments.Add(so);
                }
            }
            
            return attachments;
        }

        public bool HasAttachments()
        {
            lock (m_attachments)
                return m_attachments.Count > 0;
        }

        public bool HasScriptedAttachments()
        {
            lock (m_attachments)
            {
                foreach (SceneObjectGroup gobj in m_attachments)
                {
                    if (gobj != null)
                    {
                        if (gobj.RootPart.Inventory.ContainsScripts())
                            return true;
                    }
                }
            }
            return false;
        }

        public void RemoveAttachment(SceneObjectGroup gobj)
        {
            lock (m_attachments)
                m_attachments.Remove(gobj);
        }

        /// <summary>
        /// Clear all attachments
        /// </summary>
        public void ClearAttachments()
        {
            lock (m_attachments)
                m_attachments.Clear();
        }

        /// <summary>
        /// This is currently just being done for information.
        /// </summary>
        public bool ValidateAttachments()
        {
            bool validated = true;

            lock (m_attachments)
            {
                // Validate
                foreach (SceneObjectGroup gobj in m_attachments)
                {
                    if (gobj == null)
                    {
                        m_log.WarnFormat(
                            "[SCENE PRESENCE]: Failed to validate an attachment for {0} since it was null.  Continuing", Name);

                        validated = false;
                    }
                    else if (gobj.IsDeleted)
                    {
                        m_log.WarnFormat(
                            "[SCENE PRESENCE]: Failed to validate attachment {0} {1} for {2} since it had been deleted.  Continuing",
                            gobj.Name, gobj.UUID, Name);

                        validated = false;
                    }
                }
            }

            return validated;
        }

        /// <summary>
        /// Send a script event to this scene presence's attachments
        /// </summary>
        /// <param name="eventName">The name of the event</param>
        /// <param name="args">The arguments for the event</param>
        public void SendScriptEventToAttachments(string eventName, Object[] args)
        {
            if (m_scriptEngines != null)
            {
                lock (m_attachments)
                {
                    foreach (SceneObjectGroup grp in m_attachments)
                    {
                        // 16384 is CHANGED_ANIMATION
                        //
                        // Send this to all attachment root prims
                        //
                        foreach (IScriptModule m in m_scriptEngines)
                        {
                            if (m == null) // No script engine loaded
                                continue;

                            m.PostObjectEvent(grp.RootPart.UUID, "changed", new Object[] { (int)Changed.ANIMATION });
                        }
                    }
                }
            }
        }

        internal void PushForce(Vector3 impulse)
        {
            if (PhysicsActor != null)
            {
                PhysicsActor.AddForce(impulse,true);
            }
        }

        public void RegisterControlEventsToScript(int controls, int accept, int pass_on, uint Obj_localID, UUID Script_item_UUID)
        {
            ScriptControllers obj = new ScriptControllers();
            obj.ignoreControls = ScriptControlled.CONTROL_ZERO;
            obj.eventControls = ScriptControlled.CONTROL_ZERO;

            obj.itemID = Script_item_UUID;
            if (pass_on == 0 && accept == 0)
            {
                IgnoredControls |= (ScriptControlled)controls;
                obj.ignoreControls = (ScriptControlled)controls;
            }

            if (pass_on == 0 && accept == 1)
            {
                IgnoredControls |= (ScriptControlled)controls;
                obj.ignoreControls = (ScriptControlled)controls;
                obj.eventControls = (ScriptControlled)controls;
            }

            if (pass_on == 1 && accept == 1)
            {
                IgnoredControls = ScriptControlled.CONTROL_ZERO;
                obj.eventControls = (ScriptControlled)controls;
                obj.ignoreControls = ScriptControlled.CONTROL_ZERO;
            }

            lock (scriptedcontrols)
            {
                if (pass_on == 1 && accept == 0)
                {
                    IgnoredControls &= ~(ScriptControlled)controls;
                    if (scriptedcontrols.ContainsKey(Script_item_UUID))
                        scriptedcontrols.Remove(Script_item_UUID);
                }
                else
                {
                    scriptedcontrols[Script_item_UUID] = obj;
                }
            }

            ControllingClient.SendTakeControls(controls, pass_on == 1 ? true : false, true);
        }

        public void HandleForceReleaseControls(IClientAPI remoteClient, UUID agentID)
        {
            IgnoredControls = ScriptControlled.CONTROL_ZERO;
            lock (scriptedcontrols)
            {
                scriptedcontrols.Clear();
            }
            ControllingClient.SendTakeControls(int.MaxValue, false, false);
        }

        public void UnRegisterControlEventsToScript(uint Obj_localID, UUID Script_item_UUID)
        {
            ScriptControllers takecontrols;

            lock (scriptedcontrols)
            {
                if (scriptedcontrols.TryGetValue(Script_item_UUID, out takecontrols))
                {
                    ScriptControlled sctc = takecontrols.eventControls;

                    ControllingClient.SendTakeControls((int)sctc, false, false);
                    ControllingClient.SendTakeControls((int)sctc, true, false);

                    scriptedcontrols.Remove(Script_item_UUID);
                    IgnoredControls = ScriptControlled.CONTROL_ZERO;
                    foreach (ScriptControllers scData in scriptedcontrols.Values)
                    {
                        IgnoredControls |= scData.ignoreControls;
                    }
                }
            }
        }

        internal void SendControlToScripts(uint flags)
        {
            ScriptControlled allflags = ScriptControlled.CONTROL_ZERO;

            if (MouseDown)
            {
                allflags = LastCommands & (ScriptControlled.CONTROL_ML_LBUTTON | ScriptControlled.CONTROL_LBUTTON);
                if ((flags & (uint)AgentManager.ControlFlags.AGENT_CONTROL_LBUTTON_UP) != 0 || (flags & unchecked((uint)AgentManager.ControlFlags.AGENT_CONTROL_ML_LBUTTON_UP)) != 0)
                {
                    allflags = ScriptControlled.CONTROL_ZERO;
                    MouseDown = true;
                }
            }

            if ((flags & (uint)AgentManager.ControlFlags.AGENT_CONTROL_ML_LBUTTON_DOWN) != 0)
            {
                allflags |= ScriptControlled.CONTROL_ML_LBUTTON;
                MouseDown = true;
            }
            if ((flags & (uint)AgentManager.ControlFlags.AGENT_CONTROL_LBUTTON_DOWN) != 0)
            {
                allflags |= ScriptControlled.CONTROL_LBUTTON;
                MouseDown = true;
            }

            // find all activated controls, whether the scripts are interested in them or not
            if ((flags & (uint)AgentManager.ControlFlags.AGENT_CONTROL_AT_POS) != 0 || (flags & (uint)AgentManager.ControlFlags.AGENT_CONTROL_NUDGE_AT_POS) != 0)
            {
                allflags |= ScriptControlled.CONTROL_FWD;
            }
            if ((flags & (uint)AgentManager.ControlFlags.AGENT_CONTROL_AT_NEG) != 0 || (flags & (uint)AgentManager.ControlFlags.AGENT_CONTROL_NUDGE_AT_NEG) != 0)
            {
                allflags |= ScriptControlled.CONTROL_BACK;
            }
            if ((flags & (uint)AgentManager.ControlFlags.AGENT_CONTROL_UP_POS) != 0 || (flags & (uint)AgentManager.ControlFlags.AGENT_CONTROL_NUDGE_UP_POS) != 0)
            {
                allflags |= ScriptControlled.CONTROL_UP;
            }
            if ((flags & (uint)AgentManager.ControlFlags.AGENT_CONTROL_UP_NEG) != 0 || (flags & (uint)AgentManager.ControlFlags.AGENT_CONTROL_NUDGE_UP_NEG) != 0)
            {
                allflags |= ScriptControlled.CONTROL_DOWN;
            }
            if ((flags & (uint)AgentManager.ControlFlags.AGENT_CONTROL_LEFT_POS) != 0 || (flags & (uint)AgentManager.ControlFlags.AGENT_CONTROL_NUDGE_LEFT_POS) != 0)
            {
                allflags |= ScriptControlled.CONTROL_LEFT;
            }
            if ((flags & (uint)AgentManager.ControlFlags.AGENT_CONTROL_LEFT_NEG) != 0 || (flags & (uint)AgentManager.ControlFlags.AGENT_CONTROL_NUDGE_LEFT_NEG) != 0)
            {
                allflags |= ScriptControlled.CONTROL_RIGHT;
            }
            if ((flags & (uint)AgentManager.ControlFlags.AGENT_CONTROL_YAW_NEG) != 0)
            {
                allflags |= ScriptControlled.CONTROL_ROT_RIGHT;
            }
            if ((flags & (uint)AgentManager.ControlFlags.AGENT_CONTROL_YAW_POS) != 0)
            {
                allflags |= ScriptControlled.CONTROL_ROT_LEFT;
            }
            // optimization; we have to check per script, but if nothing is pressed and nothing changed, we can skip that
            if (allflags != ScriptControlled.CONTROL_ZERO || allflags != LastCommands)
            {
                lock (scriptedcontrols)
                {
                    foreach (KeyValuePair<UUID, ScriptControllers> kvp in scriptedcontrols)
                    {
                        UUID scriptUUID = kvp.Key;
                        ScriptControllers scriptControlData = kvp.Value;

                        ScriptControlled localHeld = allflags & scriptControlData.eventControls;     // the flags interesting for us
                        ScriptControlled localLast = LastCommands & scriptControlData.eventControls; // the activated controls in the last cycle
                        ScriptControlled localChange = localHeld ^ localLast;                        // the changed bits
                        if (localHeld != ScriptControlled.CONTROL_ZERO || localChange != ScriptControlled.CONTROL_ZERO)
                        {
                            // only send if still pressed or just changed
                            m_scene.EventManager.TriggerControlEvent(scriptUUID, UUID, (uint)localHeld, (uint)localChange);
                        }
                    }
                }
            }

            LastCommands = allflags;
        }

        internal static AgentManager.ControlFlags RemoveIgnoredControls(AgentManager.ControlFlags flags, ScriptControlled ignored)
        {
            if (ignored == ScriptControlled.CONTROL_ZERO)
                return flags;

            if ((ignored & ScriptControlled.CONTROL_BACK) != 0)
                flags &= ~(AgentManager.ControlFlags.AGENT_CONTROL_AT_NEG | AgentManager.ControlFlags.AGENT_CONTROL_NUDGE_AT_NEG);
            if ((ignored & ScriptControlled.CONTROL_FWD) != 0)
                flags &= ~(AgentManager.ControlFlags.AGENT_CONTROL_NUDGE_AT_POS | AgentManager.ControlFlags.AGENT_CONTROL_AT_POS);
            if ((ignored & ScriptControlled.CONTROL_DOWN) != 0)
                flags &= ~(AgentManager.ControlFlags.AGENT_CONTROL_UP_NEG | AgentManager.ControlFlags.AGENT_CONTROL_NUDGE_UP_NEG);
            if ((ignored & ScriptControlled.CONTROL_UP) != 0)
                flags &= ~(AgentManager.ControlFlags.AGENT_CONTROL_NUDGE_UP_POS | AgentManager.ControlFlags.AGENT_CONTROL_UP_POS);
            if ((ignored & ScriptControlled.CONTROL_LEFT) != 0)
                flags &= ~(AgentManager.ControlFlags.AGENT_CONTROL_LEFT_POS | AgentManager.ControlFlags.AGENT_CONTROL_NUDGE_LEFT_POS);
            if ((ignored & ScriptControlled.CONTROL_RIGHT) != 0)
                flags &= ~(AgentManager.ControlFlags.AGENT_CONTROL_NUDGE_LEFT_NEG | AgentManager.ControlFlags.AGENT_CONTROL_LEFT_NEG);
            if ((ignored & ScriptControlled.CONTROL_ROT_LEFT) != 0)
                flags &= ~(AgentManager.ControlFlags.AGENT_CONTROL_YAW_NEG);
            if ((ignored & ScriptControlled.CONTROL_ROT_RIGHT) != 0)
                flags &= ~(AgentManager.ControlFlags.AGENT_CONTROL_YAW_POS);
            if ((ignored & ScriptControlled.CONTROL_ML_LBUTTON) != 0)
                flags &= ~(AgentManager.ControlFlags.AGENT_CONTROL_ML_LBUTTON_DOWN);
            if ((ignored & ScriptControlled.CONTROL_LBUTTON) != 0)
                flags &= ~(AgentManager.ControlFlags.AGENT_CONTROL_LBUTTON_UP | AgentManager.ControlFlags.AGENT_CONTROL_LBUTTON_DOWN);

            //DIR_CONTROL_FLAG_FORWARD = AgentManager.ControlFlags.AGENT_CONTROL_AT_POS,
            //DIR_CONTROL_FLAG_BACK = AgentManager.ControlFlags.AGENT_CONTROL_AT_NEG,
            //DIR_CONTROL_FLAG_LEFT = AgentManager.ControlFlags.AGENT_CONTROL_LEFT_POS,
            //DIR_CONTROL_FLAG_RIGHT = AgentManager.ControlFlags.AGENT_CONTROL_LEFT_NEG,
            //DIR_CONTROL_FLAG_UP = AgentManager.ControlFlags.AGENT_CONTROL_UP_POS,
            //DIR_CONTROL_FLAG_DOWN = AgentManager.ControlFlags.AGENT_CONTROL_UP_NEG,
            //DIR_CONTROL_FLAG_DOWN_NUDGE = AgentManager.ControlFlags.AGENT_CONTROL_NUDGE_UP_NEG

            return flags;
        }

        private void ReprioritizeUpdates()
        {
            if (Scene.IsReprioritizationEnabled && Scene.UpdatePrioritizationScheme != UpdatePrioritizationSchemes.Time)
            {
                lock (m_reprioritization_timer)
                {
                    if (!m_reprioritizing)
                        m_reprioritization_timer.Enabled = m_reprioritizing = true;
                    else
                        m_reprioritization_called = true;
                }
            }
        }

        private void Reprioritize(object sender, ElapsedEventArgs e)
        {
            ControllingClient.ReprioritizeUpdates();

            lock (m_reprioritization_timer)
            {
                m_reprioritization_timer.Enabled = m_reprioritizing = m_reprioritization_called;
                m_reprioritization_called = false;
            }
        }
        
        private Vector3 Quat2Euler(Quaternion rot){
        	float x = Utils.RAD_TO_DEG * (float)Math.Atan2((double)((2.0f * rot.X * rot.W) - (2.0f * rot.Y * rot.Z)) , 
        													(double)(1 - (2.0f * rot.X * rot.X) - (2.0f * rot.Z * rot.Z)));
        	float y = Utils.RAD_TO_DEG * (float)Math.Asin ((double)((2.0f * rot.X * rot.Y) + (2.0f * rot.Z * rot.W)));
        	float z = Utils.RAD_TO_DEG * (float)Math.Atan2(((double)(2.0f * rot.Y * rot.W) - (2.0f * rot.X * rot.Z)) , 
        													(double)(1 - (2.0f * rot.Y * rot.Y) - (2.0f * rot.Z * rot.Z)));
	        return(new Vector3(x,y,z));
	    }

        private void CheckLandingPoint(ref Vector3 pos)
        {
            // Never constrain lures
            if ((TeleportFlags & TeleportFlags.ViaLure) != 0)
                return;

            if (m_scene.RegionInfo.EstateSettings.AllowDirectTeleport)
                return;

            ILandObject land = m_scene.LandChannel.GetLandObject(pos.X, pos.Y);

            if (land.LandData.LandingType == (byte)LandingType.LandingPoint &&
                land.LandData.UserLocation != Vector3.Zero &&
                land.LandData.OwnerID != m_uuid &&
                (!m_scene.Permissions.IsGod(m_uuid)) &&
                (!m_scene.RegionInfo.EstateSettings.IsEstateManager(m_uuid)))
            {
                float curr = Vector3.Distance(AbsolutePosition, pos);
                if (Vector3.Distance(land.LandData.UserLocation, pos) < curr)
                    pos = land.LandData.UserLocation;
                else
                    ControllingClient.SendAlertMessage("Can't teleport closer to destination");
            }
        }
    }
}<|MERGE_RESOLUTION|>--- conflicted
+++ resolved
@@ -171,14 +171,9 @@
         private Vector3 m_lastChildAgentUpdatePosition;
         private Vector3 m_lastChildAgentUpdateCamPosition;
 
-<<<<<<< HEAD
-        private int m_perfMonMS;
-
         private bool m_flyingOld;		// add for fly velocity control
         public bool m_wasFlying;		// add for fly velocity control
 
-=======
->>>>>>> f08664f4
         private const int LAND_VELOCITYMAG_MAX = 12;
 
         public bool IsRestrictedToRegion;
