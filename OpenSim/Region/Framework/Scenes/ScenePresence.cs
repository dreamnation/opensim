--- conflicted
+++ resolved
@@ -905,12 +905,8 @@
                 m_grouptitle = gm.GetGroupTitle(m_uuid);
 
             m_rootRegionHandle = m_scene.RegionInfo.RegionHandle;
-<<<<<<< HEAD
-            m_scene.SetRootAgentScene(m_uuid);
-=======
 
             m_scene.EventManager.TriggerSetRootAgentScene(m_uuid, m_scene);
->>>>>>> a8c0b131
 
             // Moved this from SendInitialData to ensure that m_appearance is initialized
             // before the inventory is processed in MakeRootAgent. This fixes a race condition
