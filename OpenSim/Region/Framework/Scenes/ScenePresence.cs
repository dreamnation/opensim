/*
 * Copyright (c) Contributors, http://opensimulator.org/
 * See CONTRIBUTORS.TXT for a full list of copyright holders.
 *
 * Redistribution and use in source and binary forms, with or without
 * modification, are permitted provided that the following conditions are met:
 *     * Redistributions of source code must retain the above copyright
 *       notice, this list of conditions and the following disclaimer.
 *     * Redistributions in binary form must reproduce the above copyright
 *       notice, this list of conditions and the following disclaimer in the
 *       documentation and/or other materials provided with the distribution.
 *     * Neither the name of the OpenSimulator Project nor the
 *       names of its contributors may be used to endorse or promote products
 *       derived from this software without specific prior written permission.
 *
 * THIS SOFTWARE IS PROVIDED BY THE DEVELOPERS ``AS IS'' AND ANY
 * EXPRESS OR IMPLIED WARRANTIES, INCLUDING, BUT NOT LIMITED TO, THE IMPLIED
 * WARRANTIES OF MERCHANTABILITY AND FITNESS FOR A PARTICULAR PURPOSE ARE
 * DISCLAIMED. IN NO EVENT SHALL THE CONTRIBUTORS BE LIABLE FOR ANY
 * DIRECT, INDIRECT, INCIDENTAL, SPECIAL, EXEMPLARY, OR CONSEQUENTIAL DAMAGES
 * (INCLUDING, BUT NOT LIMITED TO, PROCUREMENT OF SUBSTITUTE GOODS OR SERVICES;
 * LOSS OF USE, DATA, OR PROFITS; OR BUSINESS INTERRUPTION) HOWEVER CAUSED AND
 * ON ANY THEORY OF LIABILITY, WHETHER IN CONTRACT, STRICT LIABILITY, OR TORT
 * (INCLUDING NEGLIGENCE OR OTHERWISE) ARISING IN ANY WAY OUT OF THE USE OF THIS
 * SOFTWARE, EVEN IF ADVISED OF THE POSSIBILITY OF SUCH DAMAGE.
 */

using System;
using System.Xml;
using System.Collections.Generic;
using System.Reflection;
using System.Timers;
using OpenMetaverse;
using log4net;
using Nini.Config;
using OpenSim.Framework;
using OpenSim.Framework.Client;
using OpenSim.Region.Framework.Interfaces;
using OpenSim.Region.Framework.Scenes.Animation;
using OpenSim.Region.Framework.Scenes.Types;
using OpenSim.Region.Physics.Manager;
using GridRegion = OpenSim.Services.Interfaces.GridRegion;
using OpenSim.Services.Interfaces;
using TeleportFlags = OpenSim.Framework.Constants.TeleportFlags;

namespace OpenSim.Region.Framework.Scenes
{
    [Flags]
    enum ScriptControlled : uint
    {
        CONTROL_ZERO = 0,
        CONTROL_FWD = 1,
        CONTROL_BACK = 2,
        CONTROL_LEFT = 4,
        CONTROL_RIGHT = 8,
        CONTROL_UP = 16,
        CONTROL_DOWN = 32,
        CONTROL_ROT_LEFT = 256,
        CONTROL_ROT_RIGHT = 512,
        CONTROL_LBUTTON = 268435456,
        CONTROL_ML_LBUTTON = 1073741824
    }

    struct ScriptControllers
    {
        public UUID objectID;
        public UUID itemID;
        public ScriptControlled ignoreControls;
        public ScriptControlled eventControls;
    }

    public delegate void SendCoarseLocationsMethod(UUID scene, ScenePresence presence, List<Vector3> coarseLocations, List<UUID> avatarUUIDs);

    public class ScenePresence : EntityBase, IScenePresence
    {
//        ~ScenePresence()
//        {
//            m_log.DebugFormat("[SCENE PRESENCE]: Destructor called on {0}", Name);
//        }

        private void TriggerScenePresenceUpdated()
        {
            if (m_scene != null)
                m_scene.EventManager.TriggerScenePresenceUpdated(this);
        }

        private static readonly ILog m_log = LogManager.GetLogger(MethodBase.GetCurrentMethod().DeclaringType);

        public PresenceType PresenceType { get; private set; }

//        private static readonly byte[] DEFAULT_TEXTURE = AvatarAppearance.GetDefaultTexture().GetBytes();
        private static readonly Array DIR_CONTROL_FLAGS = Enum.GetValues(typeof(Dir_ControlFlags));
        private static readonly Vector3 HEAD_ADJUSTMENT = new Vector3(0f, 0f, 0.3f);
        
        /// <summary>
        /// Experimentally determined "fudge factor" to make sit-target positions
        /// the same as in SecondLife. Fudge factor was tested for 36 different
        /// test cases including prims of type box, sphere, cylinder, and torus,
        /// with varying parameters for sit target location, prim size, prim
        /// rotation, prim cut, prim twist, prim taper, and prim shear. See mantis
        /// issue #1716
        /// </summary>
        public static readonly Vector3 SIT_TARGET_ADJUSTMENT = new Vector3(0.0f, 0.0f, 0.4f);

        /// <summary>
        /// Movement updates for agents in neighboring regions are sent directly to clients.
        /// This value only affects how often agent positions are sent to neighbor regions
        /// for things such as distance-based update prioritization
        /// </summary>
        public static readonly float SIGNIFICANT_MOVEMENT = 2.0f;

        public UUID currentParcelUUID = UUID.Zero;

        /// <value>
        /// The animator for this avatar
        /// </value>
        public ScenePresenceAnimator Animator { get; private set; }

        /// <summary>
        /// Attachments recorded on this avatar.
        /// </summary>
        /// <remarks>
        /// TODO: For some reason, we effectively have a list both here and in Appearance.  Need to work out if this is
        /// necessary.
        /// </remarks>
        private List<SceneObjectGroup> m_attachments = new List<SceneObjectGroup>();

        public Object AttachmentsSyncLock { get; private set; }

        private Dictionary<UUID, ScriptControllers> scriptedcontrols = new Dictionary<UUID, ScriptControllers>();
        private ScriptControlled IgnoredControls = ScriptControlled.CONTROL_ZERO;
        private ScriptControlled LastCommands = ScriptControlled.CONTROL_ZERO;
        private bool MouseDown = false;
//        private SceneObjectGroup proxyObjectGroup;
        //private SceneObjectPart proxyObjectPart = null;
        public Vector3 lastKnownAllowedPosition;
        public bool sentMessageAboutRestrictedParcelFlyingDown;
        public Vector4 CollisionPlane = Vector4.UnitW;

        private Vector3 m_lastPosition;
        private Quaternion m_lastRotation;
        private Vector3 m_lastVelocity;
        private Vector3 m_lastSize = new Vector3(0.45f,0.6f,1.9f);


        private Vector3? m_forceToApply;
        private int m_userFlags;
        public int UserFlags
        {
            get { return m_userFlags; }
        }

        // Flying
        public bool Flying
        {
            get { return PhysicsActor != null && PhysicsActor.Flying; }
            set { PhysicsActor.Flying = value; }
        }

        // add for fly velocity control
        private bool FlyingOld {get; set;}
        public bool WasFlying
        {
            get; private set;
        }

        public bool IsColliding
        {
            get { return PhysicsActor != null && PhysicsActor.IsColliding; }
            // We would expect setting IsColliding to be private but it's used by a hack in Scene
            set { PhysicsActor.IsColliding = value; }
        }

//        private int m_lastColCount = -1;		//KF: Look for Collision chnages
//        private int m_updateCount = 0;			//KF: Update Anims for a while
//        private static readonly int UPDATE_COUNT = 10;		// how many frames to update for
        private List<uint> m_lastColliders = new List<uint>();

        private TeleportFlags m_teleportFlags;
        public TeleportFlags TeleportFlags
        {
            get { return m_teleportFlags; }
            set { m_teleportFlags = value; }
        }

        private uint m_requestedSitTargetID;
        private UUID m_requestedSitTargetUUID;

        /// <summary>
        /// Are we sitting on the ground?
        /// </summary>
        public bool SitGround { get; private set; }

        private SendCoarseLocationsMethod m_sendCoarseLocationsMethod;

        //private Vector3 m_requestedSitOffset = new Vector3();

        private Vector3 m_LastFinitePos;

        private float m_sitAvatarHeight = 2.0f;

        private Vector3 m_lastChildAgentUpdatePosition;
        private Vector3 m_lastChildAgentUpdateCamPosition;

        private const int LAND_VELOCITYMAG_MAX = 12;

        private float m_health = 100f;

        protected ulong crossingFromRegion;

        private readonly Vector3[] Dir_Vectors = new Vector3[11];

        protected Timer m_reprioritization_timer;
        protected bool m_reprioritizing;
        protected bool m_reprioritization_called;

        private Quaternion m_headrotation = Quaternion.Identity;

        //PauPaw:Proper PID Controler for autopilot************
        public bool MovingToTarget { get; private set; }
        public Vector3 MoveToPositionTarget { get; private set; }

        /// <summary>
        /// Controls whether an avatar automatically moving to a target will land when it gets there (if flying).
        /// </summary>
        public bool LandAtTarget { get; private set; }

        private int m_movementUpdateCount;
        private const int NumMovementsBetweenRayCast = 5;

        private bool CameraConstraintActive;
        //private int m_moveToPositionStateStatus;
        //*****************************************************

        private bool m_collisionEventFlag = false;
        private object m_collisionEventLock = new Object();

        private int m_movementAnimationUpdateCounter = 0;

        private Vector3 m_prevSitOffset;

        protected AvatarAppearance m_appearance;

        public AvatarAppearance Appearance
        {
            get { return m_appearance; }
            set
            {
                m_appearance = value;
//                m_log.DebugFormat("[SCENE PRESENCE]: Set appearance for {0} to {1}", Name, value);
            }
        }

        /// <summary>
        /// Copy of the script states while the agent is in transit. This state may
        /// need to be placed back in case of transfer fail.
        /// </summary>
        public List<string> InTransitScriptStates
        {
            get { return m_InTransitScriptStates; }
            private set { m_InTransitScriptStates = value; }
        }
        private List<string> m_InTransitScriptStates = new List<string>();

        /// <summary>
        /// Implemented Control Flags
        /// </summary>
        private enum Dir_ControlFlags
        {
            DIR_CONTROL_FLAG_FORWARD = AgentManager.ControlFlags.AGENT_CONTROL_AT_POS,
            DIR_CONTROL_FLAG_BACK = AgentManager.ControlFlags.AGENT_CONTROL_AT_NEG,
            DIR_CONTROL_FLAG_LEFT = AgentManager.ControlFlags.AGENT_CONTROL_LEFT_POS,
            DIR_CONTROL_FLAG_RIGHT = AgentManager.ControlFlags.AGENT_CONTROL_LEFT_NEG,
            DIR_CONTROL_FLAG_UP = AgentManager.ControlFlags.AGENT_CONTROL_UP_POS,
            DIR_CONTROL_FLAG_DOWN = AgentManager.ControlFlags.AGENT_CONTROL_UP_NEG,
            DIR_CONTROL_FLAG_FORWARD_NUDGE = AgentManager.ControlFlags.AGENT_CONTROL_NUDGE_AT_POS,
            DIR_CONTROL_FLAG_BACKWARD_NUDGE = AgentManager.ControlFlags.AGENT_CONTROL_NUDGE_AT_NEG,
            DIR_CONTROL_FLAG_LEFT_NUDGE = AgentManager.ControlFlags.AGENT_CONTROL_NUDGE_LEFT_POS,
            DIR_CONTROL_FLAG_RIGHT_NUDGE = AgentManager.ControlFlags.AGENT_CONTROL_NUDGE_LEFT_NEG,
            DIR_CONTROL_FLAG_DOWN_NUDGE = AgentManager.ControlFlags.AGENT_CONTROL_NUDGE_UP_NEG
        }
        
        /// <summary>
        /// Position at which a significant movement was made
        /// </summary>
        private Vector3 posLastSignificantMove;

        // For teleports and crossings callbacks
        string m_callbackURI;
        UUID m_originRegionID;

        /// <value>
        /// Script engines present in the scene
        /// </value>
        private IScriptModule[] m_scriptEngines;

        #region Properties

        /// <summary>
        /// Physical scene representation of this Avatar.
        /// </summary>
        public PhysicsActor PhysicsActor { get; private set; }

        /// <summary>
        /// Record user movement inputs.
        /// </summary>
        public byte MovementFlag { get; private set; }

        private bool m_updateflag;

        public bool Updated
        {
            set { m_updateflag = value; }
            get { return m_updateflag; }
        }

        private bool m_invulnerable = true;

        public bool Invulnerable
        {
            set { m_invulnerable = value; }
            get { return m_invulnerable; }
        }

        private int m_userLevel;

        public int UserLevel
        {
            get { return m_userLevel; }
            private set { m_userLevel = value; }
        }

        private int m_godLevel;

        public int GodLevel
        {
            get { return m_godLevel; }
            private set { m_godLevel = value; }
        }

        private ulong m_rootRegionHandle;

        public ulong RegionHandle
        {
            get { return m_rootRegionHandle; }
            private set { m_rootRegionHandle = value; }
        }

        #region Client Camera

        /// <summary>
        /// Position of agent's camera in world (region cordinates)
        /// </summary>
        protected Vector3 m_lastCameraPosition;

        private Vector4 m_lastCameraCollisionPlane = new Vector4(0f, 0f, 0f, 1);
        private bool m_doingCamRayCast = false;

        public Vector3 CameraPosition { get; set; }

        public Quaternion CameraRotation
        {
            get { return Util.Axes2Rot(CameraAtAxis, CameraLeftAxis, CameraUpAxis); }
        }

        // Use these three vectors to figure out what the agent is looking at
        // Convert it to a Matrix and/or Quaternion
        //
        public Vector3 CameraAtAxis { get; set; }
        public Vector3 CameraLeftAxis { get; set; }
        public Vector3 CameraUpAxis { get; set; }

        public Vector3 Lookat
        {
            get
            {
                Vector3 a = new Vector3(CameraAtAxis.X, CameraAtAxis.Y, 0);

                if (a == Vector3.Zero)
                    return a;

                return Util.GetNormalizedVector(a);
            }
        }
        #endregion        

        public string Firstname { get; private set; }
        public string Lastname { get; private set; }

        public string Grouptitle { get; set; }

        // Agent's Draw distance.
        public float DrawDistance { get; set; }

        public bool AllowMovement { get; set; }

        private bool m_setAlwaysRun;
        
        public bool SetAlwaysRun
        {
            get
            {
                if (PhysicsActor != null)
                {
                    return PhysicsActor.SetAlwaysRun;
                }
                else
                {
                    return m_setAlwaysRun;
                }
            }
            set
            {
                m_setAlwaysRun = value;
                if (PhysicsActor != null)
                {
                    PhysicsActor.SetAlwaysRun = value;
                }
            }
        }

        public byte State { get; set; }

        private AgentManager.ControlFlags m_AgentControlFlags;

        public uint AgentControlFlags
        {
            get { return (uint)m_AgentControlFlags; }
            set { m_AgentControlFlags = (AgentManager.ControlFlags)value; }
        }

        public IClientAPI ControllingClient { get; set; }

        public IClientCore ClientView
        {
            get { return (IClientCore)ControllingClient; }
        }

//        public Vector3 ParentPosition { get; set; }

        /// <summary>
        /// Position of this avatar relative to the region the avatar is in
        /// </summary>
        public override Vector3 AbsolutePosition
        {
            get
            {
                if (PhysicsActor != null)
                {
                    m_pos = PhysicsActor.Position;

                    //m_log.DebugFormat(
                    //    "[SCENE PRESENCE]: Set position {0} for {1} in {2} via getting AbsolutePosition!",
                    //    m_pos, Name, Scene.RegionInfo.RegionName);
                }
                else
                {
                    // Obtain the correct position of a seated avatar.
                    // In addition to providing the correct position while
                    // the avatar is seated, this value will also
                    // be used as the location to unsit to.
                    //
                    // If ParentID is not 0, assume we are a seated avatar
                    // and we should return the position based on the sittarget
                    // offset and rotation of the prim we are seated on.
                    //
                    // Generally, m_pos will contain the position of the avatar
                    // in the sim unless the avatar is on a sit target. While
                    // on a sit target, m_pos will contain the desired offset
                    // without the parent rotation applied.
                    SceneObjectPart sitPart = ParentPart;

                    if (sitPart != null)
                        return sitPart.AbsolutePosition + (m_pos * sitPart.GetWorldRotation());
                }
                
                return m_pos;
            }
            set
            {
                if (PhysicsActor != null)
                {
                    try
                    {
                        PhysicsActor.Position = value;
                    }
                    catch (Exception e)
                    {
                        m_log.Error("[SCENE PRESENCE]: ABSOLUTE POSITION " + e.Message);
                    }
                }

                // Don't update while sitting.  The PhysicsActor above is null whilst sitting.
                if (ParentID == 0)
                {
                    m_pos = value;
//                    ParentPosition = Vector3.Zero;
                }

                //m_log.DebugFormat(
                //    "[ENTITY BASE]: In {0} set AbsolutePosition of {1} to {2}",
                //    Scene.RegionInfo.RegionName, Name, m_pos);
                TriggerScenePresenceUpdated();
            }
        }

        /// <summary>
        /// If sitting, returns the offset position from the prim the avatar is sitting on.
        /// Otherwise, returns absolute position in the scene.
        /// </summary>
        public Vector3 OffsetPosition
        {
            get { return m_pos; }
            // Don't remove setter. It's not currently used in core but
            // upcoming Avination code needs it.
            set
            {
                // There is no offset position when not seated
                if (ParentID == 0)
                    return;

                m_pos = value;
                TriggerScenePresenceUpdated();
            }
        }

        /// <summary>
        /// Current velocity of the avatar.
        /// </summary>
        public override Vector3 Velocity
        {
            get
            {
                if (PhysicsActor != null)
                {
                    m_velocity = PhysicsActor.Velocity;

//                    m_log.DebugFormat(
//                        "[SCENE PRESENCE]: Set velocity {0} for {1} in {2} via getting Velocity!",
//                        m_velocity, Name, Scene.RegionInfo.RegionName);
                }

                return m_velocity;
            }
            set
            {
                if (PhysicsActor != null)
                {
                    try
                    {
                        PhysicsActor.TargetVelocity = value;
                    }
                    catch (Exception e)
                    {
                        m_log.Error("[SCENE PRESENCE]: VELOCITY " + e.Message);
                    }
                }

                m_velocity = value;

//                m_log.DebugFormat(
//                    "[SCENE PRESENCE]: In {0} set velocity of {1} to {2}",
//                    Scene.RegionInfo.RegionName, Name, m_velocity);
            }
        }
/*
        public override Vector3 AngularVelocity
        {
            get
            {
                if (PhysicsActor != null)
                {
                    m_rotationalvelocity = PhysicsActor.RotationalVelocity;

                    //                    m_log.DebugFormat(
                    //                        "[SCENE PRESENCE]: Set velocity {0} for {1} in {2} via getting Velocity!",
                    //                        m_velocity, Name, Scene.RegionInfo.RegionName);
                }

                return m_rotationalvelocity;
            }
        }
*/
        private Quaternion m_bodyRot = Quaternion.Identity;

        public Quaternion Rotation
        {
            get { return m_bodyRot; }
            set
            {
                m_bodyRot = value;
                if (PhysicsActor != null)
                {
                    try
                    {
                        PhysicsActor.Orientation = m_bodyRot;
                    }
                    catch (Exception e)
                    {
                        m_log.Error("[SCENE PRESENCE]: Orientation " + e.Message);
                    }
                }
//                m_log.DebugFormat("[SCENE PRESENCE]: Body rot for {0} set to {1}", Name, m_bodyRot);
            }
        }

        public bool IsChildAgent { get; set; }
        public bool IsLoggingIn { get; set; }

        /// <summary>
        /// If the avatar is sitting, the local ID of the prim that it's sitting on.  If not sitting then zero.
        /// </summary>
        public uint ParentID { get; set; }

        public UUID ParentUUID
        {
            get { return m_parentUUID; }
            set { m_parentUUID = value; }
        }
        private UUID m_parentUUID = UUID.Zero;

        /// <summary>
        /// Are we sitting on an object?
        /// </summary>
        /// <remarks>A more readable way of testing presence sit status than ParentID == 0</remarks>
        public bool IsSatOnObject { get { return ParentID != 0; } }

        /// <summary>
        /// If the avatar is sitting, the prim that it's sitting on.  If not sitting then null.
        /// </summary>
        /// <remarks>
        /// If you use this property then you must take a reference since another thread could set it to null.
        /// </remarks>
        public SceneObjectPart ParentPart { get; set; }

        public float Health
        {
            get { return m_health; }
            set { m_health = value; }
        }

        public void AdjustKnownSeeds()
        {
            Dictionary<ulong, string> seeds;

            if (Scene.CapsModule != null)
                seeds = Scene.CapsModule.GetChildrenSeeds(UUID);
            else
                seeds = new Dictionary<ulong, string>();

            List<ulong> old = new List<ulong>();
            foreach (ulong handle in seeds.Keys)
            {
                uint x, y;
                Utils.LongToUInts(handle, out x, out y);
                x = x / Constants.RegionSize;
                y = y / Constants.RegionSize;
                if (Util.IsOutsideView(DrawDistance, x, Scene.RegionInfo.RegionLocX, y, Scene.RegionInfo.RegionLocY))
                {
                    old.Add(handle);
                }
            }
            DropOldNeighbours(old);
            
            if (Scene.CapsModule != null)
                Scene.CapsModule.SetChildrenSeed(UUID, seeds);
            
            KnownRegions = seeds;
            //m_log.Debug(" ++++++++++AFTER+++++++++++++ ");
            //DumpKnownRegions();
        }

        public void DumpKnownRegions()
        {
            m_log.Info("================ KnownRegions "+Scene.RegionInfo.RegionName+" ================");
            foreach (KeyValuePair<ulong, string> kvp in KnownRegions)
            {
                uint x, y;
                Utils.LongToUInts(kvp.Key, out x, out y);
                x = x / Constants.RegionSize;
                y = y / Constants.RegionSize;
                m_log.Info(" >> "+x+", "+y+": "+kvp.Value);
            }
        }

        private bool m_mouseLook;
        private bool m_leftButtonDown;

        private bool m_inTransit;

        public bool IsInTransit
        {
            get { return m_inTransit; }
            set { 
                if(value)
                {
                    if (Flying)
                        m_AgentControlFlags |= AgentManager.ControlFlags.AGENT_CONTROL_FLY;
                    else
                        m_AgentControlFlags &= ~AgentManager.ControlFlags.AGENT_CONTROL_FLY;
                }
                m_inTransit = value;
            }
        }

        private float m_speedModifier = 1.0f;

        public float SpeedModifier
        {
            get { return m_speedModifier; }
            set { m_speedModifier = value; }
        }

        private bool m_forceFly;

        public bool ForceFly
        {
            get { return m_forceFly; }
            set { m_forceFly = value; }
        }

        private bool m_flyDisabled;

        public bool FlyDisabled
        {
            get { return m_flyDisabled; }
            set { m_flyDisabled = value; }
        }

        public string Viewer
        {
            get { return m_scene.AuthenticateHandler.GetAgentCircuitData(ControllingClient.CircuitCode).Viewer; }
        }

        #endregion

        #region Constructor(s)

        public ScenePresence(
            IClientAPI client, Scene world, AvatarAppearance appearance, PresenceType type)
        {
            AttachmentsSyncLock = new Object();
            AllowMovement = true;
            IsChildAgent = true;
            IsLoggingIn = false;
            m_sendCoarseLocationsMethod = SendCoarseLocationsDefault;
            Animator = new ScenePresenceAnimator(this);
            PresenceType = type;
            DrawDistance = world.DefaultDrawDistance;
            RegionHandle = world.RegionInfo.RegionHandle;
            ControllingClient = client;
            Firstname = ControllingClient.FirstName;
            Lastname = ControllingClient.LastName;
            m_name = String.Format("{0} {1}", Firstname, Lastname);
            m_scene = world;
            m_uuid = client.AgentId;
            LocalId = m_scene.AllocateLocalId();

            UserAccount account = m_scene.UserAccountService.GetUserAccount(m_scene.RegionInfo.ScopeID, m_uuid);
            if (account != null)
                m_userFlags = account.UserFlags;
            else
                m_userFlags = 0;

            if (account != null)
                UserLevel = account.UserLevel;

            IGroupsModule gm = m_scene.RequestModuleInterface<IGroupsModule>();
            if (gm != null)
                Grouptitle = gm.GetGroupTitle(m_uuid);

            m_scriptEngines = m_scene.RequestModuleInterfaces<IScriptModule>();
            
            AbsolutePosition = posLastSignificantMove = CameraPosition =
                m_lastCameraPosition = ControllingClient.StartPos;

            m_reprioritization_timer = new Timer(world.ReprioritizationInterval);
            m_reprioritization_timer.Elapsed += new ElapsedEventHandler(Reprioritize);
            m_reprioritization_timer.AutoReset = false;

            AdjustKnownSeeds();

            RegisterToEvents();
            SetDirectionVectors();

            Appearance = appearance;
        }

        private void RegionHeartbeatEnd(Scene scene)
        {
            if (IsChildAgent)
                return;

            m_movementAnimationUpdateCounter ++;
            if (m_movementAnimationUpdateCounter >= 2)
            {
                m_movementAnimationUpdateCounter = 0;
                if (Animator != null)
                {
                    // If the parentID == 0 we are not sitting
                    // if !SitGournd then we are not sitting on the ground
                    // Fairly straightforward, now here comes the twist
                    // if ParentUUID is NOT UUID.Zero, we are looking to
                    // be sat on an object that isn't there yet. Should
                    // be treated as if sat.
                    if(ParentID == 0 && !SitGround && ParentUUID == UUID.Zero) // skip it if sitting
                        Animator.UpdateMovementAnimations();
                }
                else
                {
                    m_scene.EventManager.OnRegionHeartbeatEnd -= RegionHeartbeatEnd;
                }
            }
        }

        public void RegisterToEvents()
        {
            ControllingClient.OnCompleteMovementToRegion += CompleteMovement;
            ControllingClient.OnAgentUpdate += HandleAgentUpdate;
            ControllingClient.OnAgentRequestSit += HandleAgentRequestSit;
            ControllingClient.OnAgentSit += HandleAgentSit;
            ControllingClient.OnSetAlwaysRun += HandleSetAlwaysRun;
            ControllingClient.OnStartAnim += HandleStartAnim;
            ControllingClient.OnStopAnim += HandleStopAnim;
            ControllingClient.OnChangeAnim += avnHandleChangeAnim;
            ControllingClient.OnForceReleaseControls += HandleForceReleaseControls;
            ControllingClient.OnAutoPilotGo += MoveToTarget;
            ControllingClient.OnUpdateThrottles += RaiseUpdateThrottles;

            // ControllingClient.OnChildAgentStatus += new StatusChange(this.ChildStatusChange);
            // ControllingClient.OnStopMovement += new GenericCall2(this.StopMovement);
        }

        private void SetDirectionVectors()
        {
            Dir_Vectors[0] = Vector3.UnitX; //FORWARD
            Dir_Vectors[1] = -Vector3.UnitX; //BACK
            Dir_Vectors[2] = Vector3.UnitY; //LEFT
            Dir_Vectors[3] = -Vector3.UnitY; //RIGHT
            Dir_Vectors[4] = Vector3.UnitZ; //UP
            Dir_Vectors[5] = -Vector3.UnitZ; //DOWN
            Dir_Vectors[6] = new Vector3(0.5f, 0f, 0f); //FORWARD_NUDGE
            Dir_Vectors[7] = new Vector3(-0.5f, 0f, 0f);  //BACK_NUDGE
            Dir_Vectors[8] = new Vector3(0f, 0.5f, 0f);  //LEFT_NUDGE
            Dir_Vectors[9] = new Vector3(0f, -0.5f, 0f);  //RIGHT_NUDGE
            Dir_Vectors[10] = new Vector3(0f, 0f, -0.5f); //DOWN_Nudge
        }

        private Vector3[] GetWalkDirectionVectors()
        {
            Vector3[] vector = new Vector3[11];
            vector[0] = new Vector3(CameraUpAxis.Z, 0f, -CameraAtAxis.Z); //FORWARD
            vector[1] = new Vector3(-CameraUpAxis.Z, 0f, CameraAtAxis.Z); //BACK
            vector[2] = Vector3.UnitY; //LEFT
            vector[3] = -Vector3.UnitY; //RIGHT
            vector[4] = new Vector3(CameraAtAxis.Z, 0f, CameraUpAxis.Z); //UP
            vector[5] = new Vector3(-CameraAtAxis.Z, 0f, -CameraUpAxis.Z); //DOWN
            vector[6] = new Vector3(CameraUpAxis.Z, 0f, -CameraAtAxis.Z); //FORWARD_NUDGE
            vector[7] = new Vector3(-CameraUpAxis.Z, 0f, CameraAtAxis.Z); //BACK_NUDGE
            vector[8] = Vector3.UnitY; //LEFT_NUDGE
            vector[9] = -Vector3.UnitY; //RIGHT_NUDGE
            vector[10] = new Vector3(-CameraAtAxis.Z, 0f, -CameraUpAxis.Z); //DOWN_NUDGE
            return vector;
        }

        #endregion

        #region Status Methods

        /// <summary>
        /// Turns a child agent into a root agent.
        /// </summary>
        /// Child agents are logged into neighbouring sims largely to observe changes.  Root agents exist when the
        /// avatar is actual in the sim.  They can perform all actions.
        /// This change is made whenever an avatar enters a region, whether by crossing over from a neighbouring sim,
        /// teleporting in or on initial login.
        ///
        /// This method is on the critical path for transferring an avatar from one region to another.  Delay here
        /// delays that crossing.
        /// </summary>
        public void MakeRootAgent(Vector3 pos, bool isFlying)
        {
            m_log.DebugFormat(
                "[SCENE]: Upgrading child to root agent for {0} in {1}",
                Name, m_scene.RegionInfo.RegionName);

            bool wasChild = IsChildAgent;

            if (ParentUUID != UUID.Zero)
            {
                m_log.DebugFormat("[SCENE PRESENCE]: Sitting avatar back on prim {0}", ParentUUID);
                SceneObjectPart part = m_scene.GetSceneObjectPart(ParentUUID);
                if (part == null)
                {
                    m_log.ErrorFormat("[SCENE PRESENCE]: Can't find prim {0} to sit on", ParentUUID);
                }
                else
                {
                    part.ParentGroup.AddAvatar(UUID);
                    if (part.SitTargetPosition != Vector3.Zero)
                        part.SitTargetAvatar = UUID;
//                    ParentPosition = part.GetWorldPosition();
                    ParentID = part.LocalId;
                    ParentPart = part;
                    m_pos = m_prevSitOffset;
//                    pos = ParentPosition;
                    pos = part.GetWorldPosition();
                }
                ParentUUID = UUID.Zero;

                IsChildAgent = false;

//                Animator.TrySetMovementAnimation("SIT");
            }
            else
            {
                IsChildAgent = false;
                IsLoggingIn = false;
            }


            IGroupsModule gm = m_scene.RequestModuleInterface<IGroupsModule>();
            if (gm != null)
                Grouptitle = gm.GetGroupTitle(m_uuid);

            RegionHandle = m_scene.RegionInfo.RegionHandle;

            m_scene.EventManager.TriggerSetRootAgentScene(m_uuid, m_scene);

            UUID groupUUID = UUID.Zero;
            string GroupName = string.Empty;
            ulong groupPowers = 0;

            // ----------------------------------
            // Previous Agent Difference - AGNI sends an unsolicited AgentDataUpdate upon root agent status
            try
            {
                if (gm != null)
                {
                    groupUUID = ControllingClient.ActiveGroupId;
                    GroupRecord record = gm.GetGroupRecord(groupUUID);
                    if (record != null)
                        GroupName = record.GroupName;
                    GroupMembershipData groupMembershipData = gm.GetMembershipData(groupUUID, m_uuid);
                    if (groupMembershipData != null)
                        groupPowers = groupMembershipData.GroupPowers;
                }
                ControllingClient.SendAgentDataUpdate(m_uuid, groupUUID, Firstname, Lastname, groupPowers, GroupName,
                                                      Grouptitle);
            }
            catch (Exception e)
            {
                m_log.Debug("[AGENTUPDATE]: " + e.ToString());
            }
            // ------------------------------------

            if (ParentID == 0)
            {
                // Moved this from SendInitialData to ensure that Appearance is initialized
                // before the inventory is processed in MakeRootAgent. This fixes a race condition
                // related to the handling of attachments
                //m_scene.GetAvatarAppearance(ControllingClient, out Appearance);
                if (m_scene.TestBorderCross(pos, Cardinals.E))
                {
                    Border crossedBorder = m_scene.GetCrossedBorder(pos, Cardinals.E);
                    pos.X = crossedBorder.BorderLine.Z - 1;
                }

                if (m_scene.TestBorderCross(pos, Cardinals.N))
                {
                    Border crossedBorder = m_scene.GetCrossedBorder(pos, Cardinals.N);
                    pos.Y = crossedBorder.BorderLine.Z - 1;
                }

                CheckAndAdjustLandingPoint(ref pos);

                if (pos.X < 0f || pos.Y < 0f || pos.Z < 0f)
                {
                    m_log.WarnFormat(
                        "[SCENE PRESENCE]: MakeRootAgent() was given an illegal position of {0} for avatar {1}, {2}. Clamping",
                        pos, Name, UUID);

                    if (pos.X < 0f) pos.X = 0f;
                    if (pos.Y < 0f) pos.Y = 0f;
                    if (pos.Z < 0f) pos.Z = 0f;
                }

                float localAVHeight = 1.56f;
                if (Appearance.AvatarHeight > 0)
                    localAVHeight = Appearance.AvatarHeight;

                float posZLimit = 0;

                if (pos.X < Constants.RegionSize && pos.Y < Constants.RegionSize)
                    posZLimit = (float)m_scene.Heightmap[(int)pos.X, (int)pos.Y];
                
                float newPosZ = posZLimit + localAVHeight / 2;
                if (posZLimit >= (pos.Z - (localAVHeight / 2)) && !(Single.IsInfinity(newPosZ) || Single.IsNaN(newPosZ)))
                {
                    pos.Z = newPosZ;
                }
                AbsolutePosition = pos;

                if (m_teleportFlags == TeleportFlags.Default)
                {
                    Vector3 vel = Velocity;
                    AddToPhysicalScene(isFlying);
                    if (PhysicsActor != null)
                        PhysicsActor.SetMomentum(vel);
                }
                else
                    AddToPhysicalScene(isFlying);

                if (ForceFly)
                {
                    Flying = true;
                }
                else if (FlyDisabled)
                {
                    Flying = false;
                }
            }
            // Don't send an animation pack here, since on a region crossing this will sometimes cause a flying 
            // avatar to return to the standing position in mid-air.  On login it looks like this is being sent
            // elsewhere anyway
            // Animator.SendAnimPack();

            m_scene.SwapRootAgentCount(false);

            // The initial login scene presence is already root when it gets here
            // and it has already rezzed the attachments and started their scripts.
            // We do the following only for non-login agents, because their scripts
            // haven't started yet.
            lock (m_attachments)
            {
                if (wasChild && HasAttachments())
                {
                    m_log.DebugFormat(
                        "[SCENE PRESENCE]: Restarting scripts in attachments for {0} in {1}", Name, Scene.Name);
                    
                    // Resume scripts
                    Util.FireAndForget(delegate(object x) {
                        foreach (SceneObjectGroup sog in m_attachments)
                        {
                            sog.ScheduleGroupForFullUpdate();
                            sog.RootPart.ParentGroup.CreateScriptInstances(0, false, m_scene.DefaultScriptEngine, GetStateSource());
                            sog.ResumeScripts();
                        }
                    });
                }
            }

            SendAvatarDataToAllAgents();

            // send the animations of the other presences to me
            m_scene.ForEachRootScenePresence(delegate(ScenePresence presence)
            {
                if (presence != this)
                    presence.Animator.SendAnimPackToClient(ControllingClient);
            });

            // If we don't reset the movement flag here, an avatar that crosses to a neighbouring sim and returns will
            // stall on the border crossing since the existing child agent will still have the last movement
            // recorded, which stops the input from being processed.

            MovementFlag = 0;

            m_scene.EventManager.TriggerOnMakeRootAgent(this);

            m_scene.EventManager.OnRegionHeartbeatEnd += RegionHeartbeatEnd;
        }

        public int GetStateSource()
        {
            AgentCircuitData aCircuit = m_scene.AuthenticateHandler.GetAgentCircuitData(UUID);

            if (aCircuit != null && (aCircuit.teleportFlags != (uint)TeleportFlags.Default))
            {
                // This will get your attention
                //m_log.Error("[XXX] Triggering CHANGED_TELEPORT");

                return 5; // StateSource.Teleporting
            }
            return 2; // StateSource.PrimCrossing
        }

        /// <summary>
        /// This turns a root agent into a child agent
        /// </summary>
        /// <remarks>
        /// when an agent departs this region for a neighbor, this gets called.
        ///
        /// It doesn't get called for a teleport.  Reason being, an agent that
        /// teleports out may not end up anywhere near this region
        /// </remarks>
        public void MakeChildAgent()
        {
            m_scene.EventManager.OnRegionHeartbeatEnd -= RegionHeartbeatEnd;

            m_log.DebugFormat("[SCENE PRESENCE]: Making {0} a child agent in {1}", Name, Scene.RegionInfo.RegionName);

            // Reset these so that teleporting in and walking out isn't seen
            // as teleporting back
            TeleportFlags = TeleportFlags.Default;

            MovementFlag = 0;

            // It looks like Animator is set to null somewhere, and MakeChild
            // is called after that. Probably in aborted teleports.
            if (Animator == null)
                Animator = new ScenePresenceAnimator(this);
            else
                Animator.ResetAnimations();

            
//            m_log.DebugFormat(
//                 "[SCENE PRESENCE]: Downgrading root agent {0}, {1} to a child agent in {2}",
//                 Name, UUID, m_scene.RegionInfo.RegionName);

            // Don't zero out the velocity since this can cause problems when an avatar is making a region crossing,
            // depending on the exact timing.  This shouldn't matter anyway since child agent positions are not updated.
            //Velocity = new Vector3(0, 0, 0);
            
            IsChildAgent = true;
            m_scene.SwapRootAgentCount(true);
            RemoveFromPhysicalScene();
            ParentID = 0; // Child agents can't be sitting

            // FIXME: Set RegionHandle to the region handle of the scene this agent is moving into
            
            m_scene.EventManager.TriggerOnMakeChildAgent(this);
        }

        /// <summary>
        /// Removes physics plugin scene representation of this agent if it exists.
        /// </summary>
        public void RemoveFromPhysicalScene()
        {
            if (PhysicsActor != null)
            {
//                PhysicsActor.OnRequestTerseUpdate -= SendTerseUpdateToAllClients;
                PhysicsActor.OnOutOfBounds -= OutOfBoundsCall;
                PhysicsActor.OnCollisionUpdate -= PhysicsCollisionUpdate;
                PhysicsActor.UnSubscribeEvents();
                m_scene.PhysicsScene.RemoveAvatar(PhysicsActor);
                PhysicsActor = null;
            }
//            else
//            {
//                m_log.ErrorFormat(
//                    "[SCENE PRESENCE]: Attempt to remove physics actor for {0} on {1} but this scene presence has no physics actor",
//                    Name, Scene.RegionInfo.RegionName);
//            }
        }

        /// <summary>
        /// Do not call this directly.  Call Scene.RequestTeleportLocation() instead.
        /// </summary>
        /// <param name="pos"></param>
        public void Teleport(Vector3 pos)
        {
            TeleportWithMomentum(pos, Vector3.Zero);
        }

        public void TeleportWithMomentum(Vector3 pos, Vector3? v)
        {
            if (ParentID != (uint)0)
                StandUp();
            bool isFlying = Flying;
            Vector3 vel = Velocity;
            RemoveFromPhysicalScene();
            CheckLandingPoint(ref pos);
            AbsolutePosition = pos;
            AddToPhysicalScene(isFlying);
            if (PhysicsActor != null)
            {
                if (v.HasValue)
                    PhysicsActor.SetMomentum((Vector3)v);
                else
                    PhysicsActor.SetMomentum(vel);
            }

            SendTerseUpdateToAllClients();
        }

        public void avnLocalTeleport(Vector3 newpos, Vector3? newvel, bool rotateToVelXY)
        {
            CheckLandingPoint(ref newpos);
            AbsolutePosition = newpos;

            if (newvel.HasValue)
            {
                if ((Vector3)newvel == Vector3.Zero)
                {
                    if (PhysicsActor != null)
                        PhysicsActor.SetMomentum(Vector3.Zero);
                    m_velocity = Vector3.Zero;
                }
                else
                {
                    if (PhysicsActor != null)
                        PhysicsActor.SetMomentum((Vector3)newvel);
                    m_velocity = (Vector3)newvel;

                    if (rotateToVelXY)
                    {
                        Vector3 lookAt = (Vector3)newvel;
                        lookAt.Z = 0;
                        lookAt.Normalize();
                        ControllingClient.SendLocalTeleport(newpos, lookAt, (uint)TeleportFlags.ViaLocation);
                        return;
                    }
                }
            }

            SendTerseUpdateToAllClients();
        }



        public void StopFlying()
        {
            ControllingClient.StopFlying(this);
        }

        // neighbouring regions we have enabled a child agent in
        // holds the seed cap for the child agent in that region
        private Dictionary<ulong, string> m_knownChildRegions = new Dictionary<ulong, string>();

        public void AddNeighbourRegion(ulong regionHandle, string cap)
        {
            lock (m_knownChildRegions)
            {
                if (!m_knownChildRegions.ContainsKey(regionHandle))
                {
                    uint x, y;
                    Utils.LongToUInts(regionHandle, out x, out y);
                    m_knownChildRegions.Add(regionHandle, cap);
                }
            }
        }

        public void RemoveNeighbourRegion(ulong regionHandle)
        {
            lock (m_knownChildRegions)
            {
                // Checking ContainsKey is redundant as Remove works either way and returns a bool
                // This is here to allow the Debug output to be conditional on removal
                //if (m_knownChildRegions.ContainsKey(regionHandle))
                //    m_log.DebugFormat(" !!! removing known region {0} in {1}. Count = {2}", regionHandle, Scene.RegionInfo.RegionName, m_knownChildRegions.Count);
                m_knownChildRegions.Remove(regionHandle);
            }
        }

        public void DropOldNeighbours(List<ulong> oldRegions)
        {
            foreach (ulong handle in oldRegions)
            {
                RemoveNeighbourRegion(handle);
                Scene.CapsModule.DropChildSeed(UUID, handle);
            }
        }

        public Dictionary<ulong, string> KnownRegions
        {
            get
            {
                lock (m_knownChildRegions)
                    return new Dictionary<ulong, string>(m_knownChildRegions);
            }
            set
            {
                // Replacing the reference is atomic but we still need to lock on
                // the original dictionary object which may be in use elsewhere
                lock (m_knownChildRegions)
                    m_knownChildRegions = value;
            }
        }

        public List<ulong> KnownRegionHandles
        {
            get
            {
                return new List<ulong>(KnownRegions.Keys);
            }
        }

        public int KnownRegionCount
        {
            get
            {
                lock (m_knownChildRegions)
                    return m_knownChildRegions.Count;
            }
        }

        #endregion

        #region Event Handlers

        /// <summary>
        /// Sets avatar height in the physics plugin
        /// </summary>
        /// <param name="height">New height of avatar</param>
        public void SetHeight(float height)
        {
            if (PhysicsActor != null && !IsChildAgent)
                PhysicsActor.Size = new Vector3(0.45f, 0.6f, height);
        }

        public void SetSize(Vector3 size, float feetoffset)
        {
            if (PhysicsActor != null && !IsChildAgent)
                PhysicsActor.setAvatarSize(size, feetoffset);
            
        }

        /// <summary>
        /// Complete Avatar's movement into the region.
        /// </summary>
        /// <param name="client"></param>
        /// <param name="openChildAgents">
        /// If true, send notification to neighbour regions to expect
        /// a child agent from the client.  These neighbours can be some distance away, depending right now on the
        /// configuration of DefaultDrawDistance in the [Startup] section of config
        /// </param>
        public void CompleteMovement(IClientAPI client, bool openChildAgents)
        {
//            DateTime startTime = DateTime.Now;

            m_log.DebugFormat(
                "[SCENE PRESENCE]: Completing movement of {0} into region {1} in position {2}",
                client.Name, Scene.RegionInfo.RegionName, AbsolutePosition);

            Vector3 look = Velocity;

            //            if ((look.X == 0) && (look.Y == 0) && (look.Z == 0))
            if ((Math.Abs(look.X) < 0.1) && (Math.Abs(look.Y) < 0.1) && (Math.Abs(look.Z) < 0.1))
            {
                look = new Vector3(0.99f, 0.042f, 0);
            }

            // Prevent teleporting to an underground location
            // (may crash client otherwise)
            //
            Vector3 pos = AbsolutePosition;
            float ground = m_scene.GetGroundHeight(pos.X, pos.Y);
            if (pos.Z < ground + 1.5f)
            {
                pos.Z = ground + 1.5f;
                AbsolutePosition = pos;
            }

            bool flying = ((m_AgentControlFlags & AgentManager.ControlFlags.AGENT_CONTROL_FLY) != 0);
            MakeRootAgent(AbsolutePosition, flying);
            ControllingClient.MoveAgentIntoRegion(m_scene.RegionInfo, AbsolutePosition, look);

//            m_log.DebugFormat("[SCENE PRESENCE] Completed movement");

            if ((m_callbackURI != null) && !m_callbackURI.Equals(""))
            {
                // We cannot sleep here since this would hold up the inbound packet processing thread, as
                // CompleteMovement() is executed synchronously.  However, it might be better to delay the release
                // here until we know for sure that the agent is active in this region.  Sending AgentMovementComplete
                // is not enough for Imprudence clients - there appears to be a small delay (<200ms, <500ms) until they regard this
                // region as the current region, meaning that a close sent before then will fail the teleport.
//                System.Threading.Thread.Sleep(2000);

                m_log.DebugFormat(
                    "[SCENE PRESENCE]: Releasing {0} {1} with callback to {2}",
                    client.Name, client.AgentId, m_callbackURI);

                Scene.SimulationService.ReleaseAgent(m_originRegionID, UUID, m_callbackURI);
                m_callbackURI = null;
            }
//            else
//            {
//                m_log.DebugFormat(
//                    "[SCENE PRESENCE]: No callback provided on CompleteMovement of {0} {1} to {2}",
//                    client.Name, client.AgentId, m_scene.RegionInfo.RegionName);
//            }

            ValidateAndSendAppearanceAndAgentData();

            // Create child agents in neighbouring regions
            if (openChildAgents && !IsChildAgent)
            {

                IEntityTransferModule m_agentTransfer = m_scene.RequestModuleInterface<IEntityTransferModule>();
                if (m_agentTransfer != null)
                    m_agentTransfer.EnableChildAgents(this);

                IFriendsModule friendsModule = m_scene.RequestModuleInterface<IFriendsModule>();
                if (friendsModule != null)
                    friendsModule.SendFriendsOnlineIfNeeded(ControllingClient);

            }

//            m_log.DebugFormat(
//                "[SCENE PRESENCE]: Completing movement of {0} into region {1} took {2}ms", 
//                client.Name, Scene.RegionInfo.RegionName, (DateTime.Now - startTime).Milliseconds);
        }

        /// <summary>
        /// Callback for the Camera view block check.  Gets called with the results of the camera view block test
        /// hitYN is true when there's something in the way.
        /// </summary>
        /// <param name="hitYN"></param>
        /// <param name="collisionPoint"></param>
        /// <param name="localid"></param>
        /// <param name="distance"></param>
        /// 

        private void UpdateCameraCollisionPlane(Vector4 plane)
        {
            if (m_lastCameraCollisionPlane != plane)
            {
                m_lastCameraCollisionPlane = plane;
                ControllingClient.SendCameraConstraint(plane);
            }
        }

        public void RayCastCameraCallback(bool hitYN, Vector3 collisionPoint, uint localid, float distance, Vector3 pNormal)
        {
            const float POSITION_TOLERANCE = 0.02f;
            const float ROTATION_TOLERANCE = 0.02f;

            m_doingCamRayCast = false;
            if (hitYN && localid != LocalId)
            {
                CameraConstraintActive = true;
                pNormal.X = (float)Math.Round(pNormal.X, 2);
                pNormal.Y = (float)Math.Round(pNormal.Y, 2);
                pNormal.Z = (float)Math.Round(pNormal.Z, 2);
                pNormal.Normalize();
                collisionPoint.X = (float)Math.Round(collisionPoint.X, 1);
                collisionPoint.Y = (float)Math.Round(collisionPoint.Y, 1);
                collisionPoint.Z = (float)Math.Round(collisionPoint.Z, 1);

                Vector4 plane = new Vector4(pNormal.X, pNormal.Y, pNormal.Z, Vector3.Dot(collisionPoint, pNormal));
                UpdateCameraCollisionPlane(plane);
            }
            else if (!m_pos.ApproxEquals(m_lastPosition, POSITION_TOLERANCE) ||
                     !Rotation.ApproxEquals(m_lastRotation, ROTATION_TOLERANCE))
            {
                Vector4 plane = new Vector4(0.9f, 0.0f, 0.361f, -9000f); // not right...
                UpdateCameraCollisionPlane(plane);
                CameraConstraintActive = false;
            }
        }

        /// <summary>
        /// This is the event handler for client movement. If a client is moving, this event is triggering.
        /// </summary>
        public void HandleAgentUpdate(IClientAPI remoteClient, AgentUpdateArgs agentData)
        {
//            m_log.DebugFormat(
//                "[SCENE PRESENCE]: In {0} received agent update from {1}, flags {2}",
//                Scene.RegionInfo.RegionName, remoteClient.Name, (AgentManager.ControlFlags)agentData.ControlFlags);

            if (IsChildAgent)
            {
            //    // m_log.Debug("DEBUG: HandleAgentUpdate: child agent");
                return;
            }

            ++m_movementUpdateCount;
            if (m_movementUpdateCount < 1)
                m_movementUpdateCount = 1;

            #region Sanity Checking

            // This is irritating.  Really.
            if (!AbsolutePosition.IsFinite())
            {
                RemoveFromPhysicalScene();
                m_log.Error("[AVATAR]: NonFinite Avatar position detected... Reset Position. Mantis this please. Error #9999902");

                m_pos = m_LastFinitePos;
                if (!m_pos.IsFinite())
                {
                    m_pos.X = 127f;
                    m_pos.Y = 127f;
                    m_pos.Z = 127f;
                    m_log.Error("[AVATAR]: NonFinite Avatar position detected... Reset Position. Mantis this please. Error #9999903");
                }

                AddToPhysicalScene(false);
            }
            else
            {
                m_LastFinitePos = m_pos;
            }

            #endregion Sanity Checking

            #region Inputs

            AgentManager.ControlFlags flags = (AgentManager.ControlFlags)agentData.ControlFlags;

            // Camera location in world.  We'll need to raytrace
            // from this location from time to time.
            CameraPosition = agentData.CameraCenter;
            if (Vector3.Distance(m_lastCameraPosition, CameraPosition) >= Scene.RootReprioritizationDistance)
            {
                ReprioritizeUpdates();
                m_lastCameraPosition = CameraPosition;
            }

            // Use these three vectors to figure out what the agent is looking at
            // Convert it to a Matrix and/or Quaternion
            CameraAtAxis = agentData.CameraAtAxis;
            CameraLeftAxis = agentData.CameraLeftAxis;
            CameraUpAxis = agentData.CameraUpAxis;

            // The Agent's Draw distance setting
            // When we get to the point of re-computing neighbors everytime this
            // changes, then start using the agent's drawdistance rather than the 
            // region's draw distance.
            // DrawDistance = agentData.Far;
            DrawDistance = Scene.DefaultDrawDistance;

            m_mouseLook = (flags & AgentManager.ControlFlags.AGENT_CONTROL_MOUSELOOK) != 0;
            m_leftButtonDown = (flags & AgentManager.ControlFlags.AGENT_CONTROL_LBUTTON_DOWN) != 0;

            #endregion Inputs

//            // Make anims work for client side autopilot
//            if ((flags & AgentManager.ControlFlags.AGENT_CONTROL_AT_POS) != 0)
//                m_updateCount = UPDATE_COUNT;
//
//            // Make turning in place work
//            if ((flags & AgentManager.ControlFlags.AGENT_CONTROL_YAW_POS) != 0 ||
//                (flags & AgentManager.ControlFlags.AGENT_CONTROL_YAW_NEG) != 0)
//                m_updateCount = UPDATE_COUNT;

            if ((flags & AgentManager.ControlFlags.AGENT_CONTROL_STAND_UP) != 0)
            {
                StandUp();
            }

            // Raycast from the avatar's head to the camera to see if there's anything blocking the view
            // this exclude checks may not be complete

            if (m_movementUpdateCount % NumMovementsBetweenRayCast == 0 && m_scene.PhysicsScene.SupportsRayCast())
            {
                if (!m_doingCamRayCast && !m_mouseLook && ParentID == 0)
                {
                    Vector3 posAdjusted = AbsolutePosition;
//                    posAdjusted.Z += 0.5f * Appearance.AvatarSize.Z - 0.5f;
                    posAdjusted.Z += 1.0f; // viewer current camera focus point
                    Vector3 tocam = CameraPosition - posAdjusted;
                    tocam.X = (float)Math.Round(tocam.X, 1);
                    tocam.Y = (float)Math.Round(tocam.Y, 1);
                    tocam.Z = (float)Math.Round(tocam.Z, 1);

                    float distTocamlen = tocam.Length();
                    if (distTocamlen > 0.3f)
                    {
                        tocam *= (1.0f / distTocamlen);
                        posAdjusted.X = (float)Math.Round(posAdjusted.X, 1);
                        posAdjusted.Y = (float)Math.Round(posAdjusted.Y, 1);
                        posAdjusted.Z = (float)Math.Round(posAdjusted.Z, 1);

                        m_doingCamRayCast = true;
                        m_scene.PhysicsScene.RaycastWorld(posAdjusted, tocam, distTocamlen + 1.0f, RayCastCameraCallback);
                    }
                }
                else if (CameraConstraintActive && (m_mouseLook || ParentID != 0))
                {
                    Vector4 plane = new Vector4(0.9f, 0.0f, 0.361f, -10000f); // not right...
                    UpdateCameraCollisionPlane(plane);
                    CameraConstraintActive = false;
                }
            }

            uint flagsForScripts = (uint)flags;
            flags = RemoveIgnoredControls(flags, IgnoredControls);

            if ((flags & AgentManager.ControlFlags.AGENT_CONTROL_SIT_ON_GROUND) != 0)
                HandleAgentSitOnGround();

            // In the future, these values might need to go global.
            // Here's where you get them.
            m_AgentControlFlags = flags;
            m_headrotation = agentData.HeadRotation;
            State = agentData.State;

            PhysicsActor actor = PhysicsActor;
            if (actor == null)
            {
                SendControlsToScripts(flagsForScripts);
                return;
            }

            if (AllowMovement && !SitGround)
            {
                Quaternion bodyRotation = agentData.BodyRotation;
                bool update_rotation = false;

                if (bodyRotation != Rotation)
                {
                    Rotation = bodyRotation;
                    update_rotation = true;
                }

                bool update_movementflag = false;

                if (agentData.UseClientAgentPosition)
                {
                    MovingToTarget = (agentData.ClientAgentPosition - AbsolutePosition).Length() > 0.2f;
                    MoveToPositionTarget = agentData.ClientAgentPosition;
                }

                int i = 0;
                bool DCFlagKeyPressed = false;
                Vector3 agent_control_v3 = Vector3.Zero;

                bool newFlying = actor.Flying;

                if (ForceFly)
                    newFlying = true;
                else if (FlyDisabled)
                    newFlying = false;
                else
                    newFlying = ((flags & AgentManager.ControlFlags.AGENT_CONTROL_FLY) != 0);

                if (actor.Flying != newFlying)
                {
                    // Note: ScenePresence.Flying is actually fetched from the physical actor
                    //     so setting PhysActor.Flying here also sets the ScenePresence's value.
                    actor.Flying = newFlying;
                    update_movementflag = true;
                }

                if (ParentID == 0)
                {
                    bool bAllowUpdateMoveToPosition = false;

                    Vector3[] dirVectors;

                    // use camera up angle when in mouselook and not flying or when holding the left mouse button down and not flying
                    // this prevents 'jumping' in inappropriate situations.
                    if (!Flying && (m_mouseLook || m_leftButtonDown))
                        dirVectors = GetWalkDirectionVectors();
                    else
                        dirVectors = Dir_Vectors;

                    // The fact that MovementFlag is a byte needs to be fixed
                    // it really should be a uint
                    // A DIR_CONTROL_FLAG occurs when the user is trying to move in a particular direction.
                    uint nudgehack = 250;
                    foreach (Dir_ControlFlags DCF in DIR_CONTROL_FLAGS)
                    {
                        if (((uint)flags & (uint)DCF) != 0)
                        {
                            DCFlagKeyPressed = true;

                            try
                            {
                                agent_control_v3 += dirVectors[i];
                                //m_log.DebugFormat("[Motion]: {0}, {1}",i, dirVectors[i]);
                            }
                            catch (IndexOutOfRangeException)
                            {
                                // Why did I get this?
                            }

                            if ((MovementFlag & (byte)(uint)DCF) == 0)
                            {
                                if (DCF == Dir_ControlFlags.DIR_CONTROL_FLAG_FORWARD_NUDGE || DCF == Dir_ControlFlags.DIR_CONTROL_FLAG_BACKWARD_NUDGE ||
                                    DCF == Dir_ControlFlags.DIR_CONTROL_FLAG_LEFT_NUDGE || DCF == Dir_ControlFlags.DIR_CONTROL_FLAG_RIGHT_NUDGE)
                                {
                                    MovementFlag |= (byte)nudgehack;
                                }

                                //m_log.DebugFormat("[SCENE PRESENCE]: Updating MovementFlag for {0} with {1}", Name, DCF);
                                MovementFlag += (byte)(uint)DCF;
                                update_movementflag = true;
                            }
                        }
                        else
                        {
                            if ((MovementFlag & (byte)(uint)DCF) != 0 ||
                                ((DCF == Dir_ControlFlags.DIR_CONTROL_FLAG_FORWARD_NUDGE || DCF == Dir_ControlFlags.DIR_CONTROL_FLAG_BACKWARD_NUDGE ||
                                DCF == Dir_ControlFlags.DIR_CONTROL_FLAG_LEFT_NUDGE || DCF == Dir_ControlFlags.DIR_CONTROL_FLAG_RIGHT_NUDGE)
                                && ((MovementFlag & (byte)nudgehack) == nudgehack))
                                ) // This or is for Nudge forward
                            {
                                //m_log.DebugFormat("[SCENE PRESENCE]: Updating MovementFlag for {0} with lack of {1}", Name, DCF);
                                MovementFlag -= ((byte)(uint)DCF);
                                update_movementflag = true;

                                /*
                                    if ((DCF == Dir_ControlFlags.DIR_CONTROL_FLAG_FORWARD_NUDGE || DCF == Dir_ControlFlags.DIR_CONTROL_FLAG_BACKWARD_NUDGE)
                                    && ((MovementFlag & (byte)nudgehack) == nudgehack))
                                    {
                                        m_log.Debug("Removed Hack flag");
                                    }
                                */
                            }
                            else
                            {
                                bAllowUpdateMoveToPosition = true;
                            }
                        }

                        i++;
                    }

                    if (MovingToTarget)
                    {
                        // If the user has pressed a key then we want to cancel any move to target.
                        if (DCFlagKeyPressed)
                        {
                            ResetMoveToTarget();
                            update_movementflag = true;
                        }
                        else if (bAllowUpdateMoveToPosition)
                        {
                            // The UseClientAgentPosition is set if parcel ban is forcing the avatar to move to a
                            // certain position.  It's only check for tolerance on returning to that position is 0.2
                            // rather than 1, at which point it removes its force target.
                            if (HandleMoveToTargetUpdate(agentData.UseClientAgentPosition ? 0.2 : 1, ref agent_control_v3))
                                update_movementflag = true;
                        }
                    }
                }

                // Cause the avatar to stop flying if it's colliding
                // with something with the down arrow pressed.

                // Only do this if we're flying
                if (Flying && !ForceFly)
                {
                    // Landing detection code

                    // Are the landing controls requirements filled?
                    bool controlland = (((flags & AgentManager.ControlFlags.AGENT_CONTROL_UP_NEG) != 0) ||
                                        ((flags & AgentManager.ControlFlags.AGENT_CONTROL_NUDGE_UP_NEG) != 0));

                    if (Flying && IsColliding && controlland)
                    {
                        // nesting this check because LengthSquared() is expensive and we don't 
                        // want to do it every step when flying.
                        if ((Velocity.LengthSquared() <= LAND_VELOCITYMAG_MAX))
                            StopFlying();
                    }
                }

                // If the agent update does move the avatar, then calculate the force ready for the velocity update,
                // which occurs later in the main scene loop
                if (update_movementflag || (update_rotation && DCFlagKeyPressed))
                {
//                    m_log.DebugFormat(
//                        "[SCENE PRESENCE]: In {0} adding velocity of {1} to {2}, umf = {3}, ur = {4}",
//                        m_scene.RegionInfo.RegionName, agent_control_v3, Name, update_movementflag, update_rotation);

                    AddNewMovement(agent_control_v3);
                }
//                else
//                {
//                    if (!update_movementflag)
//                    {
//                        m_log.DebugFormat(
//                            "[SCENE PRESENCE]: In {0} ignoring requested update of {1} for {2} as update_movementflag = false",
//                            m_scene.RegionInfo.RegionName, agent_control_v3, Name);
//                    }
//                }

                if (update_movementflag && ParentID == 0)
                    Animator.UpdateMovementAnimations();

                SendControlsToScripts(flagsForScripts);
            }

            m_scene.EventManager.TriggerOnClientMovement(this);
            TriggerScenePresenceUpdated();
        }

        /// <summary>
        /// Calculate an update to move the presence to the set target.
        /// </summary>
        /// <remarks>
        /// This doesn't actually perform the movement.  Instead, it adds its vector to agent_control_v3.
        /// </remarks>
        /// <param value="agent_control_v3">Cumulative agent movement that this method will update.</param>
        /// <returns>True if movement has been updated in some way.  False otherwise.</returns>
        public bool HandleMoveToTargetUpdate(double tolerance, ref Vector3 agent_control_v3)
        {
//            m_log.DebugFormat("[SCENE PRESENCE]: Called HandleMoveToTargetUpdate() for {0}", Name);

            bool updated = false;

//            m_log.DebugFormat(
//                "[SCENE PRESENCE]: bAllowUpdateMoveToPosition {0}, m_moveToPositionInProgress {1}, m_autopilotMoving {2}",
//                allowUpdate, m_moveToPositionInProgress, m_autopilotMoving);

            double distanceToTarget = Util.GetDistanceTo(AbsolutePosition, MoveToPositionTarget);

//                        m_log.DebugFormat(
//                            "[SCENE PRESENCE]: Abs pos of {0} is {1}, target {2}, distance {3}",
//                            Name, AbsolutePosition, MoveToPositionTarget, distanceToTarget);

            // Check the error term of the current position in relation to the target position
            if (distanceToTarget <= tolerance)
            {
                // We are close enough to the target
                AbsolutePosition = MoveToPositionTarget;
                ResetMoveToTarget();
                updated = true;
            }
            else
            {
                try
                {
                    // move avatar in 3D at one meter/second towards target, in avatar coordinate frame.
                    // This movement vector gets added to the velocity through AddNewMovement().
                    // Theoretically we might need a more complex PID approach here if other
                    // unknown forces are acting on the avatar and we need to adaptively respond
                    // to such forces, but the following simple approach seems to works fine.
                    Vector3 LocalVectorToTarget3D =
                        (MoveToPositionTarget - AbsolutePosition) // vector from cur. pos to target in global coords
                        * Matrix4.CreateFromQuaternion(Quaternion.Inverse(Rotation)); // change to avatar coords
                    // Ignore z component of vector
//                        Vector3 LocalVectorToTarget2D = new Vector3((float)(LocalVectorToTarget3D.X), (float)(LocalVectorToTarget3D.Y), 0f);
                    LocalVectorToTarget3D.Normalize();

                    // update avatar movement flags. the avatar coordinate system is as follows:
                    //
                    //                        +X (forward)
                    //
                    //                        ^
                    //                        |
                    //                        |
                    //                        |
                    //                        |
                    //     (left) +Y <--------o--------> -Y
                    //                       avatar
                    //                        |
                    //                        |
                    //                        |
                    //                        |
                    //                        v
                    //                        -X
                    //

                    // based on the above avatar coordinate system, classify the movement into
                    // one of left/right/back/forward.
                    if (LocalVectorToTarget3D.X < 0) //MoveBack
                    {
                        MovementFlag += (byte)(uint)Dir_ControlFlags.DIR_CONTROL_FLAG_BACK;
                        AgentControlFlags |= (uint)Dir_ControlFlags.DIR_CONTROL_FLAG_BACK;
                        updated = true;
                    }
                    else if (LocalVectorToTarget3D.X > 0) //Move Forward
                    {
                        MovementFlag += (byte)(uint)Dir_ControlFlags.DIR_CONTROL_FLAG_FORWARD;
                        AgentControlFlags |= (uint)Dir_ControlFlags.DIR_CONTROL_FLAG_FORWARD;
                        updated = true;
                    }

                    if (LocalVectorToTarget3D.Y > 0) //MoveLeft
                    {
                        MovementFlag += (byte)(uint)Dir_ControlFlags.DIR_CONTROL_FLAG_LEFT;
                        AgentControlFlags |= (uint)Dir_ControlFlags.DIR_CONTROL_FLAG_LEFT;
                        updated = true;
                    }
                    else if (LocalVectorToTarget3D.Y < 0) //MoveRight
                    {
                        MovementFlag += (byte)(uint)Dir_ControlFlags.DIR_CONTROL_FLAG_RIGHT;
                        AgentControlFlags |= (uint)Dir_ControlFlags.DIR_CONTROL_FLAG_RIGHT;
                        updated = true;
                    }

                    if (LocalVectorToTarget3D.Z > 0) //Up
                    {
                        // Don't set these flags for up or down - doing so will make the avatar crouch or
                        // keep trying to jump even if walking along level ground
                        //MovementFlag += (byte)(uint)Dir_ControlFlags.DIR_CONTROL_FLAG_UP;
                        //AgentControlFlags
                        //AgentControlFlags |= (uint)Dir_ControlFlags.DIR_CONTROL_FLAG_UP;
                        updated = true;
                    }
                    else if (LocalVectorToTarget3D.Z < 0) //Down
                    {
                        //MovementFlag += (byte)(uint)Dir_ControlFlags.DIR_CONTROL_FLAG_DOWN;
                        //AgentControlFlags |= (uint)Dir_ControlFlags.DIR_CONTROL_FLAG_DOWN;
                        updated = true;
                    }

//                        m_log.DebugFormat(
//                            "[SCENE PRESENCE]: HandleMoveToTargetUpdate adding {0} to move vector {1} for {2}",
//                            LocalVectorToTarget3D, agent_control_v3, Name);

                    agent_control_v3 += LocalVectorToTarget3D;
                }
                catch (Exception e)
                {
                    //Avoid system crash, can be slower but...
                    m_log.DebugFormat("Crash! {0}", e.ToString());
                }
            }

            return updated;
        }

        /// <summary>
        /// Move to the given target over time.
        /// </summary>
        /// <param name="pos"></param>
        /// <param name="noFly">
        /// If true, then don't allow the avatar to fly to the target, even if it's up in the air.
        /// This is to allow movement to targets that are known to be on an elevated platform with a continuous path
        /// from start to finish.
        /// </param>
        /// <param name="landAtTarget">
        /// If true and the avatar starts flying during the move then land at the target.
        /// </param>
        public void MoveToTarget(Vector3 pos, bool noFly, bool landAtTarget)
        {
            if (SitGround)
                StandUp();

//            m_log.DebugFormat(
//                "[SCENE PRESENCE]: Avatar {0} received request to move to position {1} in {2}",
//                Name, pos, m_scene.RegionInfo.RegionName);

            // Allow move to another sub-region within a megaregion
            Vector2 regionSize;
            IRegionCombinerModule regionCombinerModule = m_scene.RequestModuleInterface<IRegionCombinerModule>();
            if (regionCombinerModule != null)
                regionSize = regionCombinerModule.GetSizeOfMegaregion(m_scene.RegionInfo.RegionID);
            else
                regionSize = new Vector2(Constants.RegionSize);

            if (pos.X < 0 || pos.X >= regionSize.X
                || pos.Y < 0 || pos.Y >= regionSize.Y
                || pos.Z < 0)
                return;

//            Vector3 heightAdjust = new Vector3(0, 0, Appearance.AvatarHeight / 2);
//            pos += heightAdjust;
//
//            // Anti duck-walking measure
//            if (Math.Abs(pos.Z - AbsolutePosition.Z) < 0.2f)
//            {
////                m_log.DebugFormat("[SCENE PRESENCE]: Adjusting MoveToPosition from {0} to {1}", pos, AbsolutePosition);
//                pos.Z = AbsolutePosition.Z;
//            }

            // Get terrain height for sub-region in a megaregion if necessary
            int X = (int)((m_scene.RegionInfo.RegionLocX * Constants.RegionSize) + pos.X);
            int Y = (int)((m_scene.RegionInfo.RegionLocY * Constants.RegionSize) + pos.Y);
            UUID target_regionID = m_scene.GridService.GetRegionByPosition(m_scene.RegionInfo.ScopeID, X, Y).RegionID;
            Scene targetScene = m_scene;

            if (!SceneManager.Instance.TryGetScene(target_regionID, out targetScene))
                targetScene = m_scene;

            float terrainHeight = (float)targetScene.Heightmap[(int)(pos.X % Constants.RegionSize), (int)(pos.Y % Constants.RegionSize)];
            pos.Z = Math.Max(terrainHeight, pos.Z);

            // Fudge factor.  It appears that if one clicks "go here" on a piece of ground, the go here request is
            // always slightly higher than the actual terrain height.
            // FIXME: This constrains NPC movements as well, so should be somewhere else.
            if (pos.Z - terrainHeight < 0.2)
                pos.Z = terrainHeight;

//            m_log.DebugFormat(
//                "[SCENE PRESENCE]: Avatar {0} set move to target {1} (terrain height {2}) in {3}",
//                Name, pos, terrainHeight, m_scene.RegionInfo.RegionName);

            if (noFly)
                Flying = false;
            else if (pos.Z > terrainHeight)
                Flying = true;

            LandAtTarget = landAtTarget;
            MovingToTarget = true;
            MoveToPositionTarget = pos;

            // Rotate presence around the z-axis to point in same direction as movement.
            // Ignore z component of vector
            Vector3 localVectorToTarget3D = pos - AbsolutePosition;
            Vector3 localVectorToTarget2D = new Vector3((float)(localVectorToTarget3D.X), (float)(localVectorToTarget3D.Y), 0f);

//            m_log.DebugFormat("[SCENE PRESENCE]: Local vector to target is {0}", localVectorToTarget2D);

            // Calculate the yaw.
            Vector3 angle = new Vector3(0, 0, (float)(Math.Atan2(localVectorToTarget2D.Y, localVectorToTarget2D.X)));

//            m_log.DebugFormat("[SCENE PRESENCE]: Angle is {0}", angle);

            Rotation = Quaternion.CreateFromEulers(angle);
//            m_log.DebugFormat("[SCENE PRESENCE]: Body rot for {0} set to {1}", Name, Rotation);
            
            Vector3 agent_control_v3 = new Vector3();
            HandleMoveToTargetUpdate(1, ref agent_control_v3);
            AddNewMovement(agent_control_v3);
        }

        /// <summary>
        /// Reset the move to target.
        /// </summary>
        public void ResetMoveToTarget()
        {
//            m_log.DebugFormat("[SCENE PRESENCE]: Resetting move to target for {0}", Name);

            MovingToTarget = false;
//            MoveToPositionTarget = Vector3.Zero;
            m_forceToApply = null; // cancel possible last action

            // We need to reset the control flag as the ScenePresenceAnimator uses this to determine the correct
            // resting animation (e.g. hover or stand).  NPCs don't have a client that will quickly reset this flag.
            // However, the line is here rather than in the NPC module since it also appears necessary to stop a
            // viewer that uses "go here" from juddering on all subsequent avatar movements.
            AgentControlFlags = (uint)AgentManager.ControlFlags.NONE;
        }

        /// <summary>
        /// Perform the logic necessary to stand the avatar up.  This method also executes
        /// the stand animation.
        /// </summary>
        public void StandUp()
        {
//            m_log.DebugFormat("[SCENE PRESENCE]: StandUp() for {0}", Name);

            SitGround = false;

/* move this down so avatar gets physical in the new position and not where it is siting
            if (PhysicsActor == null)
                AddToPhysicalScene(false);
 */

            if (ParentID != 0)
            {
                SceneObjectPart part = ParentPart;
                UnRegisterSeatControls(part.ParentGroup.UUID);

                TaskInventoryDictionary taskIDict = part.TaskInventory;
                if (taskIDict != null)
                {
                    lock (taskIDict)
                    {
                        foreach (UUID taskID in taskIDict.Keys)
                        {
                            UnRegisterControlEventsToScript(LocalId, taskID);
                            taskIDict[taskID].PermsMask &= ~(
                                2048 | //PERMISSION_CONTROL_CAMERA
                                4); // PERMISSION_TAKE_CONTROLS
                        }
                    }
                }

                part.ParentGroup.DeleteAvatar(UUID);
//                ParentPosition = part.GetWorldPosition();
                ControllingClient.SendClearFollowCamProperties(part.ParentUUID);

//                m_pos += ParentPosition + new Vector3(0.0f, 0.0f, 2.0f * m_sitAvatarHeight);
//                ParentPosition = Vector3.Zero;
                m_pos = part.AbsolutePosition + (m_pos * part.GetWorldRotation()) + new Vector3(0.0f, 0.0f, 2.0f * m_sitAvatarHeight);
                if (part.SitTargetAvatar == UUID)
                    m_bodyRot = part.GetWorldRotation() * part.SitTargetOrientation;

                ParentID = 0;
                ParentPart = null;

                if (PhysicsActor == null)
                    AddToPhysicalScene(false);

                SendAvatarDataToAllAgents();
                m_requestedSitTargetID = 0;

                part.RemoveSittingAvatar(UUID);

                if (part != null)
                    part.ParentGroup.TriggerScriptChangedEvent(Changed.LINK);
            }

            else if (PhysicsActor == null)
                AddToPhysicalScene(false);

            Animator.TrySetMovementAnimation("STAND");
        }

        private SceneObjectPart FindNextAvailableSitTarget(UUID targetID)
        {
            SceneObjectPart targetPart = m_scene.GetSceneObjectPart(targetID);
            if (targetPart == null)
                return null;

            // If the primitive the player clicked on has a sit target and that sit target is not full, that sit target is used.
            // If the primitive the player clicked on has no sit target, and one or more other linked objects have sit targets that are not full, the sit target of the object with the lowest link number will be used.

            // Get our own copy of the part array, and sort into the order we want to test
            SceneObjectPart[] partArray = targetPart.ParentGroup.Parts;
            Array.Sort(partArray, delegate(SceneObjectPart p1, SceneObjectPart p2)
                       {
                           // we want the originally selected part first, then the rest in link order -- so make the selected part link num (-1)
                           int linkNum1 = p1==targetPart ? -1 : p1.LinkNum;
                           int linkNum2 = p2==targetPart ? -1 : p2.LinkNum;
                           return linkNum1 - linkNum2;
                       }
                );

            //look for prims with explicit sit targets that are available
            foreach (SceneObjectPart part in partArray)
            {
                if (part.IsSitTargetSet && part.SitTargetAvatar == UUID.Zero)
                {
                    //switch the target to this prim
                    return part;
                }
            }

            // no explicit sit target found - use original target
            return targetPart;
        }

        private void SendSitResponse(UUID targetID, Vector3 offset, Quaternion sitOrientation)
        {
            Vector3 cameraEyeOffset = Vector3.Zero;
            Vector3 cameraAtOffset = Vector3.Zero;
            bool forceMouselook = false;

            SceneObjectPart part = FindNextAvailableSitTarget(targetID);
            if (part == null)
                return;

            if (PhysicsActor != null)
                m_sitAvatarHeight = PhysicsActor.Size.Z * 0.5f;

            bool canSit = false;
            Vector3 pos = part.AbsolutePosition + offset;

            if (part.IsSitTargetSet && part.SitTargetAvatar == UUID.Zero)
            {
//                    m_log.DebugFormat(
//                        "[SCENE PRESENCE]: Sitting {0} on {1} {2} because sit target is set and unoccupied",
//                        Name, part.Name, part.LocalId);

                offset = part.SitTargetPosition;
                sitOrientation = part.SitTargetOrientation;
                canSit = true;
            }
            else
            {
                if (PhysicsSit(part,offset)) // physics engine 
                    return;

                if (Util.GetDistanceTo(AbsolutePosition, pos) <= 10)
                {

                    AbsolutePosition = pos + new Vector3(0.0f, 0.0f, m_sitAvatarHeight);
                    canSit = true;
                }
            }

            if (canSit)
            {

                if (PhysicsActor != null)
                {
                    // We can remove the physicsActor until they stand up.
                    RemoveFromPhysicalScene();
                }

                if (MovingToTarget)
                    ResetMoveToTarget();

                Velocity = Vector3.Zero;

                part.AddSittingAvatar(UUID);

                cameraAtOffset = part.GetCameraAtOffset();
                cameraEyeOffset = part.GetCameraEyeOffset();
                forceMouselook = part.GetForceMouselook();

                ControllingClient.SendSitResponse(
                    part.UUID, offset, sitOrientation, false, cameraAtOffset, cameraEyeOffset, forceMouselook);

                m_requestedSitTargetUUID = targetID;

                HandleAgentSit(ControllingClient, UUID);

                // Moved here to avoid a race with default sit anim
                // The script event needs to be raised after the default sit anim is set.
                part.ParentGroup.TriggerScriptChangedEvent(Changed.LINK);
            }
        }

        public void HandleAgentRequestSit(IClientAPI remoteClient, UUID agentID, UUID targetID, Vector3 offset)
        {
            if (IsChildAgent)
                return;

            if (ParentID != 0)
            {
                StandUp();
            }

            SceneObjectPart part = FindNextAvailableSitTarget(targetID);

            if (part != null)
            {
                m_requestedSitTargetID = part.LocalId;
                m_requestedSitTargetUUID = targetID;

            }
            else
            {
                m_log.Warn("Sit requested on unknown object: " + targetID.ToString());
            }

            SendSitResponse(targetID, offset, Quaternion.Identity);
        }

        // returns  false if does not suport so older sit can be tried
        public bool PhysicsSit(SceneObjectPart part, Vector3 offset)
        {
            if (part == null || part.ParentGroup.IsAttachment)
            {
                return true;
            }

            if ( m_scene.PhysicsScene == null)
                return false;

            if (part.PhysActor == null)
            {
                // none physcis shape
                if (part.PhysicsShapeType == (byte)PhysicsShapeType.None)
                    ControllingClient.SendAlertMessage(" There is no suitable surface to sit on, try another spot.");
                else
                { // non physical phantom  TODO
                    ControllingClient.SendAlertMessage(" There is no suitable surface to sit on, try another spot.");
                    return false;
                }
                return true;
            }


            // not doing autopilot
            m_requestedSitTargetID = 0; 

            if (m_scene.PhysicsScene.SitAvatar(part.PhysActor, AbsolutePosition, CameraPosition, offset, new Vector3(0.35f, 0, 0.65f), PhysicsSitResponse) != 0)
                return true;

            return false;
        }


        private bool CanEnterLandPosition(Vector3 testPos)
        {
            ILandObject land = m_scene.LandChannel.GetLandObject(testPos.X, testPos.Y);

            if (land == null || land.LandData.Name == "NO_LAND")
                return true;

            return land.CanBeOnThisLand(UUID,testPos.Z);
        }

        // status
        //          < 0 ignore
        //          0   bad sit spot
        public void PhysicsSitResponse(int status, uint partID, Vector3 offset, Quaternion Orientation)
        {
            if (status < 0)
                return;

            if (status == 0)
            {
                ControllingClient.SendAlertMessage(" There is no suitable surface to sit on, try another spot.");
                return;
            }

            SceneObjectPart part = m_scene.GetSceneObjectPart(partID);
            if (part == null)
                return;

            Vector3 targetPos = part.GetWorldPosition() + offset * part.GetWorldRotation();     
            if(!CanEnterLandPosition(targetPos))
            {
                ControllingClient.SendAlertMessage(" Sit position on restricted land, try another spot");
                return;
            }

            RemoveFromPhysicalScene();

            if (MovingToTarget)
                ResetMoveToTarget();

            Velocity = Vector3.Zero;

            part.AddSittingAvatar(UUID);

            Vector3 cameraAtOffset = part.GetCameraAtOffset();
            Vector3 cameraEyeOffset = part.GetCameraEyeOffset();
            bool forceMouselook = part.GetForceMouselook();

            ControllingClient.SendSitResponse(
                part.UUID, offset, Orientation, false, cameraAtOffset, cameraEyeOffset, forceMouselook);

            // not using autopilot

            Rotation = Orientation;
            m_pos = offset;

            m_requestedSitTargetID = 0;
            part.ParentGroup.AddAvatar(UUID);

            ParentPart = part;
            ParentID = part.LocalId;
            if(status == 3)
                Animator.TrySetMovementAnimation("SIT_GROUND");
            else
                Animator.TrySetMovementAnimation("SIT");
            SendAvatarDataToAllAgents();

            part.ParentGroup.TriggerScriptChangedEvent(Changed.LINK);
        }


        public void HandleAgentSit(IClientAPI remoteClient, UUID agentID)
        {
            SceneObjectPart part = m_scene.GetSceneObjectPart(m_requestedSitTargetID);

            if (part != null)
            {
                if (part.ParentGroup.IsAttachment)
                {
                    m_log.WarnFormat(
                        "[SCENE PRESENCE]: Avatar {0} tried to sit on part {1} from object {2} in {3} but this is an attachment for avatar id {4}",
                        Name, part.Name, part.ParentGroup.Name, Scene.Name, part.ParentGroup.AttachedAvatar);

                    return;
                }


                if (part.SitTargetAvatar == UUID)
                {
                    Vector3 sitTargetPos = part.SitTargetPosition;
                    Quaternion sitTargetOrient = part.SitTargetOrientation;

//                        m_log.DebugFormat(
//                            "[SCENE PRESENCE]: Sitting {0} at sit target {1}, {2} on {3} {4}",
//                            Name, sitTargetPos, sitTargetOrient, part.Name, part.LocalId);

                    //Quaternion vq = new Quaternion(sitTargetPos.X, sitTargetPos.Y+0.2f, sitTargetPos.Z+0.2f, 0);
                    //Quaternion nq = new Quaternion(-sitTargetOrient.X, -sitTargetOrient.Y, -sitTargetOrient.Z, sitTargetOrient.w);

                    //Quaternion result = (sitTargetOrient * vq) * nq;

                    double x, y, z, m;

                    Quaternion r = sitTargetOrient;
                    m = r.X * r.X + r.Y * r.Y + r.Z * r.Z + r.W * r.W;

                    if (Math.Abs(1.0 - m) > 0.000001)
                    {
                        m = 1.0 / Math.Sqrt(m);
                        r.X *= (float)m;
                        r.Y *= (float)m;
                        r.Z *= (float)m;
                        r.W *= (float)m;
                    }

                    x = 2 * (r.X * r.Z + r.Y * r.W);
                    y = 2 * (-r.X * r.W + r.Y * r.Z);
                    z = -r.X * r.X - r.Y * r.Y + r.Z * r.Z + r.W * r.W;

                    Vector3 up = new Vector3((float)x, (float)y, (float)z);
                    Vector3 sitOffset = up * Appearance.AvatarHeight * 0.02638f;

                    m_pos = sitTargetPos + sitOffset + SIT_TARGET_ADJUSTMENT;

//                    m_pos = sitTargetPos + SIT_TARGET_ADJUSTMENT - sitOffset;
                    Rotation = sitTargetOrient;
//                    ParentPosition = part.AbsolutePosition;
                    part.ParentGroup.AddAvatar(UUID);
                }
                else
                {
                    m_pos -= part.AbsolutePosition;
//                    ParentPosition = part.AbsolutePosition;
                    part.ParentGroup.AddAvatar(UUID);

//                        m_log.DebugFormat(
//                            "[SCENE PRESENCE]: Sitting {0} at position {1} ({2} + {3}) on part {4} {5} without sit target",
//                            Name, part.AbsolutePosition, m_pos, ParentPosition, part.Name, part.LocalId);
                }

                ParentPart = m_scene.GetSceneObjectPart(m_requestedSitTargetID);
                ParentID = m_requestedSitTargetID;

                Velocity = Vector3.Zero;
                RemoveFromPhysicalScene();

                String sitAnimation = "SIT";
                if (!String.IsNullOrEmpty(part.SitAnimation))
                {
                    sitAnimation = part.SitAnimation;
                }
                Animator.TrySetMovementAnimation(sitAnimation);
                SendAvatarDataToAllAgents();
            }
        }

        public void HandleAgentSitOnGround()
        {
//            m_updateCount = 0;  // Kill animation update burst so that the SIT_G.. will stick.
            Animator.TrySetMovementAnimation("SIT_GROUND_CONSTRAINED");
            SitGround = true;
            RemoveFromPhysicalScene();
        }

        /// <summary>
        /// Event handler for the 'Always run' setting on the client
        /// Tells the physics plugin to increase speed of movement.
        /// </summary>
        public void HandleSetAlwaysRun(IClientAPI remoteClient, bool pSetAlwaysRun)
        {
            SetAlwaysRun = pSetAlwaysRun;
        }

        public void HandleStartAnim(IClientAPI remoteClient, UUID animID)
        {
            Animator.AddAnimation(animID, UUID.Zero);
        }

        public void HandleStopAnim(IClientAPI remoteClient, UUID animID)
        {
            Animator.RemoveAnimation(animID);
        }

        public void avnHandleChangeAnim(UUID animID, bool addRemove,bool sendPack)
        {
            Animator.avnChangeAnim(animID, addRemove, sendPack);
        }



        /// <summary>
        /// Rotate the avatar to the given rotation and apply a movement in the given relative vector
        /// </summary>
        /// <param name="vec">The vector in which to move.  This is relative to the rotation argument</param>
        public void AddNewMovement(Vector3 vec)
        {
//            m_log.DebugFormat("[SCENE PRESENCE]: Adding new movement {0} for {1}", vec, Name);

            Vector3 direc = vec * Rotation;
            direc.Normalize();

            if (Flying != FlyingOld)                // add for fly velocity control
            {
                FlyingOld = Flying;                 // add for fly velocity control
                if (!Flying)
                    WasFlying = true;      // add for fly velocity control
            }

            if (IsColliding)
                WasFlying = false;        // add for fly velocity control

            if ((vec.Z == 0f) && !Flying)
                direc.Z = 0f; // Prevent camera WASD up.

            direc *= 0.03f * 128f * SpeedModifier;

            if (PhysicsActor != null)
            {
                if (Flying)
                {
                    direc *= 4.0f;
                    //bool controlland = (((m_AgentControlFlags & (uint)AgentManager.ControlFlags.AGENT_CONTROL_UP_NEG) != 0) || ((m_AgentControlFlags & (uint)AgentManager.ControlFlags.AGENT_CONTROL_NUDGE_UP_NEG) != 0));
                    //if (controlland)
                    //    m_log.Info("[AGENT]: landCommand");
                    //if (IsColliding)
                    //    m_log.Info("[AGENT]: colliding");
                    //if (Flying && IsColliding && controlland)
                    //{
                    //    StopFlying();
                    //    m_log.Info("[AGENT]: Stop Flying");
                    //}
                }
                if (Animator.Falling && WasFlying)    // if falling from flying, disable motion add
                {
                    direc *= 0.0f;
                }
                else if (!Flying && IsColliding)
                {
                    if (direc.Z > 2.0f)
                    {
                        direc.Z *= 2.6f;

                        // TODO: PreJump and jump happen too quickly.  Many times prejump gets ignored.
//                        Animator.TrySetMovementAnimation("PREJUMP");
//                        Animator.TrySetMovementAnimation("JUMP");
                    }
                }
            }

            // TODO: Add the force instead of only setting it to support multiple forces per frame?
            m_forceToApply = direc;
            Animator.UpdateMovementAnimations();
        }

        #endregion

        #region Overridden Methods

        public override void Update()
        {
            const float ROTATION_TOLERANCE = 0.01f;
            const float VELOCITY_TOLERANCE = 0.001f;
            const float POSITION_TOLERANCE = 0.05f;

            if (IsChildAgent == false)
            {
                // NOTE: Velocity is not the same as m_velocity. Velocity will attempt to
                // grab the latest PhysicsActor velocity, whereas m_velocity is often
                // storing a requested force instead of an actual traveling velocity
                if (Appearance.AvatarSize != m_lastSize && !IsLoggingIn)
                    SendAvatarDataToAllAgents();
<<<<<<< HEAD
                }
                // Throw away duplicate or insignificant updates
                else if (
                    // If the velocity has become zero, send it no matter what.
                       (Velocity != m_lastVelocity && Velocity == Vector3.Zero)
                    // otherwise, if things have changed reasonably, send the update
                    || (!Rotation.ApproxEquals(m_lastRotation, ROTATION_TOLERANCE)
                        || !Velocity.ApproxEquals(m_lastVelocity, VELOCITY_TOLERANCE)
                        || !m_pos.ApproxEquals(m_lastPosition, POSITION_TOLERANCE)))

=======

                if (!Rotation.ApproxEquals(m_lastRotation, ROTATION_TOLERANCE) ||
                    !Velocity.ApproxEquals(m_lastVelocity, VELOCITY_TOLERANCE) ||
                    !m_pos.ApproxEquals(m_lastPosition, POSITION_TOLERANCE))
>>>>>>> 949da1d4
                {
                    SendTerseUpdateToAllClients();

                    // Update the "last" values
                    m_lastPosition = m_pos;
                    m_lastRotation = Rotation;
                    m_lastVelocity = Velocity;
                }

                CheckForBorderCrossing();

                CheckForSignificantMovement(); // sends update to the modules.
            }
        }

        #endregion

        #region Update Client(s)


        /// <summary>
        /// Sends a location update to the client connected to this scenePresence
        /// </summary>
        /// <param name="remoteClient"></param>
        public void SendTerseUpdateToClient(IClientAPI remoteClient)
        {
            // If the client is inactive, it's getting its updates from another
            // server.
            if (remoteClient.IsActive)
            {
                //m_log.DebugFormat("[SCENE PRESENCE]: " + Name + " sending TerseUpdate to " + remoteClient.Name + " : Pos={0} Rot={1} Vel={2}", m_pos, Rotation, m_velocity);

                remoteClient.SendEntityUpdate(
                    this,
                    PrimUpdateFlags.Position | PrimUpdateFlags.Rotation | PrimUpdateFlags.Velocity
                    | PrimUpdateFlags.Acceleration | PrimUpdateFlags.AngularVelocity);

                m_scene.StatsReporter.AddAgentUpdates(1);
            }
        }


        // vars to support reduced update frequency when velocity is unchanged
        private Vector3 lastVelocitySentToAllClients = Vector3.Zero;
        private Vector3 lastPositionSentToAllClients = Vector3.Zero;
        private int lastTerseUpdateToAllClientsTick = Util.EnvironmentTickCount();

        /// <summary>
        /// Send a location/velocity/accelleration update to all agents in scene
        /// </summary>
        public void SendTerseUpdateToAllClients()
        {
            int currentTick = Util.EnvironmentTickCount();

            // Decrease update frequency when avatar is moving but velocity is
            // not changing.
            // If there is a mismatch between distance travelled and expected
            // distance based on last velocity sent and velocity hasnt changed,
            // then send a new terse update

            float timeSinceLastUpdate = (currentTick - lastTerseUpdateToAllClientsTick) * 0.001f;

            Vector3 expectedPosition = lastPositionSentToAllClients + lastVelocitySentToAllClients * timeSinceLastUpdate;

            float distanceError = Vector3.Distance(OffsetPosition, expectedPosition);

            float speed = Velocity.Length();
            float velocidyDiff = Vector3.Distance(lastVelocitySentToAllClients, Velocity);

            // assuming 5 ms. worst case precision for timer, use 2x that 
            // for distance error threshold
            float distanceErrorThreshold = speed * 0.01f;

            if (speed < 0.01f // allow rotation updates if avatar position is unchanged
                || Math.Abs(distanceError) > distanceErrorThreshold
                || velocidyDiff > 0.01f) // did velocity change from last update?
            {
                lastVelocitySentToAllClients = Velocity;
                lastTerseUpdateToAllClientsTick = currentTick;
                lastPositionSentToAllClients = OffsetPosition;

                m_scene.ForEachClient(SendTerseUpdateToClient);
            }
            TriggerScenePresenceUpdated();
        }

        public void SendCoarseLocations(List<Vector3> coarseLocations, List<UUID> avatarUUIDs)
        {
            SendCoarseLocationsMethod d = m_sendCoarseLocationsMethod;
            if (d != null)
            {
                d.Invoke(m_scene.RegionInfo.originRegionID, this, coarseLocations, avatarUUIDs);
            }
        }

        public void SetSendCoarseLocationMethod(SendCoarseLocationsMethod d)
        {
            if (d != null)
                m_sendCoarseLocationsMethod = d;
        }

        public void SendCoarseLocationsDefault(UUID sceneId, ScenePresence p, List<Vector3> coarseLocations, List<UUID> avatarUUIDs)
        {
            ControllingClient.SendCoarseLocationUpdate(avatarUUIDs, coarseLocations);
        }

        public void SendInitialDataToMe()
        {
            // Send all scene object to the new client
            Util.FireAndForget(delegate
            {
                // we created a new ScenePresence (a new child agent) in a fresh region.
                // Request info about all the (root) agents in this region
                // Note: This won't send data *to* other clients in that region (children don't send)
                SendOtherAgentsAvatarDataToMe();
                SendOtherAgentsAppearanceToMe();

                EntityBase[] entities = Scene.Entities.GetEntities();
                foreach(EntityBase e in entities)
                {
                    if (e != null && e is SceneObjectGroup)
                        ((SceneObjectGroup)e).SendFullUpdateToClient(ControllingClient);
                }
            });
        }

        /// <summary>
        /// Do everything required once a client completes its movement into a region and becomes
        /// a root agent.
        /// </summary>
        private void ValidateAndSendAppearanceAndAgentData()
        {
            //m_log.DebugFormat("[SCENE PRESENCE] SendInitialData: {0} ({1})", Name, UUID);
            // Moved this into CompleteMovement to ensure that Appearance is initialized before
            // the inventory arrives
            // m_scene.GetAvatarAppearance(ControllingClient, out Appearance);

            bool cachedappearance = false;

            // We have an appearance but we may not have the baked textures. Check the asset cache 
            // to see if all the baked textures are already here. 
            if (m_scene.AvatarFactory != null)
                cachedappearance = m_scene.AvatarFactory.ValidateBakedTextureCache(this);
            
            // If we aren't using a cached appearance, then clear out the baked textures
            if (!cachedappearance)
            {
                Appearance.ResetAppearance();
                if (m_scene.AvatarFactory != null)
                    m_scene.AvatarFactory.QueueAppearanceSave(UUID);
            }
            
            // This agent just became root. We are going to tell everyone about it. The process of
            // getting other avatars information was initiated elsewhere immediately after the child circuit connected... don't do it
            // again here... this comes after the cached appearance check because the avatars
            // appearance goes into the avatar update packet
            SendAvatarDataToAllAgents();
            SendAppearanceToAgent(this);

            // If we are using the the cached appearance then send it out to everyone
            if (cachedappearance)
            {
                m_log.DebugFormat("[SCENE PRESENCE]: baked textures are in the cache for {0}", Name);

                // If the avatars baked textures are all in the cache, then we have a 
                // complete appearance... send it out, if not, then we'll send it when
                // the avatar finishes updating its appearance
                SendAppearanceToAllOtherAgents();
            }
        }

        /// <summary>
        /// Send this agent's avatar data to all other root and child agents in the scene
        /// This agent must be root. This avatar will receive its own update. 
        /// </summary>
        public void SendAvatarDataToAllAgents()
        {
            //m_log.DebugFormat("[SCENE PRESENCE] SendAvatarDataToAllAgents: {0} ({1})", Name, UUID);
            // only send update from root agents to other clients; children are only "listening posts"
            if (IsChildAgent)
            {
                m_log.WarnFormat(
                    "[SCENE PRESENCE]: Attempt to send avatar data from a child agent for {0} in {1}",
                    Name, Scene.RegionInfo.RegionName);

                return;
            }

            m_lastSize = Appearance.AvatarSize;

            int count = 0;
            m_scene.ForEachScenePresence(delegate(ScenePresence scenePresence)
                                         {
                                             SendAvatarDataToAgent(scenePresence);
                                             count++;
                                         });

            m_scene.StatsReporter.AddAgentUpdates(count);
        }

        /// <summary>
        /// Send avatar data for all other root agents to this agent, this agent
        /// can be either a child or root
        /// </summary>
        public void SendOtherAgentsAvatarDataToMe()
        {
            int count = 0;
            m_scene.ForEachRootScenePresence(delegate(ScenePresence scenePresence)
                        {
                            // only send information about other root agents
                            if (scenePresence.UUID == UUID)
                                return;
                                             
                            scenePresence.SendAvatarDataToAgent(this);
                            count++;
                        });

            m_scene.StatsReporter.AddAgentUpdates(count);
        }

        /// <summary>
        /// Send avatar data to an agent.
        /// </summary>
        /// <param name="avatar"></param>
        public void SendAvatarDataToAgent(ScenePresence avatar)
        {
            //m_log.DebugFormat("[SCENE PRESENCE] SendAvatarDataToAgent from {0} ({1}) to {2} ({3})", Name, UUID, avatar.Name, avatar.UUID);

            avatar.ControllingClient.SendAvatarDataImmediate(this);
            Animator.SendAnimPackToClient(avatar.ControllingClient);
        }

        /// <summary>
        /// Send this agent's appearance to all other root and child agents in the scene
        /// This agent must be root.
        /// </summary>
        public void SendAppearanceToAllOtherAgents()
        {
//            m_log.DebugFormat("[SCENE PRESENCE] SendAppearanceToAllOtherAgents: {0} {1}", Name, UUID);

            // only send update from root agents to other clients; children are only "listening posts"
            if (IsChildAgent)
            {
                m_log.WarnFormat(
                    "[SCENE PRESENCE]: Attempt to send avatar data from a child agent for {0} in {1}",
                    Name, Scene.RegionInfo.RegionName);

                return;
            }
            
            int count = 0;
            m_scene.ForEachScenePresence(delegate(ScenePresence scenePresence)
                        {
                            // only send information to other root agents
                            if (scenePresence.UUID == UUID)
                                return;

                            SendAppearanceToAgent(scenePresence);
                            count++;
                        });

            m_scene.StatsReporter.AddAgentUpdates(count);
        }

        /// <summary>
        /// Send appearance from all other root agents to this agent. this agent
        /// can be either root or child
        /// </summary>
        public void SendOtherAgentsAppearanceToMe()
        {
//            m_log.DebugFormat("[SCENE PRESENCE] SendOtherAgentsAppearanceToMe: {0} {1}", Name, UUID);

            int count = 0;
            m_scene.ForEachRootScenePresence(delegate(ScenePresence scenePresence)
                        {
                            // only send information about other root agents
                            if (scenePresence.UUID == UUID)
                                return;
                                             
                            scenePresence.SendAppearanceToAgent(this);
                            count++;
                        });

            m_scene.StatsReporter.AddAgentUpdates(count);
        }

        /// <summary>
        /// Send appearance data to an agent.
        /// </summary>
        /// <param name="avatar"></param>
        public void SendAppearanceToAgent(ScenePresence avatar)
        {
//            m_log.DebugFormat(
//                "[SCENE PRESENCE]: Sending appearance data from {0} {1} to {2} {3}", Name, m_uuid, avatar.Name, avatar.UUID);

            avatar.ControllingClient.SendAppearance(
                UUID, Appearance.VisualParams, Appearance.Texture.GetBytes());

            
        }

        #endregion

        #region Significant Movement Method

        /// <summary>
        /// This checks for a significant movement and sends a coarselocationchange update
        /// </summary>
        protected void CheckForSignificantMovement()
        {
            if (Util.GetDistanceTo(AbsolutePosition, posLastSignificantMove) > SIGNIFICANT_MOVEMENT)
            {
                posLastSignificantMove = AbsolutePosition;
                m_scene.EventManager.TriggerSignificantClientMovement(this);
            }

            // Minimum Draw distance is 64 meters, the Radius of the draw distance sphere is 32m
            if (Util.GetDistanceTo(AbsolutePosition, m_lastChildAgentUpdatePosition) >= Scene.ChildReprioritizationDistance ||
                Util.GetDistanceTo(CameraPosition, m_lastChildAgentUpdateCamPosition) >= Scene.ChildReprioritizationDistance)
            {
                m_lastChildAgentUpdatePosition = AbsolutePosition;
                m_lastChildAgentUpdateCamPosition = CameraPosition;

                ChildAgentDataUpdate cadu = new ChildAgentDataUpdate();
                cadu.ActiveGroupID = UUID.Zero.Guid;
                cadu.AgentID = UUID.Guid;
                cadu.alwaysrun = SetAlwaysRun;
                cadu.AVHeight = Appearance.AvatarHeight;
                cadu.cameraPosition = CameraPosition;
                cadu.drawdistance = DrawDistance;
                cadu.GroupAccess = 0;
                cadu.Position = AbsolutePosition;
                cadu.regionHandle = RegionHandle;

                // Throttles 
                float multiplier = 1;
                int childRegions = KnownRegionCount;
                if (childRegions != 0)
                    multiplier = 1f / childRegions;

                // Minimum throttle for a child region is 1/4 of the root region throttle
                if (multiplier <= 0.25f)
                    multiplier = 0.25f;

                cadu.throttles = ControllingClient.GetThrottlesPacked(multiplier);
                cadu.Velocity = Velocity;

                AgentPosition agentpos = new AgentPosition();
                agentpos.CopyFrom(cadu);

                // Let's get this out of the update loop
                Util.FireAndForget(delegate { m_scene.SendOutChildAgentUpdates(agentpos, this); });
            }
        }

        #endregion

        #region Border Crossing Methods

        /// <summary>
        /// Starts the process of moving an avatar into another region if they are crossing the border.
        /// </summary>
        /// <remarks>
        /// Also removes the avatar from the physical scene if transit has started.
        /// </remarks>
        protected void CheckForBorderCrossing()
        {
            // Check that we we are not a child
            if (IsChildAgent) 
                return;

            // If we don't have a PhysActor, we can't cross anyway
            // Also don't do this while sat, sitting avatars cross with the
            // object they sit on. ParentUUID denoted a pending sit, don't
            // interfere with it.
            if (ParentID != 0 || PhysicsActor == null || ParentUUID != UUID.Zero)
                return;

            if (!IsInTransit)
            {
                Vector3 pos2 = AbsolutePosition;
                Vector3 vel = Velocity;
                int neighbor = 0;
                int[] fix = new int[2];

                float timeStep = 0.1f;
                pos2.X = pos2.X + (vel.X * timeStep);
                pos2.Y = pos2.Y + (vel.Y * timeStep);
                pos2.Z = pos2.Z + (vel.Z * timeStep);

                if (!IsInTransit)
                {
                    // Checks if where it's headed exists a region
                    bool needsTransit = false;
                    if (m_scene.TestBorderCross(pos2, Cardinals.W))
                    {
                        if (m_scene.TestBorderCross(pos2, Cardinals.S))
                        {
                            needsTransit = true;
                            neighbor = m_scene.HaveNeighbor(Cardinals.SW, ref fix);
                        }
                        else if (m_scene.TestBorderCross(pos2, Cardinals.N))
                        {
                            needsTransit = true;
                            neighbor = m_scene.HaveNeighbor(Cardinals.NW, ref fix);
                        }
                        else
                        {
                            needsTransit = true;
                            neighbor = m_scene.HaveNeighbor(Cardinals.W, ref fix);
                        }
                    }
                    else if (m_scene.TestBorderCross(pos2, Cardinals.E))
                    {
                        if (m_scene.TestBorderCross(pos2, Cardinals.S))
                        {
                            needsTransit = true;
                            neighbor = m_scene.HaveNeighbor(Cardinals.SE, ref fix);
                        }
                        else if (m_scene.TestBorderCross(pos2, Cardinals.N))
                        {
                            needsTransit = true;
                            neighbor = m_scene.HaveNeighbor(Cardinals.NE, ref fix);
                        }
                        else
                        {
                            needsTransit = true;
                            neighbor = m_scene.HaveNeighbor(Cardinals.E, ref fix);
                        }
                    }
                    else if (m_scene.TestBorderCross(pos2, Cardinals.S))
                    {
                        needsTransit = true;
                        neighbor = m_scene.HaveNeighbor(Cardinals.S, ref fix);
                    }
                    else if (m_scene.TestBorderCross(pos2, Cardinals.N))
                    {
                        needsTransit = true;
                        neighbor = m_scene.HaveNeighbor(Cardinals.N, ref fix);
                    }

                    // Makes sure avatar does not end up outside region
                    if (neighbor <= 0)
                    {
                        if (needsTransit)
                        {
                            if (m_requestedSitTargetUUID == UUID.Zero)
                            {
                                bool isFlying = Flying;
                                RemoveFromPhysicalScene();

                                Vector3 pos = AbsolutePosition;
                                if (AbsolutePosition.X < 0)
                                    pos.X += Velocity.X * 2;
                                else if (AbsolutePosition.X > Constants.RegionSize)
                                    pos.X -= Velocity.X * 2;
                                if (AbsolutePosition.Y < 0)
                                    pos.Y += Velocity.Y * 2;
                                else if (AbsolutePosition.Y > Constants.RegionSize)
                                    pos.Y -= Velocity.Y * 2;
                                Velocity = Vector3.Zero;
                                AbsolutePosition = pos;

//                                m_log.DebugFormat("[SCENE PRESENCE]: Prevented flyoff for {0} at {1}", Name, AbsolutePosition);

                                AddToPhysicalScene(isFlying);
                            }
                        }
                    }
                    else if (neighbor > 0)
                    {
                        if (!CrossToNewRegion())
                        {
                            if (m_requestedSitTargetUUID == UUID.Zero)
                            {
                                bool isFlying = Flying;
                                RemoveFromPhysicalScene();

                                Vector3 pos = AbsolutePosition;
                                if (AbsolutePosition.X < 0)
                                    pos.X += Velocity.X * 2;
                                else if (AbsolutePosition.X > Constants.RegionSize)
                                    pos.X -= Velocity.X * 2;
                                if (AbsolutePosition.Y < 0)
                                    pos.Y += Velocity.Y * 2;
                                else if (AbsolutePosition.Y > Constants.RegionSize)
                                    pos.Y -= Velocity.Y * 2;
                                Velocity = Vector3.Zero;
                                AbsolutePosition = pos;

                                AddToPhysicalScene(isFlying);
                            }
                        }
                    }
                }
                else
                {
                    // This constant has been inferred from experimentation
                    // I'm not sure what this value should be, so I tried a few values.
                    timeStep = 0.04f;
                    pos2 = AbsolutePosition;
                    pos2.X = pos2.X + (vel.X * timeStep);
                    pos2.Y = pos2.Y + (vel.Y * timeStep);
                    // Don't touch the Z
                    m_pos = pos2;
                    m_log.DebugFormat("[SCENE PRESENCE]: In transit m_pos={0}", m_pos);
                }
            }   
        }

        /// <summary>
        /// Moves the agent outside the region bounds
        /// Tells neighbor region that we're crossing to it
        /// If the neighbor accepts, remove the agent's viewable avatar from this scene
        /// set them to a child agent.
        /// </summary>
        protected bool CrossToNewRegion()
        {
            try
            {
                return m_scene.CrossAgentToNewRegion(this, Flying);
            }
            catch
            {
                return m_scene.CrossAgentToNewRegion(this, false);
            }
        }

        public void RestoreInCurrentScene()
        {
            AddToPhysicalScene(false); // not exactly false
        }

        public void Reset()
        {
//            m_log.DebugFormat("[SCENE PRESENCE]: Resetting {0} in {1}", Name, Scene.RegionInfo.RegionName);

            // Put the child agent back at the center
            AbsolutePosition 
                = new Vector3(((float)Constants.RegionSize * 0.5f), ((float)Constants.RegionSize * 0.5f), 70);

            Animator.ResetAnimations();
        }

        /// <summary>
        /// Computes which child agents to close when the scene presence moves to another region.
        /// Removes those regions from m_knownRegions.
        /// </summary>
        /// <param name="newRegionX">The new region's x on the map</param>
        /// <param name="newRegionY">The new region's y on the map</param>
        /// <returns></returns>
        public void CloseChildAgents(uint newRegionX, uint newRegionY)
        {
            List<ulong> byebyeRegions = new List<ulong>();
            List<ulong> knownRegions = KnownRegionHandles;
            m_log.DebugFormat(
                "[SCENE PRESENCE]: Closing child agents. Checking {0} regions in {1}", 
                knownRegions.Count, Scene.RegionInfo.RegionName);
            //DumpKnownRegions();

            foreach (ulong handle in knownRegions)
            {
                // Don't close the agent on this region yet
                if (handle != Scene.RegionInfo.RegionHandle)
                {
                    uint x, y;
                    Utils.LongToUInts(handle, out x, out y);
                    x = x / Constants.RegionSize;
                    y = y / Constants.RegionSize;

//                    m_log.Debug("---> x: " + x + "; newx:" + newRegionX + "; Abs:" + (int)Math.Abs((int)(x - newRegionX)));
//                    m_log.Debug("---> y: " + y + "; newy:" + newRegionY + "; Abs:" + (int)Math.Abs((int)(y - newRegionY)));
                    if (Util.IsOutsideView(DrawDistance, x, newRegionX, y, newRegionY))
                    {
                        byebyeRegions.Add(handle);
                    }
                }
            }
            
            if (byebyeRegions.Count > 0)
            {
                m_log.Debug("[SCENE PRESENCE]: Closing " + byebyeRegions.Count + " child agents");
                Util.FireAndForget(delegate 
                { 
                    m_scene.SceneGridService.SendCloseChildAgentConnections(ControllingClient.AgentId, byebyeRegions); 
                });
            }
            
            foreach (ulong handle in byebyeRegions)
            {
                RemoveNeighbourRegion(handle);
            }
        }

        #endregion

        /// <summary>
        /// This allows the Sim owner the abiility to kick users from their sim currently.
        /// It tells the client that the agent has permission to do so.
        /// </summary>
        public void GrantGodlikePowers(UUID agentID, UUID sessionID, UUID token, bool godStatus)
        {
            if (godStatus)
            {
                // For now, assign god level 200 to anyone
                // who is granted god powers, but has no god level set.
                //
                UserAccount account = m_scene.UserAccountService.GetUserAccount(m_scene.RegionInfo.ScopeID, agentID);
                if (account != null)
                {
                    if (account.UserLevel > 0)
                        GodLevel = account.UserLevel;
                    else
                        GodLevel = 200;
                }
            }
            else
            {
                GodLevel = 0;
            }

            ControllingClient.SendAdminResponse(token, (uint)GodLevel);
        }

        #region Child Agent Updates

        public void ChildAgentDataUpdate(AgentData cAgentData)
        {
//            m_log.Debug("   >>> ChildAgentDataUpdate <<< " + Scene.RegionInfo.RegionName);
            if (!IsChildAgent)
                return;

            CopyFrom(cAgentData);
        }

        private static Vector3 marker = new Vector3(-1f, -1f, -1f);
        private void RaiseUpdateThrottles()
        {
            m_scene.EventManager.TriggerThrottleUpdate(this);
        }
        /// <summary>
        /// This updates important decision making data about a child agent
        /// The main purpose is to figure out what objects to send to a child agent that's in a neighboring region
        /// </summary>
        public void ChildAgentDataUpdate(AgentPosition cAgentData, uint tRegionX, uint tRegionY, uint rRegionX, uint rRegionY)
        {
            if (!IsChildAgent)
                return;

            //m_log.Debug("   >>> ChildAgentPositionUpdate <<< " + rRegionX + "-" + rRegionY);
            int shiftx = ((int)rRegionX - (int)tRegionX) * (int)Constants.RegionSize;
            int shifty = ((int)rRegionY - (int)tRegionY) * (int)Constants.RegionSize;

            Vector3 offset = new Vector3(shiftx, shifty, 0f);

            // When we get to the point of re-computing neighbors everytime this
            // changes, then start using the agent's drawdistance rather than the 
            // region's draw distance.
            // DrawDistance = cAgentData.Far;
            DrawDistance = Scene.DefaultDrawDistance;

            if (cAgentData.Position != marker) // UGH!!
                m_pos = cAgentData.Position + offset;

            if (Vector3.Distance(AbsolutePosition, posLastSignificantMove) >= Scene.ChildReprioritizationDistance)
            {
                posLastSignificantMove = AbsolutePosition;
                ReprioritizeUpdates();
            }

            CameraPosition = cAgentData.Center + offset;

            if ((cAgentData.Throttles != null) && cAgentData.Throttles.Length > 0)
                ControllingClient.SetChildAgentThrottle(cAgentData.Throttles);

            //cAgentData.AVHeight;
            RegionHandle = cAgentData.RegionHandle;
            //m_velocity = cAgentData.Velocity;
        }

        public void CopyTo(AgentData cAgent)
        {
            cAgent.CallbackURI = m_callbackURI;

            cAgent.AgentID = UUID;
            cAgent.RegionID = Scene.RegionInfo.RegionID;

            cAgent.Position = AbsolutePosition;
            cAgent.Velocity = m_velocity;
            cAgent.Center = CameraPosition;
            cAgent.AtAxis = CameraAtAxis;
            cAgent.LeftAxis = CameraLeftAxis;
            cAgent.UpAxis = CameraUpAxis;

            cAgent.Far = DrawDistance;

            // Throttles 
            float multiplier = 1;
            int childRegions = KnownRegionCount;
            if (childRegions != 0)
                multiplier = 1f / childRegions;

            // Minimum throttle for a child region is 1/4 of the root region throttle
            if (multiplier <= 0.25f)
                multiplier = 0.25f;

            cAgent.Throttles = ControllingClient.GetThrottlesPacked(multiplier);

            cAgent.HeadRotation = m_headrotation;
            cAgent.BodyRotation = Rotation;
            cAgent.ControlFlags = (uint)m_AgentControlFlags;

            if (m_scene.Permissions.IsGod(new UUID(cAgent.AgentID)))
                cAgent.GodLevel = (byte)GodLevel;
            else 
                cAgent.GodLevel = (byte) 0;

            cAgent.AlwaysRun = SetAlwaysRun;

            cAgent.Appearance = new AvatarAppearance(Appearance);

            cAgent.ParentPart = ParentUUID;
            cAgent.SitOffset = m_pos;
            
            lock (scriptedcontrols)
            {
                ControllerData[] controls = new ControllerData[scriptedcontrols.Count];
                int i = 0;

                foreach (ScriptControllers c in scriptedcontrols.Values)
                {
                    controls[i++] = new ControllerData(c.objectID, c.itemID, (uint)c.ignoreControls, (uint)c.eventControls);
                }
                cAgent.Controllers = controls;
            }

            // Animations
            try
            {
                cAgent.Anims = Animator.Animations.ToArray();
            }
            catch { }
            cAgent.DefaultAnim = Animator.Animations.DefaultAnimation;
            cAgent.AnimState = Animator.Animations.ImplicitDefaultAnimation;

            if (Scene.AttachmentsModule != null)
                Scene.AttachmentsModule.CopyAttachments(this, cAgent);
        }

        private void CopyFrom(AgentData cAgent)
        {
            m_originRegionID = cAgent.RegionID;

            m_callbackURI = cAgent.CallbackURI;
//            m_log.DebugFormat(
//                "[SCENE PRESENCE]: Set callback for {0} in {1} to {2} in CopyFrom()",
//                Name, m_scene.RegionInfo.RegionName, m_callbackURI);

            m_pos = cAgent.Position;
            m_velocity = cAgent.Velocity;
            CameraPosition = cAgent.Center;
            CameraAtAxis = cAgent.AtAxis;
            CameraLeftAxis = cAgent.LeftAxis;
            CameraUpAxis = cAgent.UpAxis;
            ParentUUID = cAgent.ParentPart;
            m_prevSitOffset = cAgent.SitOffset;

            // When we get to the point of re-computing neighbors everytime this
            // changes, then start using the agent's drawdistance rather than the 
            // region's draw distance.
            // DrawDistance = cAgent.Far;
            DrawDistance = Scene.DefaultDrawDistance;

            if ((cAgent.Throttles != null) && cAgent.Throttles.Length > 0)
                ControllingClient.SetChildAgentThrottle(cAgent.Throttles);

            m_headrotation = cAgent.HeadRotation;
            Rotation = cAgent.BodyRotation;
            m_AgentControlFlags = (AgentManager.ControlFlags)cAgent.ControlFlags; 

            if (m_scene.Permissions.IsGod(new UUID(cAgent.AgentID)))
                GodLevel = cAgent.GodLevel;
            SetAlwaysRun = cAgent.AlwaysRun;

            Appearance = new AvatarAppearance(cAgent.Appearance);
            if (PhysicsActor != null)
            {
                bool isFlying = Flying;
                RemoveFromPhysicalScene();
                AddToPhysicalScene(isFlying);
            }
            
            try
            {
                lock (scriptedcontrols)
                {
                    if (cAgent.Controllers != null)
                    {
                        scriptedcontrols.Clear();

                        foreach (ControllerData c in cAgent.Controllers)
                        {
                            ScriptControllers sc = new ScriptControllers();
                            sc.objectID = c.ObjectID;
                            sc.itemID = c.ItemID;
                            sc.ignoreControls = (ScriptControlled)c.IgnoreControls;
                            sc.eventControls = (ScriptControlled)c.EventControls;

                            scriptedcontrols[sc.itemID] = sc;
                        }
                    }
                }
            }
            catch { }

            // FIXME: Why is this null check necessary?  Where are the cases where we get a null Anims object?
            if (cAgent.Anims != null)
                Animator.Animations.FromArray(cAgent.Anims);
            if (cAgent.DefaultAnim != null)
                Animator.Animations.SetDefaultAnimation(cAgent.DefaultAnim.AnimID, cAgent.DefaultAnim.SequenceNum, UUID.Zero);
            if (cAgent.AnimState != null)
                Animator.Animations.SetImplicitDefaultAnimation(cAgent.AnimState.AnimID, cAgent.AnimState.SequenceNum, UUID.Zero);

            if (Scene.AttachmentsModule != null)
                Scene.AttachmentsModule.CopyAttachments(cAgent, this);
        }

        public bool CopyAgent(out IAgentData agent)
        {
            agent = new CompleteAgentData();
            CopyTo((AgentData)agent);
            return true;
        }

        #endregion Child Agent Updates

        /// <summary>
        /// Handles part of the PID controller function for moving an avatar.
        /// </summary>
        public void UpdateMovement()
        {
            if (m_forceToApply.HasValue)
            {
                Vector3 force = m_forceToApply.Value;

                Updated = true;

                Velocity = force;

                m_forceToApply = null;
                TriggerScenePresenceUpdated();
            }
        }

        /// <summary>
        /// Adds a physical representation of the avatar to the Physics plugin
        /// </summary>
        public void AddToPhysicalScene(bool isFlying)
        {
//            m_log.DebugFormat(
//                "[SCENE PRESENCE]: Adding physics actor for {0}, ifFlying = {1} in {2}",
//                Name, isFlying, Scene.RegionInfo.RegionName);

            if (PhysicsActor != null)
            {
                m_log.ErrorFormat(
                    "[SCENE PRESENCE]: Adding physics actor for {0} to {1} but this scene presence already has a physics actor",
                    Name, Scene.RegionInfo.RegionName);
            }

            if (Appearance.AvatarHeight == 0)
//                Appearance.SetHeight();
                Appearance.SetSize(new Vector3(0.45f,0.6f,1.9f));

            PhysicsScene scene = m_scene.PhysicsScene;

            Vector3 pVec = AbsolutePosition;

/*
            PhysicsActor = scene.AddAvatar(
                LocalId, Firstname + "." + Lastname, pVec,
                new Vector3(0.45f, 0.6f, Appearance.AvatarHeight), isFlying);
*/

            PhysicsActor = scene.AddAvatar(
                LocalId, Firstname + "." + Lastname, pVec,
                Appearance.AvatarBoxSize,Appearance.AvatarFeetOffset, isFlying);

            //PhysicsActor.OnRequestTerseUpdate += SendTerseUpdateToAllClients;
            PhysicsActor.OnCollisionUpdate += PhysicsCollisionUpdate;
            PhysicsActor.OnOutOfBounds += OutOfBoundsCall; // Called for PhysicsActors when there's something wrong
            PhysicsActor.SubscribeEvents(100);
            PhysicsActor.LocalID = LocalId;
        }

        private void OutOfBoundsCall(Vector3 pos)
        {
            //bool flying = Flying;
            //RemoveFromPhysicalScene();

            //AddToPhysicalScene(flying);
            if (ControllingClient != null)
                ControllingClient.SendAgentAlertMessage("Physics is having a problem with your avatar.  You may not be able to move until you relog.", true);
        }


        /// <summary>
        /// Event called by the physics plugin to tell the avatar about a collision.
        /// </summary>
        /// <remarks>
        /// This function is called continuously, even when there are no collisions.  If the avatar is walking on the
        /// ground or a prim then there will be collision information between the avatar and the surface.
        ///
        /// FIXME: However, we can't safely avoid calling this yet where there are no collisions without analyzing whether
        /// any part of this method is relying on an every-frame call.
        /// </remarks>
        /// <param name="e"></param>
        public void PhysicsCollisionUpdate(EventArgs e)
        {
            if (IsChildAgent || Animator == null)
                return;
            
            //if ((Math.Abs(Velocity.X) > 0.1e-9f) || (Math.Abs(Velocity.Y) > 0.1e-9f))
            // The Physics Scene will send updates every 500 ms grep: PhysicsActor.SubscribeEvents(
            // as of this comment the interval is set in AddToPhysicalScene

//                if (m_updateCount > 0)
//                {
            Animator.UpdateMovementAnimations();
//                    m_updateCount--;
//                }

            CollisionEventUpdate collisionData = (CollisionEventUpdate)e;
            Dictionary<uint, ContactPoint> coldata = collisionData.m_objCollisionList;


//            // No collisions at all means we may be flying. Update always
//            // to make falling work
//            if (m_lastColCount != coldata.Count || coldata.Count == 0)
//            {
//                m_updateCount = UPDATE_COUNT;
//                m_lastColCount = coldata.Count;
//            }

            if (coldata.Count != 0)
            {
/*
                switch (Animator.CurrentMovementAnimation)
                {
                    case "STAND":
                    case "WALK":
                    case "RUN":
                    case "CROUCH":
                    case "CROUCHWALK":
                        {
 */
                            ContactPoint lowest;
                            lowest.SurfaceNormal = Vector3.Zero;
                            lowest.Position = Vector3.Zero;
                            lowest.Position.Z = float.MaxValue;

                            foreach (ContactPoint contact in coldata.Values)
                            {
                                
                                if (contact.CharacterFeet && contact.Position.Z < lowest.Position.Z)
                                {
                                    lowest = contact;
                                }
                            }

                            if (lowest.Position.Z != float.MaxValue)
                            {
                                lowest.SurfaceNormal = -lowest.SurfaceNormal;
                                CollisionPlane = new Vector4(lowest.SurfaceNormal, Vector3.Dot(lowest.Position, lowest.SurfaceNormal));
                            }
                            else
                                CollisionPlane = Vector4.UnitW;
/*
                        }
                        break;
                }
*/
            }
            else
                CollisionPlane = Vector4.UnitW;

            RaiseCollisionScriptEvents(coldata);

            // Gods do not take damage and Invulnerable is set depending on parcel/region flags
            if (Invulnerable || GodLevel > 0)
                return;

            // The following may be better in the ICombatModule
            // probably tweaking of the values for ground and normal prim collisions will be needed
            float starthealth = Health;
            uint killerObj = 0;
            SceneObjectPart part = null;
            foreach (uint localid in coldata.Keys)
            {
                if (localid == 0)
                {
                    part = null;
                }
                else
                {
                    part = Scene.GetSceneObjectPart(localid);
                }
                if (part != null)
                {
                    // Ignore if it has been deleted or volume detect
                    if (!part.ParentGroup.IsDeleted && !part.ParentGroup.IsVolumeDetect)
                    {
                        if (part.ParentGroup.Damage > 0.0f)
                        {
                            // Something with damage...
                            Health -= part.ParentGroup.Damage;
                            part.ParentGroup.Scene.DeleteSceneObject(part.ParentGroup, false);
                        }
                        else
                        {
                            // An ordinary prim
                            if (coldata[localid].PenetrationDepth >= 0.10f)
                                Health -= coldata[localid].PenetrationDepth * 5.0f;
                        }
                    }
                }
                else
                {
                    // 0 is the ground
                    // what about collisions with other avatars?
                    if (localid == 0 && coldata[localid].PenetrationDepth >= 0.10f)
                        Health -= coldata[localid].PenetrationDepth * 5.0f;
                }


                if (Health <= 0.0f)
                {
                    if (localid != 0)
                        killerObj = localid;
                }
                //m_log.Debug("[AVATAR]: Collision with localid: " + localid.ToString() + " at depth: " + coldata[localid].ToString());
            }
            //Health = 100;
            if (!Invulnerable)
            {
                if (starthealth != Health)
                {
                    ControllingClient.SendHealth(Health);
                }
                if (Health <= 0)
                {
                    m_scene.EventManager.TriggerAvatarKill(killerObj, this);
                }
                if (starthealth == Health && Health < 100.0f)
                {
                    Health += 0.03f;
                    if (Health > 100.0f)
                        Health = 100.0f;
                    ControllingClient.SendHealth(Health);
                }
            }
        }

        public void setHealthWithUpdate(float health)
        {
            Health = health;
            ControllingClient.SendHealth(Health);
        }

        protected internal void Close()
        {
            // Clear known regions
            KnownRegions = new Dictionary<ulong, string>();

            lock (m_reprioritization_timer)
            {
                m_reprioritization_timer.Enabled = false;
                m_reprioritization_timer.Elapsed -= new ElapsedEventHandler(Reprioritize);
            }
            
            // I don't get it but mono crashes when you try to dispose of this timer,
            // unsetting the elapsed callback should be enough to allow for cleanup however.
            // m_reprioritizationTimer.Dispose(); 

            RemoveFromPhysicalScene();
          
            m_scene.EventManager.OnRegionHeartbeatEnd -= RegionHeartbeatEnd;

//            if (Animator != null)
//                Animator.Close();
            Animator = null;

        }

        public void AddAttachment(SceneObjectGroup gobj)
        {
            lock (m_attachments)
            {
                // This may be true when the attachment comes back
                // from serialization after login. Clear it.
                gobj.IsDeleted = false;

                m_attachments.Add(gobj);
            }
        }

        /// <summary>
        /// Get all the presence's attachments.
        /// </summary>
        /// <returns>A copy of the list which contains the attachments.</returns>
        public List<SceneObjectGroup> GetAttachments()
        {
            lock (m_attachments)
                return new List<SceneObjectGroup>(m_attachments);
        }

        /// <summary>
        /// Get the scene objects attached to the given point.
        /// </summary>
        /// <param name="attachmentPoint"></param>
        /// <returns>Returns an empty list if there were no attachments at the point.</returns>
        public List<SceneObjectGroup> GetAttachments(uint attachmentPoint)
        {
            List<SceneObjectGroup> attachments = new List<SceneObjectGroup>();

            if (attachmentPoint >= 0)
            {
                lock (m_attachments)
                {
                    foreach (SceneObjectGroup so in m_attachments)
                    {
                        if (attachmentPoint == so.AttachmentPoint)
                            attachments.Add(so);
                    }
                }
            }
            
            return attachments;
        }

        public bool HasAttachments()
        {
            lock (m_attachments)
                return m_attachments.Count > 0;
        }

        /// <summary>
        /// Returns the total count of scripts in all parts inventories.
        /// </summary>
        public int ScriptCount()
        {
            int count = 0;
            lock (m_attachments)
            {
                foreach (SceneObjectGroup gobj in m_attachments)
                {
                    if (gobj != null)
                    {
                        count += gobj.ScriptCount();
                    }
                }
            }
            return count;
        }

        /// <summary>
        /// A float the value is a representative execution time in milliseconds of all scripts in all attachments.
        /// </summary>
        public float ScriptExecutionTime()
        {
            float time = 0.0f;
            lock (m_attachments)
            {
                foreach (SceneObjectGroup gobj in m_attachments)
                {
                    if (gobj != null)
                    {
                        time += gobj.ScriptExecutionTime();
                    }
                }
            }
            return time;
        }

        /// <summary>
        /// Returns the total count of running scripts in all parts.
        /// </summary>
        public int RunningScriptCount()
        {
            int count = 0;
            lock (m_attachments)
            {
                foreach (SceneObjectGroup gobj in m_attachments)
                {
                    if (gobj != null)
                    {
                        count += gobj.RunningScriptCount();
                    }
                }
            }
            return count;
        }

        public bool HasScriptedAttachments()
        {
            lock (m_attachments)
            {
                foreach (SceneObjectGroup gobj in m_attachments)
                {
                    if (gobj != null)
                    {
                        if (gobj.RootPart.Inventory.ContainsScripts())
                            return true;
                    }
                }
            }
            return false;
        }

        public void RemoveAttachment(SceneObjectGroup gobj)
        {
            lock (m_attachments)
                m_attachments.Remove(gobj);
        }

        /// <summary>
        /// Clear all attachments
        /// </summary>
        public void ClearAttachments()
        {
            lock (m_attachments)
                m_attachments.Clear();
        }

        /// <summary>
        /// This is currently just being done for information.
        /// </summary>
        public bool ValidateAttachments()
        {
            bool validated = true;

            lock (m_attachments)
            {
                // Validate
                foreach (SceneObjectGroup gobj in m_attachments)
                {
                    if (gobj == null)
                    {
                        m_log.WarnFormat(
                            "[SCENE PRESENCE]: Failed to validate an attachment for {0} since it was null.  Continuing", Name);

                        validated = false;
                    }
                    else if (gobj.IsDeleted)
                    {
                        m_log.WarnFormat(
                            "[SCENE PRESENCE]: Failed to validate attachment {0} {1} for {2} since it had been deleted.  Continuing",
                            gobj.Name, gobj.UUID, Name);

                        validated = false;
                    }
                }
            }

            return validated;
        }

        /// <summary>
        /// Send a script event to this scene presence's attachments
        /// </summary>
        /// <param name="eventName">The name of the event</param>
        /// <param name="args">The arguments for the event</param>
        public void SendScriptEventToAttachments(string eventName, Object[] args)
        {
            Util.FireAndForget(delegate(object x)
            {
                if (m_scriptEngines.Length == 0)
                    return;

                lock (m_attachments)
                {
                    foreach (SceneObjectGroup grp in m_attachments)
                    {
                        // 16384 is CHANGED_ANIMATION
                        //
                        // Send this to all attachment root prims
                        //
                        foreach (IScriptModule m in m_scriptEngines)
                        {
                            if (m == null) // No script engine loaded
                                continue;

                            m.PostObjectEvent(grp.RootPart.UUID, "changed", new Object[] { (int)Changed.ANIMATION });
                        }
                    }
                }
            });
        }

        /// <summary>
        /// Gets the mass.
        /// </summary>
        /// <returns>
        /// The mass.
        /// </returns>
        public float GetMass()
        {
            PhysicsActor pa = PhysicsActor;

            if (pa != null)
                return pa.Mass;
            else
                return 0;
        }

        internal void PushForce(Vector3 impulse)
        {
            if (PhysicsActor != null)
            {
                PhysicsActor.AddForce(impulse,true);
            }
        }

        public void RegisterControlEventsToScript(int controls, int accept, int pass_on, uint Obj_localID, UUID Script_item_UUID)
        {
            SceneObjectPart p = m_scene.GetSceneObjectPart(Obj_localID);
            if (p == null)
                return;

            ControllingClient.SendTakeControls(controls, false, false);
            ControllingClient.SendTakeControls(controls, true, false);

            ScriptControllers obj = new ScriptControllers();
            obj.ignoreControls = ScriptControlled.CONTROL_ZERO;
            obj.eventControls = ScriptControlled.CONTROL_ZERO;

            obj.objectID = p.ParentGroup.UUID;
            obj.itemID = Script_item_UUID;
            if (pass_on == 0 && accept == 0)
            {
                IgnoredControls |= (ScriptControlled)controls;
                obj.ignoreControls = (ScriptControlled)controls;
            }

            if (pass_on == 0 && accept == 1)
            {
                IgnoredControls |= (ScriptControlled)controls;
                obj.ignoreControls = (ScriptControlled)controls;
                obj.eventControls = (ScriptControlled)controls;
            }

            if (pass_on == 1 && accept == 1)
            {
                IgnoredControls = ScriptControlled.CONTROL_ZERO;
                obj.eventControls = (ScriptControlled)controls;
                obj.ignoreControls = ScriptControlled.CONTROL_ZERO;
            }

            lock (scriptedcontrols)
            {
                if (pass_on == 1 && accept == 0)
                {
                    IgnoredControls &= ~(ScriptControlled)controls;
                    if (scriptedcontrols.ContainsKey(Script_item_UUID))
                        scriptedcontrols.Remove(Script_item_UUID);
                }
                else
                {
                    scriptedcontrols[Script_item_UUID] = obj;
                }
            }

            ControllingClient.SendTakeControls(controls, pass_on == 1 ? true : false, true);
        }

        public void HandleForceReleaseControls(IClientAPI remoteClient, UUID agentID)
        {
            IgnoredControls = ScriptControlled.CONTROL_ZERO;
            lock (scriptedcontrols)
            {
                scriptedcontrols.Clear();
            }
            ControllingClient.SendTakeControls(int.MaxValue, false, false);
        }

        private void UnRegisterSeatControls(UUID obj)
        {
            List<UUID> takers = new List<UUID>();

            foreach (ScriptControllers c in scriptedcontrols.Values)
            {
                if (c.objectID == obj)
                    takers.Add(c.itemID);
            }
            foreach (UUID t in takers)
            {
                UnRegisterControlEventsToScript(0, t);
            }
        }

        public void UnRegisterControlEventsToScript(uint Obj_localID, UUID Script_item_UUID)
        {
            ScriptControllers takecontrols;

            lock (scriptedcontrols)
            {
                if (scriptedcontrols.TryGetValue(Script_item_UUID, out takecontrols))
                {
                    ScriptControlled sctc = takecontrols.eventControls;

                    ControllingClient.SendTakeControls((int)sctc, false, false);
                    ControllingClient.SendTakeControls((int)sctc, true, false);

                    scriptedcontrols.Remove(Script_item_UUID);
                    IgnoredControls = ScriptControlled.CONTROL_ZERO;
                    foreach (ScriptControllers scData in scriptedcontrols.Values)
                    {
                        IgnoredControls |= scData.ignoreControls;
                    }
                }
            }
        }

        private void SendControlsToScripts(uint flags)
        {
            // Notify the scripts only after calling UpdateMovementAnimations(), so that if a script
            // (e.g., a walking script) checks which animation is active it will be the correct animation.
            lock (scriptedcontrols)
            {
                if (scriptedcontrols.Count <= 0)
                    return;

                ScriptControlled allflags = ScriptControlled.CONTROL_ZERO;
    
                if (MouseDown)
                {
                    allflags = LastCommands & (ScriptControlled.CONTROL_ML_LBUTTON | ScriptControlled.CONTROL_LBUTTON);
                    if ((flags & (uint)AgentManager.ControlFlags.AGENT_CONTROL_LBUTTON_UP) != 0 || (flags & unchecked((uint)AgentManager.ControlFlags.AGENT_CONTROL_ML_LBUTTON_UP)) != 0)
                    {
                        allflags = ScriptControlled.CONTROL_ZERO;
                        MouseDown = true;
                    }
                }
    
                if ((flags & (uint)AgentManager.ControlFlags.AGENT_CONTROL_ML_LBUTTON_DOWN) != 0)
                {
                    allflags |= ScriptControlled.CONTROL_ML_LBUTTON;
                    MouseDown = true;
                }
    
                if ((flags & (uint)AgentManager.ControlFlags.AGENT_CONTROL_LBUTTON_DOWN) != 0)
                {
                    allflags |= ScriptControlled.CONTROL_LBUTTON;
                    MouseDown = true;
                }
    
                // find all activated controls, whether the scripts are interested in them or not
                if ((flags & (uint)AgentManager.ControlFlags.AGENT_CONTROL_AT_POS) != 0 || (flags & (uint)AgentManager.ControlFlags.AGENT_CONTROL_NUDGE_AT_POS) != 0)
                {
                    allflags |= ScriptControlled.CONTROL_FWD;
                }
    
                if ((flags & (uint)AgentManager.ControlFlags.AGENT_CONTROL_AT_NEG) != 0 || (flags & (uint)AgentManager.ControlFlags.AGENT_CONTROL_NUDGE_AT_NEG) != 0)
                {
                    allflags |= ScriptControlled.CONTROL_BACK;
                }
    
                if ((flags & (uint)AgentManager.ControlFlags.AGENT_CONTROL_UP_POS) != 0 || (flags & (uint)AgentManager.ControlFlags.AGENT_CONTROL_NUDGE_UP_POS) != 0)
                {
                    allflags |= ScriptControlled.CONTROL_UP;
                }
    
                if ((flags & (uint)AgentManager.ControlFlags.AGENT_CONTROL_UP_NEG) != 0 || (flags & (uint)AgentManager.ControlFlags.AGENT_CONTROL_NUDGE_UP_NEG) != 0)
                {
                    allflags |= ScriptControlled.CONTROL_DOWN;
                }

                if ((flags & (uint)AgentManager.ControlFlags.AGENT_CONTROL_LEFT_POS) != 0 || (flags & (uint)AgentManager.ControlFlags.AGENT_CONTROL_NUDGE_LEFT_POS) != 0)
                {
                    allflags |= ScriptControlled.CONTROL_LEFT;
                }
    
                if ((flags & (uint)AgentManager.ControlFlags.AGENT_CONTROL_LEFT_NEG) != 0 || (flags & (uint)AgentManager.ControlFlags.AGENT_CONTROL_NUDGE_LEFT_NEG) != 0)
                {
                    allflags |= ScriptControlled.CONTROL_RIGHT;
                }
    
                if ((flags & (uint)AgentManager.ControlFlags.AGENT_CONTROL_YAW_NEG) != 0)
                {
                    allflags |= ScriptControlled.CONTROL_ROT_RIGHT;
                }
    
                if ((flags & (uint)AgentManager.ControlFlags.AGENT_CONTROL_YAW_POS) != 0)
                {
                    allflags |= ScriptControlled.CONTROL_ROT_LEFT;
                }

                // optimization; we have to check per script, but if nothing is pressed and nothing changed, we can skip that
                if (allflags != ScriptControlled.CONTROL_ZERO || allflags != LastCommands)
                {
                    foreach (KeyValuePair<UUID, ScriptControllers> kvp in scriptedcontrols)
                    {
                        UUID scriptUUID = kvp.Key;
                        ScriptControllers scriptControlData = kvp.Value;
    
                        ScriptControlled localHeld = allflags & scriptControlData.eventControls;     // the flags interesting for us
                        ScriptControlled localLast = LastCommands & scriptControlData.eventControls; // the activated controls in the last cycle
                        ScriptControlled localChange = localHeld ^ localLast;                        // the changed bits

                        if (localHeld != ScriptControlled.CONTROL_ZERO || localChange != ScriptControlled.CONTROL_ZERO)
                        {
                            // only send if still pressed or just changed
                            m_scene.EventManager.TriggerControlEvent(scriptUUID, UUID, (uint)localHeld, (uint)localChange);
                        }
                    }
                }
    
                LastCommands = allflags;
            }
        }

        internal static AgentManager.ControlFlags RemoveIgnoredControls(AgentManager.ControlFlags flags, ScriptControlled ignored)
        {
            if (ignored == ScriptControlled.CONTROL_ZERO)
                return flags;

            if ((ignored & ScriptControlled.CONTROL_BACK) != 0)
                flags &= ~(AgentManager.ControlFlags.AGENT_CONTROL_AT_NEG | AgentManager.ControlFlags.AGENT_CONTROL_NUDGE_AT_NEG);
            if ((ignored & ScriptControlled.CONTROL_FWD) != 0)
                flags &= ~(AgentManager.ControlFlags.AGENT_CONTROL_NUDGE_AT_POS | AgentManager.ControlFlags.AGENT_CONTROL_AT_POS);
            if ((ignored & ScriptControlled.CONTROL_DOWN) != 0)
                flags &= ~(AgentManager.ControlFlags.AGENT_CONTROL_UP_NEG | AgentManager.ControlFlags.AGENT_CONTROL_NUDGE_UP_NEG);
            if ((ignored & ScriptControlled.CONTROL_UP) != 0)
                flags &= ~(AgentManager.ControlFlags.AGENT_CONTROL_NUDGE_UP_POS | AgentManager.ControlFlags.AGENT_CONTROL_UP_POS);
            if ((ignored & ScriptControlled.CONTROL_LEFT) != 0)
                flags &= ~(AgentManager.ControlFlags.AGENT_CONTROL_LEFT_POS | AgentManager.ControlFlags.AGENT_CONTROL_NUDGE_LEFT_POS);
            if ((ignored & ScriptControlled.CONTROL_RIGHT) != 0)
                flags &= ~(AgentManager.ControlFlags.AGENT_CONTROL_NUDGE_LEFT_NEG | AgentManager.ControlFlags.AGENT_CONTROL_LEFT_NEG);
            if ((ignored & ScriptControlled.CONTROL_ROT_LEFT) != 0)
                flags &= ~(AgentManager.ControlFlags.AGENT_CONTROL_YAW_NEG);
            if ((ignored & ScriptControlled.CONTROL_ROT_RIGHT) != 0)
                flags &= ~(AgentManager.ControlFlags.AGENT_CONTROL_YAW_POS);
            if ((ignored & ScriptControlled.CONTROL_ML_LBUTTON) != 0)
                flags &= ~(AgentManager.ControlFlags.AGENT_CONTROL_ML_LBUTTON_DOWN);
            if ((ignored & ScriptControlled.CONTROL_LBUTTON) != 0)
                flags &= ~(AgentManager.ControlFlags.AGENT_CONTROL_LBUTTON_UP | AgentManager.ControlFlags.AGENT_CONTROL_LBUTTON_DOWN);

            //DIR_CONTROL_FLAG_FORWARD = AgentManager.ControlFlags.AGENT_CONTROL_AT_POS,
            //DIR_CONTROL_FLAG_BACK = AgentManager.ControlFlags.AGENT_CONTROL_AT_NEG,
            //DIR_CONTROL_FLAG_LEFT = AgentManager.ControlFlags.AGENT_CONTROL_LEFT_POS,
            //DIR_CONTROL_FLAG_RIGHT = AgentManager.ControlFlags.AGENT_CONTROL_LEFT_NEG,
            //DIR_CONTROL_FLAG_UP = AgentManager.ControlFlags.AGENT_CONTROL_UP_POS,
            //DIR_CONTROL_FLAG_DOWN = AgentManager.ControlFlags.AGENT_CONTROL_UP_NEG,
            //DIR_CONTROL_FLAG_DOWN_NUDGE = AgentManager.ControlFlags.AGENT_CONTROL_NUDGE_UP_NEG

            return flags;
        }

        private void ReprioritizeUpdates()
        {
            if (Scene.IsReprioritizationEnabled && Scene.UpdatePrioritizationScheme != UpdatePrioritizationSchemes.Time)
            {
                lock (m_reprioritization_timer)
                {
                    if (!m_reprioritizing)
                        m_reprioritization_timer.Enabled = m_reprioritizing = true;
                    else
                        m_reprioritization_called = true;
                }
            }
        }

        private void Reprioritize(object sender, ElapsedEventArgs e)
        {
            ControllingClient.ReprioritizeUpdates();

            lock (m_reprioritization_timer)
            {
                m_reprioritization_timer.Enabled = m_reprioritizing = m_reprioritization_called;
                m_reprioritization_called = false;
            }
        }

        private void CheckLandingPoint(ref Vector3 pos)
        {
            // Never constrain lures
            if ((TeleportFlags & TeleportFlags.ViaLure) != 0)
                return;

            if (m_scene.RegionInfo.EstateSettings.AllowDirectTeleport)
                return;

            ILandObject land = m_scene.LandChannel.GetLandObject(pos.X, pos.Y);

            if (land.LandData.LandingType == (byte)LandingType.LandingPoint &&
                land.LandData.UserLocation != Vector3.Zero &&
                land.LandData.OwnerID != m_uuid &&
                (!m_scene.Permissions.IsGod(m_uuid)) &&
                (!m_scene.RegionInfo.EstateSettings.IsEstateManagerOrOwner(m_uuid)))
            {
                float curr = Vector3.Distance(AbsolutePosition, pos);
                if (Vector3.Distance(land.LandData.UserLocation, pos) < curr)
                    pos = land.LandData.UserLocation;
                else
                    ControllingClient.SendAlertMessage("Can't teleport closer to destination");
            }
        }

        private void CheckAndAdjustTelehub(SceneObjectGroup telehub, ref Vector3 pos)
        {
            if ((m_teleportFlags & (TeleportFlags.ViaLogin | TeleportFlags.ViaRegionID)) ==
                (TeleportFlags.ViaLogin | TeleportFlags.ViaRegionID) ||
                (m_scene.TelehubAllowLandmarks == true ? false : ((m_teleportFlags & TeleportFlags.ViaLandmark) != 0 )) ||
                (m_teleportFlags & TeleportFlags.ViaLocation) != 0 ||
                (m_teleportFlags & Constants.TeleportFlags.ViaHGLogin) != 0)
            {
                if (GodLevel < 200 &&
                    ((!m_scene.Permissions.IsGod(m_uuid) &&
                    !m_scene.RegionInfo.EstateSettings.IsEstateManagerOrOwner(m_uuid)) || 
                    (m_teleportFlags & TeleportFlags.ViaLocation) != 0 ||
                    (m_teleportFlags & Constants.TeleportFlags.ViaHGLogin) != 0))
                {
                    SpawnPoint[] spawnPoints = m_scene.RegionInfo.RegionSettings.SpawnPoints().ToArray();
                    if (spawnPoints.Length == 0)
                        return;

                    int index;
                    bool selected = false;

                    switch (m_scene.SpawnPointRouting)
                    {
                        case "random":

                            do
                            {
                                index = Util.RandomClass.Next(spawnPoints.Length - 1);
                                
                                Vector3 spawnPosition = spawnPoints[index].GetLocation(
                                    telehub.AbsolutePosition,
                                    telehub.GroupRotation
                                );
                                // SpawnPoint sp = spawnPoints[index];

                                ILandObject land = m_scene.LandChannel.GetLandObject(spawnPosition.X, spawnPosition.Y);
                                if (land == null || land.IsEitherBannedOrRestricted(UUID))
                                    selected = false;
                                else
                                    selected = true;

                            } while ( selected == false);

                            pos = spawnPoints[index].GetLocation(
                                telehub.AbsolutePosition,
                                telehub.GroupRotation
                            );
                            return;

                        case "sequence":

                            do
                            {
                                index = m_scene.SpawnPoint();
                                
                                Vector3 spawnPosition = spawnPoints[index].GetLocation(
                                    telehub.AbsolutePosition,
                                    telehub.GroupRotation
                                );
                                // SpawnPoint sp = spawnPoints[index];

                                ILandObject land = m_scene.LandChannel.GetLandObject(spawnPosition.X, spawnPosition.Y);
                                if (land == null || land.IsEitherBannedOrRestricted(UUID))
                                    selected = false;
                                else
                                    selected = true;

                            } while (selected == false);

                            pos = spawnPoints[index].GetLocation(telehub.AbsolutePosition, telehub.GroupRotation);
                            ;
                            return;

                        default:
                        case "closest":

                            float distance = 9999;
                            int closest = -1;
        
                            for (int i = 0; i < spawnPoints.Length; i++)
                            {
                                Vector3 spawnPosition = spawnPoints[i].GetLocation(
                                    telehub.AbsolutePosition,
                                    telehub.GroupRotation
                                );
                                Vector3 offset = spawnPosition - pos;
                                float d = Vector3.Mag(offset);
                                if (d >= distance)
                                    continue;
                                ILandObject land = m_scene.LandChannel.GetLandObject(spawnPosition.X, spawnPosition.Y);
                                if (land == null)
                                    continue;
                                if (land.IsEitherBannedOrRestricted(UUID))
                                    continue;
                                distance = d;
                                closest = i;
                            }
                            if (closest == -1)
                                return;
                            
                            pos = spawnPoints[closest].GetLocation(telehub.AbsolutePosition, telehub.GroupRotation);
                            return;

                    }
                }
            }
        }

        private void CheckAndAdjustLandingPoint(ref Vector3 pos)
        {
            string reason;

            // Honor bans
            if (!m_scene.TestLandRestrictions(UUID, out reason, ref pos.X, ref pos.Y))
                return;

            SceneObjectGroup telehub = null;
            if (m_scene.RegionInfo.RegionSettings.TelehubObject != UUID.Zero && (telehub = m_scene.GetSceneObjectGroup(m_scene.RegionInfo.RegionSettings.TelehubObject)) != null)
            {
                if (!m_scene.RegionInfo.EstateSettings.AllowDirectTeleport)
                {
                    CheckAndAdjustTelehub(telehub, ref pos);
                    return;
                }
            }

            ILandObject land = m_scene.LandChannel.GetLandObject(pos.X, pos.Y);
            if (land != null)
            {
                if (Scene.DebugTeleporting)
                    TeleportFlagsDebug();

                // If we come in via login, landmark or map, we want to
                // honor landing points. If we come in via Lure, we want
                // to ignore them.
                if ((m_teleportFlags & (TeleportFlags.ViaLogin | TeleportFlags.ViaRegionID)) ==
                    (TeleportFlags.ViaLogin | TeleportFlags.ViaRegionID) ||
                    (m_teleportFlags & TeleportFlags.ViaLandmark) != 0 ||
                    (m_teleportFlags & TeleportFlags.ViaLocation) != 0 ||
                    (m_teleportFlags & Constants.TeleportFlags.ViaHGLogin) != 0)
                {
                    // Don't restrict gods, estate managers, or land owners to
                    // the TP point. This behaviour mimics agni.
                    if (land.LandData.LandingType == (byte)LandingType.LandingPoint &&
                        land.LandData.UserLocation != Vector3.Zero &&
                        GodLevel < 200 &&
                        ((land.LandData.OwnerID != m_uuid && 
                          !m_scene.Permissions.IsGod(m_uuid) &&
                          !m_scene.RegionInfo.EstateSettings.IsEstateManagerOrOwner(m_uuid)) || 
                         (m_teleportFlags & TeleportFlags.ViaLocation) != 0 ||
                         (m_teleportFlags & Constants.TeleportFlags.ViaHGLogin) != 0))
                    {
                        pos = land.LandData.UserLocation;
                    }
                }
                
                land.SendLandUpdateToClient(ControllingClient);
            }
        }

        private DetectedObject CreateDetObject(SceneObjectPart obj)
        {
            DetectedObject detobj = new DetectedObject();
            detobj.keyUUID = obj.UUID;
            detobj.nameStr = obj.Name;
            detobj.ownerUUID = obj.OwnerID;
            detobj.posVector = obj.AbsolutePosition;
            detobj.rotQuat = obj.GetWorldRotation();
            detobj.velVector = obj.Velocity;
            detobj.colliderType = 0;
            detobj.groupUUID = obj.GroupID;

            return detobj;
        }

        private DetectedObject CreateDetObject(ScenePresence av)
        {
            DetectedObject detobj = new DetectedObject();
            detobj.keyUUID = av.UUID;
            detobj.nameStr = av.ControllingClient.Name;
            detobj.ownerUUID = av.UUID;
            detobj.posVector = av.AbsolutePosition;
            detobj.rotQuat = av.Rotation;
            detobj.velVector = av.Velocity;
            detobj.colliderType = 0;
            detobj.groupUUID = av.ControllingClient.ActiveGroupId;

            return detobj;
        }

        private DetectedObject CreateDetObjectForGround()
        {
            DetectedObject detobj = new DetectedObject();
            detobj.keyUUID = UUID.Zero;
            detobj.nameStr = "";
            detobj.ownerUUID = UUID.Zero;
            detobj.posVector = AbsolutePosition;
            detobj.rotQuat = Quaternion.Identity;
            detobj.velVector = Vector3.Zero;
            detobj.colliderType = 0;
            detobj.groupUUID = UUID.Zero;

            return detobj;
        }

        private ColliderArgs CreateColliderArgs(SceneObjectPart dest, List<uint> colliders)
        {
            ColliderArgs colliderArgs = new ColliderArgs();
            List<DetectedObject> colliding = new List<DetectedObject>();
            foreach (uint localId in colliders)
            {
                if (localId == 0)
                    continue;

                SceneObjectPart obj = m_scene.GetSceneObjectPart(localId);
                if (obj != null)
                {
                    if (!dest.CollisionFilteredOut(obj.UUID, obj.Name))
                        colliding.Add(CreateDetObject(obj));
                }
                else
                {
                    ScenePresence av = m_scene.GetScenePresence(localId);
                    if (av != null && (!av.IsChildAgent))
                    {
                        if (!dest.CollisionFilteredOut(av.UUID, av.Name))
                            colliding.Add(CreateDetObject(av));
                    }
                }
            }

            colliderArgs.Colliders = colliding;

            return colliderArgs;
        }

        private delegate void ScriptCollidingNotification(uint localID, ColliderArgs message);

        private void SendCollisionEvent(SceneObjectGroup dest, scriptEvents ev, List<uint> colliders, ScriptCollidingNotification notify)
        {
            ColliderArgs CollidingMessage;

            if (colliders.Count > 0)
            {
                if ((dest.RootPart.ScriptEvents & ev) != 0)
                {
                    CollidingMessage = CreateColliderArgs(dest.RootPart, colliders);

                    if (CollidingMessage.Colliders.Count > 0)
                        notify(dest.RootPart.LocalId, CollidingMessage);
                }
            }
        }

        private void SendLandCollisionEvent(SceneObjectGroup dest, scriptEvents ev, ScriptCollidingNotification notify)
        {
            if ((dest.RootPart.ScriptEvents & ev) != 0)
            {
                ColliderArgs LandCollidingMessage = new ColliderArgs();
                List<DetectedObject> colliding = new List<DetectedObject>();

                colliding.Add(CreateDetObjectForGround());
                LandCollidingMessage.Colliders = colliding;

                notify(dest.RootPart.LocalId, LandCollidingMessage);
            }
        }

        private void RaiseCollisionScriptEvents(Dictionary<uint, ContactPoint> coldata)
        {
            try
            {
                List<uint> thisHitColliders = new List<uint>();
                List<uint> endedColliders = new List<uint>();
                List<uint> startedColliders = new List<uint>();
                List<CollisionForSoundInfo> soundinfolist = new List<CollisionForSoundInfo>();
                CollisionForSoundInfo soundinfo;
                ContactPoint curcontact;

                if (coldata.Count == 0)
                {
                    if (m_lastColliders.Count == 0)
                        return; // nothing to do

                    foreach (uint localID in m_lastColliders)
                    {
                        endedColliders.Add(localID);
                    }
                    m_lastColliders.Clear();
                }

                else
                {
                    foreach (uint id in coldata.Keys)
                    {
                        thisHitColliders.Add(id);
                        if (!m_lastColliders.Contains(id))
                        {
                            startedColliders.Add(id);
                            curcontact = coldata[id];
                            if (Math.Abs(curcontact.RelativeSpeed) > 0.2)
                            {
                                soundinfo = new CollisionForSoundInfo();
                                soundinfo.colliderID = id;
                                soundinfo.position = curcontact.Position;
                                soundinfo.relativeVel = curcontact.RelativeSpeed;
                                soundinfolist.Add(soundinfo);
                            }
                        }
                        //m_log.Debug("[SCENE PRESENCE]: Collided with:" + localid.ToString() + " at depth of: " + collissionswith[localid].ToString());
                    }

                    // calculate things that ended colliding
                    foreach (uint localID in m_lastColliders)
                    {
                        if (!thisHitColliders.Contains(localID))
                        {
                            endedColliders.Add(localID);
                        }
                    }
                    //add the items that started colliding this time to the last colliders list.
                    foreach (uint localID in startedColliders)
                    {
                        m_lastColliders.Add(localID);
                    }
                    // remove things that ended colliding from the last colliders list
                    foreach (uint localID in endedColliders)
                    {
                        m_lastColliders.Remove(localID);
                    }

                    if (soundinfolist.Count > 0)
                        CollisionSounds.AvatarCollisionSound(this, soundinfolist);
                }

                foreach (SceneObjectGroup att in GetAttachments())
                {
                    SendCollisionEvent(att, scriptEvents.collision_start, startedColliders, m_scene.EventManager.TriggerScriptCollidingStart);
                    SendCollisionEvent(att, scriptEvents.collision      , m_lastColliders , m_scene.EventManager.TriggerScriptColliding);
                    SendCollisionEvent(att, scriptEvents.collision_end  , endedColliders  , m_scene.EventManager.TriggerScriptCollidingEnd);

                    if (startedColliders.Contains(0))
                        SendLandCollisionEvent(att, scriptEvents.land_collision_start, m_scene.EventManager.TriggerScriptLandCollidingStart);
                    if (m_lastColliders.Contains(0))
                        SendLandCollisionEvent(att, scriptEvents.land_collision, m_scene.EventManager.TriggerScriptLandColliding);
                    if (endedColliders.Contains(0))
                        SendLandCollisionEvent(att, scriptEvents.land_collision_end, m_scene.EventManager.TriggerScriptLandCollidingEnd);
                }
            }
            finally
            {
                m_collisionEventFlag = false;
            }
        }

        private void TeleportFlagsDebug() {
    
            // Some temporary debugging help to show all the TeleportFlags we have...
            bool HG = false;
            if((m_teleportFlags & TeleportFlags.ViaHGLogin) == TeleportFlags.ViaHGLogin)
                HG = true;
    
            m_log.InfoFormat("[SCENE PRESENCE]: TELEPORT ******************");
    
            uint i = 0u;
            for (int x = 0; x <= 30 ; x++, i = 1u << x)
            {
                i = 1u << x;
    
                if((m_teleportFlags & (TeleportFlags)i) == (TeleportFlags)i)
                    if (HG == false)
                        m_log.InfoFormat("[SCENE PRESENCE]: Teleport Flags include {0}", ((TeleportFlags) i).ToString());
                    else
                        m_log.InfoFormat("[SCENE PRESENCE]: HG Teleport Flags include {0}", ((TeleportFlags)i).ToString());
            }
    
            m_log.InfoFormat("[SCENE PRESENCE]: TELEPORT ******************");
    
        }
    }
}<|MERGE_RESOLUTION|>--- conflicted
+++ resolved
@@ -2522,23 +2522,10 @@
                 // storing a requested force instead of an actual traveling velocity
                 if (Appearance.AvatarSize != m_lastSize && !IsLoggingIn)
                     SendAvatarDataToAllAgents();
-<<<<<<< HEAD
-                }
-                // Throw away duplicate or insignificant updates
-                else if (
-                    // If the velocity has become zero, send it no matter what.
-                       (Velocity != m_lastVelocity && Velocity == Vector3.Zero)
-                    // otherwise, if things have changed reasonably, send the update
-                    || (!Rotation.ApproxEquals(m_lastRotation, ROTATION_TOLERANCE)
-                        || !Velocity.ApproxEquals(m_lastVelocity, VELOCITY_TOLERANCE)
-                        || !m_pos.ApproxEquals(m_lastPosition, POSITION_TOLERANCE)))
-
-=======
 
                 if (!Rotation.ApproxEquals(m_lastRotation, ROTATION_TOLERANCE) ||
                     !Velocity.ApproxEquals(m_lastVelocity, VELOCITY_TOLERANCE) ||
                     !m_pos.ApproxEquals(m_lastPosition, POSITION_TOLERANCE))
->>>>>>> 949da1d4
                 {
                     SendTerseUpdateToAllClients();
 
