/*
 * Copyright (c) Contributors, http://opensimulator.org/
 * See CONTRIBUTORS.TXT for a full list of copyright holders.
 *
 * Redistribution and use in source and binary forms, with or without
 * modification, are permitted provided that the following conditions are met:
 *     * Redistributions of source code must retain the above copyright
 *       notice, this list of conditions and the following disclaimer.
 *     * Redistributions in binary form must reproduce the above copyright
 *       notice, this list of conditions and the following disclaimer in the
 *       documentation and/or other materials provided with the distribution.
 *     * Neither the name of the OpenSimulator Project nor the
 *       names of its contributors may be used to endorse or promote products
 *       derived from this software without specific prior written permission.
 *
 * THIS SOFTWARE IS PROVIDED BY THE DEVELOPERS ``AS IS'' AND ANY
 * EXPRESS OR IMPLIED WARRANTIES, INCLUDING, BUT NOT LIMITED TO, THE IMPLIED
 * WARRANTIES OF MERCHANTABILITY AND FITNESS FOR A PARTICULAR PURPOSE ARE
 * DISCLAIMED. IN NO EVENT SHALL THE CONTRIBUTORS BE LIABLE FOR ANY
 * DIRECT, INDIRECT, INCIDENTAL, SPECIAL, EXEMPLARY, OR CONSEQUENTIAL DAMAGES
 * (INCLUDING, BUT NOT LIMITED TO, PROCUREMENT OF SUBSTITUTE GOODS OR SERVICES;
 * LOSS OF USE, DATA, OR PROFITS; OR BUSINESS INTERRUPTION) HOWEVER CAUSED AND
 * ON ANY THEORY OF LIABILITY, WHETHER IN CONTRACT, STRICT LIABILITY, OR TORT
 * (INCLUDING NEGLIGENCE OR OTHERWISE) ARISING IN ANY WAY OUT OF THE USE OF THIS
 * SOFTWARE, EVEN IF ADVISED OF THE POSSIBILITY OF SUCH DAMAGE.
 */

using System;
using System.Xml;
using System.Collections.Generic;
using System.Reflection;
using System.Timers;
using OpenMetaverse;
using log4net;
using Nini.Config;
using OpenSim.Framework;
using OpenSim.Framework.Client;
using OpenSim.Region.Framework.Interfaces;
using OpenSim.Region.Framework.Scenes.Animation;
using OpenSim.Region.Framework.Scenes.Types;
using OpenSim.Region.Physics.Manager;
using GridRegion = OpenSim.Services.Interfaces.GridRegion;
using OpenSim.Services.Interfaces;
using TeleportFlags = OpenSim.Framework.Constants.TeleportFlags;

namespace OpenSim.Region.Framework.Scenes
{
    [Flags]
    enum ScriptControlled : uint
    {
        CONTROL_ZERO = 0,
        CONTROL_FWD = 1,
        CONTROL_BACK = 2,
        CONTROL_LEFT = 4,
        CONTROL_RIGHT = 8,
        CONTROL_UP = 16,
        CONTROL_DOWN = 32,
        CONTROL_ROT_LEFT = 256,
        CONTROL_ROT_RIGHT = 512,
        CONTROL_LBUTTON = 268435456,
        CONTROL_ML_LBUTTON = 1073741824
    }

    struct ScriptControllers
    {
        public UUID objectID;
        public UUID itemID;
        public ScriptControlled ignoreControls;
        public ScriptControlled eventControls;
    }

    public delegate void SendCoarseLocationsMethod(UUID scene, ScenePresence presence, List<Vector3> coarseLocations, List<UUID> avatarUUIDs);

    public class ScenePresence : EntityBase, IScenePresence
    {
//        ~ScenePresence()
//        {
//            m_log.DebugFormat("[SCENE PRESENCE]: Destructor called on {0}", Name);
//        }

        private void TriggerScenePresenceUpdated()
        {
            if (m_scene != null)
                m_scene.EventManager.TriggerScenePresenceUpdated(this);
        }

        private static readonly ILog m_log = LogManager.GetLogger(MethodBase.GetCurrentMethod().DeclaringType);

        public PresenceType PresenceType { get; private set; }

//        private static readonly byte[] DEFAULT_TEXTURE = AvatarAppearance.GetDefaultTexture().GetBytes();
        private static readonly Array DIR_CONTROL_FLAGS = Enum.GetValues(typeof(Dir_ControlFlags));
        private static readonly Vector3 HEAD_ADJUSTMENT = new Vector3(0f, 0f, 0.3f);
        
        /// <summary>
        /// Experimentally determined "fudge factor" to make sit-target positions
        /// the same as in SecondLife. Fudge factor was tested for 36 different
        /// test cases including prims of type box, sphere, cylinder, and torus,
        /// with varying parameters for sit target location, prim size, prim
        /// rotation, prim cut, prim twist, prim taper, and prim shear. See mantis
        /// issue #1716
        /// </summary>
        public static readonly Vector3 SIT_TARGET_ADJUSTMENT = new Vector3(0.0f, 0.0f, 0.4f);

        /// <summary>
        /// Movement updates for agents in neighboring regions are sent directly to clients.
        /// This value only affects how often agent positions are sent to neighbor regions
        /// for things such as distance-based update prioritization
        /// </summary>
        public static readonly float SIGNIFICANT_MOVEMENT = 2.0f;

        public UUID currentParcelUUID = UUID.Zero;

        /// <value>
        /// The animator for this avatar
        /// </value>
        public ScenePresenceAnimator Animator { get; private set; }

        /// <summary>
        /// Attachments recorded on this avatar.
        /// </summary>
        /// <remarks>
        /// TODO: For some reason, we effectively have a list both here and in Appearance.  Need to work out if this is
        /// necessary.
        /// </remarks>
        private List<SceneObjectGroup> m_attachments = new List<SceneObjectGroup>();

        public Object AttachmentsSyncLock { get; private set; }

        private Dictionary<UUID, ScriptControllers> scriptedcontrols = new Dictionary<UUID, ScriptControllers>();
        private ScriptControlled IgnoredControls = ScriptControlled.CONTROL_ZERO;
        private ScriptControlled LastCommands = ScriptControlled.CONTROL_ZERO;
        private bool MouseDown = false;
//        private SceneObjectGroup proxyObjectGroup;
        //private SceneObjectPart proxyObjectPart = null;
        public Vector3 lastKnownAllowedPosition;
        public bool sentMessageAboutRestrictedParcelFlyingDown;
        public Vector4 CollisionPlane = Vector4.UnitW;

        private Vector3 m_lastPosition;
        private Quaternion m_lastRotation;
        private Vector3 m_lastVelocity;
        private Vector3 m_lastSize = new Vector3(0.45f,0.6f,1.9f);


        private Vector3? m_forceToApply;
        private int m_userFlags;
        public int UserFlags
        {
            get { return m_userFlags; }
        }

        // Flying
        public bool Flying
        {
            get { return PhysicsActor != null && PhysicsActor.Flying; }
            set { PhysicsActor.Flying = value; }
        }

        // add for fly velocity control
        private bool FlyingOld {get; set;}
        public bool WasFlying
        {
            get; private set;
        }

        public bool IsColliding
        {
            get { return PhysicsActor != null && PhysicsActor.IsColliding; }
            // We would expect setting IsColliding to be private but it's used by a hack in Scene
            set { PhysicsActor.IsColliding = value; }
        }

//        private int m_lastColCount = -1;		//KF: Look for Collision chnages
//        private int m_updateCount = 0;			//KF: Update Anims for a while
//        private static readonly int UPDATE_COUNT = 10;		// how many frames to update for
        private List<uint> m_lastColliders = new List<uint>();

        private TeleportFlags m_teleportFlags;
        public TeleportFlags TeleportFlags
        {
            get { return m_teleportFlags; }
            set { m_teleportFlags = value; }
        }

        private uint m_requestedSitTargetID;
        private UUID m_requestedSitTargetUUID;

        /// <summary>
        /// Are we sitting on the ground?
        /// </summary>
        public bool SitGround { get; private set; }

        private SendCoarseLocationsMethod m_sendCoarseLocationsMethod;

        //private Vector3 m_requestedSitOffset = new Vector3();

        private Vector3 m_LastFinitePos;

        private float m_sitAvatarHeight = 2.0f;

        private Vector3 m_lastChildAgentUpdatePosition;
        private Vector3 m_lastChildAgentUpdateCamPosition;

        private const int LAND_VELOCITYMAG_MAX = 12;

        private float m_health = 100f;

        protected ulong crossingFromRegion;

        private readonly Vector3[] Dir_Vectors = new Vector3[11];

        protected Timer m_reprioritization_timer;
        protected bool m_reprioritizing;
        protected bool m_reprioritization_called;

        private Quaternion m_headrotation = Quaternion.Identity;

        //PauPaw:Proper PID Controler for autopilot************
        public bool MovingToTarget { get; private set; }
        public Vector3 MoveToPositionTarget { get; private set; }

        /// <summary>
        /// Controls whether an avatar automatically moving to a target will land when it gets there (if flying).
        /// </summary>
        public bool LandAtTarget { get; private set; }

        private bool m_followCamAuto;

        private int m_movementUpdateCount;
        private const int NumMovementsBetweenRayCast = 5;

        private bool CameraConstraintActive;
        //private int m_moveToPositionStateStatus;
        //*****************************************************

        private bool m_collisionEventFlag = false;
        private object m_collisionEventLock = new Object();

        private int m_movementAnimationUpdateCounter = 0;

        private Vector3 m_prevSitOffset;

        protected AvatarAppearance m_appearance;

        public AvatarAppearance Appearance
        {
            get { return m_appearance; }
            set
            {
                m_appearance = value;
//                m_log.DebugFormat("[SCENE PRESENCE]: Set appearance for {0} to {1}", Name, value);
            }
        }

        /// <summary>
        /// Copy of the script states while the agent is in transit. This state may
        /// need to be placed back in case of transfer fail.
        /// </summary>
        public List<string> InTransitScriptStates
        {
            get { return m_InTransitScriptStates; }
            private set { m_InTransitScriptStates = value; }
        }
        private List<string> m_InTransitScriptStates = new List<string>();

        /// <summary>
        /// Implemented Control Flags
        /// </summary>
        private enum Dir_ControlFlags
        {
            DIR_CONTROL_FLAG_FORWARD = AgentManager.ControlFlags.AGENT_CONTROL_AT_POS,
            DIR_CONTROL_FLAG_BACK = AgentManager.ControlFlags.AGENT_CONTROL_AT_NEG,
            DIR_CONTROL_FLAG_LEFT = AgentManager.ControlFlags.AGENT_CONTROL_LEFT_POS,
            DIR_CONTROL_FLAG_RIGHT = AgentManager.ControlFlags.AGENT_CONTROL_LEFT_NEG,
            DIR_CONTROL_FLAG_UP = AgentManager.ControlFlags.AGENT_CONTROL_UP_POS,
            DIR_CONTROL_FLAG_DOWN = AgentManager.ControlFlags.AGENT_CONTROL_UP_NEG,
            DIR_CONTROL_FLAG_FORWARD_NUDGE = AgentManager.ControlFlags.AGENT_CONTROL_NUDGE_AT_POS,
            DIR_CONTROL_FLAG_BACKWARD_NUDGE = AgentManager.ControlFlags.AGENT_CONTROL_NUDGE_AT_NEG,
            DIR_CONTROL_FLAG_LEFT_NUDGE = AgentManager.ControlFlags.AGENT_CONTROL_NUDGE_LEFT_POS,
            DIR_CONTROL_FLAG_RIGHT_NUDGE = AgentManager.ControlFlags.AGENT_CONTROL_NUDGE_LEFT_NEG,
            DIR_CONTROL_FLAG_DOWN_NUDGE = AgentManager.ControlFlags.AGENT_CONTROL_NUDGE_UP_NEG
        }
        
        /// <summary>
        /// Position at which a significant movement was made
        /// </summary>
        private Vector3 posLastSignificantMove;

        // For teleports and crossings callbacks
        string m_callbackURI;
        UUID m_originRegionID;

        /// <value>
        /// Script engines present in the scene
        /// </value>
        private IScriptModule[] m_scriptEngines;

        #region Properties

        /// <summary>
        /// Physical scene representation of this Avatar.
        /// </summary>
        public PhysicsActor PhysicsActor { get; private set; }

        /// <summary>
        /// Record user movement inputs.
        /// </summary>
        public byte MovementFlag { get; private set; }

        private bool m_updateflag;

        public bool Updated
        {
            set { m_updateflag = value; }
            get { return m_updateflag; }
        }

        private bool m_invulnerable = true;

        public bool Invulnerable
        {
            set { m_invulnerable = value; }
            get { return m_invulnerable; }
        }

        private int m_userLevel;

        public int UserLevel
        {
            get { return m_userLevel; }
            private set { m_userLevel = value; }
        }

        private int m_godLevel;

        public int GodLevel
        {
            get { return m_godLevel; }
            private set { m_godLevel = value; }
        }

        private ulong m_rootRegionHandle;

        public ulong RegionHandle
        {
            get { return m_rootRegionHandle; }
            private set { m_rootRegionHandle = value; }
        }

        #region Client Camera

        /// <summary>
        /// Position of agent's camera in world (region cordinates)
        /// </summary>
        protected Vector3 m_lastCameraPosition;

        public Vector3 CameraPosition { get; set; }

        public Quaternion CameraRotation
        {
            get { return Util.Axes2Rot(CameraAtAxis, CameraLeftAxis, CameraUpAxis); }
        }

        // Use these three vectors to figure out what the agent is looking at
        // Convert it to a Matrix and/or Quaternion
        //
        public Vector3 CameraAtAxis { get; set; }
        public Vector3 CameraLeftAxis { get; set; }
        public Vector3 CameraUpAxis { get; set; }

        public Vector3 Lookat
        {
            get
            {
                Vector3 a = new Vector3(CameraAtAxis.X, CameraAtAxis.Y, 0);

                if (a == Vector3.Zero)
                    return a;

                return Util.GetNormalizedVector(a);
            }
        }
        #endregion        

        public string Firstname { get; private set; }
        public string Lastname { get; private set; }

        public string Grouptitle { get; set; }

        // Agent's Draw distance.
        public float DrawDistance { get; set; }

        public bool AllowMovement { get; set; }

        private bool m_setAlwaysRun;
        
        public bool SetAlwaysRun
        {
            get
            {
                if (PhysicsActor != null)
                {
                    return PhysicsActor.SetAlwaysRun;
                }
                else
                {
                    return m_setAlwaysRun;
                }
            }
            set
            {
                m_setAlwaysRun = value;
                if (PhysicsActor != null)
                {
                    PhysicsActor.SetAlwaysRun = value;
                }
            }
        }

        public byte State { get; set; }

        private AgentManager.ControlFlags m_AgentControlFlags;

        public uint AgentControlFlags
        {
            get { return (uint)m_AgentControlFlags; }
            set { m_AgentControlFlags = (AgentManager.ControlFlags)value; }
        }

        public IClientAPI ControllingClient { get; set; }

        public IClientCore ClientView
        {
            get { return (IClientCore)ControllingClient; }
        }

//        public Vector3 ParentPosition { get; set; }

        /// <summary>
        /// Position of this avatar relative to the region the avatar is in
        /// </summary>
        public override Vector3 AbsolutePosition
        {
            get
            {
                if (PhysicsActor != null)
                {
                    m_pos = PhysicsActor.Position;

                    //m_log.DebugFormat(
                    //    "[SCENE PRESENCE]: Set position {0} for {1} in {2} via getting AbsolutePosition!",
                    //    m_pos, Name, Scene.RegionInfo.RegionName);
                }
                else
                {
                    // Obtain the correct position of a seated avatar.
                    // In addition to providing the correct position while
                    // the avatar is seated, this value will also
                    // be used as the location to unsit to.
                    //
                    // If ParentID is not 0, assume we are a seated avatar
                    // and we should return the position based on the sittarget
                    // offset and rotation of the prim we are seated on.
                    //
                    // Generally, m_pos will contain the position of the avatar
                    // in the sim unless the avatar is on a sit target. While
                    // on a sit target, m_pos will contain the desired offset
                    // without the parent rotation applied.
                    SceneObjectPart sitPart = ParentPart;

                    if (sitPart != null)
                        return sitPart.AbsolutePosition + (m_pos * sitPart.GetWorldRotation());
                }
                
                return m_pos;
            }
            set
            {
                if (PhysicsActor != null)
                {
                    try
                    {
                        PhysicsActor.Position = value;
                    }
                    catch (Exception e)
                    {
                        m_log.Error("[SCENE PRESENCE]: ABSOLUTE POSITION " + e.Message);
                    }
                }

                // Don't update while sitting.  The PhysicsActor above is null whilst sitting.
                if (ParentID == 0)
                {
                    m_pos = value;
//                    ParentPosition = Vector3.Zero;
                }

                //m_log.DebugFormat(
                //    "[ENTITY BASE]: In {0} set AbsolutePosition of {1} to {2}",
                //    Scene.RegionInfo.RegionName, Name, m_pos);
                TriggerScenePresenceUpdated();
            }
        }

        /// <summary>
        /// If sitting, returns the offset position from the prim the avatar is sitting on.
        /// Otherwise, returns absolute position in the scene.
        /// </summary>
        public Vector3 OffsetPosition
        {
            get { return m_pos; }
            // Don't remove setter. It's not currently used in core but
            // upcoming Avination code needs it.
            set
            {
                // There is no offset position when not seated
                if (ParentID == 0)
                    return;

                m_pos = value;
                TriggerScenePresenceUpdated();
            }
        }

        /// <summary>
        /// Current velocity of the avatar.
        /// </summary>
        public override Vector3 Velocity
        {
            get
            {
                if (PhysicsActor != null)
                {
                    m_velocity = PhysicsActor.Velocity;

//                    m_log.DebugFormat(
//                        "[SCENE PRESENCE]: Set velocity {0} for {1} in {2} via getting Velocity!",
//                        m_velocity, Name, Scene.RegionInfo.RegionName);
                }

                return m_velocity;
            }
            set
            {
                if (PhysicsActor != null)
                {
                    try
                    {
                        PhysicsActor.TargetVelocity = value;
                    }
                    catch (Exception e)
                    {
                        m_log.Error("[SCENE PRESENCE]: VELOCITY " + e.Message);
                    }
                }

                m_velocity = value;

//                m_log.DebugFormat(
//                    "[SCENE PRESENCE]: In {0} set velocity of {1} to {2}",
//                    Scene.RegionInfo.RegionName, Name, m_velocity);
            }
        }
/*
        public override Vector3 AngularVelocity
        {
            get
            {
                if (PhysicsActor != null)
                {
                    m_rotationalvelocity = PhysicsActor.RotationalVelocity;

                    //                    m_log.DebugFormat(
                    //                        "[SCENE PRESENCE]: Set velocity {0} for {1} in {2} via getting Velocity!",
                    //                        m_velocity, Name, Scene.RegionInfo.RegionName);
                }

                return m_rotationalvelocity;
            }
        }
*/
        private Quaternion m_bodyRot = Quaternion.Identity;

        public Quaternion Rotation
        {
            get { return m_bodyRot; }
            set
            {
                m_bodyRot = value;
<<<<<<< HEAD
                //                m_log.DebugFormat("[SCENE PRESENCE]: Body rot for {0} set to {1}", Name, m_bodyRot);
                if (PhysicsActor != null)
                {
                    try
                    {
                        PhysicsActor.Orientation = value;
                    }
                    catch (Exception e)
                    {
                        m_log.Error("[SCENE PRESENCE]: Orientation " + e.Message);
                    }
                }
=======
                if (PhysicsActor != null)
                {
                    PhysicsActor.Orientation = m_bodyRot;
                }
//                m_log.DebugFormat("[SCENE PRESENCE]: Body rot for {0} set to {1}", Name, m_bodyRot);
>>>>>>> 28a8949b
            }
        }

        public bool IsChildAgent { get; set; }

        /// <summary>
        /// If the avatar is sitting, the local ID of the prim that it's sitting on.  If not sitting then zero.
        /// </summary>
        public uint ParentID { get; set; }

        public UUID ParentUUID
        {
            get { return m_parentUUID; }
            set { m_parentUUID = value; }
        }
        private UUID m_parentUUID = UUID.Zero;

        /// <summary>
        /// Are we sitting on an object?
        /// </summary>
        /// <remarks>A more readable way of testing presence sit status than ParentID == 0</remarks>
        public bool IsSatOnObject { get { return ParentID != 0; } }

        /// <summary>
        /// If the avatar is sitting, the prim that it's sitting on.  If not sitting then null.
        /// </summary>
        /// <remarks>
        /// If you use this property then you must take a reference since another thread could set it to null.
        /// </remarks>
        public SceneObjectPart ParentPart { get; set; }

        public float Health
        {
            get { return m_health; }
            set { m_health = value; }
        }

        public void AdjustKnownSeeds()
        {
            Dictionary<ulong, string> seeds;

            if (Scene.CapsModule != null)
                seeds = Scene.CapsModule.GetChildrenSeeds(UUID);
            else
                seeds = new Dictionary<ulong, string>();

            List<ulong> old = new List<ulong>();
            foreach (ulong handle in seeds.Keys)
            {
                uint x, y;
                Utils.LongToUInts(handle, out x, out y);
                x = x / Constants.RegionSize;
                y = y / Constants.RegionSize;
                if (Util.IsOutsideView(DrawDistance, x, Scene.RegionInfo.RegionLocX, y, Scene.RegionInfo.RegionLocY))
                {
                    old.Add(handle);
                }
            }
            DropOldNeighbours(old);
            
            if (Scene.CapsModule != null)
                Scene.CapsModule.SetChildrenSeed(UUID, seeds);
            
            KnownRegions = seeds;
            //m_log.Debug(" ++++++++++AFTER+++++++++++++ ");
            //DumpKnownRegions();
        }

        public void DumpKnownRegions()
        {
            m_log.Info("================ KnownRegions "+Scene.RegionInfo.RegionName+" ================");
            foreach (KeyValuePair<ulong, string> kvp in KnownRegions)
            {
                uint x, y;
                Utils.LongToUInts(kvp.Key, out x, out y);
                x = x / Constants.RegionSize;
                y = y / Constants.RegionSize;
                m_log.Info(" >> "+x+", "+y+": "+kvp.Value);
            }
        }

        private bool m_mouseLook;
        private bool m_leftButtonDown;

        private bool m_inTransit;

        public bool IsInTransit
        {
            get { return m_inTransit; }
            set { 
                if(value)
                {
                    if (Flying)
                        m_AgentControlFlags |= AgentManager.ControlFlags.AGENT_CONTROL_FLY;
                    else
                        m_AgentControlFlags &= ~AgentManager.ControlFlags.AGENT_CONTROL_FLY;
                }
                m_inTransit = value;
            }
        }

        private float m_speedModifier = 1.0f;

        public float SpeedModifier
        {
            get { return m_speedModifier; }
            set { m_speedModifier = value; }
        }

        private bool m_forceFly;

        public bool ForceFly
        {
            get { return m_forceFly; }
            set { m_forceFly = value; }
        }

        private bool m_flyDisabled;

        public bool FlyDisabled
        {
            get { return m_flyDisabled; }
            set { m_flyDisabled = value; }
        }

        public string Viewer
        {
            get { return m_scene.AuthenticateHandler.GetAgentCircuitData(ControllingClient.CircuitCode).Viewer; }
        }

        #endregion

        #region Constructor(s)

        public ScenePresence(
            IClientAPI client, Scene world, AvatarAppearance appearance, PresenceType type)
        {
            AttachmentsSyncLock = new Object();
            AllowMovement = true;
            IsChildAgent = true;
            m_sendCoarseLocationsMethod = SendCoarseLocationsDefault;
            Animator = new ScenePresenceAnimator(this);
            PresenceType = type;
            DrawDistance = world.DefaultDrawDistance;
            RegionHandle = world.RegionInfo.RegionHandle;
            ControllingClient = client;
            Firstname = ControllingClient.FirstName;
            Lastname = ControllingClient.LastName;
            m_name = String.Format("{0} {1}", Firstname, Lastname);
            m_scene = world;
            m_uuid = client.AgentId;
            LocalId = m_scene.AllocateLocalId();

            UserAccount account = m_scene.UserAccountService.GetUserAccount(m_scene.RegionInfo.ScopeID, m_uuid);
            if (account != null)
                m_userFlags = account.UserFlags;
            else
                m_userFlags = 0;

            if (account != null)
                UserLevel = account.UserLevel;

            IGroupsModule gm = m_scene.RequestModuleInterface<IGroupsModule>();
            if (gm != null)
                Grouptitle = gm.GetGroupTitle(m_uuid);

            m_scriptEngines = m_scene.RequestModuleInterfaces<IScriptModule>();
            
            AbsolutePosition = posLastSignificantMove = CameraPosition =
                m_lastCameraPosition = ControllingClient.StartPos;

            m_reprioritization_timer = new Timer(world.ReprioritizationInterval);
            m_reprioritization_timer.Elapsed += new ElapsedEventHandler(Reprioritize);
            m_reprioritization_timer.AutoReset = false;

            AdjustKnownSeeds();

            RegisterToEvents();
            SetDirectionVectors();

            Appearance = appearance;
        }

        private void RegionHeartbeatEnd(Scene scene)
        {
            if (IsChildAgent)
                return;

            m_movementAnimationUpdateCounter ++;
            if (m_movementAnimationUpdateCounter >= 2)
            {
                m_movementAnimationUpdateCounter = 0;
                if (Animator != null)
                {
                    // If the parentID == 0 we are not sitting
                    // if !SitGournd then we are not sitting on the ground
                    // Fairly straightforward, now here comes the twist
                    // if ParentUUID is NOT UUID.Zero, we are looking to
                    // be sat on an object that isn't there yet. Should
                    // be treated as if sat.
                    if(ParentID == 0 && !SitGround && ParentUUID == UUID.Zero) // skip it if sitting
                        Animator.UpdateMovementAnimations();
                }
                else
                {
                    m_scene.EventManager.OnRegionHeartbeatEnd -= RegionHeartbeatEnd;
                }
            }
        }

        public void RegisterToEvents()
        {
            ControllingClient.OnCompleteMovementToRegion += CompleteMovement;
            ControllingClient.OnAgentUpdate += HandleAgentUpdate;
            ControllingClient.OnAgentRequestSit += HandleAgentRequestSit;
            ControllingClient.OnAgentSit += HandleAgentSit;
            ControllingClient.OnSetAlwaysRun += HandleSetAlwaysRun;
            ControllingClient.OnStartAnim += HandleStartAnim;
            ControllingClient.OnStopAnim += HandleStopAnim;
            ControllingClient.OnChangeAnim += avnHandleChangeAnim;
            ControllingClient.OnForceReleaseControls += HandleForceReleaseControls;
            ControllingClient.OnAutoPilotGo += MoveToTarget;
            ControllingClient.OnUpdateThrottles += RaiseUpdateThrottles;

            // ControllingClient.OnChildAgentStatus += new StatusChange(this.ChildStatusChange);
            // ControllingClient.OnStopMovement += new GenericCall2(this.StopMovement);
        }

        private void SetDirectionVectors()
        {
            Dir_Vectors[0] = Vector3.UnitX; //FORWARD
            Dir_Vectors[1] = -Vector3.UnitX; //BACK
            Dir_Vectors[2] = Vector3.UnitY; //LEFT
            Dir_Vectors[3] = -Vector3.UnitY; //RIGHT
            Dir_Vectors[4] = Vector3.UnitZ; //UP
            Dir_Vectors[5] = -Vector3.UnitZ; //DOWN
            Dir_Vectors[6] = new Vector3(0.5f, 0f, 0f); //FORWARD_NUDGE
            Dir_Vectors[7] = new Vector3(-0.5f, 0f, 0f);  //BACK_NUDGE
            Dir_Vectors[8] = new Vector3(0f, 0.5f, 0f);  //LEFT_NUDGE
            Dir_Vectors[9] = new Vector3(0f, -0.5f, 0f);  //RIGHT_NUDGE
            Dir_Vectors[10] = new Vector3(0f, 0f, -0.5f); //DOWN_Nudge
        }

        private Vector3[] GetWalkDirectionVectors()
        {
            Vector3[] vector = new Vector3[11];
            vector[0] = new Vector3(CameraUpAxis.Z, 0f, -CameraAtAxis.Z); //FORWARD
            vector[1] = new Vector3(-CameraUpAxis.Z, 0f, CameraAtAxis.Z); //BACK
            vector[2] = Vector3.UnitY; //LEFT
            vector[3] = -Vector3.UnitY; //RIGHT
            vector[4] = new Vector3(CameraAtAxis.Z, 0f, CameraUpAxis.Z); //UP
            vector[5] = new Vector3(-CameraAtAxis.Z, 0f, -CameraUpAxis.Z); //DOWN
            vector[6] = new Vector3(CameraUpAxis.Z, 0f, -CameraAtAxis.Z); //FORWARD_NUDGE
            vector[7] = new Vector3(-CameraUpAxis.Z, 0f, CameraAtAxis.Z); //BACK_NUDGE
            vector[8] = Vector3.UnitY; //LEFT_NUDGE
            vector[9] = -Vector3.UnitY; //RIGHT_NUDGE
            vector[10] = new Vector3(-CameraAtAxis.Z, 0f, -CameraUpAxis.Z); //DOWN_NUDGE
            return vector;
        }

        #endregion

        #region Status Methods

        /// <summary>
        /// Turns a child agent into a root agent.
        /// </summary>
        /// Child agents are logged into neighbouring sims largely to observe changes.  Root agents exist when the
        /// avatar is actual in the sim.  They can perform all actions.
        /// This change is made whenever an avatar enters a region, whether by crossing over from a neighbouring sim,
        /// teleporting in or on initial login.
        ///
        /// This method is on the critical path for transferring an avatar from one region to another.  Delay here
        /// delays that crossing.
        /// </summary>
        public void MakeRootAgent(Vector3 pos, bool isFlying)
        {
            m_log.DebugFormat(
                "[SCENE]: Upgrading child to root agent for {0} in {1}",
                Name, m_scene.RegionInfo.RegionName);

            bool wasChild = IsChildAgent;

            if (ParentUUID != UUID.Zero)
            {
                m_log.DebugFormat("[SCENE PRESENCE]: Sitting avatar back on prim {0}", ParentUUID);
                SceneObjectPart part = m_scene.GetSceneObjectPart(ParentUUID);
                if (part == null)
                {
                    m_log.ErrorFormat("[SCENE PRESENCE]: Can't find prim {0} to sit on", ParentUUID);
                }
                else
                {
                    part.ParentGroup.AddAvatar(UUID);
                    if (part.SitTargetPosition != Vector3.Zero)
                        part.SitTargetAvatar = UUID;
//                    ParentPosition = part.GetWorldPosition();
                    ParentID = part.LocalId;
                    ParentPart = part;
                    m_pos = m_prevSitOffset;
//                    pos = ParentPosition;
                    pos = part.GetWorldPosition();
                }
                ParentUUID = UUID.Zero;

                IsChildAgent = false;

//                Animator.TrySetMovementAnimation("SIT");
            }
            else
            {
                IsChildAgent = false;
            }


            IGroupsModule gm = m_scene.RequestModuleInterface<IGroupsModule>();
            if (gm != null)
                Grouptitle = gm.GetGroupTitle(m_uuid);

            RegionHandle = m_scene.RegionInfo.RegionHandle;

            m_scene.EventManager.TriggerSetRootAgentScene(m_uuid, m_scene);

            if (ParentID == 0)
            {
                // Moved this from SendInitialData to ensure that Appearance is initialized
                // before the inventory is processed in MakeRootAgent. This fixes a race condition
                // related to the handling of attachments
                //m_scene.GetAvatarAppearance(ControllingClient, out Appearance);
                if (m_scene.TestBorderCross(pos, Cardinals.E))
                {
                    Border crossedBorder = m_scene.GetCrossedBorder(pos, Cardinals.E);
                    pos.X = crossedBorder.BorderLine.Z - 1;
                }

                if (m_scene.TestBorderCross(pos, Cardinals.N))
                {
                    Border crossedBorder = m_scene.GetCrossedBorder(pos, Cardinals.N);
                    pos.Y = crossedBorder.BorderLine.Z - 1;
                }

                CheckAndAdjustLandingPoint(ref pos);

                if (pos.X < 0f || pos.Y < 0f || pos.Z < 0f)
                {
                    m_log.WarnFormat(
                        "[SCENE PRESENCE]: MakeRootAgent() was given an illegal position of {0} for avatar {1}, {2}. Clamping",
                        pos, Name, UUID);

                    if (pos.X < 0f) pos.X = 0f;
                    if (pos.Y < 0f) pos.Y = 0f;
                    if (pos.Z < 0f) pos.Z = 0f;
                }

                float localAVHeight = 1.56f;
                if (Appearance.AvatarHeight > 0)
                    localAVHeight = Appearance.AvatarHeight;

                float posZLimit = 0;

                if (pos.X < Constants.RegionSize && pos.Y < Constants.RegionSize)
                    posZLimit = (float)m_scene.Heightmap[(int)pos.X, (int)pos.Y];
                
                float newPosZ = posZLimit + localAVHeight / 2;
                if (posZLimit >= (pos.Z - (localAVHeight / 2)) && !(Single.IsInfinity(newPosZ) || Single.IsNaN(newPosZ)))
                {
                    pos.Z = newPosZ;
                }
                AbsolutePosition = pos;

                if (m_teleportFlags == TeleportFlags.Default)
                {
                    Vector3 vel = Velocity;
                    AddToPhysicalScene(isFlying);
                    if (PhysicsActor != null)
                        PhysicsActor.SetMomentum(vel);
                }
                else
                    AddToPhysicalScene(isFlying);

                if (ForceFly)
                {
                    Flying = true;
                }
                else if (FlyDisabled)
                {
                    Flying = false;
                }
            }
            // Don't send an animation pack here, since on a region crossing this will sometimes cause a flying 
            // avatar to return to the standing position in mid-air.  On login it looks like this is being sent
            // elsewhere anyway
            // Animator.SendAnimPack();

            m_scene.SwapRootAgentCount(false);

            // The initial login scene presence is already root when it gets here
            // and it has already rezzed the attachments and started their scripts.
            // We do the following only for non-login agents, because their scripts
            // haven't started yet.
            lock (m_attachments)
            {
                if (wasChild && HasAttachments())
                {
                    m_log.DebugFormat(
                        "[SCENE PRESENCE]: Restarting scripts in attachments for {0} in {1}", Name, Scene.Name);
                    
                    // Resume scripts
                    Util.FireAndForget(delegate(object x) {
                        foreach (SceneObjectGroup sog in m_attachments)
                        {
                            sog.ScheduleGroupForFullUpdate();
                            sog.RootPart.ParentGroup.CreateScriptInstances(0, false, m_scene.DefaultScriptEngine, GetStateSource());
                            sog.ResumeScripts();
                        }
                    });
                }
            }

            SendAvatarDataToAllAgents();

            // send the animations of the other presences to me
            m_scene.ForEachRootScenePresence(delegate(ScenePresence presence)
            {
                if (presence != this)
                    presence.Animator.SendAnimPackToClient(ControllingClient);
            });

            // If we don't reset the movement flag here, an avatar that crosses to a neighbouring sim and returns will
            // stall on the border crossing since the existing child agent will still have the last movement
            // recorded, which stops the input from being processed.

            MovementFlag = 0;

            m_scene.EventManager.TriggerOnMakeRootAgent(this);

            m_scene.EventManager.OnRegionHeartbeatEnd += RegionHeartbeatEnd;
        }

        public int GetStateSource()
        {
            AgentCircuitData aCircuit = m_scene.AuthenticateHandler.GetAgentCircuitData(UUID);

            if (aCircuit != null && (aCircuit.teleportFlags != (uint)TeleportFlags.Default))
            {
                // This will get your attention
                //m_log.Error("[XXX] Triggering CHANGED_TELEPORT");

                return 5; // StateSource.Teleporting
            }
            return 2; // StateSource.PrimCrossing
        }

        /// <summary>
        /// This turns a root agent into a child agent
        /// </summary>
        /// <remarks>
        /// when an agent departs this region for a neighbor, this gets called.
        ///
        /// It doesn't get called for a teleport.  Reason being, an agent that
        /// teleports out may not end up anywhere near this region
        /// </remarks>
        public void MakeChildAgent()
        {
            m_scene.EventManager.OnRegionHeartbeatEnd -= RegionHeartbeatEnd;

            m_log.DebugFormat("[SCENE PRESENCE]: Making {0} a child agent in {1}", Name, Scene.RegionInfo.RegionName);

            // Reset these so that teleporting in and walking out isn't seen
            // as teleporting back
            TeleportFlags = TeleportFlags.Default;

            MovementFlag = 0;

            // It looks like Animator is set to null somewhere, and MakeChild
            // is called after that. Probably in aborted teleports.
            if (Animator == null)
                Animator = new ScenePresenceAnimator(this);
            else
                Animator.ResetAnimations();

            
//            m_log.DebugFormat(
//                 "[SCENE PRESENCE]: Downgrading root agent {0}, {1} to a child agent in {2}",
//                 Name, UUID, m_scene.RegionInfo.RegionName);

            // Don't zero out the velocity since this can cause problems when an avatar is making a region crossing,
            // depending on the exact timing.  This shouldn't matter anyway since child agent positions are not updated.
            //Velocity = new Vector3(0, 0, 0);
            
            IsChildAgent = true;
            m_scene.SwapRootAgentCount(true);
            RemoveFromPhysicalScene();
            ParentID = 0; // Child agents can't be sitting

            // FIXME: Set RegionHandle to the region handle of the scene this agent is moving into
            
            m_scene.EventManager.TriggerOnMakeChildAgent(this);
        }

        /// <summary>
        /// Removes physics plugin scene representation of this agent if it exists.
        /// </summary>
        public void RemoveFromPhysicalScene()
        {
            if (PhysicsActor != null)
            {
//                PhysicsActor.OnRequestTerseUpdate -= SendTerseUpdateToAllClients;
                PhysicsActor.OnOutOfBounds -= OutOfBoundsCall;
                PhysicsActor.OnCollisionUpdate -= PhysicsCollisionUpdate;
                PhysicsActor.UnSubscribeEvents();
                m_scene.PhysicsScene.RemoveAvatar(PhysicsActor);
                PhysicsActor = null;
            }
//            else
//            {
//                m_log.ErrorFormat(
//                    "[SCENE PRESENCE]: Attempt to remove physics actor for {0} on {1} but this scene presence has no physics actor",
//                    Name, Scene.RegionInfo.RegionName);
//            }
        }

        /// <summary>
        /// Do not call this directly.  Call Scene.RequestTeleportLocation() instead.
        /// </summary>
        /// <param name="pos"></param>
        public void Teleport(Vector3 pos)
        {
            TeleportWithMomentum(pos, Vector3.Zero);
        }

        public void TeleportWithMomentum(Vector3 pos, Vector3? v)
        {
            if (ParentID != (uint)0)
                StandUp();
            bool isFlying = Flying;
            Vector3 vel = Velocity;
            RemoveFromPhysicalScene();
            CheckLandingPoint(ref pos);
            AbsolutePosition = pos;
            AddToPhysicalScene(isFlying);
            if (PhysicsActor != null)
            {
                if (v.HasValue)
                    PhysicsActor.SetMomentum((Vector3)v);
                else
                    PhysicsActor.SetMomentum(vel);
            }

            SendTerseUpdateToAllClients();
        }

        public void avnLocalTeleport(Vector3 newpos, Vector3? newvel, bool rotateToVelXY)
        {
            CheckLandingPoint(ref newpos);
            AbsolutePosition = newpos;

            if (newvel.HasValue)
            {
                if ((Vector3)newvel == Vector3.Zero)
                {
                    if (PhysicsActor != null)
                        PhysicsActor.SetMomentum(Vector3.Zero);
                    m_velocity = Vector3.Zero;
                }
                else
                {
                    if (PhysicsActor != null)
                        PhysicsActor.SetMomentum((Vector3)newvel);
                    m_velocity = (Vector3)newvel;

                    if (rotateToVelXY)
                    {
                        Vector3 lookAt = (Vector3)newvel;
                        lookAt.Z = 0;
                        lookAt.Normalize();
                        ControllingClient.SendLocalTeleport(newpos, lookAt, (uint)TeleportFlags.ViaLocation);
                        return;
                    }
                }
            }

            SendTerseUpdateToAllClients();
        }



        public void StopFlying()
        {
            ControllingClient.StopFlying(this);
        }

        // neighbouring regions we have enabled a child agent in
        // holds the seed cap for the child agent in that region
        private Dictionary<ulong, string> m_knownChildRegions = new Dictionary<ulong, string>();

        public void AddNeighbourRegion(ulong regionHandle, string cap)
        {
            lock (m_knownChildRegions)
            {
                if (!m_knownChildRegions.ContainsKey(regionHandle))
                {
                    uint x, y;
                    Utils.LongToUInts(regionHandle, out x, out y);
                    m_knownChildRegions.Add(regionHandle, cap);
                }
            }
        }

        public void RemoveNeighbourRegion(ulong regionHandle)
        {
            lock (m_knownChildRegions)
            {
                // Checking ContainsKey is redundant as Remove works either way and returns a bool
                // This is here to allow the Debug output to be conditional on removal
                //if (m_knownChildRegions.ContainsKey(regionHandle))
                //    m_log.DebugFormat(" !!! removing known region {0} in {1}. Count = {2}", regionHandle, Scene.RegionInfo.RegionName, m_knownChildRegions.Count);
                m_knownChildRegions.Remove(regionHandle);
            }
        }

        public void DropOldNeighbours(List<ulong> oldRegions)
        {
            foreach (ulong handle in oldRegions)
            {
                RemoveNeighbourRegion(handle);
                Scene.CapsModule.DropChildSeed(UUID, handle);
            }
        }

        public Dictionary<ulong, string> KnownRegions
        {
            get
            {
                lock (m_knownChildRegions)
                    return new Dictionary<ulong, string>(m_knownChildRegions);
            }
            set
            {
                // Replacing the reference is atomic but we still need to lock on
                // the original dictionary object which may be in use elsewhere
                lock (m_knownChildRegions)
                    m_knownChildRegions = value;
            }
        }

        public List<ulong> KnownRegionHandles
        {
            get
            {
                return new List<ulong>(KnownRegions.Keys);
            }
        }

        public int KnownRegionCount
        {
            get
            {
                lock (m_knownChildRegions)
                    return m_knownChildRegions.Count;
            }
        }

        #endregion

        #region Event Handlers

        /// <summary>
        /// Sets avatar height in the physics plugin
        /// </summary>
        /// <param name="height">New height of avatar</param>
        public void SetHeight(float height)
        {
            if (PhysicsActor != null && !IsChildAgent)
                PhysicsActor.Size = new Vector3(0.45f, 0.6f, height);
        }

        public void SetSize(Vector3 size, float feetoffset)
        {
            if (PhysicsActor != null && !IsChildAgent)
                PhysicsActor.setAvatarSize(size, feetoffset);
            
        }

        /// <summary>
        /// Complete Avatar's movement into the region.
        /// </summary>
        /// <param name="client"></param>
        /// <param name="openChildAgents">
        /// If true, send notification to neighbour regions to expect
        /// a child agent from the client.  These neighbours can be some distance away, depending right now on the
        /// configuration of DefaultDrawDistance in the [Startup] section of config
        /// </param>
        public void CompleteMovement(IClientAPI client, bool openChildAgents)
        {
//            DateTime startTime = DateTime.Now;

            m_log.DebugFormat(
                "[SCENE PRESENCE]: Completing movement of {0} into region {1} in position {2}",
                client.Name, Scene.RegionInfo.RegionName, AbsolutePosition);

            Vector3 look = Velocity;

            //            if ((look.X == 0) && (look.Y == 0) && (look.Z == 0))
            if ((Math.Abs(look.X) < 0.1) && (Math.Abs(look.Y) < 0.1) && (Math.Abs(look.Z) < 0.1))
            {
                look = new Vector3(0.99f, 0.042f, 0);
            }

            // Prevent teleporting to an underground location
            // (may crash client otherwise)
            //
            Vector3 pos = AbsolutePosition;
            float ground = m_scene.GetGroundHeight(pos.X, pos.Y);
            if (pos.Z < ground + 1.5f)
            {
                pos.Z = ground + 1.5f;
                AbsolutePosition = pos;
            }

            bool flying = ((m_AgentControlFlags & AgentManager.ControlFlags.AGENT_CONTROL_FLY) != 0);
            MakeRootAgent(AbsolutePosition, flying);
            ControllingClient.MoveAgentIntoRegion(m_scene.RegionInfo, AbsolutePosition, look);

//            m_log.DebugFormat("[SCENE PRESENCE] Completed movement");

            if ((m_callbackURI != null) && !m_callbackURI.Equals(""))
            {
                // We cannot sleep here since this would hold up the inbound packet processing thread, as
                // CompleteMovement() is executed synchronously.  However, it might be better to delay the release
                // here until we know for sure that the agent is active in this region.  Sending AgentMovementComplete
                // is not enough for Imprudence clients - there appears to be a small delay (<200ms, <500ms) until they regard this
                // region as the current region, meaning that a close sent before then will fail the teleport.
//                System.Threading.Thread.Sleep(2000);

                m_log.DebugFormat(
                    "[SCENE PRESENCE]: Releasing {0} {1} with callback to {2}",
                    client.Name, client.AgentId, m_callbackURI);

                Scene.SimulationService.ReleaseAgent(m_originRegionID, UUID, m_callbackURI);
                m_callbackURI = null;
            }
//            else
//            {
//                m_log.DebugFormat(
//                    "[SCENE PRESENCE]: No callback provided on CompleteMovement of {0} {1} to {2}",
//                    client.Name, client.AgentId, m_scene.RegionInfo.RegionName);
//            }

            ValidateAndSendAppearanceAndAgentData();

            // Create child agents in neighbouring regions
            if (openChildAgents && !IsChildAgent)
            {

                IEntityTransferModule m_agentTransfer = m_scene.RequestModuleInterface<IEntityTransferModule>();
                if (m_agentTransfer != null)
                    m_agentTransfer.EnableChildAgents(this);

                IFriendsModule friendsModule = m_scene.RequestModuleInterface<IFriendsModule>();
                if (friendsModule != null)
                    friendsModule.SendFriendsOnlineIfNeeded(ControllingClient);

            }

//            m_log.DebugFormat(
//                "[SCENE PRESENCE]: Completing movement of {0} into region {1} took {2}ms", 
//                client.Name, Scene.RegionInfo.RegionName, (DateTime.Now - startTime).Milliseconds);
        }

        /// <summary>
        /// Callback for the Camera view block check.  Gets called with the results of the camera view block test
        /// hitYN is true when there's something in the way.
        /// </summary>
        /// <param name="hitYN"></param>
        /// <param name="collisionPoint"></param>
        /// <param name="localid"></param>
        /// <param name="distance"></param>
        public void RayCastCameraCallback(bool hitYN, Vector3 collisionPoint, uint localid, float distance, Vector3 pNormal)
        {
            const float POSITION_TOLERANCE = 0.02f;
            const float VELOCITY_TOLERANCE = 0.02f;
            const float ROTATION_TOLERANCE = 0.02f;

            if (m_followCamAuto)
            {
                if (hitYN)
                {
                    CameraConstraintActive = true;
                    //m_log.DebugFormat("[RAYCASTRESULT]: {0}, {1}, {2}, {3}", hitYN, collisionPoint, localid, distance);
                    
                    Vector3 normal = Vector3.Normalize(new Vector3(0f, 0f, collisionPoint.Z) - collisionPoint);
                    ControllingClient.SendCameraConstraint(new Vector4(normal.X, normal.Y, normal.Z, -1 * Vector3.Distance(new Vector3(0,0,collisionPoint.Z),collisionPoint)));
                }
                else
                {
                    if (!m_pos.ApproxEquals(m_lastPosition, POSITION_TOLERANCE) ||
                        !Velocity.ApproxEquals(m_lastVelocity, VELOCITY_TOLERANCE) ||
                        !Rotation.ApproxEquals(m_lastRotation, ROTATION_TOLERANCE))
                    {
                        if (CameraConstraintActive)
                        {
                            ControllingClient.SendCameraConstraint(new Vector4(0f, 0.5f, 0.9f, -3000f));
                            CameraConstraintActive = false;
                        }
                    }
                }
            }
        }

        /// <summary>
        /// This is the event handler for client movement. If a client is moving, this event is triggering.
        /// </summary>
        public void HandleAgentUpdate(IClientAPI remoteClient, AgentUpdateArgs agentData)
        {
//            m_log.DebugFormat(
//                "[SCENE PRESENCE]: In {0} received agent update from {1}, flags {2}",
//                Scene.RegionInfo.RegionName, remoteClient.Name, (AgentManager.ControlFlags)agentData.ControlFlags);

            if (IsChildAgent)
            {
            //    // m_log.Debug("DEBUG: HandleAgentUpdate: child agent");
                return;
            }

            ++m_movementUpdateCount;
            if (m_movementUpdateCount < 1)
                m_movementUpdateCount = 1;

            #region Sanity Checking

            // This is irritating.  Really.
            if (!AbsolutePosition.IsFinite())
            {
                RemoveFromPhysicalScene();
                m_log.Error("[AVATAR]: NonFinite Avatar position detected... Reset Position. Mantis this please. Error #9999902");

                m_pos = m_LastFinitePos;
                if (!m_pos.IsFinite())
                {
                    m_pos.X = 127f;
                    m_pos.Y = 127f;
                    m_pos.Z = 127f;
                    m_log.Error("[AVATAR]: NonFinite Avatar position detected... Reset Position. Mantis this please. Error #9999903");
                }

                AddToPhysicalScene(false);
            }
            else
            {
                m_LastFinitePos = m_pos;
            }

            #endregion Sanity Checking

            #region Inputs

            AgentManager.ControlFlags flags = (AgentManager.ControlFlags)agentData.ControlFlags;

            // Camera location in world.  We'll need to raytrace
            // from this location from time to time.
            CameraPosition = agentData.CameraCenter;
            if (Vector3.Distance(m_lastCameraPosition, CameraPosition) >= Scene.RootReprioritizationDistance)
            {
                ReprioritizeUpdates();
                m_lastCameraPosition = CameraPosition;
            }

            // Use these three vectors to figure out what the agent is looking at
            // Convert it to a Matrix and/or Quaternion
            CameraAtAxis = agentData.CameraAtAxis;
            CameraLeftAxis = agentData.CameraLeftAxis;
            CameraUpAxis = agentData.CameraUpAxis;

            // The Agent's Draw distance setting
            // When we get to the point of re-computing neighbors everytime this
            // changes, then start using the agent's drawdistance rather than the 
            // region's draw distance.
            // DrawDistance = agentData.Far;
            DrawDistance = Scene.DefaultDrawDistance;

            // Check if Client has camera in 'follow cam' or 'build' mode.
            Vector3 camdif = (Vector3.One * Rotation - Vector3.One * CameraRotation);

            m_followCamAuto = ((CameraUpAxis.Z > 0.959f && CameraUpAxis.Z < 0.98f)
               && (Math.Abs(camdif.X) < 0.4f && Math.Abs(camdif.Y) < 0.4f)) ? true : false;

            m_mouseLook = (flags & AgentManager.ControlFlags.AGENT_CONTROL_MOUSELOOK) != 0;
            m_leftButtonDown = (flags & AgentManager.ControlFlags.AGENT_CONTROL_LBUTTON_DOWN) != 0;

            #endregion Inputs

//            // Make anims work for client side autopilot
//            if ((flags & AgentManager.ControlFlags.AGENT_CONTROL_AT_POS) != 0)
//                m_updateCount = UPDATE_COUNT;
//
//            // Make turning in place work
//            if ((flags & AgentManager.ControlFlags.AGENT_CONTROL_YAW_POS) != 0 ||
//                (flags & AgentManager.ControlFlags.AGENT_CONTROL_YAW_NEG) != 0)
//                m_updateCount = UPDATE_COUNT;

            if ((flags & AgentManager.ControlFlags.AGENT_CONTROL_STAND_UP) != 0)
            {
                StandUp();
            }

            //m_log.DebugFormat("[FollowCam]: {0}", m_followCamAuto);
            // Raycast from the avatar's head to the camera to see if there's anything blocking the view
            if ((m_movementUpdateCount % NumMovementsBetweenRayCast) == 0 && m_scene.PhysicsScene.SupportsRayCast())
            {
                if (m_followCamAuto)
                {
                    //                    Vector3 posAdjusted = m_pos + HEAD_ADJUSTMENT;
                    //                    m_scene.PhysicsScene.RaycastWorld(m_pos, Vector3.Normalize(CameraPosition - posAdjusted), Vector3.Distance(CameraPosition, posAdjusted) + 0.3f, RayCastCameraCallback);
                    
                    Vector3 posAdjusted = AbsolutePosition + HEAD_ADJUSTMENT;
                    Vector3 distTocam = CameraPosition - posAdjusted;
                    float distTocamlen = distTocam.Length();
                    if (distTocamlen > 0)
                    {
                        distTocam *= 1.0f / distTocamlen;
                        m_scene.PhysicsScene.RaycastWorld(posAdjusted, distTocam, distTocamlen + 0.3f, RayCastCameraCallback);
                    }
                    
                }
            }

            uint flagsForScripts = (uint)flags;
            flags = RemoveIgnoredControls(flags, IgnoredControls);

            if ((flags & AgentManager.ControlFlags.AGENT_CONTROL_SIT_ON_GROUND) != 0)
                HandleAgentSitOnGround();

            // In the future, these values might need to go global.
            // Here's where you get them.
            m_AgentControlFlags = flags;
            m_headrotation = agentData.HeadRotation;
            State = agentData.State;

            PhysicsActor actor = PhysicsActor;
            if (actor == null)
            {
                SendControlsToScripts(flagsForScripts);
                return;
            }

            if (AllowMovement && !SitGround)
            {
                Quaternion bodyRotation = agentData.BodyRotation;
                bool update_rotation = false;

                if (bodyRotation != Rotation)
                {
                    Rotation = bodyRotation;
                    update_rotation = true;
                }

                bool update_movementflag = false;

                if (agentData.UseClientAgentPosition)
                {
                    MovingToTarget = (agentData.ClientAgentPosition - AbsolutePosition).Length() > 0.2f;
                    MoveToPositionTarget = agentData.ClientAgentPosition;
                }

                int i = 0;
                bool DCFlagKeyPressed = false;
                Vector3 agent_control_v3 = Vector3.Zero;

                bool newFlying = actor.Flying;

                if (ForceFly)
                    newFlying = true;
                else if (FlyDisabled)
                    newFlying = false;
                else
                    newFlying = ((flags & AgentManager.ControlFlags.AGENT_CONTROL_FLY) != 0);

                if (actor.Flying != newFlying)
                {
                    // Note: ScenePresence.Flying is actually fetched from the physical actor
                    //     so setting PhysActor.Flying here also sets the ScenePresence's value.
                    actor.Flying = newFlying;
                    update_movementflag = true;
                }

                if (ParentID == 0)
                {
                    bool bAllowUpdateMoveToPosition = false;

                    Vector3[] dirVectors;

                    // use camera up angle when in mouselook and not flying or when holding the left mouse button down and not flying
                    // this prevents 'jumping' in inappropriate situations.
                    if (!Flying && (m_mouseLook || m_leftButtonDown))
                        dirVectors = GetWalkDirectionVectors();
                    else
                        dirVectors = Dir_Vectors;

                    // The fact that MovementFlag is a byte needs to be fixed
                    // it really should be a uint
                    // A DIR_CONTROL_FLAG occurs when the user is trying to move in a particular direction.
                    uint nudgehack = 250;
                    foreach (Dir_ControlFlags DCF in DIR_CONTROL_FLAGS)
                    {
                        if (((uint)flags & (uint)DCF) != 0)
                        {
                            DCFlagKeyPressed = true;

                            try
                            {
                                agent_control_v3 += dirVectors[i];
                                //m_log.DebugFormat("[Motion]: {0}, {1}",i, dirVectors[i]);
                            }
                            catch (IndexOutOfRangeException)
                            {
                                // Why did I get this?
                            }

                            if ((MovementFlag & (byte)(uint)DCF) == 0)
                            {
                                if (DCF == Dir_ControlFlags.DIR_CONTROL_FLAG_FORWARD_NUDGE || DCF == Dir_ControlFlags.DIR_CONTROL_FLAG_BACKWARD_NUDGE ||
                                    DCF == Dir_ControlFlags.DIR_CONTROL_FLAG_LEFT_NUDGE || DCF == Dir_ControlFlags.DIR_CONTROL_FLAG_RIGHT_NUDGE)
                                {
                                    MovementFlag |= (byte)nudgehack;
                                }

                                //m_log.DebugFormat("[SCENE PRESENCE]: Updating MovementFlag for {0} with {1}", Name, DCF);
                                MovementFlag += (byte)(uint)DCF;
                                update_movementflag = true;
                            }
                        }
                        else
                        {
                            if ((MovementFlag & (byte)(uint)DCF) != 0 ||
                                ((DCF == Dir_ControlFlags.DIR_CONTROL_FLAG_FORWARD_NUDGE || DCF == Dir_ControlFlags.DIR_CONTROL_FLAG_BACKWARD_NUDGE ||
                                DCF == Dir_ControlFlags.DIR_CONTROL_FLAG_LEFT_NUDGE || DCF == Dir_ControlFlags.DIR_CONTROL_FLAG_RIGHT_NUDGE)
                                && ((MovementFlag & (byte)nudgehack) == nudgehack))
                                ) // This or is for Nudge forward
                            {
                                //m_log.DebugFormat("[SCENE PRESENCE]: Updating MovementFlag for {0} with lack of {1}", Name, DCF);
                                MovementFlag -= ((byte)(uint)DCF);
                                update_movementflag = true;

                                /*
                                    if ((DCF == Dir_ControlFlags.DIR_CONTROL_FLAG_FORWARD_NUDGE || DCF == Dir_ControlFlags.DIR_CONTROL_FLAG_BACKWARD_NUDGE)
                                    && ((MovementFlag & (byte)nudgehack) == nudgehack))
                                    {
                                        m_log.Debug("Removed Hack flag");
                                    }
                                */
                            }
                            else
                            {
                                bAllowUpdateMoveToPosition = true;
                            }
                        }

                        i++;
                    }

                    if (MovingToTarget)
                    {
                        // If the user has pressed a key then we want to cancel any move to target.
                        if (DCFlagKeyPressed)
                        {
                            ResetMoveToTarget();
                            update_movementflag = true;
                        }
                        else if (bAllowUpdateMoveToPosition)
                        {
                            // The UseClientAgentPosition is set if parcel ban is forcing the avatar to move to a
                            // certain position.  It's only check for tolerance on returning to that position is 0.2
                            // rather than 1, at which point it removes its force target.
                            if (HandleMoveToTargetUpdate(agentData.UseClientAgentPosition ? 0.2 : 1, ref agent_control_v3))
                                update_movementflag = true;
                        }
                    }
                }

                // Cause the avatar to stop flying if it's colliding
                // with something with the down arrow pressed.

                // Only do this if we're flying
                if (Flying && !ForceFly)
                {
                    // Landing detection code

                    // Are the landing controls requirements filled?
                    bool controlland = (((flags & AgentManager.ControlFlags.AGENT_CONTROL_UP_NEG) != 0) ||
                                        ((flags & AgentManager.ControlFlags.AGENT_CONTROL_NUDGE_UP_NEG) != 0));

                    if (Flying && IsColliding && controlland)
                    {
                        // nesting this check because LengthSquared() is expensive and we don't 
                        // want to do it every step when flying.
                        if ((Velocity.LengthSquared() <= LAND_VELOCITYMAG_MAX))
                            StopFlying();
                    }
                }

                // If the agent update does move the avatar, then calculate the force ready for the velocity update,
                // which occurs later in the main scene loop
                if (update_movementflag || (update_rotation && DCFlagKeyPressed))
                {
//                    m_log.DebugFormat(
//                        "[SCENE PRESENCE]: In {0} adding velocity of {1} to {2}, umf = {3}, ur = {4}",
//                        m_scene.RegionInfo.RegionName, agent_control_v3, Name, update_movementflag, update_rotation);

                    AddNewMovement(agent_control_v3);
                }
//                else
//                {
//                    if (!update_movementflag)
//                    {
//                        m_log.DebugFormat(
//                            "[SCENE PRESENCE]: In {0} ignoring requested update of {1} for {2} as update_movementflag = false",
//                            m_scene.RegionInfo.RegionName, agent_control_v3, Name);
//                    }
//                }

                if (update_movementflag && ParentID == 0)
                    Animator.UpdateMovementAnimations();

                SendControlsToScripts(flagsForScripts);
            }

            m_scene.EventManager.TriggerOnClientMovement(this);
            TriggerScenePresenceUpdated();
        }

        /// <summary>
        /// Calculate an update to move the presence to the set target.
        /// </summary>
        /// <remarks>
        /// This doesn't actually perform the movement.  Instead, it adds its vector to agent_control_v3.
        /// </remarks>
        /// <param value="agent_control_v3">Cumulative agent movement that this method will update.</param>
        /// <returns>True if movement has been updated in some way.  False otherwise.</returns>
        public bool HandleMoveToTargetUpdate(double tolerance, ref Vector3 agent_control_v3)
        {
//            m_log.DebugFormat("[SCENE PRESENCE]: Called HandleMoveToTargetUpdate() for {0}", Name);

            bool updated = false;

//            m_log.DebugFormat(
//                "[SCENE PRESENCE]: bAllowUpdateMoveToPosition {0}, m_moveToPositionInProgress {1}, m_autopilotMoving {2}",
//                allowUpdate, m_moveToPositionInProgress, m_autopilotMoving);

            double distanceToTarget = Util.GetDistanceTo(AbsolutePosition, MoveToPositionTarget);

//                        m_log.DebugFormat(
//                            "[SCENE PRESENCE]: Abs pos of {0} is {1}, target {2}, distance {3}",
//                            Name, AbsolutePosition, MoveToPositionTarget, distanceToTarget);

            // Check the error term of the current position in relation to the target position
            if (distanceToTarget <= tolerance)
            {
                // We are close enough to the target
                AbsolutePosition = MoveToPositionTarget;
                ResetMoveToTarget();
                updated = true;
            }
            else
            {
                try
                {
                    // move avatar in 3D at one meter/second towards target, in avatar coordinate frame.
                    // This movement vector gets added to the velocity through AddNewMovement().
                    // Theoretically we might need a more complex PID approach here if other
                    // unknown forces are acting on the avatar and we need to adaptively respond
                    // to such forces, but the following simple approach seems to works fine.
                    Vector3 LocalVectorToTarget3D =
                        (MoveToPositionTarget - AbsolutePosition) // vector from cur. pos to target in global coords
                        * Matrix4.CreateFromQuaternion(Quaternion.Inverse(Rotation)); // change to avatar coords
                    // Ignore z component of vector
//                        Vector3 LocalVectorToTarget2D = new Vector3((float)(LocalVectorToTarget3D.X), (float)(LocalVectorToTarget3D.Y), 0f);
                    LocalVectorToTarget3D.Normalize();

                    // update avatar movement flags. the avatar coordinate system is as follows:
                    //
                    //                        +X (forward)
                    //
                    //                        ^
                    //                        |
                    //                        |
                    //                        |
                    //                        |
                    //     (left) +Y <--------o--------> -Y
                    //                       avatar
                    //                        |
                    //                        |
                    //                        |
                    //                        |
                    //                        v
                    //                        -X
                    //

                    // based on the above avatar coordinate system, classify the movement into
                    // one of left/right/back/forward.
                    if (LocalVectorToTarget3D.X < 0) //MoveBack
                    {
                        MovementFlag += (byte)(uint)Dir_ControlFlags.DIR_CONTROL_FLAG_BACK;
                        AgentControlFlags |= (uint)Dir_ControlFlags.DIR_CONTROL_FLAG_BACK;
                        updated = true;
                    }
                    else if (LocalVectorToTarget3D.X > 0) //Move Forward
                    {
                        MovementFlag += (byte)(uint)Dir_ControlFlags.DIR_CONTROL_FLAG_FORWARD;
                        AgentControlFlags |= (uint)Dir_ControlFlags.DIR_CONTROL_FLAG_FORWARD;
                        updated = true;
                    }

                    if (LocalVectorToTarget3D.Y > 0) //MoveLeft
                    {
                        MovementFlag += (byte)(uint)Dir_ControlFlags.DIR_CONTROL_FLAG_LEFT;
                        AgentControlFlags |= (uint)Dir_ControlFlags.DIR_CONTROL_FLAG_LEFT;
                        updated = true;
                    }
                    else if (LocalVectorToTarget3D.Y < 0) //MoveRight
                    {
                        MovementFlag += (byte)(uint)Dir_ControlFlags.DIR_CONTROL_FLAG_RIGHT;
                        AgentControlFlags |= (uint)Dir_ControlFlags.DIR_CONTROL_FLAG_RIGHT;
                        updated = true;
                    }

                    if (LocalVectorToTarget3D.Z > 0) //Up
                    {
                        // Don't set these flags for up or down - doing so will make the avatar crouch or
                        // keep trying to jump even if walking along level ground
                        //MovementFlag += (byte)(uint)Dir_ControlFlags.DIR_CONTROL_FLAG_UP;
                        //AgentControlFlags
                        //AgentControlFlags |= (uint)Dir_ControlFlags.DIR_CONTROL_FLAG_UP;
                        updated = true;
                    }
                    else if (LocalVectorToTarget3D.Z < 0) //Down
                    {
                        //MovementFlag += (byte)(uint)Dir_ControlFlags.DIR_CONTROL_FLAG_DOWN;
                        //AgentControlFlags |= (uint)Dir_ControlFlags.DIR_CONTROL_FLAG_DOWN;
                        updated = true;
                    }

//                        m_log.DebugFormat(
//                            "[SCENE PRESENCE]: HandleMoveToTargetUpdate adding {0} to move vector {1} for {2}",
//                            LocalVectorToTarget3D, agent_control_v3, Name);

                    agent_control_v3 += LocalVectorToTarget3D;
                }
                catch (Exception e)
                {
                    //Avoid system crash, can be slower but...
                    m_log.DebugFormat("Crash! {0}", e.ToString());
                }
            }

            return updated;
        }

        /// <summary>
        /// Move to the given target over time.
        /// </summary>
        /// <param name="pos"></param>
        /// <param name="noFly">
        /// If true, then don't allow the avatar to fly to the target, even if it's up in the air.
        /// This is to allow movement to targets that are known to be on an elevated platform with a continuous path
        /// from start to finish.
        /// </param>
        /// <param name="landAtTarget">
        /// If true and the avatar starts flying during the move then land at the target.
        /// </param>
        public void MoveToTarget(Vector3 pos, bool noFly, bool landAtTarget)
        {
            if (SitGround)
                StandUp();

//            m_log.DebugFormat(
//                "[SCENE PRESENCE]: Avatar {0} received request to move to position {1} in {2}",
//                Name, pos, m_scene.RegionInfo.RegionName);

            // Allow move to another sub-region within a megaregion
            Vector2 regionSize;
            IRegionCombinerModule regionCombinerModule = m_scene.RequestModuleInterface<IRegionCombinerModule>();
            if (regionCombinerModule != null)
                regionSize = regionCombinerModule.GetSizeOfMegaregion(m_scene.RegionInfo.RegionID);
            else
                regionSize = new Vector2(Constants.RegionSize);

            if (pos.X < 0 || pos.X >= regionSize.X
                || pos.Y < 0 || pos.Y >= regionSize.Y
                || pos.Z < 0)
                return;

//            Vector3 heightAdjust = new Vector3(0, 0, Appearance.AvatarHeight / 2);
//            pos += heightAdjust;
//
//            // Anti duck-walking measure
//            if (Math.Abs(pos.Z - AbsolutePosition.Z) < 0.2f)
//            {
////                m_log.DebugFormat("[SCENE PRESENCE]: Adjusting MoveToPosition from {0} to {1}", pos, AbsolutePosition);
//                pos.Z = AbsolutePosition.Z;
//            }

            // Get terrain height for sub-region in a megaregion if necessary
            int X = (int)((m_scene.RegionInfo.RegionLocX * Constants.RegionSize) + pos.X);
            int Y = (int)((m_scene.RegionInfo.RegionLocY * Constants.RegionSize) + pos.Y);
            UUID target_regionID = m_scene.GridService.GetRegionByPosition(m_scene.RegionInfo.ScopeID, X, Y).RegionID;
            Scene targetScene = m_scene;

            if (!SceneManager.Instance.TryGetScene(target_regionID, out targetScene))
                targetScene = m_scene;

            float terrainHeight = (float)targetScene.Heightmap[(int)(pos.X % Constants.RegionSize), (int)(pos.Y % Constants.RegionSize)];
            pos.Z = Math.Max(terrainHeight, pos.Z);

            // Fudge factor.  It appears that if one clicks "go here" on a piece of ground, the go here request is
            // always slightly higher than the actual terrain height.
            // FIXME: This constrains NPC movements as well, so should be somewhere else.
            if (pos.Z - terrainHeight < 0.2)
                pos.Z = terrainHeight;

//            m_log.DebugFormat(
//                "[SCENE PRESENCE]: Avatar {0} set move to target {1} (terrain height {2}) in {3}",
//                Name, pos, terrainHeight, m_scene.RegionInfo.RegionName);

            if (noFly)
                Flying = false;
            else if (pos.Z > terrainHeight)
                Flying = true;

            LandAtTarget = landAtTarget;
            MovingToTarget = true;
            MoveToPositionTarget = pos;

            // Rotate presence around the z-axis to point in same direction as movement.
            // Ignore z component of vector
            Vector3 localVectorToTarget3D = pos - AbsolutePosition;
            Vector3 localVectorToTarget2D = new Vector3((float)(localVectorToTarget3D.X), (float)(localVectorToTarget3D.Y), 0f);

//            m_log.DebugFormat("[SCENE PRESENCE]: Local vector to target is {0}", localVectorToTarget2D);

            // Calculate the yaw.
            Vector3 angle = new Vector3(0, 0, (float)(Math.Atan2(localVectorToTarget2D.Y, localVectorToTarget2D.X)));

//            m_log.DebugFormat("[SCENE PRESENCE]: Angle is {0}", angle);

            Rotation = Quaternion.CreateFromEulers(angle);
//            m_log.DebugFormat("[SCENE PRESENCE]: Body rot for {0} set to {1}", Name, Rotation);
            
            Vector3 agent_control_v3 = new Vector3();
            HandleMoveToTargetUpdate(1, ref agent_control_v3);
            AddNewMovement(agent_control_v3);
        }

        /// <summary>
        /// Reset the move to target.
        /// </summary>
        public void ResetMoveToTarget()
        {
//            m_log.DebugFormat("[SCENE PRESENCE]: Resetting move to target for {0}", Name);

            MovingToTarget = false;
            MoveToPositionTarget = Vector3.Zero;

            // We need to reset the control flag as the ScenePresenceAnimator uses this to determine the correct
            // resting animation (e.g. hover or stand).  NPCs don't have a client that will quickly reset this flag.
            // However, the line is here rather than in the NPC module since it also appears necessary to stop a
            // viewer that uses "go here" from juddering on all subsequent avatar movements.
            AgentControlFlags = (uint)AgentManager.ControlFlags.NONE;
        }

        /// <summary>
        /// Perform the logic necessary to stand the avatar up.  This method also executes
        /// the stand animation.
        /// </summary>
        public void StandUp()
        {
//            m_log.DebugFormat("[SCENE PRESENCE]: StandUp() for {0}", Name);

            SitGround = false;

/* move this down so avatar gets physical in the new position and not where it is siting
            if (PhysicsActor == null)
                AddToPhysicalScene(false);
 */

            if (ParentID != 0)
            {
                SceneObjectPart part = ParentPart;
                UnRegisterSeatControls(part.ParentGroup.UUID);

                TaskInventoryDictionary taskIDict = part.TaskInventory;
                if (taskIDict != null)
                {
                    lock (taskIDict)
                    {
                        foreach (UUID taskID in taskIDict.Keys)
                        {
                            UnRegisterControlEventsToScript(LocalId, taskID);
                            taskIDict[taskID].PermsMask &= ~(
                                2048 | //PERMISSION_CONTROL_CAMERA
                                4); // PERMISSION_TAKE_CONTROLS
                        }
                    }
                }

                part.ParentGroup.DeleteAvatar(UUID);
//                ParentPosition = part.GetWorldPosition();
                ControllingClient.SendClearFollowCamProperties(part.ParentUUID);

//                m_pos += ParentPosition + new Vector3(0.0f, 0.0f, 2.0f * m_sitAvatarHeight);
//                ParentPosition = Vector3.Zero;
                m_pos = part.AbsolutePosition + (m_pos * part.GetWorldRotation()) + new Vector3(0.0f, 0.0f, 2.0f * m_sitAvatarHeight);
                if (part.SitTargetAvatar == UUID)
                    m_bodyRot = part.GetWorldRotation() * part.SitTargetOrientation;

                ParentID = 0;
                ParentPart = null;

                if (PhysicsActor == null)
                    AddToPhysicalScene(false);

                SendAvatarDataToAllAgents();
                m_requestedSitTargetID = 0;

                part.RemoveSittingAvatar(UUID);

                if (part != null)
                    part.ParentGroup.TriggerScriptChangedEvent(Changed.LINK);
            }

            else if (PhysicsActor == null)
                AddToPhysicalScene(false);

            Animator.TrySetMovementAnimation("STAND");
        }

        private SceneObjectPart FindNextAvailableSitTarget(UUID targetID)
        {
            SceneObjectPart targetPart = m_scene.GetSceneObjectPart(targetID);
            if (targetPart == null)
                return null;

            // If the primitive the player clicked on has a sit target and that sit target is not full, that sit target is used.
            // If the primitive the player clicked on has no sit target, and one or more other linked objects have sit targets that are not full, the sit target of the object with the lowest link number will be used.

            // Get our own copy of the part array, and sort into the order we want to test
            SceneObjectPart[] partArray = targetPart.ParentGroup.Parts;
            Array.Sort(partArray, delegate(SceneObjectPart p1, SceneObjectPart p2)
                       {
                           // we want the originally selected part first, then the rest in link order -- so make the selected part link num (-1)
                           int linkNum1 = p1==targetPart ? -1 : p1.LinkNum;
                           int linkNum2 = p2==targetPart ? -1 : p2.LinkNum;
                           return linkNum1 - linkNum2;
                       }
                );

            //look for prims with explicit sit targets that are available
            foreach (SceneObjectPart part in partArray)
            {
                if (part.IsSitTargetSet && part.SitTargetAvatar == UUID.Zero)
                {
                    //switch the target to this prim
                    return part;
                }
            }

            // no explicit sit target found - use original target
            return targetPart;
        }

        private void SendSitResponse(UUID targetID, Vector3 offset, Quaternion sitOrientation)
        {
            Vector3 cameraEyeOffset = Vector3.Zero;
            Vector3 cameraAtOffset = Vector3.Zero;
            bool forceMouselook = false;

            SceneObjectPart part = FindNextAvailableSitTarget(targetID);
            if (part == null)
                return;

            // TODO: determine position to sit at based on scene geometry; don't trust offset from client
            // see http://wiki.secondlife.com/wiki/User:Andrew_Linden/Office_Hours/2007_11_06 for details on how LL does it

            if (PhysicsActor != null)
                m_sitAvatarHeight = PhysicsActor.Size.Z * 0.5f;

            bool canSit = false;
            Vector3 pos = part.AbsolutePosition + offset;

            if (part.IsSitTargetSet && part.SitTargetAvatar == UUID.Zero)
            {
//                    m_log.DebugFormat(
//                        "[SCENE PRESENCE]: Sitting {0} on {1} {2} because sit target is set and unoccupied",
//                        Name, part.Name, part.LocalId);

                offset = part.SitTargetPosition;
                sitOrientation = part.SitTargetOrientation;
                canSit = true;
            }
            else
            {
//                if (Util.GetDistanceTo(AbsolutePosition, pos) <= 10)
//                {
//                    m_log.DebugFormat(
//                        "[SCENE PRESENCE]: Sitting {0} on {1} {2} because sit target is unset and within 10m",
//                        Name, part.Name, part.LocalId);

                if (m_scene.PhysicsScene != null &&
                    part.PhysActor != null &&
                    Util.GetDistanceTo(AbsolutePosition, pos) <= 30)
                {

                    Vector3 camdif = CameraPosition - part.AbsolutePosition;
                    camdif.Normalize();

//                    m_log.InfoFormat("sit {0} {1}", offset.ToString(), camdif.ToString());

                    if (m_scene.PhysicsScene.SitAvatar(part.PhysActor, AbsolutePosition, CameraPosition, offset, new Vector3(0.35f, 0, 0.65f), PhysicsSitResponse) != 0)
                        return;
                }

                if (Util.GetDistanceTo(AbsolutePosition, pos) <= 10)
                {

                    AbsolutePosition = pos + new Vector3(0.0f, 0.0f, m_sitAvatarHeight);
                    canSit = true;
                }
//                else
//                {
//                    m_log.DebugFormat(
//                        "[SCENE PRESENCE]: Ignoring sit request of {0} on {1} {2} because sit target is unset and outside 10m",
//                        Name, part.Name, part.LocalId);
//                }
            }

            if (canSit)
            {
                if (PhysicsActor != null)
                {
                    // We can remove the physicsActor until they stand up.
                    RemoveFromPhysicalScene();
                }

                part.AddSittingAvatar(UUID);

                cameraAtOffset = part.GetCameraAtOffset();
                cameraEyeOffset = part.GetCameraEyeOffset();
                forceMouselook = part.GetForceMouselook();

                ControllingClient.SendSitResponse(
                    part.UUID, offset, sitOrientation, false, cameraAtOffset, cameraEyeOffset, forceMouselook);

                m_requestedSitTargetUUID = targetID;

                HandleAgentSit(ControllingClient, UUID);

                // Moved here to avoid a race with default sit anim
                // The script event needs to be raised after the default sit anim is set.
                part.ParentGroup.TriggerScriptChangedEvent(Changed.LINK);
            }
        }

        public void HandleAgentRequestSit(IClientAPI remoteClient, UUID agentID, UUID targetID, Vector3 offset)
        {
            if (IsChildAgent)
                return;

            if (ParentID != 0)
            {
                StandUp();
            }

            SceneObjectPart part = FindNextAvailableSitTarget(targetID);

            if (part != null)
            {
                m_requestedSitTargetID = part.LocalId;
                m_requestedSitTargetUUID = targetID;

//                m_log.DebugFormat("[SIT]: Client requested Sit Position: {0}", offset);

                if (m_scene.PhysicsScene.SupportsRayCast())
                {
                    //m_scene.PhysicsScene.RaycastWorld(Vector3.Zero,Vector3.Zero, 0.01f,new RaycastCallback());
                    //SitRayCastAvatarPosition(part);
                    //return;
                }
            }
            else
            {
                m_log.Warn("Sit requested on unknown object: " + targetID.ToString());
            }

            SendSitResponse(targetID, offset, Quaternion.Identity);
        }

        public void PhysicsSitResponse(int status, uint partID, Vector3 offset, Quaternion Orientation)
        {

            if (status < 0)
            {
                ControllingClient.SendAlertMessage("Sit position no longer exists");
                return;
            }

            if (status == 0)
                return;

            SceneObjectPart part = m_scene.GetSceneObjectPart(partID);
            if (part == null || part.ParentGroup.IsAttachment)
            {
                return;
            }

//            m_log.InfoFormat("physsit {0} {1}", offset.ToString(),Orientation.ToString());

            part.AddSittingAvatar(UUID);

            Vector3 cameraAtOffset = part.GetCameraAtOffset();
            Vector3 cameraEyeOffset = part.GetCameraEyeOffset();
            bool forceMouselook = part.GetForceMouselook();

            ControllingClient.SendSitResponse(
                part.UUID, offset, Orientation, false, cameraAtOffset, cameraEyeOffset, forceMouselook);

            part.ParentGroup.TriggerScriptChangedEvent(Changed.LINK);

            // assuming no autopilot in use
            Velocity = Vector3.Zero;
            RemoveFromPhysicalScene();

            Rotation = Orientation;
            m_pos = offset;

            m_requestedSitTargetID = 0; // invalidate the viewer sit comand for now
            part.ParentGroup.AddAvatar(UUID);

            ParentPart = part;
            ParentID = part.LocalId;

            Animator.TrySetMovementAnimation("SIT");
            SendAvatarDataToAllAgents();
        }


        public void HandleAgentSit(IClientAPI remoteClient, UUID agentID)
        {
            SceneObjectPart part = m_scene.GetSceneObjectPart(m_requestedSitTargetID);

            if (part != null)
            {
                if (part.ParentGroup.IsAttachment)
                {
                    m_log.WarnFormat(
                        "[SCENE PRESENCE]: Avatar {0} tried to sit on part {1} from object {2} in {3} but this is an attachment for avatar id {4}",
                        Name, part.Name, part.ParentGroup.Name, Scene.Name, part.ParentGroup.AttachedAvatar);

                    return;
                }

                if (part.SitTargetAvatar == UUID)
                {
                    Vector3 sitTargetPos = part.SitTargetPosition;
                    Quaternion sitTargetOrient = part.SitTargetOrientation;

//                        m_log.DebugFormat(
//                            "[SCENE PRESENCE]: Sitting {0} at sit target {1}, {2} on {3} {4}",
//                            Name, sitTargetPos, sitTargetOrient, part.Name, part.LocalId);

                    //Quaternion vq = new Quaternion(sitTargetPos.X, sitTargetPos.Y+0.2f, sitTargetPos.Z+0.2f, 0);
                    //Quaternion nq = new Quaternion(-sitTargetOrient.X, -sitTargetOrient.Y, -sitTargetOrient.Z, sitTargetOrient.w);

                    //Quaternion result = (sitTargetOrient * vq) * nq;

                    double x, y, z, m;

                    Quaternion r = sitTargetOrient;
                    m = r.X * r.X + r.Y * r.Y + r.Z * r.Z + r.W * r.W;

                    if (Math.Abs(1.0 - m) > 0.000001)
                    {
                        m = 1.0 / Math.Sqrt(m);
                        r.X *= (float)m;
                        r.Y *= (float)m;
                        r.Z *= (float)m;
                        r.W *= (float)m;
                    }

                    x = 2 * (r.X * r.Z + r.Y * r.W);
                    y = 2 * (-r.X * r.W + r.Y * r.Z);
                    z = -r.X * r.X - r.Y * r.Y + r.Z * r.Z + r.W * r.W;

                    Vector3 up = new Vector3((float)x, (float)y, (float)z);
                    Vector3 sitOffset = up * Appearance.AvatarHeight * 0.02638f;

                    m_pos = sitTargetPos + sitOffset + SIT_TARGET_ADJUSTMENT;

//                    m_pos = sitTargetPos + SIT_TARGET_ADJUSTMENT - sitOffset;
                    Rotation = sitTargetOrient;
//                    ParentPosition = part.AbsolutePosition;
                    part.ParentGroup.AddAvatar(UUID);
                }
                else
                {
                    m_pos -= part.AbsolutePosition;
//                    ParentPosition = part.AbsolutePosition;
                    part.ParentGroup.AddAvatar(UUID);

//                        m_log.DebugFormat(
//                            "[SCENE PRESENCE]: Sitting {0} at position {1} ({2} + {3}) on part {4} {5} without sit target",
//                            Name, part.AbsolutePosition, m_pos, ParentPosition, part.Name, part.LocalId);
                }

                ParentPart = m_scene.GetSceneObjectPart(m_requestedSitTargetID);
                ParentID = m_requestedSitTargetID;

                Velocity = Vector3.Zero;
                RemoveFromPhysicalScene();

                String sitAnimation = "SIT";
                if (!String.IsNullOrEmpty(part.SitAnimation))
                {
                    sitAnimation = part.SitAnimation;
                }
                Animator.TrySetMovementAnimation(sitAnimation);
                SendAvatarDataToAllAgents();
            }
        }

        public void HandleAgentSitOnGround()
        {
//            m_updateCount = 0;  // Kill animation update burst so that the SIT_G.. will stick.
            Animator.TrySetMovementAnimation("SIT_GROUND_CONSTRAINED");
            SitGround = true;
            RemoveFromPhysicalScene();
        }

        /// <summary>
        /// Event handler for the 'Always run' setting on the client
        /// Tells the physics plugin to increase speed of movement.
        /// </summary>
        public void HandleSetAlwaysRun(IClientAPI remoteClient, bool pSetAlwaysRun)
        {
            SetAlwaysRun = pSetAlwaysRun;
        }

        public void HandleStartAnim(IClientAPI remoteClient, UUID animID)
        {
            Animator.AddAnimation(animID, UUID.Zero);
        }

        public void HandleStopAnim(IClientAPI remoteClient, UUID animID)
        {
            Animator.RemoveAnimation(animID);
        }

        public void avnHandleChangeAnim(UUID animID, bool addRemove,bool sendPack)
        {
            Animator.avnChangeAnim(animID, addRemove, sendPack);
        }



        /// <summary>
        /// Rotate the avatar to the given rotation and apply a movement in the given relative vector
        /// </summary>
        /// <param name="vec">The vector in which to move.  This is relative to the rotation argument</param>
        public void AddNewMovement(Vector3 vec)
        {
//            m_log.DebugFormat("[SCENE PRESENCE]: Adding new movement {0} for {1}", vec, Name);

            Vector3 direc = vec * Rotation;
            direc.Normalize();

            if (Flying != FlyingOld)                // add for fly velocity control
            {
                FlyingOld = Flying;                 // add for fly velocity control
                if (!Flying)
                    WasFlying = true;      // add for fly velocity control
            }

            if (IsColliding)
                WasFlying = false;        // add for fly velocity control

            if ((vec.Z == 0f) && !Flying)
                direc.Z = 0f; // Prevent camera WASD up.

            direc *= 0.03f * 128f * SpeedModifier;

            if (PhysicsActor != null)
            {
                if (Flying)
                {
                    direc *= 4.0f;
                    //bool controlland = (((m_AgentControlFlags & (uint)AgentManager.ControlFlags.AGENT_CONTROL_UP_NEG) != 0) || ((m_AgentControlFlags & (uint)AgentManager.ControlFlags.AGENT_CONTROL_NUDGE_UP_NEG) != 0));
                    //if (controlland)
                    //    m_log.Info("[AGENT]: landCommand");
                    //if (IsColliding)
                    //    m_log.Info("[AGENT]: colliding");
                    //if (Flying && IsColliding && controlland)
                    //{
                    //    StopFlying();
                    //    m_log.Info("[AGENT]: Stop Flying");
                    //}
                }
                if (Animator.Falling && WasFlying)    // if falling from flying, disable motion add
                {
                    direc *= 0.0f;
                }
                else if (!Flying && IsColliding)
                {
                    if (direc.Z > 2.0f)
                    {
                        direc.Z *= 2.6f;

                        // TODO: PreJump and jump happen too quickly.  Many times prejump gets ignored.
//                        Animator.TrySetMovementAnimation("PREJUMP");
//                        Animator.TrySetMovementAnimation("JUMP");
                    }
                }
            }

            // TODO: Add the force instead of only setting it to support multiple forces per frame?
            m_forceToApply = direc;
            Animator.UpdateMovementAnimations();
        }

        #endregion

        #region Overridden Methods

        public override void Update()
        {
            const float ROTATION_TOLERANCE = 0.01f;
            const float VELOCITY_TOLERANCE = 0.001f;
            const float POSITION_TOLERANCE = 0.05f;

            if (IsChildAgent == false)
            {
                // NOTE: Velocity is not the same as m_velocity. Velocity will attempt to
                // grab the latest PhysicsActor velocity, whereas m_velocity is often
                // storing a requested force instead of an actual traveling velocity
                if (Appearance.AvatarSize != m_lastSize)
                {
                    m_lastSize = Appearance.AvatarSize;
                    SendAvatarDataToAllAgents();
                }
                // Throw away duplicate or insignificant updates
                else if (
                    // If the velocity has become zero, send it no matter what.
                       (Velocity != m_lastVelocity && Velocity == Vector3.Zero)
                    // otherwise, if things have changed reasonably, send the update
                    || (!Rotation.ApproxEquals(m_lastRotation, ROTATION_TOLERANCE)
                        || !Velocity.ApproxEquals(m_lastVelocity, VELOCITY_TOLERANCE)
                        || !m_pos.ApproxEquals(m_lastPosition, POSITION_TOLERANCE)))

                {
                    SendTerseUpdateToAllClients();

                    // Update the "last" values
                    m_lastPosition = m_pos;
                    m_lastRotation = Rotation;
                    m_lastVelocity = Velocity;
                }

                CheckForBorderCrossing();

                CheckForSignificantMovement(); // sends update to the modules.
            }
        }

        #endregion

        #region Update Client(s)


        /// <summary>
        /// Sends a location update to the client connected to this scenePresence
        /// </summary>
        /// <param name="remoteClient"></param>
        public void SendTerseUpdateToClient(IClientAPI remoteClient)
        {
            // If the client is inactive, it's getting its updates from another
            // server.
            if (remoteClient.IsActive)
            {
                //m_log.DebugFormat("[SCENE PRESENCE]: " + Name + " sending TerseUpdate to " + remoteClient.Name + " : Pos={0} Rot={1} Vel={2}", m_pos, Rotation, m_velocity);

                remoteClient.SendEntityUpdate(
                    this,
                    PrimUpdateFlags.Position | PrimUpdateFlags.Rotation | PrimUpdateFlags.Velocity
                    | PrimUpdateFlags.Acceleration | PrimUpdateFlags.AngularVelocity);

                m_scene.StatsReporter.AddAgentUpdates(1);
            }
        }


        // vars to support reduced update frequency when velocity is unchanged
        private Vector3 lastVelocitySentToAllClients = Vector3.Zero;
        private Vector3 lastPositionSentToAllClients = Vector3.Zero;
        private int lastTerseUpdateToAllClientsTick = Util.EnvironmentTickCount();

        /// <summary>
        /// Send a location/velocity/accelleration update to all agents in scene
        /// </summary>
        public void SendTerseUpdateToAllClients()
        {
            int currentTick = Util.EnvironmentTickCount();

            // Decrease update frequency when avatar is moving but velocity is
            // not changing.
            // If there is a mismatch between distance travelled and expected
            // distance based on last velocity sent and velocity hasnt changed,
            // then send a new terse update

            float timeSinceLastUpdate = (currentTick - lastTerseUpdateToAllClientsTick) * 0.001f;

            Vector3 expectedPosition = lastPositionSentToAllClients + lastVelocitySentToAllClients * timeSinceLastUpdate;

            float distanceError = Vector3.Distance(OffsetPosition, expectedPosition);

            float speed = Velocity.Length();
            float velocidyDiff = Vector3.Distance(lastVelocitySentToAllClients, Velocity);

            // assuming 5 ms. worst case precision for timer, use 2x that 
            // for distance error threshold
            float distanceErrorThreshold = speed * 0.01f;

            if (speed < 0.01f // allow rotation updates if avatar position is unchanged
                || Math.Abs(distanceError) > distanceErrorThreshold
                || velocidyDiff > 0.01f) // did velocity change from last update?
            {
                lastVelocitySentToAllClients = Velocity;
                lastTerseUpdateToAllClientsTick = currentTick;
                lastPositionSentToAllClients = OffsetPosition;

                m_scene.ForEachClient(SendTerseUpdateToClient);
            }
            TriggerScenePresenceUpdated();
        }

        public void SendCoarseLocations(List<Vector3> coarseLocations, List<UUID> avatarUUIDs)
        {
            SendCoarseLocationsMethod d = m_sendCoarseLocationsMethod;
            if (d != null)
            {
                d.Invoke(m_scene.RegionInfo.originRegionID, this, coarseLocations, avatarUUIDs);
            }
        }

        public void SetSendCoarseLocationMethod(SendCoarseLocationsMethod d)
        {
            if (d != null)
                m_sendCoarseLocationsMethod = d;
        }

        public void SendCoarseLocationsDefault(UUID sceneId, ScenePresence p, List<Vector3> coarseLocations, List<UUID> avatarUUIDs)
        {
            ControllingClient.SendCoarseLocationUpdate(avatarUUIDs, coarseLocations);
        }

        public void SendInitialDataToMe()
        {
            // Send all scene object to the new client
            Util.FireAndForget(delegate
            {
                // we created a new ScenePresence (a new child agent) in a fresh region.
                // Request info about all the (root) agents in this region
                // Note: This won't send data *to* other clients in that region (children don't send)
                SendOtherAgentsAvatarDataToMe();
                SendOtherAgentsAppearanceToMe();

                EntityBase[] entities = Scene.Entities.GetEntities();
                foreach(EntityBase e in entities)
                {
                    if (e != null && e is SceneObjectGroup)
                        ((SceneObjectGroup)e).SendFullUpdateToClient(ControllingClient);
                }
            });
        }

        /// <summary>
        /// Do everything required once a client completes its movement into a region and becomes
        /// a root agent.
        /// </summary>
        private void ValidateAndSendAppearanceAndAgentData()
        {
            //m_log.DebugFormat("[SCENE PRESENCE] SendInitialData: {0} ({1})", Name, UUID);
            // Moved this into CompleteMovement to ensure that Appearance is initialized before
            // the inventory arrives
            // m_scene.GetAvatarAppearance(ControllingClient, out Appearance);

            bool cachedappearance = false;

            // We have an appearance but we may not have the baked textures. Check the asset cache 
            // to see if all the baked textures are already here. 
            if (m_scene.AvatarFactory != null)
                cachedappearance = m_scene.AvatarFactory.ValidateBakedTextureCache(this);
            
            // If we aren't using a cached appearance, then clear out the baked textures
            if (!cachedappearance)
            {
                Appearance.ResetAppearance();
                if (m_scene.AvatarFactory != null)
                    m_scene.AvatarFactory.QueueAppearanceSave(UUID);
            }
            
            // This agent just became root. We are going to tell everyone about it. The process of
            // getting other avatars information was initiated elsewhere immediately after the child circuit connected... don't do it
            // again here... this comes after the cached appearance check because the avatars
            // appearance goes into the avatar update packet
            SendAvatarDataToAllAgents();
            SendAppearanceToAgent(this);

            // If we are using the the cached appearance then send it out to everyone
            if (cachedappearance)
            {
                m_log.DebugFormat("[SCENE PRESENCE]: baked textures are in the cache for {0}", Name);

                // If the avatars baked textures are all in the cache, then we have a 
                // complete appearance... send it out, if not, then we'll send it when
                // the avatar finishes updating its appearance
                SendAppearanceToAllOtherAgents();
            }
        }

        /// <summary>
        /// Send this agent's avatar data to all other root and child agents in the scene
        /// This agent must be root. This avatar will receive its own update. 
        /// </summary>
        public void SendAvatarDataToAllAgents()
        {
            //m_log.DebugFormat("[SCENE PRESENCE] SendAvatarDataToAllAgents: {0} ({1})", Name, UUID);
            // only send update from root agents to other clients; children are only "listening posts"
            if (IsChildAgent)
            {
                m_log.WarnFormat(
                    "[SCENE PRESENCE]: Attempt to send avatar data from a child agent for {0} in {1}",
                    Name, Scene.RegionInfo.RegionName);

                return;
            }

            int count = 0;
            m_scene.ForEachScenePresence(delegate(ScenePresence scenePresence)
                                         {
                                             SendAvatarDataToAgent(scenePresence);
                                             count++;
                                         });

            m_scene.StatsReporter.AddAgentUpdates(count);
        }

        /// <summary>
        /// Send avatar data for all other root agents to this agent, this agent
        /// can be either a child or root
        /// </summary>
        public void SendOtherAgentsAvatarDataToMe()
        {
            int count = 0;
            m_scene.ForEachRootScenePresence(delegate(ScenePresence scenePresence)
                        {
                            // only send information about other root agents
                            if (scenePresence.UUID == UUID)
                                return;
                                             
                            scenePresence.SendAvatarDataToAgent(this);
                            count++;
                        });

            m_scene.StatsReporter.AddAgentUpdates(count);
        }

        /// <summary>
        /// Send avatar data to an agent.
        /// </summary>
        /// <param name="avatar"></param>
        public void SendAvatarDataToAgent(ScenePresence avatar)
        {
            //m_log.DebugFormat("[SCENE PRESENCE] SendAvatarDataToAgent from {0} ({1}) to {2} ({3})", Name, UUID, avatar.Name, avatar.UUID);

            avatar.ControllingClient.SendAvatarDataImmediate(this);
            Animator.SendAnimPackToClient(avatar.ControllingClient);
        }

        /// <summary>
        /// Send this agent's appearance to all other root and child agents in the scene
        /// This agent must be root.
        /// </summary>
        public void SendAppearanceToAllOtherAgents()
        {
//            m_log.DebugFormat("[SCENE PRESENCE] SendAppearanceToAllOtherAgents: {0} {1}", Name, UUID);

            // only send update from root agents to other clients; children are only "listening posts"
            if (IsChildAgent)
            {
                m_log.WarnFormat(
                    "[SCENE PRESENCE]: Attempt to send avatar data from a child agent for {0} in {1}",
                    Name, Scene.RegionInfo.RegionName);

                return;
            }
            
            int count = 0;
            m_scene.ForEachScenePresence(delegate(ScenePresence scenePresence)
                        {
                            // only send information to other root agents
                            if (scenePresence.UUID == UUID)
                                return;

                            SendAppearanceToAgent(scenePresence);
                            count++;
                        });

            m_scene.StatsReporter.AddAgentUpdates(count);
        }

        /// <summary>
        /// Send appearance from all other root agents to this agent. this agent
        /// can be either root or child
        /// </summary>
        public void SendOtherAgentsAppearanceToMe()
        {
//            m_log.DebugFormat("[SCENE PRESENCE] SendOtherAgentsAppearanceToMe: {0} {1}", Name, UUID);

            int count = 0;
            m_scene.ForEachRootScenePresence(delegate(ScenePresence scenePresence)
                        {
                            // only send information about other root agents
                            if (scenePresence.UUID == UUID)
                                return;
                                             
                            scenePresence.SendAppearanceToAgent(this);
                            count++;
                        });

            m_scene.StatsReporter.AddAgentUpdates(count);
        }

        /// <summary>
        /// Send appearance data to an agent.
        /// </summary>
        /// <param name="avatar"></param>
        public void SendAppearanceToAgent(ScenePresence avatar)
        {
//            m_log.DebugFormat(
//                "[SCENE PRESENCE]: Sending appearance data from {0} {1} to {2} {3}", Name, m_uuid, avatar.Name, avatar.UUID);

            avatar.ControllingClient.SendAppearance(
                UUID, Appearance.VisualParams, Appearance.Texture.GetBytes());

            
        }

        #endregion

        #region Significant Movement Method

        /// <summary>
        /// This checks for a significant movement and sends a coarselocationchange update
        /// </summary>
        protected void CheckForSignificantMovement()
        {
            if (Util.GetDistanceTo(AbsolutePosition, posLastSignificantMove) > SIGNIFICANT_MOVEMENT)
            {
                posLastSignificantMove = AbsolutePosition;
                m_scene.EventManager.TriggerSignificantClientMovement(this);
            }

            // Minimum Draw distance is 64 meters, the Radius of the draw distance sphere is 32m
            if (Util.GetDistanceTo(AbsolutePosition, m_lastChildAgentUpdatePosition) >= Scene.ChildReprioritizationDistance ||
                Util.GetDistanceTo(CameraPosition, m_lastChildAgentUpdateCamPosition) >= Scene.ChildReprioritizationDistance)
            {
                m_lastChildAgentUpdatePosition = AbsolutePosition;
                m_lastChildAgentUpdateCamPosition = CameraPosition;

                ChildAgentDataUpdate cadu = new ChildAgentDataUpdate();
                cadu.ActiveGroupID = UUID.Zero.Guid;
                cadu.AgentID = UUID.Guid;
                cadu.alwaysrun = SetAlwaysRun;
                cadu.AVHeight = Appearance.AvatarHeight;
                cadu.cameraPosition = CameraPosition;
                cadu.drawdistance = DrawDistance;
                cadu.GroupAccess = 0;
                cadu.Position = AbsolutePosition;
                cadu.regionHandle = RegionHandle;

                // Throttles 
                float multiplier = 1;
                int childRegions = KnownRegionCount;
                if (childRegions != 0)
                    multiplier = 1f / childRegions;

                // Minimum throttle for a child region is 1/4 of the root region throttle
                if (multiplier <= 0.25f)
                    multiplier = 0.25f;

                cadu.throttles = ControllingClient.GetThrottlesPacked(multiplier);
                cadu.Velocity = Velocity;

                AgentPosition agentpos = new AgentPosition();
                agentpos.CopyFrom(cadu);

                // Let's get this out of the update loop
                Util.FireAndForget(delegate { m_scene.SendOutChildAgentUpdates(agentpos, this); });
            }
        }

        #endregion

        #region Border Crossing Methods

        /// <summary>
        /// Starts the process of moving an avatar into another region if they are crossing the border.
        /// </summary>
        /// <remarks>
        /// Also removes the avatar from the physical scene if transit has started.
        /// </remarks>
        protected void CheckForBorderCrossing()
        {
            // Check that we we are not a child
            if (IsChildAgent) 
                return;

            // If we don't have a PhysActor, we can't cross anyway
            // Also don't do this while sat, sitting avatars cross with the
            // object they sit on. ParentUUID denoted a pending sit, don't
            // interfere with it.
            if (ParentID != 0 || PhysicsActor == null || ParentUUID != UUID.Zero)
                return;

            if (!IsInTransit)
            {
                Vector3 pos2 = AbsolutePosition;
                Vector3 vel = Velocity;
                int neighbor = 0;
                int[] fix = new int[2];

                float timeStep = 0.1f;
                pos2.X = pos2.X + (vel.X * timeStep);
                pos2.Y = pos2.Y + (vel.Y * timeStep);
                pos2.Z = pos2.Z + (vel.Z * timeStep);

                if (!IsInTransit)
                {
                    // Checks if where it's headed exists a region
                    bool needsTransit = false;
                    if (m_scene.TestBorderCross(pos2, Cardinals.W))
                    {
                        if (m_scene.TestBorderCross(pos2, Cardinals.S))
                        {
                            needsTransit = true;
                            neighbor = m_scene.HaveNeighbor(Cardinals.SW, ref fix);
                        }
                        else if (m_scene.TestBorderCross(pos2, Cardinals.N))
                        {
                            needsTransit = true;
                            neighbor = m_scene.HaveNeighbor(Cardinals.NW, ref fix);
                        }
                        else
                        {
                            needsTransit = true;
                            neighbor = m_scene.HaveNeighbor(Cardinals.W, ref fix);
                        }
                    }
                    else if (m_scene.TestBorderCross(pos2, Cardinals.E))
                    {
                        if (m_scene.TestBorderCross(pos2, Cardinals.S))
                        {
                            needsTransit = true;
                            neighbor = m_scene.HaveNeighbor(Cardinals.SE, ref fix);
                        }
                        else if (m_scene.TestBorderCross(pos2, Cardinals.N))
                        {
                            needsTransit = true;
                            neighbor = m_scene.HaveNeighbor(Cardinals.NE, ref fix);
                        }
                        else
                        {
                            needsTransit = true;
                            neighbor = m_scene.HaveNeighbor(Cardinals.E, ref fix);
                        }
                    }
                    else if (m_scene.TestBorderCross(pos2, Cardinals.S))
                    {
                        needsTransit = true;
                        neighbor = m_scene.HaveNeighbor(Cardinals.S, ref fix);
                    }
                    else if (m_scene.TestBorderCross(pos2, Cardinals.N))
                    {
                        needsTransit = true;
                        neighbor = m_scene.HaveNeighbor(Cardinals.N, ref fix);
                    }

                    // Makes sure avatar does not end up outside region
                    if (neighbor <= 0)
                    {
                        if (needsTransit)
                        {
                            if (m_requestedSitTargetUUID == UUID.Zero)
                            {
                                bool isFlying = Flying;
                                RemoveFromPhysicalScene();

                                Vector3 pos = AbsolutePosition;
                                if (AbsolutePosition.X < 0)
                                    pos.X += Velocity.X * 2;
                                else if (AbsolutePosition.X > Constants.RegionSize)
                                    pos.X -= Velocity.X * 2;
                                if (AbsolutePosition.Y < 0)
                                    pos.Y += Velocity.Y * 2;
                                else if (AbsolutePosition.Y > Constants.RegionSize)
                                    pos.Y -= Velocity.Y * 2;
                                Velocity = Vector3.Zero;
                                AbsolutePosition = pos;

//                                m_log.DebugFormat("[SCENE PRESENCE]: Prevented flyoff for {0} at {1}", Name, AbsolutePosition);

                                AddToPhysicalScene(isFlying);
                            }
                        }
                    }
                    else if (neighbor > 0)
                    {
                        if (!CrossToNewRegion())
                        {
                            if (m_requestedSitTargetUUID == UUID.Zero)
                            {
                                bool isFlying = Flying;
                                RemoveFromPhysicalScene();

                                Vector3 pos = AbsolutePosition;
                                if (AbsolutePosition.X < 0)
                                    pos.X += Velocity.X * 2;
                                else if (AbsolutePosition.X > Constants.RegionSize)
                                    pos.X -= Velocity.X * 2;
                                if (AbsolutePosition.Y < 0)
                                    pos.Y += Velocity.Y * 2;
                                else if (AbsolutePosition.Y > Constants.RegionSize)
                                    pos.Y -= Velocity.Y * 2;
                                Velocity = Vector3.Zero;
                                AbsolutePosition = pos;

                                AddToPhysicalScene(isFlying);
                            }
                        }
                    }
                }
                else
                {
                    // This constant has been inferred from experimentation
                    // I'm not sure what this value should be, so I tried a few values.
                    timeStep = 0.04f;
                    pos2 = AbsolutePosition;
                    pos2.X = pos2.X + (vel.X * timeStep);
                    pos2.Y = pos2.Y + (vel.Y * timeStep);
                    // Don't touch the Z
                    m_pos = pos2;
                    m_log.DebugFormat("[SCENE PRESENCE]: In transit m_pos={0}", m_pos);
                }
            }   
        }

        /// <summary>
        /// Moves the agent outside the region bounds
        /// Tells neighbor region that we're crossing to it
        /// If the neighbor accepts, remove the agent's viewable avatar from this scene
        /// set them to a child agent.
        /// </summary>
        protected bool CrossToNewRegion()
        {
            try
            {
                return m_scene.CrossAgentToNewRegion(this, Flying);
            }
            catch
            {
                return m_scene.CrossAgentToNewRegion(this, false);
            }
        }

        public void RestoreInCurrentScene()
        {
            AddToPhysicalScene(false); // not exactly false
        }

        public void Reset()
        {
//            m_log.DebugFormat("[SCENE PRESENCE]: Resetting {0} in {1}", Name, Scene.RegionInfo.RegionName);

            // Put the child agent back at the center
            AbsolutePosition 
                = new Vector3(((float)Constants.RegionSize * 0.5f), ((float)Constants.RegionSize * 0.5f), 70);

            Animator.ResetAnimations();
        }

        /// <summary>
        /// Computes which child agents to close when the scene presence moves to another region.
        /// Removes those regions from m_knownRegions.
        /// </summary>
        /// <param name="newRegionX">The new region's x on the map</param>
        /// <param name="newRegionY">The new region's y on the map</param>
        /// <returns></returns>
        public void CloseChildAgents(uint newRegionX, uint newRegionY)
        {
            List<ulong> byebyeRegions = new List<ulong>();
            List<ulong> knownRegions = KnownRegionHandles;
            m_log.DebugFormat(
                "[SCENE PRESENCE]: Closing child agents. Checking {0} regions in {1}", 
                knownRegions.Count, Scene.RegionInfo.RegionName);
            //DumpKnownRegions();

            foreach (ulong handle in knownRegions)
            {
                // Don't close the agent on this region yet
                if (handle != Scene.RegionInfo.RegionHandle)
                {
                    uint x, y;
                    Utils.LongToUInts(handle, out x, out y);
                    x = x / Constants.RegionSize;
                    y = y / Constants.RegionSize;

//                    m_log.Debug("---> x: " + x + "; newx:" + newRegionX + "; Abs:" + (int)Math.Abs((int)(x - newRegionX)));
//                    m_log.Debug("---> y: " + y + "; newy:" + newRegionY + "; Abs:" + (int)Math.Abs((int)(y - newRegionY)));
                    if (Util.IsOutsideView(DrawDistance, x, newRegionX, y, newRegionY))
                    {
                        byebyeRegions.Add(handle);
                    }
                }
            }
            
            if (byebyeRegions.Count > 0)
            {
                m_log.Debug("[SCENE PRESENCE]: Closing " + byebyeRegions.Count + " child agents");
                Util.FireAndForget(delegate 
                { 
                    m_scene.SceneGridService.SendCloseChildAgentConnections(ControllingClient.AgentId, byebyeRegions); 
                });
            }
            
            foreach (ulong handle in byebyeRegions)
            {
                RemoveNeighbourRegion(handle);
            }
        }

        #endregion

        /// <summary>
        /// This allows the Sim owner the abiility to kick users from their sim currently.
        /// It tells the client that the agent has permission to do so.
        /// </summary>
        public void GrantGodlikePowers(UUID agentID, UUID sessionID, UUID token, bool godStatus)
        {
            if (godStatus)
            {
                // For now, assign god level 200 to anyone
                // who is granted god powers, but has no god level set.
                //
                UserAccount account = m_scene.UserAccountService.GetUserAccount(m_scene.RegionInfo.ScopeID, agentID);
                if (account != null)
                {
                    if (account.UserLevel > 0)
                        GodLevel = account.UserLevel;
                    else
                        GodLevel = 200;
                }
            }
            else
            {
                GodLevel = 0;
            }

            ControllingClient.SendAdminResponse(token, (uint)GodLevel);
        }

        #region Child Agent Updates

        public void ChildAgentDataUpdate(AgentData cAgentData)
        {
//            m_log.Debug("   >>> ChildAgentDataUpdate <<< " + Scene.RegionInfo.RegionName);
            if (!IsChildAgent)
                return;

            CopyFrom(cAgentData);
        }

        private static Vector3 marker = new Vector3(-1f, -1f, -1f);
        private void RaiseUpdateThrottles()
        {
            m_scene.EventManager.TriggerThrottleUpdate(this);
        }
        /// <summary>
        /// This updates important decision making data about a child agent
        /// The main purpose is to figure out what objects to send to a child agent that's in a neighboring region
        /// </summary>
        public void ChildAgentDataUpdate(AgentPosition cAgentData, uint tRegionX, uint tRegionY, uint rRegionX, uint rRegionY)
        {
            if (!IsChildAgent)
                return;

            //m_log.Debug("   >>> ChildAgentPositionUpdate <<< " + rRegionX + "-" + rRegionY);
            int shiftx = ((int)rRegionX - (int)tRegionX) * (int)Constants.RegionSize;
            int shifty = ((int)rRegionY - (int)tRegionY) * (int)Constants.RegionSize;

            Vector3 offset = new Vector3(shiftx, shifty, 0f);

            // When we get to the point of re-computing neighbors everytime this
            // changes, then start using the agent's drawdistance rather than the 
            // region's draw distance.
            // DrawDistance = cAgentData.Far;
            DrawDistance = Scene.DefaultDrawDistance;

            if (cAgentData.Position != marker) // UGH!!
                m_pos = cAgentData.Position + offset;

            if (Vector3.Distance(AbsolutePosition, posLastSignificantMove) >= Scene.ChildReprioritizationDistance)
            {
                posLastSignificantMove = AbsolutePosition;
                ReprioritizeUpdates();
            }

            CameraPosition = cAgentData.Center + offset;

            if ((cAgentData.Throttles != null) && cAgentData.Throttles.Length > 0)
                ControllingClient.SetChildAgentThrottle(cAgentData.Throttles);

            //cAgentData.AVHeight;
            RegionHandle = cAgentData.RegionHandle;
            //m_velocity = cAgentData.Velocity;
        }

        public void CopyTo(AgentData cAgent)
        {
            cAgent.CallbackURI = m_callbackURI;

            cAgent.AgentID = UUID;
            cAgent.RegionID = Scene.RegionInfo.RegionID;

            cAgent.Position = AbsolutePosition;
            cAgent.Velocity = m_velocity;
            cAgent.Center = CameraPosition;
            cAgent.AtAxis = CameraAtAxis;
            cAgent.LeftAxis = CameraLeftAxis;
            cAgent.UpAxis = CameraUpAxis;

            cAgent.Far = DrawDistance;

            // Throttles 
            float multiplier = 1;
            int childRegions = KnownRegionCount;
            if (childRegions != 0)
                multiplier = 1f / childRegions;

            // Minimum throttle for a child region is 1/4 of the root region throttle
            if (multiplier <= 0.25f)
                multiplier = 0.25f;

            cAgent.Throttles = ControllingClient.GetThrottlesPacked(multiplier);

            cAgent.HeadRotation = m_headrotation;
            cAgent.BodyRotation = Rotation;
            cAgent.ControlFlags = (uint)m_AgentControlFlags;

            if (m_scene.Permissions.IsGod(new UUID(cAgent.AgentID)))
                cAgent.GodLevel = (byte)GodLevel;
            else 
                cAgent.GodLevel = (byte) 0;

            cAgent.AlwaysRun = SetAlwaysRun;

            cAgent.Appearance = new AvatarAppearance(Appearance);

            cAgent.ParentPart = ParentUUID;
            cAgent.SitOffset = m_pos;
            
            lock (scriptedcontrols)
            {
                ControllerData[] controls = new ControllerData[scriptedcontrols.Count];
                int i = 0;

                foreach (ScriptControllers c in scriptedcontrols.Values)
                {
                    controls[i++] = new ControllerData(c.objectID, c.itemID, (uint)c.ignoreControls, (uint)c.eventControls);
                }
                cAgent.Controllers = controls;
            }

            // Animations
            try
            {
                cAgent.Anims = Animator.Animations.ToArray();
            }
            catch { }
            cAgent.DefaultAnim = Animator.Animations.DefaultAnimation;
            cAgent.AnimState = Animator.Animations.ImplicitDefaultAnimation;

            if (Scene.AttachmentsModule != null)
                Scene.AttachmentsModule.CopyAttachments(this, cAgent);
        }

        private void CopyFrom(AgentData cAgent)
        {
            m_originRegionID = cAgent.RegionID;

            m_callbackURI = cAgent.CallbackURI;
//            m_log.DebugFormat(
//                "[SCENE PRESENCE]: Set callback for {0} in {1} to {2} in CopyFrom()",
//                Name, m_scene.RegionInfo.RegionName, m_callbackURI);

            m_pos = cAgent.Position;
            m_velocity = cAgent.Velocity;
            CameraPosition = cAgent.Center;
            CameraAtAxis = cAgent.AtAxis;
            CameraLeftAxis = cAgent.LeftAxis;
            CameraUpAxis = cAgent.UpAxis;
            ParentUUID = cAgent.ParentPart;
            m_prevSitOffset = cAgent.SitOffset;

            // When we get to the point of re-computing neighbors everytime this
            // changes, then start using the agent's drawdistance rather than the 
            // region's draw distance.
            // DrawDistance = cAgent.Far;
            DrawDistance = Scene.DefaultDrawDistance;

            if ((cAgent.Throttles != null) && cAgent.Throttles.Length > 0)
                ControllingClient.SetChildAgentThrottle(cAgent.Throttles);

            m_headrotation = cAgent.HeadRotation;
            Rotation = cAgent.BodyRotation;
            m_AgentControlFlags = (AgentManager.ControlFlags)cAgent.ControlFlags; 

            if (m_scene.Permissions.IsGod(new UUID(cAgent.AgentID)))
                GodLevel = cAgent.GodLevel;
            SetAlwaysRun = cAgent.AlwaysRun;

            Appearance = new AvatarAppearance(cAgent.Appearance);
            if (PhysicsActor != null)
            {
                bool isFlying = Flying;
                RemoveFromPhysicalScene();
                AddToPhysicalScene(isFlying);
            }
            
            try
            {
                lock (scriptedcontrols)
                {
                    if (cAgent.Controllers != null)
                    {
                        scriptedcontrols.Clear();

                        foreach (ControllerData c in cAgent.Controllers)
                        {
                            ScriptControllers sc = new ScriptControllers();
                            sc.objectID = c.ObjectID;
                            sc.itemID = c.ItemID;
                            sc.ignoreControls = (ScriptControlled)c.IgnoreControls;
                            sc.eventControls = (ScriptControlled)c.EventControls;

                            scriptedcontrols[sc.itemID] = sc;
                        }
                    }
                }
            }
            catch { }

            // FIXME: Why is this null check necessary?  Where are the cases where we get a null Anims object?
            if (cAgent.Anims != null)
                Animator.Animations.FromArray(cAgent.Anims);
            if (cAgent.DefaultAnim != null)
                Animator.Animations.SetDefaultAnimation(cAgent.DefaultAnim.AnimID, cAgent.DefaultAnim.SequenceNum, UUID.Zero);
            if (cAgent.AnimState != null)
                Animator.Animations.SetImplicitDefaultAnimation(cAgent.AnimState.AnimID, cAgent.AnimState.SequenceNum, UUID.Zero);

            if (Scene.AttachmentsModule != null)
                Scene.AttachmentsModule.CopyAttachments(cAgent, this);
        }

        public bool CopyAgent(out IAgentData agent)
        {
            agent = new CompleteAgentData();
            CopyTo((AgentData)agent);
            return true;
        }

        #endregion Child Agent Updates

        /// <summary>
        /// Handles part of the PID controller function for moving an avatar.
        /// </summary>
        public void UpdateMovement()
        {
            if (m_forceToApply.HasValue)
            {
                Vector3 force = m_forceToApply.Value;

                Updated = true;

                Velocity = force;

                m_forceToApply = null;
                TriggerScenePresenceUpdated();
            }
        }

        /// <summary>
        /// Adds a physical representation of the avatar to the Physics plugin
        /// </summary>
        public void AddToPhysicalScene(bool isFlying)
        {
//            m_log.DebugFormat(
//                "[SCENE PRESENCE]: Adding physics actor for {0}, ifFlying = {1} in {2}",
//                Name, isFlying, Scene.RegionInfo.RegionName);

            if (PhysicsActor != null)
            {
                m_log.ErrorFormat(
                    "[SCENE PRESENCE]: Adding physics actor for {0} to {1} but this scene presence already has a physics actor",
                    Name, Scene.RegionInfo.RegionName);
            }

            if (Appearance.AvatarHeight == 0)
//                Appearance.SetHeight();
                Appearance.SetSize(new Vector3(0.45f,0.6f,1.9f));

            PhysicsScene scene = m_scene.PhysicsScene;

            Vector3 pVec = AbsolutePosition;

/*
            PhysicsActor = scene.AddAvatar(
                LocalId, Firstname + "." + Lastname, pVec,
                new Vector3(0.45f, 0.6f, Appearance.AvatarHeight), isFlying);
*/

            PhysicsActor = scene.AddAvatar(
                LocalId, Firstname + "." + Lastname, pVec,
                Appearance.AvatarBoxSize,Appearance.AvatarFeetOffset, isFlying);

            //PhysicsActor.OnRequestTerseUpdate += SendTerseUpdateToAllClients;
            PhysicsActor.OnCollisionUpdate += PhysicsCollisionUpdate;
            PhysicsActor.OnOutOfBounds += OutOfBoundsCall; // Called for PhysicsActors when there's something wrong
            PhysicsActor.SubscribeEvents(100);
            PhysicsActor.LocalID = LocalId;
        }

        private void OutOfBoundsCall(Vector3 pos)
        {
            //bool flying = Flying;
            //RemoveFromPhysicalScene();

            //AddToPhysicalScene(flying);
            if (ControllingClient != null)
                ControllingClient.SendAgentAlertMessage("Physics is having a problem with your avatar.  You may not be able to move until you relog.", true);
        }


        /// <summary>
        /// Event called by the physics plugin to tell the avatar about a collision.
        /// </summary>
        /// <remarks>
        /// This function is called continuously, even when there are no collisions.  If the avatar is walking on the
        /// ground or a prim then there will be collision information between the avatar and the surface.
        ///
        /// FIXME: However, we can't safely avoid calling this yet where there are no collisions without analyzing whether
        /// any part of this method is relying on an every-frame call.
        /// </remarks>
        /// <param name="e"></param>
        public void PhysicsCollisionUpdate(EventArgs e)
        {
            if (IsChildAgent || Animator == null)
                return;
            
            //if ((Math.Abs(Velocity.X) > 0.1e-9f) || (Math.Abs(Velocity.Y) > 0.1e-9f))
            // The Physics Scene will send updates every 500 ms grep: PhysicsActor.SubscribeEvents(
            // as of this comment the interval is set in AddToPhysicalScene

//                if (m_updateCount > 0)
//                {
            Animator.UpdateMovementAnimations();
//                    m_updateCount--;
//                }

            CollisionEventUpdate collisionData = (CollisionEventUpdate)e;
            Dictionary<uint, ContactPoint> coldata = collisionData.m_objCollisionList;


//            // No collisions at all means we may be flying. Update always
//            // to make falling work
//            if (m_lastColCount != coldata.Count || coldata.Count == 0)
//            {
//                m_updateCount = UPDATE_COUNT;
//                m_lastColCount = coldata.Count;
//            }

            if (coldata.Count != 0)
            {
/*
                switch (Animator.CurrentMovementAnimation)
                {
                    case "STAND":
                    case "WALK":
                    case "RUN":
                    case "CROUCH":
                    case "CROUCHWALK":
                        {
 */
                            ContactPoint lowest;
                            lowest.SurfaceNormal = Vector3.Zero;
                            lowest.Position = Vector3.Zero;
                            lowest.Position.Z = float.MaxValue;

                            foreach (ContactPoint contact in coldata.Values)
                            {
                                
                                if (contact.CharacterFeet && contact.Position.Z < lowest.Position.Z)
                                {
                                    lowest = contact;
                                }
                            }

                            if (lowest.Position.Z != float.MaxValue)
                            {
                                lowest.SurfaceNormal = -lowest.SurfaceNormal;
                                CollisionPlane = new Vector4(lowest.SurfaceNormal, Vector3.Dot(lowest.Position, lowest.SurfaceNormal));
                            }
                            else
                                CollisionPlane = Vector4.UnitW;
/*
                        }
                        break;
                }
*/
            }
            else
                CollisionPlane = Vector4.UnitW;

            RaiseCollisionScriptEvents(coldata);

            // Gods do not take damage and Invulnerable is set depending on parcel/region flags
            if (Invulnerable || GodLevel > 0)
                return;

            // The following may be better in the ICombatModule
            // probably tweaking of the values for ground and normal prim collisions will be needed
            float starthealth = Health;
            uint killerObj = 0;
            SceneObjectPart part = null;
            foreach (uint localid in coldata.Keys)
            {
                if (localid == 0)
                {
                    part = null;
                }
                else
                {
                    part = Scene.GetSceneObjectPart(localid);
                }
                if (part != null)
                {
                    // Ignore if it has been deleted or volume detect
                    if (!part.ParentGroup.IsDeleted && !part.ParentGroup.IsVolumeDetect)
                    {
                        if (part.ParentGroup.Damage > 0.0f)
                        {
                            // Something with damage...
                            Health -= part.ParentGroup.Damage;
                            part.ParentGroup.Scene.DeleteSceneObject(part.ParentGroup, false);
                        }
                        else
                        {
                            // An ordinary prim
                            if (coldata[localid].PenetrationDepth >= 0.10f)
                                Health -= coldata[localid].PenetrationDepth * 5.0f;
                        }
                    }
                }
                else
                {
                    // 0 is the ground
                    // what about collisions with other avatars?
                    if (localid == 0 && coldata[localid].PenetrationDepth >= 0.10f)
                        Health -= coldata[localid].PenetrationDepth * 5.0f;
                }


                if (Health <= 0.0f)
                {
                    if (localid != 0)
                        killerObj = localid;
                }
                //m_log.Debug("[AVATAR]: Collision with localid: " + localid.ToString() + " at depth: " + coldata[localid].ToString());
            }
            //Health = 100;
            if (!Invulnerable)
            {
                if (starthealth != Health)
                {
                    ControllingClient.SendHealth(Health);
                }
                if (Health <= 0)
                {
                    m_scene.EventManager.TriggerAvatarKill(killerObj, this);
                }
                if (starthealth == Health && Health < 100.0f)
                {
                    Health += 0.03f;
                    if (Health > 100.0f)
                        Health = 100.0f;
                    ControllingClient.SendHealth(Health);
                }
            }
        }

        public void setHealthWithUpdate(float health)
        {
            Health = health;
            ControllingClient.SendHealth(Health);
        }

        protected internal void Close()
        {
            // Clear known regions
            KnownRegions = new Dictionary<ulong, string>();

            lock (m_reprioritization_timer)
            {
                m_reprioritization_timer.Enabled = false;
                m_reprioritization_timer.Elapsed -= new ElapsedEventHandler(Reprioritize);
            }
            
            // I don't get it but mono crashes when you try to dispose of this timer,
            // unsetting the elapsed callback should be enough to allow for cleanup however.
            // m_reprioritizationTimer.Dispose(); 

            RemoveFromPhysicalScene();
          
            m_scene.EventManager.OnRegionHeartbeatEnd -= RegionHeartbeatEnd;

//            if (Animator != null)
//                Animator.Close();
            Animator = null;

        }

        public void AddAttachment(SceneObjectGroup gobj)
        {
            lock (m_attachments)
            {
                // This may be true when the attachment comes back
                // from serialization after login. Clear it.
                gobj.IsDeleted = false;

                m_attachments.Add(gobj);
            }
        }

        /// <summary>
        /// Get all the presence's attachments.
        /// </summary>
        /// <returns>A copy of the list which contains the attachments.</returns>
        public List<SceneObjectGroup> GetAttachments()
        {
            lock (m_attachments)
                return new List<SceneObjectGroup>(m_attachments);
        }

        /// <summary>
        /// Get the scene objects attached to the given point.
        /// </summary>
        /// <param name="attachmentPoint"></param>
        /// <returns>Returns an empty list if there were no attachments at the point.</returns>
        public List<SceneObjectGroup> GetAttachments(uint attachmentPoint)
        {
            List<SceneObjectGroup> attachments = new List<SceneObjectGroup>();

            if (attachmentPoint >= 0)
            {
                lock (m_attachments)
                {
                    foreach (SceneObjectGroup so in m_attachments)
                    {
                        if (attachmentPoint == so.AttachmentPoint)
                            attachments.Add(so);
                    }
                }
            }
            
            return attachments;
        }

        public bool HasAttachments()
        {
            lock (m_attachments)
                return m_attachments.Count > 0;
        }

        /// <summary>
        /// Returns the total count of scripts in all parts inventories.
        /// </summary>
        public int ScriptCount()
        {
            int count = 0;
            lock (m_attachments)
            {
                foreach (SceneObjectGroup gobj in m_attachments)
                {
                    if (gobj != null)
                    {
                        count += gobj.ScriptCount();
                    }
                }
            }
            return count;
        }

        /// <summary>
        /// A float the value is a representative execution time in milliseconds of all scripts in all attachments.
        /// </summary>
        public float ScriptExecutionTime()
        {
            float time = 0.0f;
            lock (m_attachments)
            {
                foreach (SceneObjectGroup gobj in m_attachments)
                {
                    if (gobj != null)
                    {
                        time += gobj.ScriptExecutionTime();
                    }
                }
            }
            return time;
        }

        /// <summary>
        /// Returns the total count of running scripts in all parts.
        /// </summary>
        public int RunningScriptCount()
        {
            int count = 0;
            lock (m_attachments)
            {
                foreach (SceneObjectGroup gobj in m_attachments)
                {
                    if (gobj != null)
                    {
                        count += gobj.RunningScriptCount();
                    }
                }
            }
            return count;
        }

        public bool HasScriptedAttachments()
        {
            lock (m_attachments)
            {
                foreach (SceneObjectGroup gobj in m_attachments)
                {
                    if (gobj != null)
                    {
                        if (gobj.RootPart.Inventory.ContainsScripts())
                            return true;
                    }
                }
            }
            return false;
        }

        public void RemoveAttachment(SceneObjectGroup gobj)
        {
            lock (m_attachments)
                m_attachments.Remove(gobj);
        }

        /// <summary>
        /// Clear all attachments
        /// </summary>
        public void ClearAttachments()
        {
            lock (m_attachments)
                m_attachments.Clear();
        }

        /// <summary>
        /// This is currently just being done for information.
        /// </summary>
        public bool ValidateAttachments()
        {
            bool validated = true;

            lock (m_attachments)
            {
                // Validate
                foreach (SceneObjectGroup gobj in m_attachments)
                {
                    if (gobj == null)
                    {
                        m_log.WarnFormat(
                            "[SCENE PRESENCE]: Failed to validate an attachment for {0} since it was null.  Continuing", Name);

                        validated = false;
                    }
                    else if (gobj.IsDeleted)
                    {
                        m_log.WarnFormat(
                            "[SCENE PRESENCE]: Failed to validate attachment {0} {1} for {2} since it had been deleted.  Continuing",
                            gobj.Name, gobj.UUID, Name);

                        validated = false;
                    }
                }
            }

            return validated;
        }

        /// <summary>
        /// Send a script event to this scene presence's attachments
        /// </summary>
        /// <param name="eventName">The name of the event</param>
        /// <param name="args">The arguments for the event</param>
        public void SendScriptEventToAttachments(string eventName, Object[] args)
        {
            Util.FireAndForget(delegate(object x)
            {
                if (m_scriptEngines.Length == 0)
                    return;

                lock (m_attachments)
                {
                    foreach (SceneObjectGroup grp in m_attachments)
                    {
                        // 16384 is CHANGED_ANIMATION
                        //
                        // Send this to all attachment root prims
                        //
                        foreach (IScriptModule m in m_scriptEngines)
                        {
                            if (m == null) // No script engine loaded
                                continue;

                            m.PostObjectEvent(grp.RootPart.UUID, "changed", new Object[] { (int)Changed.ANIMATION });
                        }
                    }
                }
            });
        }

        /// <summary>
        /// Gets the mass.
        /// </summary>
        /// <returns>
        /// The mass.
        /// </returns>
        public float GetMass()
        {
            PhysicsActor pa = PhysicsActor;

            if (pa != null)
                return pa.Mass;
            else
                return 0;
        }

        internal void PushForce(Vector3 impulse)
        {
            if (PhysicsActor != null)
            {
                PhysicsActor.AddForce(impulse,true);
            }
        }

        public void RegisterControlEventsToScript(int controls, int accept, int pass_on, uint Obj_localID, UUID Script_item_UUID)
        {
            SceneObjectPart p = m_scene.GetSceneObjectPart(Obj_localID);
            if (p == null)
                return;

            ControllingClient.SendTakeControls(controls, false, false);
            ControllingClient.SendTakeControls(controls, true, false);

            ScriptControllers obj = new ScriptControllers();
            obj.ignoreControls = ScriptControlled.CONTROL_ZERO;
            obj.eventControls = ScriptControlled.CONTROL_ZERO;

            obj.objectID = p.ParentGroup.UUID;
            obj.itemID = Script_item_UUID;
            if (pass_on == 0 && accept == 0)
            {
                IgnoredControls |= (ScriptControlled)controls;
                obj.ignoreControls = (ScriptControlled)controls;
            }

            if (pass_on == 0 && accept == 1)
            {
                IgnoredControls |= (ScriptControlled)controls;
                obj.ignoreControls = (ScriptControlled)controls;
                obj.eventControls = (ScriptControlled)controls;
            }

            if (pass_on == 1 && accept == 1)
            {
                IgnoredControls = ScriptControlled.CONTROL_ZERO;
                obj.eventControls = (ScriptControlled)controls;
                obj.ignoreControls = ScriptControlled.CONTROL_ZERO;
            }

            lock (scriptedcontrols)
            {
                if (pass_on == 1 && accept == 0)
                {
                    IgnoredControls &= ~(ScriptControlled)controls;
                    if (scriptedcontrols.ContainsKey(Script_item_UUID))
                        scriptedcontrols.Remove(Script_item_UUID);
                }
                else
                {
                    scriptedcontrols[Script_item_UUID] = obj;
                }
            }

            ControllingClient.SendTakeControls(controls, pass_on == 1 ? true : false, true);
        }

        public void HandleForceReleaseControls(IClientAPI remoteClient, UUID agentID)
        {
            IgnoredControls = ScriptControlled.CONTROL_ZERO;
            lock (scriptedcontrols)
            {
                scriptedcontrols.Clear();
            }
            ControllingClient.SendTakeControls(int.MaxValue, false, false);
        }

        private void UnRegisterSeatControls(UUID obj)
        {
            List<UUID> takers = new List<UUID>();

            foreach (ScriptControllers c in scriptedcontrols.Values)
            {
                if (c.objectID == obj)
                    takers.Add(c.itemID);
            }
            foreach (UUID t in takers)
            {
                UnRegisterControlEventsToScript(0, t);
            }
        }

        public void UnRegisterControlEventsToScript(uint Obj_localID, UUID Script_item_UUID)
        {
            ScriptControllers takecontrols;

            lock (scriptedcontrols)
            {
                if (scriptedcontrols.TryGetValue(Script_item_UUID, out takecontrols))
                {
                    ScriptControlled sctc = takecontrols.eventControls;

                    ControllingClient.SendTakeControls((int)sctc, false, false);
                    ControllingClient.SendTakeControls((int)sctc, true, false);

                    scriptedcontrols.Remove(Script_item_UUID);
                    IgnoredControls = ScriptControlled.CONTROL_ZERO;
                    foreach (ScriptControllers scData in scriptedcontrols.Values)
                    {
                        IgnoredControls |= scData.ignoreControls;
                    }
                }
            }
        }

        private void SendControlsToScripts(uint flags)
        {
            // Notify the scripts only after calling UpdateMovementAnimations(), so that if a script
            // (e.g., a walking script) checks which animation is active it will be the correct animation.
            lock (scriptedcontrols)
            {
                if (scriptedcontrols.Count <= 0)
                    return;

                ScriptControlled allflags = ScriptControlled.CONTROL_ZERO;
    
                if (MouseDown)
                {
                    allflags = LastCommands & (ScriptControlled.CONTROL_ML_LBUTTON | ScriptControlled.CONTROL_LBUTTON);
                    if ((flags & (uint)AgentManager.ControlFlags.AGENT_CONTROL_LBUTTON_UP) != 0 || (flags & unchecked((uint)AgentManager.ControlFlags.AGENT_CONTROL_ML_LBUTTON_UP)) != 0)
                    {
                        allflags = ScriptControlled.CONTROL_ZERO;
                        MouseDown = true;
                    }
                }
    
                if ((flags & (uint)AgentManager.ControlFlags.AGENT_CONTROL_ML_LBUTTON_DOWN) != 0)
                {
                    allflags |= ScriptControlled.CONTROL_ML_LBUTTON;
                    MouseDown = true;
                }
    
                if ((flags & (uint)AgentManager.ControlFlags.AGENT_CONTROL_LBUTTON_DOWN) != 0)
                {
                    allflags |= ScriptControlled.CONTROL_LBUTTON;
                    MouseDown = true;
                }
    
                // find all activated controls, whether the scripts are interested in them or not
                if ((flags & (uint)AgentManager.ControlFlags.AGENT_CONTROL_AT_POS) != 0 || (flags & (uint)AgentManager.ControlFlags.AGENT_CONTROL_NUDGE_AT_POS) != 0)
                {
                    allflags |= ScriptControlled.CONTROL_FWD;
                }
    
                if ((flags & (uint)AgentManager.ControlFlags.AGENT_CONTROL_AT_NEG) != 0 || (flags & (uint)AgentManager.ControlFlags.AGENT_CONTROL_NUDGE_AT_NEG) != 0)
                {
                    allflags |= ScriptControlled.CONTROL_BACK;
                }
    
                if ((flags & (uint)AgentManager.ControlFlags.AGENT_CONTROL_UP_POS) != 0 || (flags & (uint)AgentManager.ControlFlags.AGENT_CONTROL_NUDGE_UP_POS) != 0)
                {
                    allflags |= ScriptControlled.CONTROL_UP;
                }
    
                if ((flags & (uint)AgentManager.ControlFlags.AGENT_CONTROL_UP_NEG) != 0 || (flags & (uint)AgentManager.ControlFlags.AGENT_CONTROL_NUDGE_UP_NEG) != 0)
                {
                    allflags |= ScriptControlled.CONTROL_DOWN;
                }

                if ((flags & (uint)AgentManager.ControlFlags.AGENT_CONTROL_LEFT_POS) != 0 || (flags & (uint)AgentManager.ControlFlags.AGENT_CONTROL_NUDGE_LEFT_POS) != 0)
                {
                    allflags |= ScriptControlled.CONTROL_LEFT;
                }
    
                if ((flags & (uint)AgentManager.ControlFlags.AGENT_CONTROL_LEFT_NEG) != 0 || (flags & (uint)AgentManager.ControlFlags.AGENT_CONTROL_NUDGE_LEFT_NEG) != 0)
                {
                    allflags |= ScriptControlled.CONTROL_RIGHT;
                }
    
                if ((flags & (uint)AgentManager.ControlFlags.AGENT_CONTROL_YAW_NEG) != 0)
                {
                    allflags |= ScriptControlled.CONTROL_ROT_RIGHT;
                }
    
                if ((flags & (uint)AgentManager.ControlFlags.AGENT_CONTROL_YAW_POS) != 0)
                {
                    allflags |= ScriptControlled.CONTROL_ROT_LEFT;
                }

                // optimization; we have to check per script, but if nothing is pressed and nothing changed, we can skip that
                if (allflags != ScriptControlled.CONTROL_ZERO || allflags != LastCommands)
                {
                    foreach (KeyValuePair<UUID, ScriptControllers> kvp in scriptedcontrols)
                    {
                        UUID scriptUUID = kvp.Key;
                        ScriptControllers scriptControlData = kvp.Value;
    
                        ScriptControlled localHeld = allflags & scriptControlData.eventControls;     // the flags interesting for us
                        ScriptControlled localLast = LastCommands & scriptControlData.eventControls; // the activated controls in the last cycle
                        ScriptControlled localChange = localHeld ^ localLast;                        // the changed bits

                        if (localHeld != ScriptControlled.CONTROL_ZERO || localChange != ScriptControlled.CONTROL_ZERO)
                        {
                            // only send if still pressed or just changed
                            m_scene.EventManager.TriggerControlEvent(scriptUUID, UUID, (uint)localHeld, (uint)localChange);
                        }
                    }
                }
    
                LastCommands = allflags;
            }
        }

        internal static AgentManager.ControlFlags RemoveIgnoredControls(AgentManager.ControlFlags flags, ScriptControlled ignored)
        {
            if (ignored == ScriptControlled.CONTROL_ZERO)
                return flags;

            if ((ignored & ScriptControlled.CONTROL_BACK) != 0)
                flags &= ~(AgentManager.ControlFlags.AGENT_CONTROL_AT_NEG | AgentManager.ControlFlags.AGENT_CONTROL_NUDGE_AT_NEG);
            if ((ignored & ScriptControlled.CONTROL_FWD) != 0)
                flags &= ~(AgentManager.ControlFlags.AGENT_CONTROL_NUDGE_AT_POS | AgentManager.ControlFlags.AGENT_CONTROL_AT_POS);
            if ((ignored & ScriptControlled.CONTROL_DOWN) != 0)
                flags &= ~(AgentManager.ControlFlags.AGENT_CONTROL_UP_NEG | AgentManager.ControlFlags.AGENT_CONTROL_NUDGE_UP_NEG);
            if ((ignored & ScriptControlled.CONTROL_UP) != 0)
                flags &= ~(AgentManager.ControlFlags.AGENT_CONTROL_NUDGE_UP_POS | AgentManager.ControlFlags.AGENT_CONTROL_UP_POS);
            if ((ignored & ScriptControlled.CONTROL_LEFT) != 0)
                flags &= ~(AgentManager.ControlFlags.AGENT_CONTROL_LEFT_POS | AgentManager.ControlFlags.AGENT_CONTROL_NUDGE_LEFT_POS);
            if ((ignored & ScriptControlled.CONTROL_RIGHT) != 0)
                flags &= ~(AgentManager.ControlFlags.AGENT_CONTROL_NUDGE_LEFT_NEG | AgentManager.ControlFlags.AGENT_CONTROL_LEFT_NEG);
            if ((ignored & ScriptControlled.CONTROL_ROT_LEFT) != 0)
                flags &= ~(AgentManager.ControlFlags.AGENT_CONTROL_YAW_NEG);
            if ((ignored & ScriptControlled.CONTROL_ROT_RIGHT) != 0)
                flags &= ~(AgentManager.ControlFlags.AGENT_CONTROL_YAW_POS);
            if ((ignored & ScriptControlled.CONTROL_ML_LBUTTON) != 0)
                flags &= ~(AgentManager.ControlFlags.AGENT_CONTROL_ML_LBUTTON_DOWN);
            if ((ignored & ScriptControlled.CONTROL_LBUTTON) != 0)
                flags &= ~(AgentManager.ControlFlags.AGENT_CONTROL_LBUTTON_UP | AgentManager.ControlFlags.AGENT_CONTROL_LBUTTON_DOWN);

            //DIR_CONTROL_FLAG_FORWARD = AgentManager.ControlFlags.AGENT_CONTROL_AT_POS,
            //DIR_CONTROL_FLAG_BACK = AgentManager.ControlFlags.AGENT_CONTROL_AT_NEG,
            //DIR_CONTROL_FLAG_LEFT = AgentManager.ControlFlags.AGENT_CONTROL_LEFT_POS,
            //DIR_CONTROL_FLAG_RIGHT = AgentManager.ControlFlags.AGENT_CONTROL_LEFT_NEG,
            //DIR_CONTROL_FLAG_UP = AgentManager.ControlFlags.AGENT_CONTROL_UP_POS,
            //DIR_CONTROL_FLAG_DOWN = AgentManager.ControlFlags.AGENT_CONTROL_UP_NEG,
            //DIR_CONTROL_FLAG_DOWN_NUDGE = AgentManager.ControlFlags.AGENT_CONTROL_NUDGE_UP_NEG

            return flags;
        }

        private void ReprioritizeUpdates()
        {
            if (Scene.IsReprioritizationEnabled && Scene.UpdatePrioritizationScheme != UpdatePrioritizationSchemes.Time)
            {
                lock (m_reprioritization_timer)
                {
                    if (!m_reprioritizing)
                        m_reprioritization_timer.Enabled = m_reprioritizing = true;
                    else
                        m_reprioritization_called = true;
                }
            }
        }

        private void Reprioritize(object sender, ElapsedEventArgs e)
        {
            ControllingClient.ReprioritizeUpdates();

            lock (m_reprioritization_timer)
            {
                m_reprioritization_timer.Enabled = m_reprioritizing = m_reprioritization_called;
                m_reprioritization_called = false;
            }
        }

        private void CheckLandingPoint(ref Vector3 pos)
        {
            // Never constrain lures
            if ((TeleportFlags & TeleportFlags.ViaLure) != 0)
                return;

            if (m_scene.RegionInfo.EstateSettings.AllowDirectTeleport)
                return;

            ILandObject land = m_scene.LandChannel.GetLandObject(pos.X, pos.Y);

            if (land.LandData.LandingType == (byte)LandingType.LandingPoint &&
                land.LandData.UserLocation != Vector3.Zero &&
                land.LandData.OwnerID != m_uuid &&
                (!m_scene.Permissions.IsGod(m_uuid)) &&
                (!m_scene.RegionInfo.EstateSettings.IsEstateManagerOrOwner(m_uuid)))
            {
                float curr = Vector3.Distance(AbsolutePosition, pos);
                if (Vector3.Distance(land.LandData.UserLocation, pos) < curr)
                    pos = land.LandData.UserLocation;
                else
                    ControllingClient.SendAlertMessage("Can't teleport closer to destination");
            }
        }

        private void CheckAndAdjustTelehub(SceneObjectGroup telehub, ref Vector3 pos)
        {
            if ((m_teleportFlags & (TeleportFlags.ViaLogin | TeleportFlags.ViaRegionID)) ==
                (TeleportFlags.ViaLogin | TeleportFlags.ViaRegionID) ||
                (m_scene.TelehubAllowLandmarks == true ? false : ((m_teleportFlags & TeleportFlags.ViaLandmark) != 0 )) ||
                (m_teleportFlags & TeleportFlags.ViaLocation) != 0 ||
                (m_teleportFlags & Constants.TeleportFlags.ViaHGLogin) != 0)
            {
                if (GodLevel < 200 &&
                    ((!m_scene.Permissions.IsGod(m_uuid) &&
                    !m_scene.RegionInfo.EstateSettings.IsEstateManagerOrOwner(m_uuid)) || 
                    (m_teleportFlags & TeleportFlags.ViaLocation) != 0 ||
                    (m_teleportFlags & Constants.TeleportFlags.ViaHGLogin) != 0))
                {
                    SpawnPoint[] spawnPoints = m_scene.RegionInfo.RegionSettings.SpawnPoints().ToArray();
                    if (spawnPoints.Length == 0)
                        return;

                    int index;
                    bool selected = false;

                    switch (m_scene.SpawnPointRouting)
                    {
                        case "random":

                            do
                            {
                                index = Util.RandomClass.Next(spawnPoints.Length - 1);
                                
                                Vector3 spawnPosition = spawnPoints[index].GetLocation(
                                    telehub.AbsolutePosition,
                                    telehub.GroupRotation
                                );
                                // SpawnPoint sp = spawnPoints[index];

                                ILandObject land = m_scene.LandChannel.GetLandObject(spawnPosition.X, spawnPosition.Y);
                                if (land == null || land.IsEitherBannedOrRestricted(UUID))
                                    selected = false;
                                else
                                    selected = true;

                            } while ( selected == false);

                            pos = spawnPoints[index].GetLocation(
                                telehub.AbsolutePosition,
                                telehub.GroupRotation
                            );
                            return;

                        case "sequence":

                            do
                            {
                                index = m_scene.SpawnPoint();
                                
                                Vector3 spawnPosition = spawnPoints[index].GetLocation(
                                    telehub.AbsolutePosition,
                                    telehub.GroupRotation
                                );
                                // SpawnPoint sp = spawnPoints[index];

                                ILandObject land = m_scene.LandChannel.GetLandObject(spawnPosition.X, spawnPosition.Y);
                                if (land == null || land.IsEitherBannedOrRestricted(UUID))
                                    selected = false;
                                else
                                    selected = true;

                            } while (selected == false);

                            pos = spawnPoints[index].GetLocation(telehub.AbsolutePosition, telehub.GroupRotation);
                            ;
                            return;

                        default:
                        case "closest":

                            float distance = 9999;
                            int closest = -1;
        
                            for (int i = 0; i < spawnPoints.Length; i++)
                            {
                                Vector3 spawnPosition = spawnPoints[i].GetLocation(
                                    telehub.AbsolutePosition,
                                    telehub.GroupRotation
                                );
                                Vector3 offset = spawnPosition - pos;
                                float d = Vector3.Mag(offset);
                                if (d >= distance)
                                    continue;
                                ILandObject land = m_scene.LandChannel.GetLandObject(spawnPosition.X, spawnPosition.Y);
                                if (land == null)
                                    continue;
                                if (land.IsEitherBannedOrRestricted(UUID))
                                    continue;
                                distance = d;
                                closest = i;
                            }
                            if (closest == -1)
                                return;
                            
                            pos = spawnPoints[closest].GetLocation(telehub.AbsolutePosition, telehub.GroupRotation);
                            return;

                    }
                }
            }
        }

        private void CheckAndAdjustLandingPoint(ref Vector3 pos)
        {
            string reason;

            // Honor bans
            if (!m_scene.TestLandRestrictions(UUID, out reason, ref pos.X, ref pos.Y))
                return;

            SceneObjectGroup telehub = null;
            if (m_scene.RegionInfo.RegionSettings.TelehubObject != UUID.Zero && (telehub = m_scene.GetSceneObjectGroup(m_scene.RegionInfo.RegionSettings.TelehubObject)) != null)
            {
                if (!m_scene.RegionInfo.EstateSettings.AllowDirectTeleport)
                {
                    CheckAndAdjustTelehub(telehub, ref pos);
                    return;
                }
            }

            ILandObject land = m_scene.LandChannel.GetLandObject(pos.X, pos.Y);
            if (land != null)
            {
                if (Scene.DebugTeleporting)
                    TeleportFlagsDebug();

                // If we come in via login, landmark or map, we want to
                // honor landing points. If we come in via Lure, we want
                // to ignore them.
                if ((m_teleportFlags & (TeleportFlags.ViaLogin | TeleportFlags.ViaRegionID)) ==
                    (TeleportFlags.ViaLogin | TeleportFlags.ViaRegionID) ||
                    (m_teleportFlags & TeleportFlags.ViaLandmark) != 0 ||
                    (m_teleportFlags & TeleportFlags.ViaLocation) != 0 ||
                    (m_teleportFlags & Constants.TeleportFlags.ViaHGLogin) != 0)
                {
                    // Don't restrict gods, estate managers, or land owners to
                    // the TP point. This behaviour mimics agni.
                    if (land.LandData.LandingType == (byte)LandingType.LandingPoint &&
                        land.LandData.UserLocation != Vector3.Zero &&
                        GodLevel < 200 &&
                        ((land.LandData.OwnerID != m_uuid && 
                          !m_scene.Permissions.IsGod(m_uuid) &&
                          !m_scene.RegionInfo.EstateSettings.IsEstateManagerOrOwner(m_uuid)) || 
                         (m_teleportFlags & TeleportFlags.ViaLocation) != 0 ||
                         (m_teleportFlags & Constants.TeleportFlags.ViaHGLogin) != 0))
                    {
                        pos = land.LandData.UserLocation;
                    }
                }
                
                land.SendLandUpdateToClient(ControllingClient);
            }
        }

        private DetectedObject CreateDetObject(SceneObjectPart obj)
        {
            DetectedObject detobj = new DetectedObject();
            detobj.keyUUID = obj.UUID;
            detobj.nameStr = obj.Name;
            detobj.ownerUUID = obj.OwnerID;
            detobj.posVector = obj.AbsolutePosition;
            detobj.rotQuat = obj.GetWorldRotation();
            detobj.velVector = obj.Velocity;
            detobj.colliderType = 0;
            detobj.groupUUID = obj.GroupID;

            return detobj;
        }

        private DetectedObject CreateDetObject(ScenePresence av)
        {
            DetectedObject detobj = new DetectedObject();
            detobj.keyUUID = av.UUID;
            detobj.nameStr = av.ControllingClient.Name;
            detobj.ownerUUID = av.UUID;
            detobj.posVector = av.AbsolutePosition;
            detobj.rotQuat = av.Rotation;
            detobj.velVector = av.Velocity;
            detobj.colliderType = 0;
            detobj.groupUUID = av.ControllingClient.ActiveGroupId;

            return detobj;
        }

        private DetectedObject CreateDetObjectForGround()
        {
            DetectedObject detobj = new DetectedObject();
            detobj.keyUUID = UUID.Zero;
            detobj.nameStr = "";
            detobj.ownerUUID = UUID.Zero;
            detobj.posVector = AbsolutePosition;
            detobj.rotQuat = Quaternion.Identity;
            detobj.velVector = Vector3.Zero;
            detobj.colliderType = 0;
            detobj.groupUUID = UUID.Zero;

            return detobj;
        }

        private ColliderArgs CreateColliderArgs(SceneObjectPart dest, List<uint> colliders)
        {
            ColliderArgs colliderArgs = new ColliderArgs();
            List<DetectedObject> colliding = new List<DetectedObject>();
            foreach (uint localId in colliders)
            {
                if (localId == 0)
                    continue;

                SceneObjectPart obj = m_scene.GetSceneObjectPart(localId);
                if (obj != null)
                {
                    if (!dest.CollisionFilteredOut(obj.UUID, obj.Name))
                        colliding.Add(CreateDetObject(obj));
                }
                else
                {
                    ScenePresence av = m_scene.GetScenePresence(localId);
                    if (av != null && (!av.IsChildAgent))
                    {
                        if (!dest.CollisionFilteredOut(av.UUID, av.Name))
                            colliding.Add(CreateDetObject(av));
                    }
                }
            }

            colliderArgs.Colliders = colliding;

            return colliderArgs;
        }

        private delegate void ScriptCollidingNotification(uint localID, ColliderArgs message);

        private void SendCollisionEvent(SceneObjectGroup dest, scriptEvents ev, List<uint> colliders, ScriptCollidingNotification notify)
        {
            ColliderArgs CollidingMessage;

            if (colliders.Count > 0)
            {
                if ((dest.RootPart.ScriptEvents & ev) != 0)
                {
                    CollidingMessage = CreateColliderArgs(dest.RootPart, colliders);

                    if (CollidingMessage.Colliders.Count > 0)
                        notify(dest.RootPart.LocalId, CollidingMessage);
                }
            }
        }

        private void SendLandCollisionEvent(SceneObjectGroup dest, scriptEvents ev, ScriptCollidingNotification notify)
        {
            if ((dest.RootPart.ScriptEvents & ev) != 0)
            {
                ColliderArgs LandCollidingMessage = new ColliderArgs();
                List<DetectedObject> colliding = new List<DetectedObject>();

                colliding.Add(CreateDetObjectForGround());
                LandCollidingMessage.Colliders = colliding;

                notify(dest.RootPart.LocalId, LandCollidingMessage);
            }
        }

        private void RaiseCollisionScriptEvents(Dictionary<uint, ContactPoint> coldata)
        {
            try
            {
                List<uint> thisHitColliders = new List<uint>();
                List<uint> endedColliders = new List<uint>();
                List<uint> startedColliders = new List<uint>();
                List<CollisionForSoundInfo> soundinfolist = new List<CollisionForSoundInfo>();
                CollisionForSoundInfo soundinfo;
                ContactPoint curcontact;

                if (coldata.Count == 0)
                {
                    if (m_lastColliders.Count == 0)
                        return; // nothing to do

                    foreach (uint localID in m_lastColliders)
                    {
                        endedColliders.Add(localID);
                    }
                    m_lastColliders.Clear();
                }

                else
                {
                    foreach (uint id in coldata.Keys)
                    {
                        thisHitColliders.Add(id);
                        if (!m_lastColliders.Contains(id))
                        {
                            startedColliders.Add(id);
                            curcontact = coldata[id];
                            if (Math.Abs(curcontact.RelativeSpeed) > 0.2)
                            {
                                soundinfo = new CollisionForSoundInfo();
                                soundinfo.colliderID = id;
                                soundinfo.position = curcontact.Position;
                                soundinfo.relativeVel = curcontact.RelativeSpeed;
                                soundinfolist.Add(soundinfo);
                            }
                        }
                        //m_log.Debug("[SCENE PRESENCE]: Collided with:" + localid.ToString() + " at depth of: " + collissionswith[localid].ToString());
                    }

                    // calculate things that ended colliding
                    foreach (uint localID in m_lastColliders)
                    {
                        if (!thisHitColliders.Contains(localID))
                        {
                            endedColliders.Add(localID);
                        }
                    }
                    //add the items that started colliding this time to the last colliders list.
                    foreach (uint localID in startedColliders)
                    {
                        m_lastColliders.Add(localID);
                    }
                    // remove things that ended colliding from the last colliders list
                    foreach (uint localID in endedColliders)
                    {
                        m_lastColliders.Remove(localID);
                    }

                    if (soundinfolist.Count > 0)
                        CollisionSounds.AvatarCollisionSound(this, soundinfolist);
                }

                foreach (SceneObjectGroup att in GetAttachments())
                {
                    SendCollisionEvent(att, scriptEvents.collision_start, startedColliders, m_scene.EventManager.TriggerScriptCollidingStart);
                    SendCollisionEvent(att, scriptEvents.collision      , m_lastColliders , m_scene.EventManager.TriggerScriptColliding);
                    SendCollisionEvent(att, scriptEvents.collision_end  , endedColliders  , m_scene.EventManager.TriggerScriptCollidingEnd);

                    if (startedColliders.Contains(0))
                        SendLandCollisionEvent(att, scriptEvents.land_collision_start, m_scene.EventManager.TriggerScriptLandCollidingStart);
                    if (m_lastColliders.Contains(0))
                        SendLandCollisionEvent(att, scriptEvents.land_collision, m_scene.EventManager.TriggerScriptLandColliding);
                    if (endedColliders.Contains(0))
                        SendLandCollisionEvent(att, scriptEvents.land_collision_end, m_scene.EventManager.TriggerScriptLandCollidingEnd);
                }
            }
            finally
            {
                m_collisionEventFlag = false;
            }
        }

        private void TeleportFlagsDebug() {
    
            // Some temporary debugging help to show all the TeleportFlags we have...
            bool HG = false;
            if((m_teleportFlags & TeleportFlags.ViaHGLogin) == TeleportFlags.ViaHGLogin)
                HG = true;
    
            m_log.InfoFormat("[SCENE PRESENCE]: TELEPORT ******************");
    
            uint i = 0u;
            for (int x = 0; x <= 30 ; x++, i = 1u << x)
            {
                i = 1u << x;
    
                if((m_teleportFlags & (TeleportFlags)i) == (TeleportFlags)i)
                    if (HG == false)
                        m_log.InfoFormat("[SCENE PRESENCE]: Teleport Flags include {0}", ((TeleportFlags) i).ToString());
                    else
                        m_log.InfoFormat("[SCENE PRESENCE]: HG Teleport Flags include {0}", ((TeleportFlags)i).ToString());
            }
    
            m_log.InfoFormat("[SCENE PRESENCE]: TELEPORT ******************");
    
        }
    }
}<|MERGE_RESOLUTION|>--- conflicted
+++ resolved
@@ -588,26 +588,18 @@
             set
             {
                 m_bodyRot = value;
-<<<<<<< HEAD
-                //                m_log.DebugFormat("[SCENE PRESENCE]: Body rot for {0} set to {1}", Name, m_bodyRot);
                 if (PhysicsActor != null)
                 {
                     try
                     {
-                        PhysicsActor.Orientation = value;
+                        PhysicsActor.Orientation = m_bodyRot;
                     }
                     catch (Exception e)
                     {
                         m_log.Error("[SCENE PRESENCE]: Orientation " + e.Message);
                     }
                 }
-=======
-                if (PhysicsActor != null)
-                {
-                    PhysicsActor.Orientation = m_bodyRot;
-                }
 //                m_log.DebugFormat("[SCENE PRESENCE]: Body rot for {0} set to {1}", Name, m_bodyRot);
->>>>>>> 28a8949b
             }
         }
 
