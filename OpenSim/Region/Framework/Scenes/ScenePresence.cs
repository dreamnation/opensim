/*
 * Copyright (c) Contributors, http://opensimulator.org/
 * See CONTRIBUTORS.TXT for a full list of copyright holders.
 *
 * Redistribution and use in source and binary forms, with or without
 * modification, are permitted provided that the following conditions are met:
 *     * Redistributions of source code must retain the above copyright
 *       notice, this list of conditions and the following disclaimer.
 *     * Redistributions in binary form must reproduce the above copyright
 *       notice, this list of conditions and the following disclaimer in the
 *       documentation and/or other materials provided with the distribution.
 *     * Neither the name of the OpenSimulator Project nor the
 *       names of its contributors may be used to endorse or promote products
 *       derived from this software without specific prior written permission.
 *
 * THIS SOFTWARE IS PROVIDED BY THE DEVELOPERS ``AS IS'' AND ANY
 * EXPRESS OR IMPLIED WARRANTIES, INCLUDING, BUT NOT LIMITED TO, THE IMPLIED
 * WARRANTIES OF MERCHANTABILITY AND FITNESS FOR A PARTICULAR PURPOSE ARE
 * DISCLAIMED. IN NO EVENT SHALL THE CONTRIBUTORS BE LIABLE FOR ANY
 * DIRECT, INDIRECT, INCIDENTAL, SPECIAL, EXEMPLARY, OR CONSEQUENTIAL DAMAGES
 * (INCLUDING, BUT NOT LIMITED TO, PROCUREMENT OF SUBSTITUTE GOODS OR SERVICES;
 * LOSS OF USE, DATA, OR PROFITS; OR BUSINESS INTERRUPTION) HOWEVER CAUSED AND
 * ON ANY THEORY OF LIABILITY, WHETHER IN CONTRACT, STRICT LIABILITY, OR TORT
 * (INCLUDING NEGLIGENCE OR OTHERWISE) ARISING IN ANY WAY OUT OF THE USE OF THIS
 * SOFTWARE, EVEN IF ADVISED OF THE POSSIBILITY OF SUCH DAMAGE.
 */

using System;
using System.Collections.Generic;
using System.Reflection;
using System.Timers;
using OpenMetaverse;
using log4net;
using OpenSim.Framework;
using OpenSim.Framework.Client;
using OpenSim.Region.Framework.Interfaces;
using OpenSim.Region.Framework.Scenes.Animation;
using OpenSim.Region.Framework.Scenes.Types;
using OpenSim.Region.Physics.Manager;
using GridRegion = OpenSim.Services.Interfaces.GridRegion;
using OpenSim.Services.Interfaces;

namespace OpenSim.Region.Framework.Scenes
{
    enum ScriptControlled : uint
    {
        CONTROL_ZERO = 0,
        CONTROL_FWD = 1,
        CONTROL_BACK = 2,
        CONTROL_LEFT = 4,
        CONTROL_RIGHT = 8,
        CONTROL_UP = 16,
        CONTROL_DOWN = 32,
        CONTROL_ROT_LEFT = 256,
        CONTROL_ROT_RIGHT = 512,
        CONTROL_LBUTTON = 268435456,
        CONTROL_ML_LBUTTON = 1073741824
    }

    struct ScriptControllers
    {
        public UUID itemID;
        public uint objID;
        public ScriptControlled ignoreControls;
        public ScriptControlled eventControls;
    }

    public delegate void SendCourseLocationsMethod(UUID scene, ScenePresence presence);

    public class ScenePresence : EntityBase
    {
//        ~ScenePresence()
//        {
//            m_log.Debug("[ScenePresence] Destructor called");
//        }

        private static readonly ILog m_log = LogManager.GetLogger(MethodBase.GetCurrentMethod().DeclaringType);

        private static readonly byte[] BAKE_INDICES = new byte[] { 8, 9, 10, 11, 19, 20 };
//        private static readonly byte[] DEFAULT_TEXTURE = AvatarAppearance.GetDefaultTexture().GetBytes();
        private static readonly Array DIR_CONTROL_FLAGS = Enum.GetValues(typeof(Dir_ControlFlags));
        private static readonly Vector3 HEAD_ADJUSTMENT = new Vector3(0f, 0f, 0.3f);
        
        /// <summary>
        /// Experimentally determined "fudge factor" to make sit-target positions
        /// the same as in SecondLife. Fudge factor was tested for 36 different
        /// test cases including prims of type box, sphere, cylinder, and torus,
        /// with varying parameters for sit target location, prim size, prim
        /// rotation, prim cut, prim twist, prim taper, and prim shear. See mantis
        /// issue #1716
        /// </summary>
        private static readonly Vector3 SIT_TARGET_ADJUSTMENT = new Vector3(0.1f, 0.0f, 0.3f);

        public UUID currentParcelUUID = UUID.Zero;

        private ISceneViewer m_sceneViewer;

        /// <value>
        /// The animator for this avatar
        /// </value>
        public ScenePresenceAnimator Animator
        {
            get { return m_animator; }
        }
        protected ScenePresenceAnimator m_animator;

        protected List<SceneObjectGroup> m_attachments = new List<SceneObjectGroup>();

        private Dictionary<UUID, ScriptControllers> scriptedcontrols = new Dictionary<UUID, ScriptControllers>();
        private ScriptControlled IgnoredControls = ScriptControlled.CONTROL_ZERO;
        private ScriptControlled LastCommands = ScriptControlled.CONTROL_ZERO;
        private bool MouseDown = false;
        private SceneObjectGroup proxyObjectGroup;
        //private SceneObjectPart proxyObjectPart = null;
        public Vector3 lastKnownAllowedPosition;
        public bool sentMessageAboutRestrictedParcelFlyingDown;
        public Vector4 CollisionPlane = Vector4.UnitW;

        private Vector3 m_lastPosition;
        private Quaternion m_lastRotation;
        private Vector3 m_lastVelocity;
        //private int m_lastTerseSent;

        private bool m_updateflag;
        private byte m_movementflag;
        private Vector3? m_forceToApply;
        private uint m_requestedSitTargetID;
        private UUID m_requestedSitTargetUUID;
        public bool SitGround = false;

        private SendCourseLocationsMethod m_sendCourseLocationsMethod;

        private bool m_startAnimationSet;

        //private Vector3 m_requestedSitOffset = new Vector3();

        private Vector3 m_LastFinitePos;

        private float m_sitAvatarHeight = 2.0f;

        private float m_godlevel;

        private bool m_invulnerable = true;

        private Vector3 m_lastChildAgentUpdatePosition;
        private Vector3 m_lastChildAgentUpdateCamPosition;

        private int m_perfMonMS;

        private bool m_setAlwaysRun;
        
        private bool m_forceFly;
        private bool m_flyDisabled;

        private float m_speedModifier = 1.0f;

        private Quaternion m_bodyRot= Quaternion.Identity;

        private const int LAND_VELOCITYMAG_MAX = 12;

        public bool IsRestrictedToRegion;

        public string JID = String.Empty;

        // Agent moves with a PID controller causing a force to be exerted.
        private bool m_newCoarseLocations = true;
        private float m_health = 100f;

        // Default AV Height
        private float m_avHeight = 127.0f;

        protected RegionInfo m_regionInfo;
        protected ulong crossingFromRegion;

        private readonly Vector3[] Dir_Vectors = new Vector3[9];

        // Position of agent's camera in world (region cordinates)
        protected Vector3 m_CameraCenter;
        protected Vector3 m_lastCameraCenter;

        protected Timer m_reprioritization_timer;
        protected bool m_reprioritizing;
        protected bool m_reprioritization_called;

        // Use these three vectors to figure out what the agent is looking at
        // Convert it to a Matrix and/or Quaternion
        protected Vector3 m_CameraAtAxis;
        protected Vector3 m_CameraLeftAxis;
        protected Vector3 m_CameraUpAxis;
        private AgentManager.ControlFlags m_AgentControlFlags;
        private Quaternion m_headrotation = Quaternion.Identity;
        private byte m_state;

        //Reuse the Vector3 instead of creating a new one on the UpdateMovement method
//        private Vector3 movementvector;

        private bool m_autopilotMoving;
        private Vector3 m_autoPilotTarget;
        private bool m_sitAtAutoTarget;

        private string m_nextSitAnimation = String.Empty;

        //PauPaw:Proper PID Controler for autopilot************
        private bool m_moveToPositionInProgress;
        private Vector3 m_moveToPositionTarget;

        private bool m_followCamAuto;

        private int m_movementUpdateCount;

        private const int NumMovementsBetweenRayCast = 5;

        private bool CameraConstraintActive;
        //private int m_moveToPositionStateStatus;
        //*****************************************************

        // Agent's Draw distance.
        protected float m_DrawDistance;

<<<<<<< HEAD
        protected AvatarAppearance m_appearance;

        protected List<SceneObjectGroup> m_attachments = new List<SceneObjectGroup>();
        public List<SceneObjectGroup> Attachments
        {
            get { return m_attachments; }
        }
=======
        protected AvatarAppearance m_appearance;        
>>>>>>> 70a0d7aa

        // neighbouring regions we have enabled a child agent in
        // holds the seed cap for the child agent in that region
        private Dictionary<ulong, string> m_knownChildRegions = new Dictionary<ulong, string>();

        /// <summary>
        /// Implemented Control Flags
        /// </summary>
        private enum Dir_ControlFlags
        {
            DIR_CONTROL_FLAG_FORWARD = AgentManager.ControlFlags.AGENT_CONTROL_AT_POS,
            DIR_CONTROL_FLAG_BACK = AgentManager.ControlFlags.AGENT_CONTROL_AT_NEG,
            DIR_CONTROL_FLAG_LEFT = AgentManager.ControlFlags.AGENT_CONTROL_LEFT_POS,
            DIR_CONTROL_FLAG_RIGHT = AgentManager.ControlFlags.AGENT_CONTROL_LEFT_NEG,
            DIR_CONTROL_FLAG_UP = AgentManager.ControlFlags.AGENT_CONTROL_UP_POS,
            DIR_CONTROL_FLAG_DOWN = AgentManager.ControlFlags.AGENT_CONTROL_UP_NEG,
            DIR_CONTROL_FLAG_FORWARD_NUDGE = AgentManager.ControlFlags.AGENT_CONTROL_NUDGE_AT_POS,
            DIR_CONTROL_FLAG_BACKWARD_NUDGE = AgentManager.ControlFlags.AGENT_CONTROL_NUDGE_AT_NEG,
            DIR_CONTROL_FLAG_DOWN_NUDGE = AgentManager.ControlFlags.AGENT_CONTROL_NUDGE_UP_NEG
        }
        
        /// <summary>
        /// Position at which a significant movement was made
        /// </summary>
        private Vector3 posLastSignificantMove;

        // For teleports and crossings callbacks
        string m_callbackURI;
        UUID m_originRegionID;

        ulong m_rootRegionHandle;

        /// <value>
        /// Script engines present in the scene
        /// </value>
        private IScriptModule[] m_scriptEngines;

        #region Properties

        /// <summary>
        /// Physical scene representation of this Avatar.
        /// </summary>
        public PhysicsActor PhysicsActor
        {
            set { m_physicsActor = value; }
            get { return m_physicsActor; }
        }

        public byte MovementFlag
        {
            set { m_movementflag = value; }
            get { return m_movementflag; }
        }

        public bool Updated
        {
            set { m_updateflag = value; }
            get { return m_updateflag; }
        }

        public bool Invulnerable
        {
            set { m_invulnerable = value; }
            get { return m_invulnerable; }
        }

        public float GodLevel
        {
            get { return m_godlevel; }
        }

        public ulong RegionHandle
        {
            get { return m_rootRegionHandle; }
        }

        public Vector3 CameraPosition
        {
            get { return m_CameraCenter; }
        }

        public Quaternion CameraRotation
        {
            get { return Util.Axes2Rot(m_CameraAtAxis, m_CameraLeftAxis, m_CameraUpAxis); }
        }

        public Vector3 CameraAtAxis
        {
            get { return m_CameraAtAxis; }
        }

        public Vector3 CameraLeftAxis
        {
            get { return m_CameraLeftAxis; }
        }

        public Vector3 CameraUpAxis
        {
            get { return m_CameraUpAxis; }
        }

        public Vector3 Lookat
        {
            get
            {
                Vector3 a = new Vector3(m_CameraAtAxis.X, m_CameraAtAxis.Y, 0);

                if (a == Vector3.Zero)
                    return a;

                return Util.GetNormalizedVector(a);
            }
        }

        private readonly string m_firstname;

        public string Firstname
        {
            get { return m_firstname; }
        }

        private readonly string m_lastname;

        public string Lastname
        {
            get { return m_lastname; }
        }

        private string m_grouptitle;

        public string Grouptitle
        {
            get { return m_grouptitle; }
            set { m_grouptitle = value; }
        }

        public float DrawDistance
        {
            get { return m_DrawDistance; }
        }

        protected bool m_allowMovement = true;

        public bool AllowMovement
        {
            get { return m_allowMovement; }
            set { m_allowMovement = value; }
        }

        public bool SetAlwaysRun
        {
            get
            {
                if (PhysicsActor != null)
                {
                    return PhysicsActor.SetAlwaysRun;
                }
                else
                {
                    return m_setAlwaysRun;
                }
            }
            set
            {
                m_setAlwaysRun = value;
                if (PhysicsActor != null)
                {
                    PhysicsActor.SetAlwaysRun = value;
                }
            }
        }

        public byte State
        {
            get { return m_state; }
            set { m_state = value; }
        }

        public uint AgentControlFlags
        {
            get { return (uint)m_AgentControlFlags; }
            set { m_AgentControlFlags = (AgentManager.ControlFlags)value; }
        }

        /// <summary>
        /// This works out to be the ClientView object associated with this avatar, or it's client connection manager
        /// </summary>
        private IClientAPI m_controllingClient;

        protected PhysicsActor m_physicsActor;

        /// <value>
        /// The client controlling this presence
        /// </value>
        public IClientAPI ControllingClient
        {
            get { return m_controllingClient; }
        }

        public IClientCore ClientView
        {
            get { return (IClientCore) m_controllingClient; }
        }

        protected Vector3 m_parentPosition;
        public Vector3 ParentPosition
        {
            get { return m_parentPosition; }
            set { m_parentPosition = value; }
        }

        /// <summary>
        /// Position of this avatar relative to the region the avatar is in
        /// </summary>
        public override Vector3 AbsolutePosition
        {
            get
            {
                PhysicsActor actor = m_physicsActor;
                if (actor != null)
                    m_pos = actor.Position;

                return m_parentPosition + m_pos;
            }
            set
            {
                PhysicsActor actor = m_physicsActor;
                if (actor != null)
                {
                    try
                    {
                        lock (m_scene.SyncRoot)
                            m_physicsActor.Position = value;
                    }
                    catch (Exception e)
                    {
                        m_log.Error("[SCENEPRESENCE]: ABSOLUTE POSITION " + e.Message);
                    }
                }

                m_pos = value;
                m_parentPosition = Vector3.Zero;
            }
        }

        /// <summary>
        /// Current velocity of the avatar.
        /// </summary>
        public override Vector3 Velocity
        {
            get
            {
                PhysicsActor actor = m_physicsActor;
                if (actor != null)
                    m_velocity = actor.Velocity;

                return m_velocity;
            }
            set
            {
                PhysicsActor actor = m_physicsActor;
                if (actor != null)
                {
                    try
                    {
                        lock (m_scene.SyncRoot)
                            actor.Velocity = value;
                    }
                    catch (Exception e)
                    {
                        m_log.Error("[SCENEPRESENCE]: VELOCITY " + e.Message);
                    }
                }

                m_velocity = value;
            }
        }

        public Quaternion Rotation
        {
            get { return m_bodyRot; }
            set { m_bodyRot = value; }
        }

        /// <summary>
        /// If this is true, agent doesn't have a representation in this scene.
        ///    this is an agent 'looking into' this scene from a nearby scene(region)
        ///
        /// if False, this agent has a representation in this scene
        /// </summary>
        private bool m_isChildAgent = true;

        public bool IsChildAgent
        {
            get { return m_isChildAgent; }
            set { m_isChildAgent = value; }
        }

        private uint m_parentID;

        public uint ParentID
        {
            get { return m_parentID; }
            set { m_parentID = value; }
        }
        public float Health
        {
            get { return m_health; }
            set { m_health = value; }
        }

        /// <summary>
        /// These are the region handles known by the avatar.
        /// </summary>
        public List<ulong> KnownChildRegionHandles
        {
            get 
            {
                if (m_knownChildRegions.Count == 0) 
                    return new List<ulong>();
                else
                    return new List<ulong>(m_knownChildRegions.Keys); 
            }
        }

        public Dictionary<ulong, string> KnownRegions
        {
            get { return m_knownChildRegions; }
            set 
            {
                m_knownChildRegions = value; 
            }
        }

        public ISceneViewer SceneViewer
        {
            get { return m_sceneViewer; }
        }

        public void AdjustKnownSeeds()
        {
            Dictionary<ulong, string> seeds;

            if (Scene.CapsModule != null)
                seeds = Scene.CapsModule.GetChildrenSeeds(UUID);
            else
                seeds = new Dictionary<ulong, string>();

            List<ulong> old = new List<ulong>();
            foreach (ulong handle in seeds.Keys)
            {
                uint x, y;
                Utils.LongToUInts(handle, out x, out y);
                x = x / Constants.RegionSize;
                y = y / Constants.RegionSize;
                if (Util.IsOutsideView(x, Scene.RegionInfo.RegionLocX, y, Scene.RegionInfo.RegionLocY))
                {
                    old.Add(handle);
                }
            }
            DropOldNeighbours(old);
            
            if (Scene.CapsModule != null)
                Scene.CapsModule.SetChildrenSeed(UUID, seeds);
            
            KnownRegions = seeds;
            //m_log.Debug(" ++++++++++AFTER+++++++++++++ ");
            //DumpKnownRegions();
        }

        public void DumpKnownRegions()
        {
            m_log.Info("================ KnownRegions "+Scene.RegionInfo.RegionName+" ================");
            foreach (KeyValuePair<ulong, string> kvp in KnownRegions)
            {
                uint x, y;
                Utils.LongToUInts(kvp.Key, out x, out y);
                x = x / Constants.RegionSize;
                y = y / Constants.RegionSize;
                m_log.Info(" >> "+x+", "+y+": "+kvp.Value);
            }
        }

        private bool m_inTransit;
        private bool m_mouseLook;
        private bool m_leftButtonDown;

        public bool IsInTransit
        {
            get { return m_inTransit; }
            set { m_inTransit = value; }
        }

        public float SpeedModifier
        {
            get { return m_speedModifier; }
            set { m_speedModifier = value; }
        }

        public bool ForceFly
        {
            get { return m_forceFly; }
            set { m_forceFly = value; }
        }

        public bool FlyDisabled
        {
            get { return m_flyDisabled; }
            set { m_flyDisabled = value; }
        }

        #endregion

        #region Constructor(s)
        
        public ScenePresence()
        {            
            m_sendCourseLocationsMethod = SendCoarseLocationsDefault;
            CreateSceneViewer();
            m_animator = new ScenePresenceAnimator(this);
        }
        
        private ScenePresence(IClientAPI client, Scene world, RegionInfo reginfo) : this()
        {
            m_rootRegionHandle = reginfo.RegionHandle;
            m_controllingClient = client;
            m_firstname = m_controllingClient.FirstName;
            m_lastname = m_controllingClient.LastName;
            m_name = String.Format("{0} {1}", m_firstname, m_lastname);
            m_scene = world;
            m_uuid = client.AgentId;
            m_regionInfo = reginfo;
            m_localId = m_scene.AllocateLocalId();

            IGroupsModule gm = m_scene.RequestModuleInterface<IGroupsModule>();
            if (gm != null)
                m_grouptitle = gm.GetGroupTitle(m_uuid);

            m_scriptEngines = m_scene.RequestModuleInterfaces<IScriptModule>();
            
            AbsolutePosition = posLastSignificantMove = m_CameraCenter =
                m_lastCameraCenter = m_controllingClient.StartPos;

            m_reprioritization_timer = new Timer(world.ReprioritizationInterval);
            m_reprioritization_timer.Elapsed += new ElapsedEventHandler(Reprioritize);
            m_reprioritization_timer.AutoReset = false;

            AdjustKnownSeeds();

            // TODO: I think, this won't send anything, as we are still a child here...
            Animator.TrySetMovementAnimation("STAND"); 

            // we created a new ScenePresence (a new child agent) in a fresh region.
            // Request info about all the (root) agents in this region
            // Note: This won't send data *to* other clients in that region (children don't send)
            SendInitialFullUpdateToAllClients();

            RegisterToEvents();
            SetDirectionVectors();
        }

        public ScenePresence(IClientAPI client, Scene world, RegionInfo reginfo, byte[] visualParams,
                             AvatarWearable[] wearables)
            : this(client, world, reginfo)
        {
            m_appearance = new AvatarAppearance(m_uuid, wearables, visualParams);
        }

        public ScenePresence(IClientAPI client, Scene world, RegionInfo reginfo, AvatarAppearance appearance)
            : this(client, world, reginfo)
        {
            m_appearance = appearance;
        }

        private void CreateSceneViewer()
        {
            m_sceneViewer = new SceneViewer(this);
        }

        public void RegisterToEvents()
        {
            m_controllingClient.OnRequestWearables += SendWearables;
            m_controllingClient.OnSetAppearance += SetAppearance;
            m_controllingClient.OnCompleteMovementToRegion += CompleteMovement;
            //m_controllingClient.OnCompleteMovementToRegion += SendInitialData;
            m_controllingClient.OnAgentUpdate += HandleAgentUpdate;
            m_controllingClient.OnAgentRequestSit += HandleAgentRequestSit;
            m_controllingClient.OnAgentSit += HandleAgentSit;
            m_controllingClient.OnSetAlwaysRun += HandleSetAlwaysRun;
            m_controllingClient.OnStartAnim += HandleStartAnim;
            m_controllingClient.OnStopAnim += HandleStopAnim;
            m_controllingClient.OnForceReleaseControls += HandleForceReleaseControls;
            m_controllingClient.OnAutoPilotGo += DoAutoPilot;
            m_controllingClient.AddGenericPacketHandler("autopilot", DoMoveToPosition);

            // ControllingClient.OnChildAgentStatus += new StatusChange(this.ChildStatusChange);
            // ControllingClient.OnStopMovement += new GenericCall2(this.StopMovement);
        }

        private void SetDirectionVectors()
        {
            Dir_Vectors[0] = Vector3.UnitX; //FORWARD
            Dir_Vectors[1] = -Vector3.UnitX; //BACK
            Dir_Vectors[2] = Vector3.UnitY; //LEFT
            Dir_Vectors[3] = -Vector3.UnitY; //RIGHT
            Dir_Vectors[4] = Vector3.UnitZ; //UP
            Dir_Vectors[5] = -Vector3.UnitZ; //DOWN
            Dir_Vectors[8] = new Vector3(0f, 0f, -0.5f); //DOWN_Nudge
            Dir_Vectors[6] = Vector3.UnitX*2; //FORWARD
            Dir_Vectors[7] = -Vector3.UnitX; //BACK
        }

        private Vector3[] GetWalkDirectionVectors()
        {
            Vector3[] vector = new Vector3[9];
            vector[0] = new Vector3(m_CameraUpAxis.Z, 0f, -m_CameraAtAxis.Z); //FORWARD
            vector[1] = new Vector3(-m_CameraUpAxis.Z, 0f, m_CameraAtAxis.Z); //BACK
            vector[2] = Vector3.UnitY; //LEFT
            vector[3] = -Vector3.UnitY; //RIGHT
            vector[4] = new Vector3(m_CameraAtAxis.Z, 0f, m_CameraUpAxis.Z); //UP
            vector[5] = new Vector3(-m_CameraAtAxis.Z, 0f, -m_CameraUpAxis.Z); //DOWN
            vector[8] = new Vector3(-m_CameraAtAxis.Z, 0f, -m_CameraUpAxis.Z); //DOWN_Nudge
            vector[6] = (new Vector3(m_CameraUpAxis.Z, 0f, -m_CameraAtAxis.Z) * 2); //FORWARD Nudge
            vector[7] = new Vector3(-m_CameraUpAxis.Z, 0f, m_CameraAtAxis.Z); //BACK Nudge
            return vector;
        }

        #endregion

        /// <summary>
        /// Add the part to the queue of parts for which we need to send an update to the client
        /// </summary>
        /// <param name="part"></param>
        public void QueuePartForUpdate(SceneObjectPart part)
        {
            m_sceneViewer.QueuePartForUpdate(part);
        }

        public uint GenerateClientFlags(UUID ObjectID)
        {
            return m_scene.Permissions.GenerateClientFlags(m_uuid, ObjectID);
        }

        /// <summary>
        /// Send updates to the client about prims which have been placed on the update queue.  We don't
        /// necessarily send updates for all the parts on the queue, e.g. if an updates with a more recent
        /// timestamp has already been sent.
        /// </summary>
        public void SendPrimUpdates()
        {
            m_perfMonMS = Util.EnvironmentTickCount();

            m_sceneViewer.SendPrimUpdates();

            m_scene.StatsReporter.AddAgentTime(Util.EnvironmentTickCountSubtract(m_perfMonMS));
        }

        #region Status Methods

        /// <summary>
        /// This turns a child agent, into a root agent
        /// This is called when an agent teleports into a region, or if an
        /// agent crosses into this region from a neighbor over the border
        /// </summary>
        public void MakeRootAgent(Vector3 pos, bool isFlying)
        {
            m_log.DebugFormat(
                "[SCENE]: Upgrading child to root agent for {0} in {1}",
                Name, m_scene.RegionInfo.RegionName);

            //m_log.DebugFormat("[SCENE]: known regions in {0}: {1}", Scene.RegionInfo.RegionName, KnownChildRegionHandles.Count);

            IGroupsModule gm = m_scene.RequestModuleInterface<IGroupsModule>();
            if (gm != null)
                m_grouptitle = gm.GetGroupTitle(m_uuid);

            m_rootRegionHandle = m_scene.RegionInfo.RegionHandle;

            m_scene.SetRootAgentScene(m_uuid);

            // Moved this from SendInitialData to ensure that m_appearance is initialized
            // before the inventory is processed in MakeRootAgent. This fixes a race condition
            // related to the handling of attachments
            //m_scene.GetAvatarAppearance(m_controllingClient, out m_appearance);
            if (m_scene.TestBorderCross(pos, Cardinals.E))
            {
                Border crossedBorder = m_scene.GetCrossedBorder(pos, Cardinals.E);
                pos.X = crossedBorder.BorderLine.Z - 1;
            }

            if (m_scene.TestBorderCross(pos, Cardinals.N))
            {
                Border crossedBorder = m_scene.GetCrossedBorder(pos, Cardinals.N);
                pos.Y = crossedBorder.BorderLine.Z - 1;
            }


            if (pos.X < 0 || pos.Y < 0 || pos.Z < 0)
            {
                Vector3 emergencyPos = new Vector3(((int)Constants.RegionSize * 0.5f), ((int)Constants.RegionSize * 0.5f), 128);

                m_log.WarnFormat(
                    "[SCENE PRESENCE]: MakeRootAgent() was given an illegal position of {0} for avatar {1}, {2}.  Substituting {3}",
                    pos, Name, UUID, emergencyPos);

                pos = emergencyPos;
            }

            float localAVHeight = 1.56f;
            if (m_avHeight != 127.0f)
            {
                localAVHeight = m_avHeight;
            }

            float posZLimit = 0;

            if (pos.X <Constants.RegionSize && pos.Y < Constants.RegionSize)
                posZLimit = (float)m_scene.Heightmap[(int)pos.X, (int)pos.Y];
            
            float newPosZ = posZLimit + localAVHeight / 2;
            if (posZLimit >= (pos.Z - (localAVHeight / 2)) && !(Single.IsInfinity(newPosZ) || Single.IsNaN(newPosZ)))
            {
                pos.Z = newPosZ;
            }
            AbsolutePosition = pos;

            AddToPhysicalScene(isFlying);

            if (m_forceFly)
            {
                m_physicsActor.Flying = true;
            }
            else if (m_flyDisabled)
            {
                m_physicsActor.Flying = false;
            }

            if (m_appearance != null)
            {
                if (m_appearance.AvatarHeight > 0)
                    SetHeight(m_appearance.AvatarHeight);
            }
            else
            {
                m_log.ErrorFormat("[SCENE PRESENCE]: null appearance in MakeRoot in {0}", Scene.RegionInfo.RegionName);
                // emergency; this really shouldn't happen
                m_appearance = new AvatarAppearance(UUID);
            }
            
            // Don't send an animation pack here, since on a region crossing this will sometimes cause a flying 
            // avatar to return to the standing position in mid-air.  On login it looks like this is being sent
            // elsewhere anyway
            // Animator.SendAnimPack();

            m_scene.SwapRootAgentCount(false);
            
            //CachedUserInfo userInfo = m_scene.CommsManager.UserProfileCacheService.GetUserDetails(m_uuid);
            //if (userInfo != null)
            //        userInfo.FetchInventory();
            //else
            //    m_log.ErrorFormat("[SCENE]: Could not find user info for {0} when making it a root agent", m_uuid);
            
            // On the next prim update, all objects will be sent
            //
            m_sceneViewer.Reset();

            m_isChildAgent = false;

            ScenePresence[] animAgents = m_scene.GetScenePresences();
            for (int i = 0; i < animAgents.Length; i++)
            {
                ScenePresence presence = animAgents[i];

                if (presence != this)
                    presence.Animator.SendAnimPackToClient(ControllingClient);
            }

            m_scene.EventManager.TriggerOnMakeRootAgent(this);
        }

        /// <summary>
        /// This turns a root agent into a child agent
        /// when an agent departs this region for a neighbor, this gets called.
        ///
        /// It doesn't get called for a teleport.  Reason being, an agent that
        /// teleports out may not end up anywhere near this region
        /// </summary>
        public void MakeChildAgent()
        {
            Animator.ResetAnimations();

//            m_log.DebugFormat(
//                 "[SCENEPRESENCE]: Downgrading root agent {0}, {1} to a child agent in {2}",
//                 Name, UUID, m_scene.RegionInfo.RegionName);

            // Don't zero out the velocity since this can cause problems when an avatar is making a region crossing,
            // depending on the exact timing.  This shouldn't matter anyway since child agent positions are not updated.
            //Velocity = new Vector3(0, 0, 0);
            
            m_isChildAgent = true;
            m_scene.SwapRootAgentCount(true);
            RemoveFromPhysicalScene();

            // FIXME: Set m_rootRegionHandle to the region handle of the scene this agent is moving into
            
            m_scene.EventManager.TriggerOnMakeChildAgent(this);
        }

        /// <summary>
        /// Removes physics plugin scene representation of this agent if it exists.
        /// </summary>
        private void RemoveFromPhysicalScene()
        {
            if (PhysicsActor != null)
            {
                m_physicsActor.OnRequestTerseUpdate -= SendTerseUpdateToAllClients;
                m_physicsActor.OnOutOfBounds -= OutOfBoundsCall;
                m_scene.PhysicsScene.RemoveAvatar(PhysicsActor);
                m_physicsActor.UnSubscribeEvents();
                m_physicsActor.OnCollisionUpdate -= PhysicsCollisionUpdate;
                PhysicsActor = null;
            }
        }

        /// <summary>
        ///
        /// </summary>
        /// <param name="pos"></param>
        public void Teleport(Vector3 pos)
        {
            bool isFlying = false;
            if (m_physicsActor != null)
                isFlying = m_physicsActor.Flying;
            
            RemoveFromPhysicalScene();
            Velocity = Vector3.Zero;
            AbsolutePosition = pos;
            AddToPhysicalScene(isFlying);
            if (m_appearance != null)
            {
                if (m_appearance.AvatarHeight > 0)
                    SetHeight(m_appearance.AvatarHeight);
            }

            SendTerseUpdateToAllClients();
        }

        public void TeleportWithMomentum(Vector3 pos)
        {
            bool isFlying = false;
            if (m_physicsActor != null)
                isFlying = m_physicsActor.Flying;

            RemoveFromPhysicalScene();
            AbsolutePosition = pos;
            AddToPhysicalScene(isFlying);
            if (m_appearance != null)
            {
                if (m_appearance.AvatarHeight > 0)
                    SetHeight(m_appearance.AvatarHeight);
            }

            SendTerseUpdateToAllClients();
        }

        /// <summary>
        ///
        /// </summary>
        public void StopMovement()
        {
        }

        public void StopFlying()
        {
            // It turns out to get the agent to stop flying, you have to feed it stop flying velocities
            // There's no explicit message to send the client to tell it to stop flying..   it relies on the 
            // velocity, collision plane and avatar height

            // Add 1/6 the avatar's height to it's position so it doesn't shoot into the air
            // when the avatar stands up

            if (m_avHeight != 127.0f)
            {
                AbsolutePosition = AbsolutePosition + new Vector3(0f, 0f, (m_avHeight / 6f));
            }
            else
            {
                AbsolutePosition = AbsolutePosition + new Vector3(0f, 0f, (1.56f / 6f));
            }

            ControllingClient.SendAvatarTerseUpdate(new SendAvatarTerseData(m_rootRegionHandle, (ushort)(m_scene.TimeDilation * ushort.MaxValue), LocalId,
                    AbsolutePosition, Velocity, Vector3.Zero, m_bodyRot, new Vector4(0,0,1,AbsolutePosition.Z - 0.5f), m_uuid, null, GetUpdatePriority(ControllingClient)));
        }

        public void AddNeighbourRegion(ulong regionHandle, string cap)
        {
            lock (m_knownChildRegions)
            {
                if (!m_knownChildRegions.ContainsKey(regionHandle))
                {
                    uint x, y;
                    Utils.LongToUInts(regionHandle, out x, out y);
                    m_knownChildRegions.Add(regionHandle, cap);
                }
            }
        }

        public void RemoveNeighbourRegion(ulong regionHandle)
        {
            lock (m_knownChildRegions)
            {
                if (m_knownChildRegions.ContainsKey(regionHandle))
                {
                    m_knownChildRegions.Remove(regionHandle);
                   //m_log.Debug(" !!! removing known region {0} in {1}. Count = {2}", regionHandle, Scene.RegionInfo.RegionName, m_knownChildRegions.Count);
                }
            }
        }

        public void DropOldNeighbours(List<ulong> oldRegions)
        {
            foreach (ulong handle in oldRegions)
            {
                RemoveNeighbourRegion(handle);
                Scene.CapsModule.DropChildSeed(UUID, handle);
            }
        }

        public List<ulong> GetKnownRegionList()
        {
            return new List<ulong>(m_knownChildRegions.Keys);
        }

        #endregion

        #region Event Handlers

        /// <summary>
        /// Sets avatar height in the phyiscs plugin
        /// </summary>
        internal void SetHeight(float height)
        {
            m_avHeight = height;
            if (PhysicsActor != null && !IsChildAgent)
            {
                Vector3 SetSize = new Vector3(0.45f, 0.6f, m_avHeight);
                PhysicsActor.Size = SetSize;
            }
        }

        /// <summary>
        /// Complete Avatar's movement into the region.
        /// This is called upon a very important packet sent from the client,
        /// so it's client-controlled. Never call this method directly.
        /// </summary>
        public void CompleteMovement()
        {
            //m_log.Debug("[SCENE PRESENCE]: CompleteMovement");

            Vector3 look = Velocity;
            if ((look.X == 0) && (look.Y == 0) && (look.Z == 0))
            {
                look = new Vector3(0.99f, 0.042f, 0);
            }

            // Prevent teleporting to an underground location
            // (may crash client otherwise)
            //
            Vector3 pos = AbsolutePosition;
            float ground = m_scene.GetGroundHeight(pos.X, pos.Y);
            if (pos.Z < ground + 1.5f)
            {
                pos.Z = ground + 1.5f;
                AbsolutePosition = pos;
            }

            m_isChildAgent = false;
            bool m_flying = ((m_AgentControlFlags & AgentManager.ControlFlags.AGENT_CONTROL_FLY) != 0);
            MakeRootAgent(AbsolutePosition, m_flying);

            if ((m_callbackURI != null) && !m_callbackURI.Equals(""))
            {
                m_log.DebugFormat("[SCENE PRESENCE]: Releasing agent in URI {0}", m_callbackURI);
                Scene.SimulationService.ReleaseAgent(m_originRegionID, UUID, m_callbackURI);
                m_callbackURI = null;
            }

            //m_log.DebugFormat("Completed movement");

            m_controllingClient.MoveAgentIntoRegion(m_regionInfo, AbsolutePosition, look);
            SendInitialData();

            // Create child agents in neighbouring regions
            if (!m_isChildAgent)
            {
                IEntityTransferModule m_agentTransfer = m_scene.RequestModuleInterface<IEntityTransferModule>();
                if (m_agentTransfer != null)
                    m_agentTransfer.EnableChildAgents(this);
                else
                    m_log.DebugFormat("[SCENE PRESENCE]: Unable to create child agents in neighbours, because AgentTransferModule is not active");
            }

        }

        /// <summary>
        /// Callback for the Camera view block check.  Gets called with the results of the camera view block test
        /// hitYN is true when there's something in the way.
        /// </summary>
        /// <param name="hitYN"></param>
        /// <param name="collisionPoint"></param>
        /// <param name="localid"></param>
        /// <param name="distance"></param>
        public void RayCastCameraCallback(bool hitYN, Vector3 collisionPoint, uint localid, float distance, Vector3 pNormal)
        {
            const float POSITION_TOLERANCE = 0.02f;
            const float VELOCITY_TOLERANCE = 0.02f;
            const float ROTATION_TOLERANCE = 0.02f;

            if (m_followCamAuto)
            {
                if (hitYN)
                {
                    CameraConstraintActive = true;
                    //m_log.DebugFormat("[RAYCASTRESULT]: {0}, {1}, {2}, {3}", hitYN, collisionPoint, localid, distance);
                    
                    Vector3 normal = Vector3.Normalize(new Vector3(0f, 0f, collisionPoint.Z) - collisionPoint);
                    ControllingClient.SendCameraConstraint(new Vector4(normal.X, normal.Y, normal.Z, -1 * Vector3.Distance(new Vector3(0,0,collisionPoint.Z),collisionPoint)));
                }
                else
                {
                    if (!m_pos.ApproxEquals(m_lastPosition, POSITION_TOLERANCE) ||
                        !Velocity.ApproxEquals(m_lastVelocity, VELOCITY_TOLERANCE) ||
                        !m_bodyRot.ApproxEquals(m_lastRotation, ROTATION_TOLERANCE))
                    {
                        if (CameraConstraintActive)
                        {
                            ControllingClient.SendCameraConstraint(new Vector4(0f, 0.5f, 0.9f, -3000f));
                            CameraConstraintActive = false;
                        }
                    }
                }
            }
        }

        /// <summary>
        /// This is the event handler for client movement. If a client is moving, this event is triggering.
        /// </summary>
        public void HandleAgentUpdate(IClientAPI remoteClient, AgentUpdateArgs agentData)
        {
            //if (m_isChildAgent)
            //{
            //    // m_log.Debug("DEBUG: HandleAgentUpdate: child agent");
            //    return;
            //}

            m_perfMonMS = Util.EnvironmentTickCount();

            ++m_movementUpdateCount;
            if (m_movementUpdateCount < 1)
                m_movementUpdateCount = 1;

            #region Sanity Checking

            // This is irritating.  Really.
            if (!AbsolutePosition.IsFinite())
            {
                RemoveFromPhysicalScene();
                m_log.Error("[AVATAR]: NonFinite Avatar position detected... Reset Position. Mantis this please. Error #9999902");

                m_pos = m_LastFinitePos;
                if (!m_pos.IsFinite())
                {
                    m_pos.X = 127f;
                    m_pos.Y = 127f;
                    m_pos.Z = 127f;
                    m_log.Error("[AVATAR]: NonFinite Avatar position detected... Reset Position. Mantis this please. Error #9999903");
                }

                AddToPhysicalScene(false);
            }
            else
            {
                m_LastFinitePos = m_pos;
            }

            #endregion Sanity Checking

            #region Inputs

            AgentManager.ControlFlags flags = (AgentManager.ControlFlags)agentData.ControlFlags;
            Quaternion bodyRotation = agentData.BodyRotation;

            // Camera location in world.  We'll need to raytrace
            // from this location from time to time.
            m_CameraCenter = agentData.CameraCenter;
            if (Vector3.Distance(m_lastCameraCenter, m_CameraCenter) >= Scene.RootReprioritizationDistance)
            {
                ReprioritizeUpdates();
                m_lastCameraCenter = m_CameraCenter;
            }

            // Use these three vectors to figure out what the agent is looking at
            // Convert it to a Matrix and/or Quaternion
            m_CameraAtAxis = agentData.CameraAtAxis;
            m_CameraLeftAxis = agentData.CameraLeftAxis;
            m_CameraUpAxis = agentData.CameraUpAxis;

            // The Agent's Draw distance setting
            m_DrawDistance = agentData.Far;

            // Check if Client has camera in 'follow cam' or 'build' mode.
            Vector3 camdif = (Vector3.One * m_bodyRot - Vector3.One * CameraRotation);

            m_followCamAuto = ((m_CameraUpAxis.Z > 0.959f && m_CameraUpAxis.Z < 0.98f)
               && (Math.Abs(camdif.X) < 0.4f && Math.Abs(camdif.Y) < 0.4f)) ? true : false;

            m_mouseLook = (flags & AgentManager.ControlFlags.AGENT_CONTROL_MOUSELOOK) != 0;
            m_leftButtonDown = (flags & AgentManager.ControlFlags.AGENT_CONTROL_LBUTTON_DOWN) != 0;

            #endregion Inputs

            if ((flags & AgentManager.ControlFlags.AGENT_CONTROL_STAND_UP) != 0)
            {
                StandUp();
            }

            //m_log.DebugFormat("[FollowCam]: {0}", m_followCamAuto);
            // Raycast from the avatar's head to the camera to see if there's anything blocking the view
            if ((m_movementUpdateCount % NumMovementsBetweenRayCast) == 0 && m_scene.PhysicsScene.SupportsRayCast())
            {
                if (m_followCamAuto)
                {
                    Vector3 posAdjusted = m_pos + HEAD_ADJUSTMENT;
                    m_scene.PhysicsScene.RaycastWorld(m_pos, Vector3.Normalize(m_CameraCenter - posAdjusted), Vector3.Distance(m_CameraCenter, posAdjusted) + 0.3f, RayCastCameraCallback);
                }
            }

            lock (scriptedcontrols)
            {
                if (scriptedcontrols.Count > 0)
                {
                    SendControlToScripts((uint)flags);
                    flags = RemoveIgnoredControls(flags, IgnoredControls);
                }
            }

            if (m_autopilotMoving)
                CheckAtSitTarget();

            if ((flags & AgentManager.ControlFlags.AGENT_CONTROL_SIT_ON_GROUND) != 0)
            {
                // TODO: This doesn't prevent the user from walking yet.
                // Setting parent ID would fix this, if we knew what value
                // to use.  Or we could add a m_isSitting variable.
                //Animator.TrySetMovementAnimation("SIT_GROUND_CONSTRAINED");
                SitGround = true;
                
            }

            // In the future, these values might need to go global.
            // Here's where you get them.
            m_AgentControlFlags = flags;
            m_headrotation = agentData.HeadRotation;
            m_state = agentData.State;

            PhysicsActor actor = PhysicsActor;
            if (actor == null)
            {
                return;
            }
            
            bool update_movementflag = false;

            if (m_allowMovement)
            {
                if (agentData.UseClientAgentPosition)
                {
                    m_moveToPositionInProgress = (agentData.ClientAgentPosition - AbsolutePosition).Length() > 0.2f;
                    m_moveToPositionTarget = agentData.ClientAgentPosition;
                }

                int i = 0;
                
                bool update_rotation = false;
                bool DCFlagKeyPressed = false;
                Vector3 agent_control_v3 = Vector3.Zero;
                Quaternion q = bodyRotation;

                bool oldflying = PhysicsActor.Flying;

                if (m_forceFly)
                    actor.Flying = true;
                else if (m_flyDisabled)
                    actor.Flying = false;
                else
                    actor.Flying = ((flags & AgentManager.ControlFlags.AGENT_CONTROL_FLY) != 0);

                if (actor.Flying != oldflying)
                    update_movementflag = true;

                if (q != m_bodyRot)
                {
                    m_bodyRot = q;
                    update_rotation = true;
                }

                if (m_parentID == 0)
                {
                    bool bAllowUpdateMoveToPosition = false;
                    bool bResetMoveToPosition = false;

                    Vector3[] dirVectors;

                    // use camera up angle when in mouselook and not flying or when holding the left mouse button down and not flying
                    // this prevents 'jumping' in inappropriate situations.
                    if ((m_mouseLook && !m_physicsActor.Flying) || (m_leftButtonDown && !m_physicsActor.Flying))
                        dirVectors = GetWalkDirectionVectors();
                    else
                        dirVectors = Dir_Vectors;

                    // The fact that m_movementflag is a byte needs to be fixed
                    // it really should be a uint
                    uint nudgehack = 250;
                    foreach (Dir_ControlFlags DCF in DIR_CONTROL_FLAGS)
                    {
                        if (((uint)flags & (uint)DCF) != 0)
                        {
                            bResetMoveToPosition = true;
                            DCFlagKeyPressed = true;
                            try
                            {
                                agent_control_v3 += dirVectors[i];
                                //m_log.DebugFormat("[Motion]: {0}, {1}",i, dirVectors[i]);
                            }
                            catch (IndexOutOfRangeException)
                            {
                                // Why did I get this?
                            }

                            if ((m_movementflag & (byte)(uint)DCF) == 0)
                            {
                                if (DCF == Dir_ControlFlags.DIR_CONTROL_FLAG_FORWARD_NUDGE || DCF == Dir_ControlFlags.DIR_CONTROL_FLAG_BACKWARD_NUDGE)
                                {
                                    m_movementflag |= (byte)nudgehack;
                                }
                                m_movementflag += (byte)(uint)DCF;
                                update_movementflag = true;
                            }
                        }
                        else
                        {
                            if ((m_movementflag & (byte)(uint)DCF) != 0 ||
                                ((DCF == Dir_ControlFlags.DIR_CONTROL_FLAG_FORWARD_NUDGE || DCF == Dir_ControlFlags.DIR_CONTROL_FLAG_BACKWARD_NUDGE)
                                && ((m_movementflag & (byte)nudgehack) == nudgehack))
                                ) // This or is for Nudge forward
                            {
                                m_movementflag -= ((byte)(uint)DCF);

                                update_movementflag = true;
                                /*
                                    if ((DCF == Dir_ControlFlags.DIR_CONTROL_FLAG_FORWARD_NUDGE || DCF == Dir_ControlFlags.DIR_CONTROL_FLAG_BACKWARD_NUDGE)
                                    && ((m_movementflag & (byte)nudgehack) == nudgehack))
                                    {
                                        m_log.Debug("Removed Hack flag");
                                    }
                                */
                            }
                            else
                            {
                                bAllowUpdateMoveToPosition = true;
                            }
                        }
                        i++;
                    }

                    //Paupaw:Do Proper PID for Autopilot here
                    if (bResetMoveToPosition)
                    {
                        m_moveToPositionTarget = Vector3.Zero;
                        m_moveToPositionInProgress = false;
                        update_movementflag = true;
                        bAllowUpdateMoveToPosition = false;
                    }

                    if (bAllowUpdateMoveToPosition && (m_moveToPositionInProgress && !m_autopilotMoving))
                    {
                        //Check the error term of the current position in relation to the target position
                        if (Util.GetDistanceTo(AbsolutePosition, m_moveToPositionTarget) <= 0.5f)
                        {
                            // we are close enough to the target
                            m_moveToPositionTarget = Vector3.Zero;
                            m_moveToPositionInProgress = false;
                            update_movementflag = true;
                        }
                        else
                        {
                            try
                            {
                                // move avatar in 2D at one meter/second towards target, in avatar coordinate frame.
                                // This movement vector gets added to the velocity through AddNewMovement().
                                // Theoretically we might need a more complex PID approach here if other 
                                // unknown forces are acting on the avatar and we need to adaptively respond
                                // to such forces, but the following simple approach seems to works fine.
                                Vector3 LocalVectorToTarget3D =
                                    (m_moveToPositionTarget - AbsolutePosition) // vector from cur. pos to target in global coords
                                    * Matrix4.CreateFromQuaternion(Quaternion.Inverse(bodyRotation)); // change to avatar coords
                                // Ignore z component of vector
                                Vector3 LocalVectorToTarget2D = new Vector3((float)(LocalVectorToTarget3D.X), (float)(LocalVectorToTarget3D.Y), 0f);
                                LocalVectorToTarget2D.Normalize();
                                agent_control_v3 += LocalVectorToTarget2D;

                                // update avatar movement flags. the avatar coordinate system is as follows:
                                //
                                //                        +X (forward)
                                //
                                //                        ^
                                //                        |
                                //                        |
                                //                        |
                                //                        |
                                //     (left) +Y <--------o--------> -Y
                                //                       avatar
                                //                        |
                                //                        |
                                //                        |
                                //                        |
                                //                        v
                                //                        -X
                                //

                                // based on the above avatar coordinate system, classify the movement into 
                                // one of left/right/back/forward.
                                if (LocalVectorToTarget2D.Y > 0)//MoveLeft
                                {
                                    m_movementflag += (byte)(uint)Dir_ControlFlags.DIR_CONTROL_FLAG_LEFT;
                                    //AgentControlFlags
                                    AgentControlFlags |= (uint)Dir_ControlFlags.DIR_CONTROL_FLAG_LEFT;
                                    update_movementflag = true;
                                }
                                else if (LocalVectorToTarget2D.Y < 0) //MoveRight
                                {
                                    m_movementflag += (byte)(uint)Dir_ControlFlags.DIR_CONTROL_FLAG_RIGHT;
                                    AgentControlFlags |= (uint)Dir_ControlFlags.DIR_CONTROL_FLAG_RIGHT;
                                    update_movementflag = true;
                                }
                                if (LocalVectorToTarget2D.X < 0) //MoveBack
                                {
                                    m_movementflag += (byte)(uint)Dir_ControlFlags.DIR_CONTROL_FLAG_BACK;
                                    AgentControlFlags |= (uint)Dir_ControlFlags.DIR_CONTROL_FLAG_BACK;
                                    update_movementflag = true;
                                }
                                else if (LocalVectorToTarget2D.X > 0) //Move Forward
                                {
                                    m_movementflag += (byte)(uint)Dir_ControlFlags.DIR_CONTROL_FLAG_FORWARD;
                                    AgentControlFlags |= (uint)Dir_ControlFlags.DIR_CONTROL_FLAG_FORWARD;
                                    update_movementflag = true;
                                }
                            }
                            catch (Exception e)
                            {
                                //Avoid system crash, can be slower but...
                                m_log.DebugFormat("Crash! {0}", e.ToString());
                            }
                        }
                    }
                }

                // Cause the avatar to stop flying if it's colliding
                // with something with the down arrow pressed.

                // Only do this if we're flying
                if (m_physicsActor != null && m_physicsActor.Flying && !m_forceFly)
                {
                    // Landing detection code

                    // Are the landing controls requirements filled?
                    bool controlland = (((flags & AgentManager.ControlFlags.AGENT_CONTROL_UP_NEG) != 0) ||
                                        ((flags & AgentManager.ControlFlags.AGENT_CONTROL_NUDGE_UP_NEG) != 0));

                    // Are the collision requirements fulfilled?
                    bool colliding = (m_physicsActor.IsColliding == true);

                    if (m_physicsActor.Flying && colliding && controlland)
                    {
                        // nesting this check because LengthSquared() is expensive and we don't 
                        // want to do it every step when flying.
                        if ((Velocity.LengthSquared() <= LAND_VELOCITYMAG_MAX))
                            StopFlying();
                    }
                }

                if (update_movementflag || (update_rotation && DCFlagKeyPressed))
                {
                    //                    m_log.DebugFormat("{0} {1}", update_movementflag, (update_rotation && DCFlagKeyPressed));
                    //                    m_log.DebugFormat(
                    //                        "In {0} adding velocity to {1} of {2}", m_scene.RegionInfo.RegionName, Name, agent_control_v3);

                    AddNewMovement(agent_control_v3, q);

                    
                }
            }

            if (update_movementflag && ((flags & AgentManager.ControlFlags.AGENT_CONTROL_SIT_ON_GROUND) == 0) && (m_parentID == 0) && !SitGround)
                Animator.UpdateMovementAnimations();

            m_scene.EventManager.TriggerOnClientMovement(this);

            m_scene.StatsReporter.AddAgentTime(Util.EnvironmentTickCountSubtract(m_perfMonMS));
        }

        public void DoAutoPilot(uint not_used, Vector3 Pos, IClientAPI remote_client)
        {
            m_autopilotMoving = true;
            m_autoPilotTarget = Pos;
            m_sitAtAutoTarget = false;
            PrimitiveBaseShape proxy = PrimitiveBaseShape.Default;
            //proxy.PCode = (byte)PCode.ParticleSystem;

            proxyObjectGroup = new SceneObjectGroup(UUID, Pos, Rotation, proxy);
            proxyObjectGroup.AttachToScene(m_scene);
            
            // Commented out this code since it could never have executed, but might still be informative.
//            if (proxyObjectGroup != null)
//            {
                proxyObjectGroup.SendGroupFullUpdate();
                remote_client.SendSitResponse(proxyObjectGroup.UUID, Vector3.Zero, Quaternion.Identity, true, Vector3.Zero, Vector3.Zero, false);
                m_scene.DeleteSceneObject(proxyObjectGroup, false);
//            }
//            else
//            {
//                m_autopilotMoving = false;
//                m_autoPilotTarget = Vector3.Zero;
//                ControllingClient.SendAlertMessage("Autopilot cancelled");
//            }
        }

        public void DoMoveToPosition(Object sender, string method, List<String> args)
        {
            try
            {
                float locx = 0f;
                float locy = 0f;
                float locz = 0f;
                uint regionX = 0;
                uint regionY = 0;
                try
                {
                    Utils.LongToUInts(Scene.RegionInfo.RegionHandle, out regionX, out regionY);
                    locx = Convert.ToSingle(args[0]) - (float)regionX;
                    locy = Convert.ToSingle(args[1]) - (float)regionY;
                    locz = Convert.ToSingle(args[2]);
                }
                catch (InvalidCastException)
                {
                    m_log.Error("[CLIENT]: Invalid autopilot request");
                    return;
                }
                m_moveToPositionInProgress = true;
                m_moveToPositionTarget = new Vector3(locx, locy, locz);
            }
            catch (Exception ex)
            {
                //Why did I get this error?
               m_log.Error("[SCENEPRESENCE]: DoMoveToPosition" + ex);
            }
        }

        private void CheckAtSitTarget()
        {
            //m_log.Debug("[AUTOPILOT]: " + Util.GetDistanceTo(AbsolutePosition, m_autoPilotTarget).ToString());
            if (Util.GetDistanceTo(AbsolutePosition, m_autoPilotTarget) <= 1.5)
            {
                if (m_sitAtAutoTarget)
                {
                    SceneObjectPart part = m_scene.GetSceneObjectPart(m_requestedSitTargetUUID);
                    if (part != null)
                    {
                        AbsolutePosition = part.AbsolutePosition;
                        Velocity = Vector3.Zero;
                        SendFullUpdateToAllClients();

                        //HandleAgentSit(ControllingClient, m_requestedSitTargetUUID);
                    }
                    //ControllingClient.SendSitResponse(m_requestedSitTargetID, m_requestedSitOffset, Quaternion.Identity, false, Vector3.Zero, Vector3.Zero, false);
                    m_requestedSitTargetUUID = UUID.Zero;
                }
                    /*
                else
                {
                    //ControllingClient.SendAlertMessage("Autopilot cancelled");
                    //SendTerseUpdateToAllClients();
                    //PrimitiveBaseShape proxy = PrimitiveBaseShape.Default;
                    //proxy.PCode = (byte)PCode.ParticleSystem;
                    ////uint nextUUID = m_scene.NextLocalId;

                    //proxyObjectGroup = new SceneObjectGroup(m_scene, m_scene.RegionInfo.RegionHandle, UUID, nextUUID, m_autoPilotTarget, Quaternion.Identity, proxy);
                    //if (proxyObjectGroup != null)
                    //{
                        //proxyObjectGroup.SendGroupFullUpdate();
                        //ControllingClient.SendSitResponse(UUID.Zero, m_autoPilotTarget, Quaternion.Identity, true, Vector3.Zero, Vector3.Zero, false);
                        //m_scene.DeleteSceneObject(proxyObjectGroup);
                    //}
                }
                */
                m_autoPilotTarget = Vector3.Zero;
                m_autopilotMoving = false;
            }
        }
        /// <summary>
        /// Perform the logic necessary to stand the avatar up.  This method also executes
        /// the stand animation.
        /// </summary>
        public void StandUp()
        {
            if (SitGround)
                SitGround = false;

            if (m_parentID != 0)
            {
                m_log.Debug("StandupCode Executed");
                SceneObjectPart part = m_scene.GetSceneObjectPart(m_parentID);
                if (part != null)
                {
                    TaskInventoryDictionary taskIDict = part.TaskInventory;
                    if (taskIDict != null)
                    {
                        lock (taskIDict)
                        {
                            foreach (UUID taskID in taskIDict.Keys)
                            {
                                UnRegisterControlEventsToScript(LocalId, taskID);
                                taskIDict[taskID].PermsMask &= ~(
                                    2048 | //PERMISSION_CONTROL_CAMERA
                                    4); // PERMISSION_TAKE_CONTROLS
                            }
                        }

                    }
                    // Reset sit target.
                    if (part.GetAvatarOnSitTarget() == UUID)
                        part.SetAvatarOnSitTarget(UUID.Zero);

                    m_parentPosition = part.GetWorldPosition();
                    ControllingClient.SendClearFollowCamProperties(part.ParentUUID);
                }

                if (m_physicsActor == null)
                {
                    AddToPhysicalScene(false);
                }

                m_pos += m_parentPosition + new Vector3(0.0f, 0.0f, 2.0f*m_sitAvatarHeight);
                m_parentPosition = Vector3.Zero;

                m_parentID = 0;
                SendFullUpdateToAllClients();
                m_requestedSitTargetID = 0;
                if ((m_physicsActor != null) && (m_avHeight > 0))
                {
                    SetHeight(m_avHeight);
                }
            }

            Animator.TrySetMovementAnimation("STAND");
        }

        private SceneObjectPart FindNextAvailableSitTarget(UUID targetID)
        {
            SceneObjectPart targetPart = m_scene.GetSceneObjectPart(targetID);
            if (targetPart == null)
                return null;

            // If the primitive the player clicked on has a sit target and that sit target is not full, that sit target is used.
            // If the primitive the player clicked on has no sit target, and one or more other linked objects have sit targets that are not full, the sit target of the object with the lowest link number will be used.

            // Get our own copy of the part array, and sort into the order we want to test
            SceneObjectPart[] partArray = targetPart.ParentGroup.GetParts();
            Array.Sort(partArray, delegate(SceneObjectPart p1, SceneObjectPart p2)
                       {
                           // we want the originally selected part first, then the rest in link order -- so make the selected part link num (-1)
                           int linkNum1 = p1==targetPart ? -1 : p1.LinkNum;
                           int linkNum2 = p2==targetPart ? -1 : p2.LinkNum;
                           return linkNum1 - linkNum2;
                       }
                );

            //look for prims with explicit sit targets that are available
            foreach (SceneObjectPart part in partArray)
            {
                // Is a sit target available?
                Vector3 avSitOffSet = part.SitTargetPosition;
                Quaternion avSitOrientation = part.SitTargetOrientation;
                UUID avOnTargetAlready = part.GetAvatarOnSitTarget();

                bool SitTargetUnOccupied = (!(avOnTargetAlready != UUID.Zero));
                bool SitTargetisSet =
                    (!(avSitOffSet.X == 0f && avSitOffSet.Y == 0f && avSitOffSet.Z == 0f && avSitOrientation.W == 1f &&
                       avSitOrientation.X == 0f && avSitOrientation.Y == 0f && avSitOrientation.Z == 0f));

                if (SitTargetisSet && SitTargetUnOccupied)
                {
                    //switch the target to this prim
                    return part;
                }
            }

            // no explicit sit target found - use original target
            return targetPart;
        }

        private void SendSitResponse(IClientAPI remoteClient, UUID targetID, Vector3 offset, Quaternion pSitOrientation)
        {
            bool autopilot = true;
            Vector3 pos = new Vector3();
            Quaternion sitOrientation = pSitOrientation;
            Vector3 cameraEyeOffset = Vector3.Zero;
            Vector3 cameraAtOffset = Vector3.Zero;
            bool forceMouselook = false;

            //SceneObjectPart part =  m_scene.GetSceneObjectPart(targetID);
            SceneObjectPart part =  FindNextAvailableSitTarget(targetID);
            if (part != null)
            {
                // TODO: determine position to sit at based on scene geometry; don't trust offset from client
                // see http://wiki.secondlife.com/wiki/User:Andrew_Linden/Office_Hours/2007_11_06 for details on how LL does it

                // Is a sit target available?
                Vector3 avSitOffSet = part.SitTargetPosition;
                Quaternion avSitOrientation = part.SitTargetOrientation;
                UUID avOnTargetAlready = part.GetAvatarOnSitTarget();

                bool SitTargetUnOccupied = (!(avOnTargetAlready != UUID.Zero));
                bool SitTargetisSet =
                    (!(avSitOffSet.X == 0f && avSitOffSet.Y == 0f && avSitOffSet.Z == 0f &&
                       (
                           avSitOrientation.X == 0f && avSitOrientation.Y == 0f && avSitOrientation.Z == 0f && avSitOrientation.W == 1f // Valid Zero Rotation quaternion
                           || avSitOrientation.X == 0f && avSitOrientation.Y == 0f && avSitOrientation.Z == 1f && avSitOrientation.W == 0f // W-Z Mapping was invalid at one point
                           || avSitOrientation.X == 0f && avSitOrientation.Y == 0f && avSitOrientation.Z == 0f && avSitOrientation.W == 0f // Invalid Quaternion
                       )
                       ));

                if (SitTargetisSet && SitTargetUnOccupied)
                {
                    part.SetAvatarOnSitTarget(UUID);
                    offset = new Vector3(avSitOffSet.X, avSitOffSet.Y, avSitOffSet.Z);
                    sitOrientation = avSitOrientation;
                    autopilot = false;
                }

                pos = part.AbsolutePosition + offset;
                //if (Math.Abs(part.AbsolutePosition.Z - AbsolutePosition.Z) > 1)
                //{
                   // offset = pos;
                    //autopilot = false;
                //}
                if (m_physicsActor != null)
                {
                    // If we're not using the client autopilot, we're immediately warping the avatar to the location
                    // We can remove the physicsActor until they stand up.
                    m_sitAvatarHeight = m_physicsActor.Size.Z;

                    if (autopilot)
                    {
                        if (Util.GetDistanceTo(AbsolutePosition, pos) < 4.5)
                        {
                            autopilot = false;

                            RemoveFromPhysicalScene();
                            AbsolutePosition = pos + new Vector3(0.0f, 0.0f, m_sitAvatarHeight);
                        }
                    }
                    else
                    {
                        RemoveFromPhysicalScene();
                    }
                }

                cameraAtOffset = part.GetCameraAtOffset();
                cameraEyeOffset = part.GetCameraEyeOffset();
                forceMouselook = part.GetForceMouselook();
            }

            ControllingClient.SendSitResponse(targetID, offset, sitOrientation, autopilot, cameraAtOffset, cameraEyeOffset, forceMouselook);
            m_requestedSitTargetUUID = targetID;
            // This calls HandleAgentSit twice, once from here, and the client calls
            // HandleAgentSit itself after it gets to the location
            // It doesn't get to the location until we've moved them there though
            // which happens in HandleAgentSit :P
            m_autopilotMoving = autopilot;
            m_autoPilotTarget = pos;
            m_sitAtAutoTarget = autopilot;
            if (!autopilot)
                HandleAgentSit(remoteClient, UUID);
        }

        public void HandleAgentRequestSit(IClientAPI remoteClient, UUID agentID, UUID targetID, Vector3 offset)
        {
            if (m_parentID != 0)
            {
                StandUp();
            }
            m_nextSitAnimation = "SIT";
            
            //SceneObjectPart part = m_scene.GetSceneObjectPart(targetID);
            SceneObjectPart part = FindNextAvailableSitTarget(targetID);

            if (part != null)
            {
                if (!String.IsNullOrEmpty(part.SitAnimation))
                {
                    m_nextSitAnimation = part.SitAnimation;
                }
                m_requestedSitTargetID = part.LocalId;
                //m_requestedSitOffset = offset;
                m_requestedSitTargetUUID = targetID;
                
                m_log.DebugFormat("[SIT]: Client requested Sit Position: {0}", offset);
                
                if (m_scene.PhysicsScene.SupportsRayCast())
                {
                    //m_scene.PhysicsScene.RaycastWorld(Vector3.Zero,Vector3.Zero, 0.01f,new RaycastCallback());
                    //SitRayCastAvatarPosition(part);
                    //return;
                }
            }
            else
            {
                
                m_log.Warn("Sit requested on unknown object: " + targetID.ToString());
            }

            

            SendSitResponse(remoteClient, targetID, offset, Quaternion.Identity);
        }
        /*
        public void SitRayCastAvatarPosition(SceneObjectPart part)
        {
            Vector3 EndRayCastPosition = part.AbsolutePosition + m_requestedSitOffset;
            Vector3 StartRayCastPosition = AbsolutePosition;
            Vector3 direction = Vector3.Normalize(EndRayCastPosition - StartRayCastPosition);
            float distance = Vector3.Distance(EndRayCastPosition, StartRayCastPosition);
            m_scene.PhysicsScene.RaycastWorld(StartRayCastPosition, direction, distance, SitRayCastAvatarPositionResponse);
        }

        public void SitRayCastAvatarPositionResponse(bool hitYN, Vector3 collisionPoint, uint localid, float pdistance, Vector3 normal)
        {
            SceneObjectPart part =  FindNextAvailableSitTarget(m_requestedSitTargetUUID);
            if (part != null)
            {
                if (hitYN)
                {
                    if (collisionPoint.ApproxEquals(m_requestedSitOffset + part.AbsolutePosition, 0.2f))
                    {
                        SitRaycastFindEdge(collisionPoint, normal);
                        m_log.DebugFormat("[SIT]: Raycast Avatar Position succeeded at point: {0}, normal:{1}", collisionPoint, normal);
                    }
                    else
                    {
                        SitRayCastAvatarPositionCameraZ(part);
                    }
                }
                else
                {
                    SitRayCastAvatarPositionCameraZ(part);
                }
            }
            else
            {
                ControllingClient.SendAlertMessage("Sit position no longer exists");
                m_requestedSitTargetUUID = UUID.Zero;
                m_requestedSitTargetID = 0;
                m_requestedSitOffset = Vector3.Zero;
            }

        }

        public void SitRayCastAvatarPositionCameraZ(SceneObjectPart part)
        {
            // Next, try to raycast from the camera Z position
            Vector3 EndRayCastPosition = part.AbsolutePosition + m_requestedSitOffset;
            Vector3 StartRayCastPosition = AbsolutePosition; StartRayCastPosition.Z = CameraPosition.Z;
            Vector3 direction = Vector3.Normalize(EndRayCastPosition - StartRayCastPosition);
            float distance = Vector3.Distance(EndRayCastPosition, StartRayCastPosition);
            m_scene.PhysicsScene.RaycastWorld(StartRayCastPosition, direction, distance, SitRayCastAvatarPositionCameraZResponse);
        }

        public void SitRayCastAvatarPositionCameraZResponse(bool hitYN, Vector3 collisionPoint, uint localid, float pdistance, Vector3 normal)
        {
            SceneObjectPart part = FindNextAvailableSitTarget(m_requestedSitTargetUUID);
            if (part != null)
            {
                if (hitYN)
                {
                    if (collisionPoint.ApproxEquals(m_requestedSitOffset + part.AbsolutePosition, 0.2f))
                    {
                        SitRaycastFindEdge(collisionPoint, normal);
                        m_log.DebugFormat("[SIT]: Raycast Avatar Position + CameraZ succeeded at point: {0}, normal:{1}", collisionPoint, normal);
                    }
                    else
                    {
                        SitRayCastCameraPosition(part);
                    }
                }
                else
                {
                    SitRayCastCameraPosition(part);
                }
            }
            else
            {
                ControllingClient.SendAlertMessage("Sit position no longer exists");
                m_requestedSitTargetUUID = UUID.Zero;
                m_requestedSitTargetID = 0;
                m_requestedSitOffset = Vector3.Zero;
            }

        }

        public void SitRayCastCameraPosition(SceneObjectPart part)
        {
            // Next, try to raycast from the camera position
            Vector3 EndRayCastPosition = part.AbsolutePosition + m_requestedSitOffset;
            Vector3 StartRayCastPosition = CameraPosition;
            Vector3 direction = Vector3.Normalize(EndRayCastPosition - StartRayCastPosition);
            float distance = Vector3.Distance(EndRayCastPosition, StartRayCastPosition);
            m_scene.PhysicsScene.RaycastWorld(StartRayCastPosition, direction, distance, SitRayCastCameraPositionResponse);
        }

        public void SitRayCastCameraPositionResponse(bool hitYN, Vector3 collisionPoint, uint localid, float pdistance, Vector3 normal)
        {
            SceneObjectPart part = FindNextAvailableSitTarget(m_requestedSitTargetUUID);
            if (part != null)
            {
                if (hitYN)
                {
                    if (collisionPoint.ApproxEquals(m_requestedSitOffset + part.AbsolutePosition, 0.2f))
                    {
                        SitRaycastFindEdge(collisionPoint, normal);
                        m_log.DebugFormat("[SIT]: Raycast Camera Position succeeded at point: {0}, normal:{1}", collisionPoint, normal);
                    }
                    else
                    {
                        SitRayHorizontal(part);
                    }
                }
                else
                {
                    SitRayHorizontal(part);
                }
            }
            else
            {
                ControllingClient.SendAlertMessage("Sit position no longer exists");
                m_requestedSitTargetUUID = UUID.Zero;
                m_requestedSitTargetID = 0;
                m_requestedSitOffset = Vector3.Zero;
            }

        }

        public void SitRayHorizontal(SceneObjectPart part)
        {
            // Next, try to raycast from the avatar position to fwd
            Vector3 EndRayCastPosition = part.AbsolutePosition + m_requestedSitOffset;
            Vector3 StartRayCastPosition = CameraPosition;
            Vector3 direction = Vector3.Normalize(EndRayCastPosition - StartRayCastPosition);
            float distance = Vector3.Distance(EndRayCastPosition, StartRayCastPosition);
            m_scene.PhysicsScene.RaycastWorld(StartRayCastPosition, direction, distance, SitRayCastHorizontalResponse);
        }

        public void SitRayCastHorizontalResponse(bool hitYN, Vector3 collisionPoint, uint localid, float pdistance, Vector3 normal)
        {
            SceneObjectPart part = FindNextAvailableSitTarget(m_requestedSitTargetUUID);
            if (part != null)
            {
                if (hitYN)
                {
                    if (collisionPoint.ApproxEquals(m_requestedSitOffset + part.AbsolutePosition, 0.2f))
                    {
                        SitRaycastFindEdge(collisionPoint, normal);
                        m_log.DebugFormat("[SIT]: Raycast Horizontal Position succeeded at point: {0}, normal:{1}", collisionPoint, normal);
                        // Next, try to raycast from the camera position
                        Vector3 EndRayCastPosition = part.AbsolutePosition + m_requestedSitOffset;
                        Vector3 StartRayCastPosition = CameraPosition;
                        Vector3 direction = Vector3.Normalize(EndRayCastPosition - StartRayCastPosition);
                        float distance = Vector3.Distance(EndRayCastPosition, StartRayCastPosition);
                        //m_scene.PhysicsScene.RaycastWorld(StartRayCastPosition, direction, distance, SitRayCastResponseAvatarPosition);
                    }
                    else
                    {
                        ControllingClient.SendAlertMessage("Sit position not accessable.");
                        m_requestedSitTargetUUID = UUID.Zero;
                        m_requestedSitTargetID = 0;
                        m_requestedSitOffset = Vector3.Zero;
                    }
                }
                else
                {
                    ControllingClient.SendAlertMessage("Sit position not accessable.");
                    m_requestedSitTargetUUID = UUID.Zero;
                    m_requestedSitTargetID = 0;
                    m_requestedSitOffset = Vector3.Zero;
                }
            }
            else
            {
                ControllingClient.SendAlertMessage("Sit position no longer exists");
                m_requestedSitTargetUUID = UUID.Zero;
                m_requestedSitTargetID = 0;
                m_requestedSitOffset = Vector3.Zero;
            }

        }

        private void SitRaycastFindEdge(Vector3 collisionPoint, Vector3 collisionNormal)
        {
            int i = 0;
            //throw new NotImplementedException();
            //m_requestedSitTargetUUID = UUID.Zero;
            //m_requestedSitTargetID = 0;
            //m_requestedSitOffset = Vector3.Zero;

            SendSitResponse(ControllingClient, m_requestedSitTargetUUID, collisionPoint - m_requestedSitOffset, Quaternion.Identity);
        }
        */
        public void HandleAgentRequestSit(IClientAPI remoteClient, UUID agentID, UUID targetID, Vector3 offset, string sitAnimation)
        {
            if (m_parentID != 0)
            {
                StandUp();
            }
            if (!String.IsNullOrEmpty(sitAnimation))
            {
                m_nextSitAnimation = sitAnimation;
            }
            else
            {
                m_nextSitAnimation = "SIT";
            }

            //SceneObjectPart part = m_scene.GetSceneObjectPart(targetID);
            SceneObjectPart part =  FindNextAvailableSitTarget(targetID);
            if (part != null)
            {
                m_requestedSitTargetID = part.LocalId; 
                //m_requestedSitOffset = offset;
                m_requestedSitTargetUUID = targetID;

                m_log.DebugFormat("[SIT]: Client requested Sit Position: {0}", offset);

                if (m_scene.PhysicsScene.SupportsRayCast())
                {
                    //SitRayCastAvatarPosition(part);
                    //return;
                }
            }
            else
            {
                m_log.Warn("Sit requested on unknown object: " + targetID);
            }
            
            SendSitResponse(remoteClient, targetID, offset, Quaternion.Identity);
        }

        public void HandleAgentSit(IClientAPI remoteClient, UUID agentID)
        {
            if (!String.IsNullOrEmpty(m_nextSitAnimation))
            {
                HandleAgentSit(remoteClient, agentID, m_nextSitAnimation);
            }
            else
            {
                HandleAgentSit(remoteClient, agentID, "SIT");
            }
        }
        
        public void HandleAgentSit(IClientAPI remoteClient, UUID agentID, string sitAnimation)
        {
            SceneObjectPart part = m_scene.GetSceneObjectPart(m_requestedSitTargetID);

            if (m_sitAtAutoTarget || !m_autopilotMoving)
            {
                if (part != null)
                {
                    if (part.GetAvatarOnSitTarget() == UUID)
                    {
                        Vector3 sitTargetPos = part.SitTargetPosition;
                        Quaternion sitTargetOrient = part.SitTargetOrientation;

                        //Quaternion vq = new Quaternion(sitTargetPos.X, sitTargetPos.Y+0.2f, sitTargetPos.Z+0.2f, 0);
                        //Quaternion nq = new Quaternion(-sitTargetOrient.X, -sitTargetOrient.Y, -sitTargetOrient.Z, sitTargetOrient.w);

                        //Quaternion result = (sitTargetOrient * vq) * nq;

                        m_pos = new Vector3(sitTargetPos.X, sitTargetPos.Y, sitTargetPos.Z);
                        m_pos += SIT_TARGET_ADJUSTMENT;
                        m_bodyRot = sitTargetOrient;
                        //Rotation = sitTargetOrient;
                        m_parentPosition = part.AbsolutePosition;

                        //SendTerseUpdateToAllClients();
                    }
                    else
                    {
                        m_pos -= part.AbsolutePosition;
                        m_parentPosition = part.AbsolutePosition;
                    }
                }
                else
                {
                    return;
                }
            }
            m_parentID = m_requestedSitTargetID;

            Velocity = Vector3.Zero;
            RemoveFromPhysicalScene();

            Animator.TrySetMovementAnimation(sitAnimation);
            SendFullUpdateToAllClients();
            // This may seem stupid, but Our Full updates don't send avatar rotation :P
            // So we're also sending a terse update (which has avatar rotation)
            // [Update] We do now.
            //SendTerseUpdateToAllClients();
        }

        /// <summary>
        /// Event handler for the 'Always run' setting on the client
        /// Tells the physics plugin to increase speed of movement.
        /// </summary>
        public void HandleSetAlwaysRun(IClientAPI remoteClient, bool pSetAlwaysRun)
        {
            m_setAlwaysRun = pSetAlwaysRun;
            if (PhysicsActor != null)
            {
                PhysicsActor.SetAlwaysRun = pSetAlwaysRun;
            }
        }

        public void HandleStartAnim(IClientAPI remoteClient, UUID animID)
        {
            Animator.AddAnimation(animID, UUID.Zero);
        }

        public void HandleStopAnim(IClientAPI remoteClient, UUID animID)
        {
            Animator.RemoveAnimation(animID);
        }

        /// <summary>
        /// Rotate the avatar to the given rotation and apply a movement in the given relative vector
        /// </summary>
        /// <param name="vec">The vector in which to move.  This is relative to the rotation argument</param>
        /// <param name="rotation">The direction in which this avatar should now face.
        public void AddNewMovement(Vector3 vec, Quaternion rotation)
        {
            if (m_isChildAgent)
            {
                // WHAT???
                m_log.Debug("[SCENEPRESENCE]: AddNewMovement() called on child agent, making root agent!");

                // we have to reset the user's child agent connections.
                // Likely, here they've lost the eventqueue for other regions so border 
                // crossings will fail at this point unless we reset them.

                List<ulong> regions = new List<ulong>(KnownChildRegionHandles);
                regions.Remove(m_scene.RegionInfo.RegionHandle);

                MakeRootAgent(new Vector3(127f, 127f, 127f), true);

                // Async command
                if (m_scene.SceneGridService != null)
                {
                    m_scene.SceneGridService.SendCloseChildAgentConnections(UUID, regions);

                    // Give the above command some time to try and close the connections.
                    // this is really an emergency..   so sleep, or we'll get all discombobulated.
                    System.Threading.Thread.Sleep(500);
                }
                
                if (m_scene.SceneGridService != null)
                {
                    IEntityTransferModule m_agentTransfer = m_scene.RequestModuleInterface<IEntityTransferModule>();
                    if (m_agentTransfer != null)
                        m_agentTransfer.EnableChildAgents(this);
                }
                
                return;
            }

            m_perfMonMS = Util.EnvironmentTickCount();

            Rotation = rotation;
            Vector3 direc = vec * rotation;
            direc.Normalize();

            direc *= 0.03f * 128f * m_speedModifier;

            PhysicsActor actor = m_physicsActor;
            if (actor != null)
            {
                if (actor.Flying)
                {
                    direc *= 4.0f;
                    //bool controlland = (((m_AgentControlFlags & (uint)AgentManager.ControlFlags.AGENT_CONTROL_UP_NEG) != 0) || ((m_AgentControlFlags & (uint)AgentManager.ControlFlags.AGENT_CONTROL_NUDGE_UP_NEG) != 0));
                    //bool colliding = (m_physicsActor.IsColliding==true);
                    //if (controlland)
                    //    m_log.Info("[AGENT]: landCommand");
                    //if (colliding)
                    //    m_log.Info("[AGENT]: colliding");
                    //if (m_physicsActor.Flying && colliding && controlland)
                    //{
                    //    StopFlying();
                    //    m_log.Info("[AGENT]: Stop FLying");
                    //}
                }
                else if (!actor.Flying && actor.IsColliding)
                {
                    if (direc.Z > 2.0f)
                    {
                        direc.Z *= 3.0f;

                        // TODO: PreJump and jump happen too quickly.  Many times prejump gets ignored.
                        Animator.TrySetMovementAnimation("PREJUMP");
                        Animator.TrySetMovementAnimation("JUMP");
                    }
                }
            }

            // TODO: Add the force instead of only setting it to support multiple forces per frame?
            m_forceToApply = direc;

            m_scene.StatsReporter.AddAgentTime(Util.EnvironmentTickCountSubtract(m_perfMonMS));
        }

        #endregion

        #region Overridden Methods

        public override void Update()
        {
            const float ROTATION_TOLERANCE = 0.01f;
            const float VELOCITY_TOLERANCE = 0.001f;
            const float POSITION_TOLERANCE = 0.05f;
            //const int TIME_MS_TOLERANCE = 3000;

            SendPrimUpdates();

            if (m_newCoarseLocations)
            {
                SendCoarseLocations();
                m_newCoarseLocations = false;
            }

            if (m_isChildAgent == false)
            {
//                PhysicsActor actor = m_physicsActor;

                // NOTE: Velocity is not the same as m_velocity. Velocity will attempt to
                // grab the latest PhysicsActor velocity, whereas m_velocity is often
                // storing a requested force instead of an actual traveling velocity

                // Throw away duplicate or insignificant updates
                if (!m_bodyRot.ApproxEquals(m_lastRotation, ROTATION_TOLERANCE) ||
                    !Velocity.ApproxEquals(m_lastVelocity, VELOCITY_TOLERANCE) ||
                    !m_pos.ApproxEquals(m_lastPosition, POSITION_TOLERANCE))
                    //Environment.TickCount - m_lastTerseSent > TIME_MS_TOLERANCE)
                {
                    SendTerseUpdateToAllClients();

                    // Update the "last" values
                    m_lastPosition = m_pos;
                    m_lastRotation = m_bodyRot;
                    m_lastVelocity = Velocity;
                    //m_lastTerseSent = Environment.TickCount;
                }

                // followed suggestion from mic bowman. reversed the two lines below.
                if (m_parentID == 0 && m_physicsActor != null || m_parentID != 0) // Check that we have a physics actor or we're sitting on something
                    CheckForBorderCrossing();
                CheckForSignificantMovement(); // sends update to the modules.
            }
        }

        #endregion

        #region Update Client(s)

        /// <summary>
        /// Sends a location update to the client connected to this scenePresence
        /// </summary>
        /// <param name="remoteClient"></param>
        public void SendTerseUpdateToClient(IClientAPI remoteClient)
        {
            // If the client is inactive, it's getting its updates from another
            // server.
            if (remoteClient.IsActive)
            {
                m_perfMonMS = Util.EnvironmentTickCount();

                PhysicsActor actor = m_physicsActor;
                Vector3 velocity = (actor != null) ? actor.Velocity : Vector3.Zero;

                Vector3 pos = m_pos;
                pos.Z += m_appearance.HipOffset;

                //m_log.DebugFormat("[SCENEPRESENCE]: TerseUpdate: Pos={0} Rot={1} Vel={2}", m_pos, m_bodyRot, m_velocity);

                remoteClient.SendAvatarTerseUpdate(new SendAvatarTerseData(m_rootRegionHandle, (ushort)(m_scene.TimeDilation * ushort.MaxValue), LocalId,
                    pos, velocity, Vector3.Zero, m_bodyRot, CollisionPlane, m_uuid, null, GetUpdatePriority(remoteClient)));

                m_scene.StatsReporter.AddAgentTime(Util.EnvironmentTickCountSubtract(m_perfMonMS));
                m_scene.StatsReporter.AddAgentUpdates(1);
            }
        }

        /// <summary>
        /// Send a location/velocity/accelleration update to all agents in scene
        /// </summary>
        public void SendTerseUpdateToAllClients()
        {
            m_perfMonMS = Util.EnvironmentTickCount();
            
            m_scene.ForEachClient(SendTerseUpdateToClient);

            m_scene.StatsReporter.AddAgentTime(Util.EnvironmentTickCountSubtract(m_perfMonMS));
        }

        public void SendCoarseLocations()
        {
            SendCourseLocationsMethod d = m_sendCourseLocationsMethod;
            if (d != null)
            {
                d.Invoke(m_scene.RegionInfo.originRegionID, this);
            }
        }

        public void SetSendCourseLocationMethod(SendCourseLocationsMethod d)
        {
            if (d != null)
                m_sendCourseLocationsMethod = d;
        }

        public void SendCoarseLocationsDefault(UUID sceneId, ScenePresence p)
        {
            m_perfMonMS = Util.EnvironmentTickCount();

            List<Vector3> CoarseLocations = new List<Vector3>();
            List<UUID> AvatarUUIDs = new List<UUID>();
            List<ScenePresence> avatars = m_scene.GetAvatars();
            for (int i = 0; i < avatars.Count; i++)
            {
                // Requested by LibOMV.   Send Course Location on self.
                //if (avatars[i] != this)
                //{
                    if (avatars[i].ParentID != 0)
                    {
                        // sitting avatar
                        SceneObjectPart sop = m_scene.GetSceneObjectPart(avatars[i].ParentID);
                        if (sop != null)
                        {
                            CoarseLocations.Add(sop.AbsolutePosition + avatars[i].m_pos);
                            AvatarUUIDs.Add(avatars[i].UUID);
                        }
                        else
                        {
                            // we can't find the parent..  ! arg!
                            CoarseLocations.Add(avatars[i].m_pos);
                            AvatarUUIDs.Add(avatars[i].UUID);
                        }
                    }
                    else
                    {
                        CoarseLocations.Add(avatars[i].m_pos);
                        AvatarUUIDs.Add(avatars[i].UUID);
                    }
                //}
            }

            m_controllingClient.SendCoarseLocationUpdate(AvatarUUIDs, CoarseLocations);

            m_scene.StatsReporter.AddAgentTime(Util.EnvironmentTickCountSubtract(m_perfMonMS));
        }

        public void CoarseLocationChange()
        {
            m_newCoarseLocations = true;
        }

        /// <summary>
        /// Tell other client about this avatar (The client previously didn't know or had outdated details about this avatar)
        /// </summary>
        /// <param name="remoteAvatar"></param>
        public void SendFullUpdateToOtherClient(ScenePresence remoteAvatar)
        {
            // 2 stage check is needed.
            if (remoteAvatar == null)
                return;
            IClientAPI cl=remoteAvatar.ControllingClient;
            if (cl == null)
                return;
            if (m_appearance.Texture == null)
                return;

            Vector3 pos = m_pos;
            pos.Z += m_appearance.HipOffset;

            remoteAvatar.m_controllingClient.SendAvatarData(new SendAvatarData(m_regionInfo.RegionHandle, m_firstname, m_lastname, m_grouptitle, m_uuid,
                                                            LocalId, pos, m_appearance.Texture.GetBytes(),
                                                            m_parentID, m_bodyRot));
            m_scene.StatsReporter.AddAgentUpdates(1);
        }

        /// <summary>
        /// Tell *ALL* agents about this agent
        /// </summary>
        public void SendInitialFullUpdateToAllClients()
        {
            m_perfMonMS = Util.EnvironmentTickCount();

            ScenePresence[] avatars = m_scene.GetScenePresences();

            for (int i = 0; i < avatars.Length; i++)
            {
                ScenePresence avatar = avatars[i];

                // only send if this is the root (children are only "listening posts" in a foreign region)
                if (!IsChildAgent)
                {
                    SendFullUpdateToOtherClient(avatar);
                }

                if (avatar.LocalId != LocalId)
                {
                    if (!avatar.IsChildAgent)
                    {
                        avatar.SendFullUpdateToOtherClient(this);
                        avatar.SendAppearanceToOtherAgent(this);
                        avatar.Animator.SendAnimPackToClient(ControllingClient);
                    }
                }
            }

            m_scene.StatsReporter.AddAgentUpdates(avatars.Length);
            m_scene.StatsReporter.AddAgentTime(Util.EnvironmentTickCountSubtract(m_perfMonMS));

            //Animator.SendAnimPack();
        }

        public void SendFullUpdateToAllClients()
        {
            m_perfMonMS = Util.EnvironmentTickCount();

            // only send update from root agents to other clients; children are only "listening posts"
            List<ScenePresence> avatars = m_scene.GetAvatars();
            foreach (ScenePresence avatar in avatars)
            {
                SendFullUpdateToOtherClient(avatar);

            }
            m_scene.StatsReporter.AddAgentUpdates(avatars.Count);
            m_scene.StatsReporter.AddAgentTime(Util.EnvironmentTickCountSubtract(m_perfMonMS));

            Animator.SendAnimPack();
        }

        /// <summary>
        /// Do everything required once a client completes its movement into a region
        /// </summary>
        public void SendInitialData()
        {
            // Moved this into CompleteMovement to ensure that m_appearance is initialized before
            // the inventory arrives
            // m_scene.GetAvatarAppearance(m_controllingClient, out m_appearance);

            Vector3 pos = m_pos;
            pos.Z += m_appearance.HipOffset;

            m_controllingClient.SendAvatarData(new SendAvatarData(m_regionInfo.RegionHandle, m_firstname, m_lastname, m_grouptitle, m_uuid, LocalId,
                                               pos, m_appearance.Texture.GetBytes(), m_parentID, m_bodyRot));

            SendInitialFullUpdateToAllClients();
            SendAppearanceToAllOtherAgents();
        }

        /// <summary>
        /// Tell the client for this scene presence what items it should be wearing now
        /// </summary>
        public void SendWearables()
        {
            ControllingClient.SendWearables(m_appearance.Wearables, m_appearance.Serial++);
        }

        /// <summary>
        ///
        /// </summary>
        public void SendAppearanceToAllOtherAgents()
        {
            m_perfMonMS = Util.EnvironmentTickCount();

            m_scene.ForEachScenePresence(delegate(ScenePresence scenePresence)
                                         {
                                             if (scenePresence.UUID != UUID)
                                             {
                                                 SendAppearanceToOtherAgent(scenePresence);
                                             }
                                         });

            m_scene.StatsReporter.AddAgentTime(Util.EnvironmentTickCountSubtract(m_perfMonMS));
        }

        /// <summary>
        /// Send appearance data to an agent that isn't this one.
        /// </summary>
        /// <param name="avatar"></param>
        public void SendAppearanceToOtherAgent(ScenePresence avatar)
        {
            avatar.ControllingClient.SendAppearance(
                m_appearance.Owner, m_appearance.VisualParams, m_appearance.Texture.GetBytes());
        }

        /// <summary>
        /// Set appearance data (textureentry and slider settings) received from the client
        /// </summary>
        /// <param name="texture"></param>
        /// <param name="visualParam"></param>
        public void SetAppearance(Primitive.TextureEntry textureEntry, byte[] visualParams)
        {
            if (m_physicsActor != null)
            {
                if (!IsChildAgent)
                {
                    // This may seem like it's redundant, remove the avatar from the physics scene
                    // just to add it back again, but it saves us from having to update
                    // 3 variables 10 times a second.
                    bool flyingTemp = m_physicsActor.Flying;
                    RemoveFromPhysicalScene();
                    //m_scene.PhysicsScene.RemoveAvatar(m_physicsActor);

                    //PhysicsActor = null;

                    AddToPhysicalScene(flyingTemp);
                }
            }

            #region Bake Cache Check

            if (textureEntry != null)
            {
                for (int i = 0; i < BAKE_INDICES.Length; i++)
                {
                    int j = BAKE_INDICES[i];
                    Primitive.TextureEntryFace face = textureEntry.FaceTextures[j];

                    if (face != null && face.TextureID != AppearanceManager.DEFAULT_AVATAR_TEXTURE)
                    {
                        if (m_scene.AssetService.Get(face.TextureID.ToString()) == null)
                        {
                            m_log.Warn("[APPEARANCE]: Missing baked texture " + face.TextureID + " (" + j + ") for avatar " + this.Name);
                            this.ControllingClient.SendRebakeAvatarTextures(face.TextureID);
                        }
                    }
                }

            }


            #endregion Bake Cache Check

            m_appearance.SetAppearance(textureEntry, visualParams);
            if (m_appearance.AvatarHeight > 0)
                SetHeight(m_appearance.AvatarHeight);

            // This is not needed, because only the transient data changed
            //AvatarData adata = new AvatarData(m_appearance);
            //m_scene.AvatarService.SetAvatar(m_controllingClient.AgentId, adata);

            SendAppearanceToAllOtherAgents();
            if (!m_startAnimationSet)
            {
                Animator.UpdateMovementAnimations();
                m_startAnimationSet = true;
            }

            Vector3 pos = m_pos;
            pos.Z += m_appearance.HipOffset;

            m_controllingClient.SendAvatarData(new SendAvatarData(m_regionInfo.RegionHandle, m_firstname, m_lastname, m_grouptitle, m_uuid, LocalId,
                pos, m_appearance.Texture.GetBytes(), m_parentID, m_bodyRot));

        }

        public void SetWearable(int wearableId, AvatarWearable wearable)
        {
            m_appearance.SetWearable(wearableId, wearable);
            AvatarData adata = new AvatarData(m_appearance);
            m_scene.AvatarService.SetAvatar(m_controllingClient.AgentId, adata);
            m_controllingClient.SendWearables(m_appearance.Wearables, m_appearance.Serial++);
        }

        // Because appearance setting is in a module, we actually need
        // to give it access to our appearance directly, otherwise we
        // get a synchronization issue.
        public AvatarAppearance Appearance
        {
            get { return m_appearance; }
            set { m_appearance = value; }
        }

        #endregion

        #region Significant Movement Method

        /// <summary>
        /// This checks for a significant movement and sends a courselocationchange update
        /// </summary>
        protected void CheckForSignificantMovement()
        {
            if (Util.GetDistanceTo(AbsolutePosition, posLastSignificantMove) > 0.5)
            {
                posLastSignificantMove = AbsolutePosition;
                m_scene.EventManager.TriggerSignificantClientMovement(m_controllingClient);
                m_scene.NotifyMyCoarseLocationChange();
            }

            // Minimum Draw distance is 64 meters, the Radius of the draw distance sphere is 32m
            if (Util.GetDistanceTo(AbsolutePosition, m_lastChildAgentUpdatePosition) >= Scene.ChildReprioritizationDistance ||
                Util.GetDistanceTo(CameraPosition, m_lastChildAgentUpdateCamPosition) >= Scene.ChildReprioritizationDistance)
            {
                ChildAgentDataUpdate cadu = new ChildAgentDataUpdate();
                cadu.ActiveGroupID = UUID.Zero.Guid;
                cadu.AgentID = UUID.Guid;
                cadu.alwaysrun = m_setAlwaysRun;
                cadu.AVHeight = m_avHeight;
                sLLVector3 tempCameraCenter = new sLLVector3(new Vector3(m_CameraCenter.X, m_CameraCenter.Y, m_CameraCenter.Z));
                cadu.cameraPosition = tempCameraCenter;
                cadu.drawdistance = m_DrawDistance;
                if (m_scene.Permissions.IsGod(new UUID(cadu.AgentID)))
                    cadu.godlevel = m_godlevel;
                cadu.GroupAccess = 0;
                cadu.Position = new sLLVector3(AbsolutePosition);
                cadu.regionHandle = m_rootRegionHandle;
                float multiplier = 1;
                int innacurateNeighbors = m_scene.GetInaccurateNeighborCount();
                if (innacurateNeighbors != 0)
                {
                    multiplier = 1f / (float)innacurateNeighbors;
                }
                if (multiplier <= 0f)
                {
                    multiplier = 0.25f;
                }

                //m_log.Info("[NeighborThrottle]: " + m_scene.GetInaccurateNeighborCount().ToString() + " - m: " + multiplier.ToString());
                cadu.throttles = ControllingClient.GetThrottlesPacked(multiplier);
                cadu.Velocity = new sLLVector3(Velocity);

                AgentPosition agentpos = new AgentPosition();
                agentpos.CopyFrom(cadu);

                m_scene.SendOutChildAgentUpdates(agentpos, this);

                m_lastChildAgentUpdatePosition = AbsolutePosition;
                m_lastChildAgentUpdateCamPosition = CameraPosition;
            }
        }

        #endregion

        #region Border Crossing Methods

        /// <summary>
        /// Checks to see if the avatar is in range of a border and calls CrossToNewRegion
        /// </summary>
        protected void CheckForBorderCrossing()
        {
            if (IsChildAgent)
                return;

            Vector3 pos2 = AbsolutePosition;
            Vector3 vel = Velocity;
            int neighbor = 0;
            int[] fix = new int[2];

            float timeStep = 0.1f;
            pos2.X = pos2.X + (vel.X*timeStep);
            pos2.Y = pos2.Y + (vel.Y*timeStep);
            pos2.Z = pos2.Z + (vel.Z*timeStep);

            if (!IsInTransit)
            {
                // Checks if where it's headed exists a region

                if (m_scene.TestBorderCross(pos2, Cardinals.W))
                {
                    if (m_scene.TestBorderCross(pos2, Cardinals.S))
                        neighbor = HaveNeighbor(Cardinals.SW, ref fix);
                    else if (m_scene.TestBorderCross(pos2, Cardinals.N))
                        neighbor = HaveNeighbor(Cardinals.NW, ref fix);
                    else
                        neighbor = HaveNeighbor(Cardinals.W, ref fix);
                }
                else if (m_scene.TestBorderCross(pos2, Cardinals.E))
                {
                    if (m_scene.TestBorderCross(pos2, Cardinals.S))
                        neighbor = HaveNeighbor(Cardinals.SE, ref fix);
                    else if (m_scene.TestBorderCross(pos2, Cardinals.N))
                        neighbor = HaveNeighbor(Cardinals.NE, ref fix);
                    else
                        neighbor = HaveNeighbor(Cardinals.E, ref fix);
                }
                else if (m_scene.TestBorderCross(pos2, Cardinals.S))
                    neighbor = HaveNeighbor(Cardinals.S, ref fix);
                else if (m_scene.TestBorderCross(pos2, Cardinals.N))
                    neighbor = HaveNeighbor(Cardinals.N, ref fix);

                
                // Makes sure avatar does not end up outside region
                if (neighbor < 0)
                    AbsolutePosition = new Vector3(
                                                   AbsolutePosition.X +  3*fix[0],
                                                   AbsolutePosition.Y +  3*fix[1],
                                                   AbsolutePosition.Z);
                else if (neighbor > 0)
                    CrossToNewRegion();
            }
            else
            {
                RemoveFromPhysicalScene();
                // This constant has been inferred from experimentation
                // I'm not sure what this value should be, so I tried a few values.
                timeStep = 0.04f;
                pos2 = AbsolutePosition;
                pos2.X = pos2.X + (vel.X * timeStep);
                pos2.Y = pos2.Y + (vel.Y * timeStep);
                pos2.Z = pos2.Z + (vel.Z * timeStep);
                m_pos = pos2;
            }
        }

        protected int HaveNeighbor(Cardinals car, ref int[] fix)
        {
            uint neighbourx = m_regionInfo.RegionLocX;
            uint neighboury = m_regionInfo.RegionLocY;

            int dir = (int)car;

            if (dir > 1 && dir < 5) //Heading East
                neighbourx++;
            else if (dir > 5) // Heading West
                neighbourx--;

            if (dir < 3 || dir == 8) // Heading North
                neighboury++;
            else if (dir > 3 && dir < 7) // Heading Sout
                neighboury--;

            int x = (int)(neighbourx * Constants.RegionSize);
            int y = (int)(neighboury * Constants.RegionSize);
            GridRegion neighbourRegion = m_scene.GridService.GetRegionByPosition(m_scene.RegionInfo.ScopeID, x, y);

            if (neighbourRegion == null)
            {
                fix[0] = (int)(m_regionInfo.RegionLocX - neighbourx);
                fix[1] = (int)(m_regionInfo.RegionLocY - neighboury);
                return dir * (-1);
            }
            else
                return dir;
        }

        /// <summary>
        /// Moves the agent outside the region bounds
        /// Tells neighbor region that we're crossing to it
        /// If the neighbor accepts, remove the agent's viewable avatar from this scene
        /// set them to a child agent.
        /// </summary>
        protected void CrossToNewRegion()
        {
            InTransit();
            try
            {
                m_scene.CrossAgentToNewRegion(this, m_physicsActor.Flying);
            }
            catch
            {
                m_scene.CrossAgentToNewRegion(this, false);
            }
        }

        public void InTransit()
        {
            m_inTransit = true;

            if ((m_physicsActor != null) && m_physicsActor.Flying)
                m_AgentControlFlags |= AgentManager.ControlFlags.AGENT_CONTROL_FLY;
            else if ((m_AgentControlFlags & AgentManager.ControlFlags.AGENT_CONTROL_FLY) != 0)
                m_AgentControlFlags &= ~AgentManager.ControlFlags.AGENT_CONTROL_FLY;
        }

        public void NotInTransit()
        {
            m_inTransit = false;
        }

        public void RestoreInCurrentScene()
        {
            AddToPhysicalScene(false); // not exactly false
        }

        public void Reset()
        {
            // Put the child agent back at the center
            AbsolutePosition 
                = new Vector3(((float)Constants.RegionSize * 0.5f), ((float)Constants.RegionSize * 0.5f), 70);
            Animator.ResetAnimations();
        }

        /// <summary>
        /// Computes which child agents to close when the scene presence moves to another region.
        /// Removes those regions from m_knownRegions.
        /// </summary>
        /// <param name="newRegionX">The new region's x on the map</param>
        /// <param name="newRegionY">The new region's y on the map</param>
        /// <returns></returns>
        public void CloseChildAgents(uint newRegionX, uint newRegionY)
        {
            List<ulong> byebyeRegions = new List<ulong>();
            m_log.DebugFormat(
                "[SCENE PRESENCE]: Closing child agents. Checking {0} regions in {1}", 
                m_knownChildRegions.Keys.Count, Scene.RegionInfo.RegionName);
            //DumpKnownRegions();

            lock (m_knownChildRegions)
            {
                foreach (ulong handle in m_knownChildRegions.Keys)
                {
                    // Don't close the agent on this region yet
                    if (handle != Scene.RegionInfo.RegionHandle)
                    {
                        uint x, y;
                        Utils.LongToUInts(handle, out x, out y);
                        x = x / Constants.RegionSize;
                        y = y / Constants.RegionSize;

                        //m_log.Debug("---> x: " + x + "; newx:" + newRegionX + "; Abs:" + (int)Math.Abs((int)(x - newRegionX)));
                        //m_log.Debug("---> y: " + y + "; newy:" + newRegionY + "; Abs:" + (int)Math.Abs((int)(y - newRegionY)));
                        if (Util.IsOutsideView(x, newRegionX, y, newRegionY))
                        {
                            byebyeRegions.Add(handle);
                        }
                    }
                }
            }
            
            if (byebyeRegions.Count > 0)
            {
                m_log.Debug("[SCENE PRESENCE]: Closing " + byebyeRegions.Count + " child agents");
                m_scene.SceneGridService.SendCloseChildAgentConnections(m_controllingClient.AgentId, byebyeRegions);
            }
            
            foreach (ulong handle in byebyeRegions)
            {
                RemoveNeighbourRegion(handle);
            }
        }

        #endregion

        /// <summary>
        /// This allows the Sim owner the abiility to kick users from their sim currently.
        /// It tells the client that the agent has permission to do so.
        /// </summary>
        public void GrantGodlikePowers(UUID agentID, UUID sessionID, UUID token, bool godStatus)
        {
            if (godStatus)
            {
                // For now, assign god level 200 to anyone
                // who is granted god powers, but has no god level set.
                //
                UserAccount account = m_scene.UserAccountService.GetUserAccount(m_scene.RegionInfo.ScopeID, agentID);
                if (account != null)
                {
                    if (account.UserLevel > 0)
                        m_godlevel = account.UserLevel;
                    else
                        m_godlevel = 200;
                }
            }
            else
            {
                m_godlevel = 0;
            }

            ControllingClient.SendAdminResponse(token, (uint)m_godlevel);
        }

        #region Child Agent Updates

        public void ChildAgentDataUpdate(AgentData cAgentData)
        {
            //m_log.Debug("   >>> ChildAgentDataUpdate <<< " + Scene.RegionInfo.RegionName);
            if (!IsChildAgent)
                return;

            CopyFrom(cAgentData);
        }

        /// <summary>
        /// This updates important decision making data about a child agent
        /// The main purpose is to figure out what objects to send to a child agent that's in a neighboring region
        /// </summary>
        public void ChildAgentDataUpdate(AgentPosition cAgentData, uint tRegionX, uint tRegionY, uint rRegionX, uint rRegionY)
        {
            if (!IsChildAgent)
                return;

            //m_log.Debug("   >>> ChildAgentPositionUpdate <<< " + rRegionX + "-" + rRegionY);
            int shiftx = ((int)rRegionX - (int)tRegionX) * (int)Constants.RegionSize;
            int shifty = ((int)rRegionY - (int)tRegionY) * (int)Constants.RegionSize;

            Vector3 offset = new Vector3(shiftx, shifty, 0f);

            m_DrawDistance = cAgentData.Far;
            if (cAgentData.Position != new Vector3(-1f, -1f, -1f)) // UGH!!
                m_pos = cAgentData.Position + offset;

            if (Vector3.Distance(AbsolutePosition, posLastSignificantMove) >= Scene.ChildReprioritizationDistance)
            {
                posLastSignificantMove = AbsolutePosition;
                ReprioritizeUpdates();
            }

            m_CameraCenter = cAgentData.Center + offset;

            m_avHeight = cAgentData.Size.Z;
            //SetHeight(cAgentData.AVHeight);

            if ((cAgentData.Throttles != null) && cAgentData.Throttles.Length > 0)
                ControllingClient.SetChildAgentThrottle(cAgentData.Throttles);

            // Sends out the objects in the user's draw distance if m_sendTasksToChild is true.
            if (m_scene.m_seeIntoRegionFromNeighbor)
                m_sceneViewer.Reset();

            //cAgentData.AVHeight;
            m_rootRegionHandle = cAgentData.RegionHandle;
            //m_velocity = cAgentData.Velocity;
        }

        public void CopyTo(AgentData cAgent)
        {
            cAgent.AgentID = UUID;
            cAgent.RegionID = Scene.RegionInfo.RegionID;

            cAgent.Position = AbsolutePosition;
            cAgent.Velocity = m_velocity;
            cAgent.Center = m_CameraCenter;
            // Don't copy the size; it is inferred from apearance parameters
            //cAgent.Size = new Vector3(0, 0, m_avHeight);
            cAgent.AtAxis = m_CameraAtAxis;
            cAgent.LeftAxis = m_CameraLeftAxis;
            cAgent.UpAxis = m_CameraUpAxis;

            cAgent.Far = m_DrawDistance;

            // Throttles 
            float multiplier = 1;
            int innacurateNeighbors = m_scene.GetInaccurateNeighborCount();
            if (innacurateNeighbors != 0)
            {
                multiplier = 1f / innacurateNeighbors;
            }
            if (multiplier <= 0f)
            {
                multiplier = 0.25f;
            }
            //m_log.Info("[NeighborThrottle]: " + m_scene.GetInaccurateNeighborCount().ToString() + " - m: " + multiplier.ToString());
            cAgent.Throttles = ControllingClient.GetThrottlesPacked(multiplier);

            cAgent.HeadRotation = m_headrotation;
            cAgent.BodyRotation = m_bodyRot;
            cAgent.ControlFlags = (uint)m_AgentControlFlags;

            if (m_scene.Permissions.IsGod(new UUID(cAgent.AgentID)))
                cAgent.GodLevel = (byte)m_godlevel;
            else 
                cAgent.GodLevel = (byte) 0;

            cAgent.AlwaysRun = m_setAlwaysRun;

            try
            {
                // We might not pass the Wearables in all cases...
                // They're only needed so that persistent changes to the appearance
                // are preserved in the new region where the user is moving to.
                // But in Hypergrid we might not let this happen.
                int i = 0;
                UUID[] wears = new UUID[m_appearance.Wearables.Length * 2];
                foreach (AvatarWearable aw in m_appearance.Wearables)
                {
                    if (aw != null)
                    {
                        wears[i++] = aw.ItemID;
                        wears[i++] = aw.AssetID;
                    }
                    else
                    {
                        wears[i++] = UUID.Zero;
                        wears[i++] = UUID.Zero;
                    }
                }
                cAgent.Wearables = wears;

                cAgent.VisualParams = m_appearance.VisualParams;

                if (m_appearance.Texture != null)
                    cAgent.AgentTextures = m_appearance.Texture.GetBytes();
            }
            catch (Exception e)
            {
                m_log.Warn("[SCENE PRESENCE]: exception in CopyTo " + e.Message);
            }

            //Attachments
            List<int> attPoints = m_appearance.GetAttachedPoints();
            if (attPoints != null)
            {
                //m_log.DebugFormat("[SCENE PRESENCE]: attachments {0}", attPoints.Count);
                int i = 0;
                AttachmentData[] attachs = new AttachmentData[attPoints.Count];
                foreach (int point in attPoints)
                {
                    attachs[i++] = new AttachmentData(point, m_appearance.GetAttachedItem(point), m_appearance.GetAttachedAsset(point));
                }
                cAgent.Attachments = attachs;
            }

            // Animations
            try
            {
                cAgent.Anims = Animator.Animations.ToArray();
            }
            catch { }

            // cAgent.GroupID = ??
            // Groups???

        }

        public void CopyFrom(AgentData cAgent)
        {
            m_originRegionID = cAgent.RegionID;

            m_callbackURI = cAgent.CallbackURI;

            m_pos = cAgent.Position;
            m_velocity = cAgent.Velocity;
            m_CameraCenter = cAgent.Center;
            //m_avHeight = cAgent.Size.Z;
            m_CameraAtAxis = cAgent.AtAxis;
            m_CameraLeftAxis = cAgent.LeftAxis;
            m_CameraUpAxis = cAgent.UpAxis;

            m_DrawDistance = cAgent.Far;

            if ((cAgent.Throttles != null) && cAgent.Throttles.Length > 0)
                ControllingClient.SetChildAgentThrottle(cAgent.Throttles);

            m_headrotation = cAgent.HeadRotation;
            m_bodyRot = cAgent.BodyRotation;
            m_AgentControlFlags = (AgentManager.ControlFlags)cAgent.ControlFlags; 

            if (m_scene.Permissions.IsGod(new UUID(cAgent.AgentID)))
                m_godlevel = cAgent.GodLevel;
            m_setAlwaysRun = cAgent.AlwaysRun;

            uint i = 0;
            try
            {
                if (cAgent.Wearables == null)
                   cAgent.Wearables  = new UUID[0];
                AvatarWearable[] wears = new AvatarWearable[cAgent.Wearables.Length / 2];
                for (uint n = 0; n < cAgent.Wearables.Length; n += 2)
                {
                    UUID itemId = cAgent.Wearables[n];
                    UUID assetId = cAgent.Wearables[n + 1];
                    wears[i++] = new AvatarWearable(itemId, assetId);
                }
                m_appearance.Wearables = wears;
                Primitive.TextureEntry te;
                if (cAgent.AgentTextures != null && cAgent.AgentTextures.Length > 1)
                    te = new Primitive.TextureEntry(cAgent.AgentTextures, 0, cAgent.AgentTextures.Length);
                else
                    te = AvatarAppearance.GetDefaultTexture();
                if ((cAgent.VisualParams == null) || (cAgent.VisualParams.Length < AvatarAppearance.VISUALPARAM_COUNT))
                    cAgent.VisualParams = AvatarAppearance.GetDefaultVisualParams();
                m_appearance.SetAppearance(te, (byte[])cAgent.VisualParams.Clone());
            }
            catch (Exception e)
            {
                m_log.Warn("[SCENE PRESENCE]: exception in CopyFrom " + e.Message);
            }

            // Attachments
            try
            {
                if (cAgent.Attachments != null)
                {
                    foreach (AttachmentData att in cAgent.Attachments)
                    {
                        m_appearance.SetAttachment(att.AttachPoint, att.ItemID, att.AssetID);
                    }
                }
            }
            catch { } 

            // Animations
            try
            {
                Animator.ResetAnimations();
                Animator.Animations.FromArray(cAgent.Anims);
            }
            catch {  }

            //cAgent.GroupID = ??
            //Groups???
        }

        public bool CopyAgent(out IAgentData agent)
        {
            agent = new CompleteAgentData();
            CopyTo((AgentData)agent);
            return true;
        }

        #endregion Child Agent Updates

        /// <summary>
        /// Handles part of the PID controller function for moving an avatar.
        /// </summary>
        public override void UpdateMovement()
        {
            if (m_forceToApply.HasValue)
            {
                Vector3 force = m_forceToApply.Value;

                m_updateflag = true;
//                movementvector = force;
                Velocity = force;

                m_forceToApply = null;
            }
        }

        public override void SetText(string text, Vector3 color, double alpha)
        {
            throw new Exception("Can't set Text on avatar.");
        }

        /// <summary>
        /// Adds a physical representation of the avatar to the Physics plugin
        /// </summary>
        public void AddToPhysicalScene(bool isFlying)
        {
            PhysicsScene scene = m_scene.PhysicsScene;

            Vector3 pVec = AbsolutePosition;

            // Old bug where the height was in centimeters instead of meters
            if (m_avHeight == 127.0f)
            {
                m_physicsActor = scene.AddAvatar(Firstname + "." + Lastname, pVec, new Vector3(0f, 0f, 1.56f),
                                                 isFlying);
            }
            else
            {
                m_physicsActor = scene.AddAvatar(Firstname + "." + Lastname, pVec,
                                                 new Vector3(0f, 0f, m_avHeight), isFlying);
            }
            scene.AddPhysicsActorTaint(m_physicsActor);
            //m_physicsActor.OnRequestTerseUpdate += SendTerseUpdateToAllClients;
            m_physicsActor.OnCollisionUpdate += PhysicsCollisionUpdate;
            m_physicsActor.OnOutOfBounds += OutOfBoundsCall; // Called for PhysicsActors when there's something wrong
            m_physicsActor.SubscribeEvents(500);
            m_physicsActor.LocalID = LocalId;
            
        }

        private void OutOfBoundsCall(Vector3 pos)
        {
            //bool flying = m_physicsActor.Flying;
            //RemoveFromPhysicalScene();

            //AddToPhysicalScene(flying);
            if (ControllingClient != null)
                ControllingClient.SendAgentAlertMessage("Physics is having a problem with your avatar.  You may not be able to move until you relog.",true);
        }

        // Event called by the physics plugin to tell the avatar about a collision.
        private void PhysicsCollisionUpdate(EventArgs e)
        {
            if (e == null)
                return;

            //if ((Math.Abs(Velocity.X) > 0.1e-9f) || (Math.Abs(Velocity.Y) > 0.1e-9f))
            // The Physics Scene will send updates every 500 ms grep: m_physicsActor.SubscribeEvents(
            // as of this comment the interval is set in AddToPhysicalScene
            if (Animator!=null)
                Animator.UpdateMovementAnimations();

            CollisionEventUpdate collisionData = (CollisionEventUpdate)e;
            Dictionary<uint, ContactPoint> coldata = collisionData.m_objCollisionList;

            CollisionPlane = Vector4.UnitW;

            if (coldata.Count != 0 && Animator != null)
            {
                switch (Animator.CurrentMovementAnimation)
                {
                    case "STAND":
                    case "WALK":
                    case "RUN":
                    case "CROUCH":
                    case "CROUCHWALK":
                        {
                            ContactPoint lowest;
                            lowest.SurfaceNormal = Vector3.Zero;
                            lowest.Position = Vector3.Zero;
                            lowest.Position.Z = Single.NaN;

                            foreach (ContactPoint contact in coldata.Values)
                            {
                                if (Single.IsNaN(lowest.Position.Z) || contact.Position.Z < lowest.Position.Z)
                                {
                                    lowest = contact;
                                }
                            }

                            CollisionPlane = new Vector4(-lowest.SurfaceNormal, -Vector3.Dot(lowest.Position, lowest.SurfaceNormal));
                        }
                        break;
                }
            }

            if (m_invulnerable)
                return;
            
            float starthealth = Health;
            uint killerObj = 0;
            foreach (uint localid in coldata.Keys)
            {
                SceneObjectPart part = Scene.GetSceneObjectPart(localid);

                if (part != null && part.ParentGroup.Damage != -1.0f)
                    Health -= part.ParentGroup.Damage;
                else
                {
                    if (coldata[localid].PenetrationDepth >= 0.10f)
                        Health -= coldata[localid].PenetrationDepth * 5.0f;
                }

                if (Health <= 0.0f)
                {
                    if (localid != 0)
                        killerObj = localid;
                }
                //m_log.Debug("[AVATAR]: Collision with localid: " + localid.ToString() + " at depth: " + coldata[localid].ToString());
            }
            //Health = 100;
            if (!m_invulnerable)
            {
                if (starthealth != Health)
                {
                    ControllingClient.SendHealth(Health);
                }
                if (m_health <= 0)
                    m_scene.EventManager.TriggerAvatarKill(killerObj, this);
            }            
        }

        public void setHealthWithUpdate(float health)
        {
            Health = health;
            ControllingClient.SendHealth(Health);
        }

        public void Close()
        {
            lock (m_attachments)
            {
                // Delete attachments from scene
                // Don't try to save, as this thread won't live long
                // enough to complete the save. This would cause no copy
                // attachments to poof!
                //
                foreach (SceneObjectGroup grp in m_attachments)
                {
                    m_scene.DeleteSceneObject(grp, false);
                }
                m_attachments.Clear();
            }
            
            lock (m_knownChildRegions)
            {
                m_knownChildRegions.Clear();
            }

            lock (m_reprioritization_timer)
            {
                m_reprioritization_timer.Enabled = false;
                m_reprioritization_timer.Elapsed -= new ElapsedEventHandler(Reprioritize);
            }
            
            // I don't get it but mono crashes when you try to dispose of this timer,
            // unsetting the elapsed callback should be enough to allow for cleanup however.
            // m_reprioritizationTimer.Dispose(); 

            m_sceneViewer.Close();

            RemoveFromPhysicalScene();
            m_animator.Close();
            m_animator = null;
        }

        public void AddAttachment(SceneObjectGroup gobj)
        {
            lock (m_attachments)
            {
                m_attachments.Add(gobj);
            }
        }

        public bool HasAttachments()
        {
            return m_attachments.Count > 0;
        }

        public bool HasScriptedAttachments()
        {
            lock (m_attachments)
            {
                foreach (SceneObjectGroup gobj in m_attachments)
                {
                    if (gobj != null)
                    {
                        if (gobj.RootPart.Inventory.ContainsScripts())
                            return true;
                    }
                }
            }
            return false;
        }

        public void RemoveAttachment(SceneObjectGroup gobj)
        {
            lock (m_attachments)
            {
                if (m_attachments.Contains(gobj))
                {
                    m_attachments.Remove(gobj);
                }
            }
        }

        public bool ValidateAttachments()
        {
            lock (m_attachments)
            {
                // Validate
                foreach (SceneObjectGroup gobj in m_attachments)
                {
                    if (gobj == null)
                        return false;

                    if (gobj.IsDeleted)
                        return false;
                }
            }
            return true;
        }

        /// <summary>
        /// Send a script event to this scene presence's attachments
        /// </summary>
        /// <param name="eventName">The name of the event</param>
        /// <param name="args">The arguments for the event</param>
        public void SendScriptEventToAttachments(string eventName, Object[] args)
        {
            if (m_scriptEngines != null)
            {
                lock (m_attachments)
                {
                    foreach (SceneObjectGroup grp in m_attachments)
                    {
                        // 16384 is CHANGED_ANIMATION
                        //
                        // Send this to all attachment root prims
                        //
                        foreach (IScriptModule m in m_scriptEngines)
                        {
                            if (m == null) // No script engine loaded
                                continue;

                            m.PostObjectEvent(grp.RootPart.UUID, "changed", new Object[] { 16384 });
                        }
                    }
                }
            }
        }


        public void initializeScenePresence(IClientAPI client, RegionInfo region, Scene scene)
        {
            m_controllingClient = client;
            m_regionInfo = region;
            m_scene = scene;

            RegisterToEvents();

            /*
            AbsolutePosition = client.StartPos;

            Animations = new AvatarAnimations();
            Animations.LoadAnims();

            m_animations = new List<UUID>();
            m_animations.Add(Animations.AnimsUUID["STAND"]);
            m_animationSeqs.Add(m_controllingClient.NextAnimationSequenceNumber);

            SetDirectionVectors();
            */
        }

        internal void PushForce(Vector3 impulse)
        {
            if (PhysicsActor != null)
            {
                PhysicsActor.AddForce(impulse,true);
            }
        }

        public void RegisterControlEventsToScript(int controls, int accept, int pass_on, uint Obj_localID, UUID Script_item_UUID)
        {
            ScriptControllers obj = new ScriptControllers();
            obj.ignoreControls = ScriptControlled.CONTROL_ZERO;
            obj.eventControls = ScriptControlled.CONTROL_ZERO;

            obj.itemID = Script_item_UUID;
            obj.objID = Obj_localID;
            if (pass_on == 0 && accept == 0)
            {
                IgnoredControls |= (ScriptControlled)controls;
                obj.ignoreControls = (ScriptControlled)controls;
            }

            if (pass_on == 0 && accept == 1)
            {
                IgnoredControls |= (ScriptControlled)controls;
                obj.ignoreControls = (ScriptControlled)controls;
                obj.eventControls = (ScriptControlled)controls;
            }
            if (pass_on == 1 && accept == 1)
            {
                IgnoredControls = ScriptControlled.CONTROL_ZERO;
                obj.eventControls = (ScriptControlled)controls;
                obj.ignoreControls = ScriptControlled.CONTROL_ZERO;
            }

            lock (scriptedcontrols)
            {
                if (pass_on == 1 && accept == 0)
                {
                    IgnoredControls &= ~(ScriptControlled)controls;
                    if (scriptedcontrols.ContainsKey(Script_item_UUID))
                        scriptedcontrols.Remove(Script_item_UUID);
                }
                else
                {
                    scriptedcontrols[Script_item_UUID] = obj;
                }
            }
            ControllingClient.SendTakeControls(controls, pass_on == 1 ? true : false, true);
        }

        public void HandleForceReleaseControls(IClientAPI remoteClient, UUID agentID)
        {
            IgnoredControls = ScriptControlled.CONTROL_ZERO;
            lock (scriptedcontrols)
            {
                scriptedcontrols.Clear();
            }
            ControllingClient.SendTakeControls(int.MaxValue, false, false);
        }

        public void UnRegisterControlEventsToScript(uint Obj_localID, UUID Script_item_UUID)
        {
            ScriptControllers takecontrols;

            lock (scriptedcontrols)
            {
                if (scriptedcontrols.TryGetValue(Script_item_UUID, out takecontrols))
                {
                    ScriptControlled sctc = takecontrols.eventControls;

                    ControllingClient.SendTakeControls((int)sctc, false, false);
                    ControllingClient.SendTakeControls((int)sctc, true, false);

                    scriptedcontrols.Remove(Script_item_UUID);
                    IgnoredControls = ScriptControlled.CONTROL_ZERO;
                    foreach (ScriptControllers scData in scriptedcontrols.Values)
                    {
                        IgnoredControls |= scData.ignoreControls;
                    }
                }
            }
        }

        internal void SendControlToScripts(uint flags)
        {
            ScriptControlled allflags = ScriptControlled.CONTROL_ZERO;

            if (MouseDown)
            {
                allflags = LastCommands & (ScriptControlled.CONTROL_ML_LBUTTON | ScriptControlled.CONTROL_LBUTTON);
                if ((flags & (uint)AgentManager.ControlFlags.AGENT_CONTROL_LBUTTON_UP) != 0 || (flags & unchecked((uint)AgentManager.ControlFlags.AGENT_CONTROL_ML_LBUTTON_UP)) != 0)
                {
                    allflags = ScriptControlled.CONTROL_ZERO;
                    MouseDown = true;
                }
            }

            if ((flags & (uint)AgentManager.ControlFlags.AGENT_CONTROL_ML_LBUTTON_DOWN) != 0)
            {
                allflags |= ScriptControlled.CONTROL_ML_LBUTTON;
                MouseDown = true;
            }
            if ((flags & (uint)AgentManager.ControlFlags.AGENT_CONTROL_LBUTTON_DOWN) != 0)
            {
                allflags |= ScriptControlled.CONTROL_LBUTTON;
                MouseDown = true;
            }

            // find all activated controls, whether the scripts are interested in them or not
            if ((flags & (uint)AgentManager.ControlFlags.AGENT_CONTROL_AT_POS) != 0 || (flags & (uint)AgentManager.ControlFlags.AGENT_CONTROL_NUDGE_AT_POS) != 0)
            {
                allflags |= ScriptControlled.CONTROL_FWD;
            }
            if ((flags & (uint)AgentManager.ControlFlags.AGENT_CONTROL_AT_NEG) != 0 || (flags & (uint)AgentManager.ControlFlags.AGENT_CONTROL_NUDGE_AT_NEG) != 0)
            {
                allflags |= ScriptControlled.CONTROL_BACK;
            }
            if ((flags & (uint)AgentManager.ControlFlags.AGENT_CONTROL_UP_POS) != 0 || (flags & (uint)AgentManager.ControlFlags.AGENT_CONTROL_NUDGE_UP_POS) != 0)
            {
                allflags |= ScriptControlled.CONTROL_UP;
            }
            if ((flags & (uint)AgentManager.ControlFlags.AGENT_CONTROL_UP_NEG) != 0 || (flags & (uint)AgentManager.ControlFlags.AGENT_CONTROL_NUDGE_UP_NEG) != 0)
            {
                allflags |= ScriptControlled.CONTROL_DOWN;
            }
            if ((flags & (uint)AgentManager.ControlFlags.AGENT_CONTROL_LEFT_POS) != 0 || (flags & (uint)AgentManager.ControlFlags.AGENT_CONTROL_NUDGE_LEFT_POS) != 0)
            {
                allflags |= ScriptControlled.CONTROL_LEFT;
            }
            if ((flags & (uint)AgentManager.ControlFlags.AGENT_CONTROL_LEFT_NEG) != 0 || (flags & (uint)AgentManager.ControlFlags.AGENT_CONTROL_NUDGE_LEFT_NEG) != 0)
            {
                allflags |= ScriptControlled.CONTROL_RIGHT;
            }
            if ((flags & (uint)AgentManager.ControlFlags.AGENT_CONTROL_YAW_NEG) != 0)
            {
                allflags |= ScriptControlled.CONTROL_ROT_RIGHT;
            }
            if ((flags & (uint)AgentManager.ControlFlags.AGENT_CONTROL_YAW_POS) != 0)
            {
                allflags |= ScriptControlled.CONTROL_ROT_LEFT;
            }
            // optimization; we have to check per script, but if nothing is pressed and nothing changed, we can skip that
            if (allflags != ScriptControlled.CONTROL_ZERO || allflags != LastCommands)
            {
                lock (scriptedcontrols)
                {
                    foreach (KeyValuePair<UUID, ScriptControllers> kvp in scriptedcontrols)
                    {
                        UUID scriptUUID = kvp.Key;
                        ScriptControllers scriptControlData = kvp.Value;

                        ScriptControlled localHeld = allflags & scriptControlData.eventControls;     // the flags interesting for us
                        ScriptControlled localLast = LastCommands & scriptControlData.eventControls; // the activated controls in the last cycle
                        ScriptControlled localChange = localHeld ^ localLast;                        // the changed bits
                        if (localHeld != ScriptControlled.CONTROL_ZERO || localChange != ScriptControlled.CONTROL_ZERO)
                        {
                            // only send if still pressed or just changed
                            m_scene.EventManager.TriggerControlEvent(scriptControlData.objID, scriptUUID, UUID, (uint)localHeld, (uint)localChange);
                        }
                    }
                }
            }

            LastCommands = allflags;
        }

        internal static AgentManager.ControlFlags RemoveIgnoredControls(AgentManager.ControlFlags flags, ScriptControlled ignored)
        {
            if (ignored == ScriptControlled.CONTROL_ZERO)
                return flags;

            if ((ignored & ScriptControlled.CONTROL_BACK) != 0)
                flags &= ~(AgentManager.ControlFlags.AGENT_CONTROL_AT_NEG | AgentManager.ControlFlags.AGENT_CONTROL_NUDGE_AT_NEG);
            if ((ignored & ScriptControlled.CONTROL_FWD) != 0)
                flags &= ~(AgentManager.ControlFlags.AGENT_CONTROL_NUDGE_AT_POS | AgentManager.ControlFlags.AGENT_CONTROL_AT_POS);
            if ((ignored & ScriptControlled.CONTROL_DOWN) != 0)
                flags &= ~(AgentManager.ControlFlags.AGENT_CONTROL_UP_NEG | AgentManager.ControlFlags.AGENT_CONTROL_NUDGE_UP_NEG);
            if ((ignored & ScriptControlled.CONTROL_UP) != 0)
                flags &= ~(AgentManager.ControlFlags.AGENT_CONTROL_NUDGE_UP_POS | AgentManager.ControlFlags.AGENT_CONTROL_UP_POS);
            if ((ignored & ScriptControlled.CONTROL_LEFT) != 0)
                flags &= ~(AgentManager.ControlFlags.AGENT_CONTROL_LEFT_POS | AgentManager.ControlFlags.AGENT_CONTROL_NUDGE_LEFT_POS);
            if ((ignored & ScriptControlled.CONTROL_RIGHT) != 0)
                flags &= ~(AgentManager.ControlFlags.AGENT_CONTROL_NUDGE_LEFT_NEG | AgentManager.ControlFlags.AGENT_CONTROL_LEFT_NEG);
            if ((ignored & ScriptControlled.CONTROL_ROT_LEFT) != 0)
                flags &= ~(AgentManager.ControlFlags.AGENT_CONTROL_YAW_NEG);
            if ((ignored & ScriptControlled.CONTROL_ROT_RIGHT) != 0)
                flags &= ~(AgentManager.ControlFlags.AGENT_CONTROL_YAW_POS);
            if ((ignored & ScriptControlled.CONTROL_ML_LBUTTON) != 0)
                flags &= ~(AgentManager.ControlFlags.AGENT_CONTROL_ML_LBUTTON_DOWN);
            if ((ignored & ScriptControlled.CONTROL_LBUTTON) != 0)
                flags &= ~(AgentManager.ControlFlags.AGENT_CONTROL_LBUTTON_UP | AgentManager.ControlFlags.AGENT_CONTROL_LBUTTON_DOWN);

            //DIR_CONTROL_FLAG_FORWARD = AgentManager.ControlFlags.AGENT_CONTROL_AT_POS,
            //DIR_CONTROL_FLAG_BACK = AgentManager.ControlFlags.AGENT_CONTROL_AT_NEG,
            //DIR_CONTROL_FLAG_LEFT = AgentManager.ControlFlags.AGENT_CONTROL_LEFT_POS,
            //DIR_CONTROL_FLAG_RIGHT = AgentManager.ControlFlags.AGENT_CONTROL_LEFT_NEG,
            //DIR_CONTROL_FLAG_UP = AgentManager.ControlFlags.AGENT_CONTROL_UP_POS,
            //DIR_CONTROL_FLAG_DOWN = AgentManager.ControlFlags.AGENT_CONTROL_UP_NEG,
            //DIR_CONTROL_FLAG_DOWN_NUDGE = AgentManager.ControlFlags.AGENT_CONTROL_NUDGE_UP_NEG

            return flags;
        }

        /// <summary>
        /// RezAttachments. This should only be called upon login on the first region.
        /// Attachment rezzings on crossings and TPs are done in a different way.
        /// </summary>
        public void RezAttachments()
        {
            if (null == m_appearance)
            {
                m_log.WarnFormat("[ATTACHMENT] Appearance has not been initialized for agent {0}", UUID);
                return;
            }

            List<int> attPoints = m_appearance.GetAttachedPoints();
            foreach (int p in attPoints)
            {
                if (m_isDeleted)
                    return;

                UUID itemID = m_appearance.GetAttachedItem(p);
                UUID assetID = m_appearance.GetAttachedAsset(p);

                // For some reason assetIDs are being written as Zero's in the DB -- need to track tat down
                // But they're not used anyway, the item is being looked up for now, so let's proceed.
                //if (UUID.Zero == assetID) 
                //{
                //    m_log.DebugFormat("[ATTACHMENT]: Cannot rez attachment in point {0} with itemID {1}", p, itemID);
                //    continue;
                //}

                try
                {
                    // Rez from inventory
                    UUID asset = m_scene.RezSingleAttachment(ControllingClient,
                            itemID, (uint)p);

                    m_log.InfoFormat("[ATTACHMENT]: Rezzed attachment in point {0} from item {1} and asset {2} ({3})",
                            p, itemID, assetID, asset);

                }
                catch (Exception e)
                {
                    m_log.ErrorFormat("[ATTACHMENT]: Unable to rez attachment: {0}", e.ToString());
                }
            }
        }

        public double GetUpdatePriority(IClientAPI client)
        {
            switch (Scene.UpdatePrioritizationScheme)
            {
                case Scene.UpdatePrioritizationSchemes.Time:
                    return GetPriorityByTime();
                case Scene.UpdatePrioritizationSchemes.Distance:
                    return GetPriorityByDistance(client);
                case Scene.UpdatePrioritizationSchemes.SimpleAngularDistance:
                    return GetPriorityByDistance(client);
                case Scenes.Scene.UpdatePrioritizationSchemes.FrontBack:
                    return GetPriorityByFrontBack(client);
                default:
                    throw new InvalidOperationException("UpdatePrioritizationScheme not defined.");
            }
        }

        private double GetPriorityByTime()
        {
            return DateTime.Now.ToOADate();
        }

        private double GetPriorityByDistance(IClientAPI client)
        {
            ScenePresence presence = Scene.GetScenePresence(client.AgentId);
            if (presence != null)
            {
                return GetPriorityByDistance((presence.IsChildAgent) ?
                    presence.AbsolutePosition : presence.CameraPosition);
            }
            return double.NaN;
        }

        private double GetPriorityByFrontBack(IClientAPI client)
        {
            ScenePresence presence = Scene.GetScenePresence(client.AgentId);
            if (presence != null)
            {
                return GetPriorityByFrontBack(presence.CameraPosition, presence.CameraAtAxis);
            }
            return double.NaN;
        }

        private double GetPriorityByDistance(Vector3 position)
        {
            return Vector3.Distance(AbsolutePosition, position);
        }

        private double GetPriorityByFrontBack(Vector3 camPosition, Vector3 camAtAxis)
        {
            // Distance
            double priority = Vector3.Distance(camPosition, AbsolutePosition);

            // Plane equation
            float d = -Vector3.Dot(camPosition, camAtAxis);
            float p = Vector3.Dot(camAtAxis, AbsolutePosition) + d;
            if (p < 0.0f) priority *= 2.0f;

            return priority;
        }

        private double GetSOGUpdatePriority(SceneObjectGroup sog)
        {
            switch (Scene.UpdatePrioritizationScheme)
            {
                case Scene.UpdatePrioritizationSchemes.Time:
                    throw new InvalidOperationException("UpdatePrioritizationScheme for time not supported for reprioritization");
                case Scene.UpdatePrioritizationSchemes.Distance:
                    return sog.GetPriorityByDistance((IsChildAgent) ? AbsolutePosition : CameraPosition);
                case Scene.UpdatePrioritizationSchemes.SimpleAngularDistance:
                    return sog.GetPriorityBySimpleAngularDistance((IsChildAgent) ? AbsolutePosition : CameraPosition);
                case Scenes.Scene.UpdatePrioritizationSchemes.FrontBack:
                    return sog.GetPriorityByFrontBack(CameraPosition, CameraAtAxis);
                default:
                    throw new InvalidOperationException("UpdatePrioritizationScheme not defined");
            }
        }

        private double UpdatePriority(UpdatePriorityData data)
        {
            EntityBase entity;
            SceneObjectGroup group;

            if (Scene.Entities.TryGetValue(data.localID, out entity))
            {
                group = entity as SceneObjectGroup;
                if (group != null)
                    return GetSOGUpdatePriority(group);

                ScenePresence presence = entity as ScenePresence;
                if (presence == null)
                    throw new InvalidOperationException("entity found is neither SceneObjectGroup nor ScenePresence");
                switch (Scene.UpdatePrioritizationScheme)
                {
                    case Scene.UpdatePrioritizationSchemes.Time:
                        throw new InvalidOperationException("UpdatePrioritization for time not supported for reprioritization");
                    case Scene.UpdatePrioritizationSchemes.Distance:
                    case Scene.UpdatePrioritizationSchemes.SimpleAngularDistance:
                        return GetPriorityByDistance((IsChildAgent) ? AbsolutePosition : CameraPosition);
                    case Scenes.Scene.UpdatePrioritizationSchemes.FrontBack:
                        return GetPriorityByFrontBack(CameraPosition, CameraAtAxis);
                    default:
                        throw new InvalidOperationException("UpdatePrioritizationScheme not defined");
                }
            }
            else
            {
                group = Scene.GetGroupByPrim(data.localID);
                if (group != null)
                    return GetSOGUpdatePriority(group);
            }
            return double.NaN;
        }

        private void ReprioritizeUpdates()
        {
            if (Scene.IsReprioritizationEnabled && Scene.UpdatePrioritizationScheme != Scene.UpdatePrioritizationSchemes.Time)
            {
                lock (m_reprioritization_timer)
                {
                    if (!m_reprioritizing)
                        m_reprioritization_timer.Enabled = m_reprioritizing = true;
                    else
                        m_reprioritization_called = true;
                }
            }
        }

        private void Reprioritize(object sender, ElapsedEventArgs e)
        {
            m_controllingClient.ReprioritizeUpdates(StateUpdateTypes.All, UpdatePriority);

            lock (m_reprioritization_timer)
            {
                m_reprioritization_timer.Enabled = m_reprioritizing = m_reprioritization_called;
                m_reprioritization_called = false;
            }
        }
    }
}<|MERGE_RESOLUTION|>--- conflicted
+++ resolved
@@ -217,17 +217,12 @@
         // Agent's Draw distance.
         protected float m_DrawDistance;
 
-<<<<<<< HEAD
         protected AvatarAppearance m_appearance;
 
-        protected List<SceneObjectGroup> m_attachments = new List<SceneObjectGroup>();
         public List<SceneObjectGroup> Attachments
         {
             get { return m_attachments; }
         }
-=======
-        protected AvatarAppearance m_appearance;        
->>>>>>> 70a0d7aa
 
         // neighbouring regions we have enabled a child agent in
         // holds the seed cap for the child agent in that region
