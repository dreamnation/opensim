/*
 * Copyright (c) Contributors, http://opensimulator.org/
 * See CONTRIBUTORS.TXT for a full list of copyright holders.
 *
 * Redistribution and use in source and binary forms, with or without
 * modification, are permitted provided that the following conditions are met:
 *     * Redistributions of source code must retain the above copyright
 *       notice, this list of conditions and the following disclaimer.
 *     * Redistributions in binary form must reproduce the above copyright
 *       notice, this list of conditions and the following disclaimer in the
 *       documentation and/or other materials provided with the distribution.
 *     * Neither the name of the OpenSimulator Project nor the
 *       names of its contributors may be used to endorse or promote products
 *       derived from this software without specific prior written permission.
 *
 * THIS SOFTWARE IS PROVIDED BY THE DEVELOPERS ``AS IS'' AND ANY
 * EXPRESS OR IMPLIED WARRANTIES, INCLUDING, BUT NOT LIMITED TO, THE IMPLIED
 * WARRANTIES OF MERCHANTABILITY AND FITNESS FOR A PARTICULAR PURPOSE ARE
 * DISCLAIMED. IN NO EVENT SHALL THE CONTRIBUTORS BE LIABLE FOR ANY
 * DIRECT, INDIRECT, INCIDENTAL, SPECIAL, EXEMPLARY, OR CONSEQUENTIAL DAMAGES
 * (INCLUDING, BUT NOT LIMITED TO, PROCUREMENT OF SUBSTITUTE GOODS OR SERVICES;
 * LOSS OF USE, DATA, OR PROFITS; OR BUSINESS INTERRUPTION) HOWEVER CAUSED AND
 * ON ANY THEORY OF LIABILITY, WHETHER IN CONTRACT, STRICT LIABILITY, OR TORT
 * (INCLUDING NEGLIGENCE OR OTHERWISE) ARISING IN ANY WAY OUT OF THE USE OF THIS
 * SOFTWARE, EVEN IF ADVISED OF THE POSSIBILITY OF SUCH DAMAGE.
 */

using System;
using System.Xml;
using System.Collections.Generic;
using System.Reflection;
using System.Timers;
using OpenMetaverse;
using log4net;
using Nini.Config;
using OpenSim.Framework;
using OpenSim.Framework.Client;
using OpenSim.Region.Framework.Interfaces;
using OpenSim.Region.Framework.Scenes.Animation;
using OpenSim.Region.Framework.Scenes.Types;
using OpenSim.Region.Physics.Manager;
using GridRegion = OpenSim.Services.Interfaces.GridRegion;
using OpenSim.Services.Interfaces;
using TeleportFlags = OpenSim.Framework.Constants.TeleportFlags;

namespace OpenSim.Region.Framework.Scenes
{
    [Flags]
    enum ScriptControlled : uint
    {
        CONTROL_ZERO = 0,
        CONTROL_FWD = 1,
        CONTROL_BACK = 2,
        CONTROL_LEFT = 4,
        CONTROL_RIGHT = 8,
        CONTROL_UP = 16,
        CONTROL_DOWN = 32,
        CONTROL_ROT_LEFT = 256,
        CONTROL_ROT_RIGHT = 512,
        CONTROL_LBUTTON = 268435456,
        CONTROL_ML_LBUTTON = 1073741824
    }

    struct ScriptControllers
    {
        public UUID objectID;
        public UUID itemID;
        public ScriptControlled ignoreControls;
        public ScriptControlled eventControls;
    }

    public delegate void SendCoarseLocationsMethod(UUID scene, ScenePresence presence, List<Vector3> coarseLocations, List<UUID> avatarUUIDs);

    public class ScenePresence : EntityBase, IScenePresence
    {
//        ~ScenePresence()
//        {
//            m_log.DebugFormat("[SCENE PRESENCE]: Destructor called on {0}", Name);
//        }

        private void TriggerScenePresenceUpdated()
        {
            if (m_scene != null)
                m_scene.EventManager.TriggerScenePresenceUpdated(this);
        }

        private static readonly ILog m_log = LogManager.GetLogger(MethodBase.GetCurrentMethod().DeclaringType);

        public PresenceType PresenceType { get; private set; }

//        private static readonly byte[] DEFAULT_TEXTURE = AvatarAppearance.GetDefaultTexture().GetBytes();
        private static readonly Array DIR_CONTROL_FLAGS = Enum.GetValues(typeof(Dir_ControlFlags));
        private static readonly Vector3 HEAD_ADJUSTMENT = new Vector3(0f, 0f, 0.3f);
        
        /// <summary>
        /// Experimentally determined "fudge factor" to make sit-target positions
        /// the same as in SecondLife. Fudge factor was tested for 36 different
        /// test cases including prims of type box, sphere, cylinder, and torus,
        /// with varying parameters for sit target location, prim size, prim
        /// rotation, prim cut, prim twist, prim taper, and prim shear. See mantis
        /// issue #1716
        /// </summary>
        public static readonly Vector3 SIT_TARGET_ADJUSTMENT = new Vector3(0.0f, 0.0f, 0.4f);

        /// <summary>
        /// Movement updates for agents in neighboring regions are sent directly to clients.
        /// This value only affects how often agent positions are sent to neighbor regions
        /// for things such as distance-based update prioritization
        /// </summary>
        public static readonly float SIGNIFICANT_MOVEMENT = 2.0f;

        public UUID currentParcelUUID = UUID.Zero;

        /// <value>
        /// The animator for this avatar
        /// </value>
        public ScenePresenceAnimator Animator { get; private set; }

        /// <summary>
        /// Attachments recorded on this avatar.
        /// </summary>
        /// <remarks>
        /// TODO: For some reason, we effectively have a list both here and in Appearance.  Need to work out if this is
        /// necessary.
        /// </remarks>
        private List<SceneObjectGroup> m_attachments = new List<SceneObjectGroup>();

        public Object AttachmentsSyncLock { get; private set; }

        private Dictionary<UUID, ScriptControllers> scriptedcontrols = new Dictionary<UUID, ScriptControllers>();
        private ScriptControlled IgnoredControls = ScriptControlled.CONTROL_ZERO;
        private ScriptControlled LastCommands = ScriptControlled.CONTROL_ZERO;
        private bool MouseDown = false;
//        private SceneObjectGroup proxyObjectGroup;
        //private SceneObjectPart proxyObjectPart = null;
        public Vector3 lastKnownAllowedPosition;
        public bool sentMessageAboutRestrictedParcelFlyingDown;
        public Vector4 CollisionPlane = Vector4.UnitW;

        private Vector3 m_lastPosition;
        private Quaternion m_lastRotation;
        private Vector3 m_lastVelocity;
        private Vector3 m_lastSize = new Vector3(0.45f,0.6f,1.9f);


        private Vector3? m_forceToApply;
        private int m_userFlags;
        public int UserFlags
        {
            get { return m_userFlags; }
        }

        // Flying
        public bool Flying
        {
            get { return PhysicsActor != null && PhysicsActor.Flying; }
            set { PhysicsActor.Flying = value; }
        }

        // add for fly velocity control
        private bool FlyingOld {get; set;}
        public bool WasFlying
        {
            get; private set;
        }

        public bool IsColliding
        {
            get { return PhysicsActor != null && PhysicsActor.IsColliding; }
            // We would expect setting IsColliding to be private but it's used by a hack in Scene
            set { PhysicsActor.IsColliding = value; }
        }

//        private int m_lastColCount = -1;		//KF: Look for Collision chnages
//        private int m_updateCount = 0;			//KF: Update Anims for a while
//        private static readonly int UPDATE_COUNT = 10;		// how many frames to update for
        private List<uint> m_lastColliders = new List<uint>();

        private TeleportFlags m_teleportFlags;
        public TeleportFlags TeleportFlags
        {
            get { return m_teleportFlags; }
            set { m_teleportFlags = value; }
        }

        private uint m_requestedSitTargetID;
        private UUID m_requestedSitTargetUUID;

        /// <summary>
        /// Are we sitting on the ground?
        /// </summary>
        public bool SitGround { get; private set; }

        private SendCoarseLocationsMethod m_sendCoarseLocationsMethod;

        //private Vector3 m_requestedSitOffset = new Vector3();

        private Vector3 m_LastFinitePos;

        private float m_sitAvatarHeight = 2.0f;

        private Vector3 m_lastChildAgentUpdatePosition;
        private Vector3 m_lastChildAgentUpdateCamPosition;

        private const int LAND_VELOCITYMAG_MAX = 12;

        private const float FLY_ROLL_MAX_RADIANS = 1.1f;

        private const float FLY_ROLL_RADIANS_PER_UPDATE = 0.06f;
        private const float FLY_ROLL_RESET_RADIANS_PER_UPDATE = 0.02f;

        private float m_health = 100f;

        protected ulong crossingFromRegion;

        private readonly Vector3[] Dir_Vectors = new Vector3[11];

        protected Timer m_reprioritization_timer;
        protected bool m_reprioritizing;
        protected bool m_reprioritization_called;

        private Quaternion m_headrotation = Quaternion.Identity;

        //PauPaw:Proper PID Controler for autopilot************
        public bool MovingToTarget { get; private set; }
        public Vector3 MoveToPositionTarget { get; private set; }

        /// <summary>
        /// Controls whether an avatar automatically moving to a target will land when it gets there (if flying).
        /// </summary>
        public bool LandAtTarget { get; private set; }

        private int m_movementUpdateCount;
        private const int NumMovementsBetweenRayCast = 5;

        private bool CameraConstraintActive;
        //private int m_moveToPositionStateStatus;
        //*****************************************************

        private bool m_collisionEventFlag = false;
        private object m_collisionEventLock = new Object();

        private int m_movementAnimationUpdateCounter = 0;

        private Vector3 m_prevSitOffset;

        protected AvatarAppearance m_appearance;

        public AvatarAppearance Appearance
        {
            get { return m_appearance; }
            set
            {
                m_appearance = value;
//                m_log.DebugFormat("[SCENE PRESENCE]: Set appearance for {0} to {1}", Name, value);
            }
        }

        /// <summary>
        /// Copy of the script states while the agent is in transit. This state may
        /// need to be placed back in case of transfer fail.
        /// </summary>
        public List<string> InTransitScriptStates
        {
            get { return m_InTransitScriptStates; }
            private set { m_InTransitScriptStates = value; }
        }
        private List<string> m_InTransitScriptStates = new List<string>();

        /// <summary>
        /// Implemented Control Flags
        /// </summary>
        private enum Dir_ControlFlags
        {
            DIR_CONTROL_FLAG_FORWARD = AgentManager.ControlFlags.AGENT_CONTROL_AT_POS,
            DIR_CONTROL_FLAG_BACK = AgentManager.ControlFlags.AGENT_CONTROL_AT_NEG,
            DIR_CONTROL_FLAG_LEFT = AgentManager.ControlFlags.AGENT_CONTROL_LEFT_POS,
            DIR_CONTROL_FLAG_RIGHT = AgentManager.ControlFlags.AGENT_CONTROL_LEFT_NEG,
            DIR_CONTROL_FLAG_UP = AgentManager.ControlFlags.AGENT_CONTROL_UP_POS,
            DIR_CONTROL_FLAG_DOWN = AgentManager.ControlFlags.AGENT_CONTROL_UP_NEG,
            DIR_CONTROL_FLAG_FORWARD_NUDGE = AgentManager.ControlFlags.AGENT_CONTROL_NUDGE_AT_POS,
            DIR_CONTROL_FLAG_BACKWARD_NUDGE = AgentManager.ControlFlags.AGENT_CONTROL_NUDGE_AT_NEG,
            DIR_CONTROL_FLAG_LEFT_NUDGE = AgentManager.ControlFlags.AGENT_CONTROL_NUDGE_LEFT_POS,
            DIR_CONTROL_FLAG_RIGHT_NUDGE = AgentManager.ControlFlags.AGENT_CONTROL_NUDGE_LEFT_NEG,
            DIR_CONTROL_FLAG_DOWN_NUDGE = AgentManager.ControlFlags.AGENT_CONTROL_NUDGE_UP_NEG
        }
        
        /// <summary>
        /// Position at which a significant movement was made
        /// </summary>
        private Vector3 posLastSignificantMove;

        // For teleports and crossings callbacks
        string m_callbackURI;
        UUID m_originRegionID;

        /// <value>
        /// Script engines present in the scene
        /// </value>
        private IScriptModule[] m_scriptEngines;

        #region Properties

        /// <summary>
        /// Physical scene representation of this Avatar.
        /// </summary>
        public PhysicsActor PhysicsActor { get; private set; }

        /// <summary>
        /// Record user movement inputs.
        /// </summary>
        public byte MovementFlag { get; private set; }

        private bool m_updateflag;

        public bool Updated
        {
            set { m_updateflag = value; }
            get { return m_updateflag; }
        }

        private bool m_invulnerable = true;

        public bool Invulnerable
        {
            set { m_invulnerable = value; }
            get { return m_invulnerable; }
        }

        private int m_userLevel;

        public int UserLevel
        {
            get { return m_userLevel; }
            private set { m_userLevel = value; }
        }

        private int m_godLevel;

        public int GodLevel
        {
            get { return m_godLevel; }
            private set { m_godLevel = value; }
        }

        private ulong m_rootRegionHandle;

        public ulong RegionHandle
        {
            get { return m_rootRegionHandle; }
            private set { m_rootRegionHandle = value; }
        }

        #region Client Camera

        /// <summary>
        /// Position of agent's camera in world (region cordinates)
        /// </summary>
        protected Vector3 m_lastCameraPosition;

        private Vector4 m_lastCameraCollisionPlane = new Vector4(0f, 0f, 0f, 1);
        private bool m_doingCamRayCast = false;

        public Vector3 CameraPosition { get; set; }

        public Quaternion CameraRotation
        {
            get { return Util.Axes2Rot(CameraAtAxis, CameraLeftAxis, CameraUpAxis); }
        }

        // Use these three vectors to figure out what the agent is looking at
        // Convert it to a Matrix and/or Quaternion
        //
        public Vector3 CameraAtAxis { get; set; }
        public Vector3 CameraLeftAxis { get; set; }
        public Vector3 CameraUpAxis { get; set; }

        public Vector3 Lookat
        {
            get
            {
                Vector3 a = new Vector3(CameraAtAxis.X, CameraAtAxis.Y, 0);

                if (a == Vector3.Zero)
                    return a;

                return Util.GetNormalizedVector(a);
            }
        }
        #endregion        

        public string Firstname { get; private set; }
        public string Lastname { get; private set; }

        public string Grouptitle { get; set; }

        // Agent's Draw distance.
        public float DrawDistance { get; set; }

        public bool AllowMovement { get; set; }

        private bool m_setAlwaysRun;
        
        public bool SetAlwaysRun
        {
            get
            {
                if (PhysicsActor != null)
                {
                    return PhysicsActor.SetAlwaysRun;
                }
                else
                {
                    return m_setAlwaysRun;
                }
            }
            set
            {
                m_setAlwaysRun = value;
                if (PhysicsActor != null)
                {
                    PhysicsActor.SetAlwaysRun = value;
                }
            }
        }

        public byte State { get; set; }

        private AgentManager.ControlFlags m_AgentControlFlags;

        public uint AgentControlFlags
        {
            get { return (uint)m_AgentControlFlags; }
            set { m_AgentControlFlags = (AgentManager.ControlFlags)value; }
        }

        public IClientAPI ControllingClient { get; set; }

        public IClientCore ClientView
        {
            get { return (IClientCore)ControllingClient; }
        }

        public UUID COF { get; set; }

//        public Vector3 ParentPosition { get; set; }

        /// <summary>
        /// Position of this avatar relative to the region the avatar is in
        /// </summary>
        public override Vector3 AbsolutePosition
        {
            get
            {
                if (PhysicsActor != null)
                {
                    m_pos = PhysicsActor.Position;

//                    m_log.DebugFormat(
//                        "[SCENE PRESENCE]: Set position of {0} in {1} to {2} via getting AbsolutePosition!",
//                        Name, Scene.Name, m_pos);
                }
                else
                {
                    // Obtain the correct position of a seated avatar.
                    // In addition to providing the correct position while
                    // the avatar is seated, this value will also
                    // be used as the location to unsit to.
                    //
                    // If ParentID is not 0, assume we are a seated avatar
                    // and we should return the position based on the sittarget
                    // offset and rotation of the prim we are seated on.
                    //
                    // Generally, m_pos will contain the position of the avatar
                    // in the sim unless the avatar is on a sit target. While
                    // on a sit target, m_pos will contain the desired offset
                    // without the parent rotation applied.
                    SceneObjectPart sitPart = ParentPart;

                    if (sitPart != null)
                        return sitPart.AbsolutePosition + (m_pos * sitPart.GetWorldRotation());
                }
                
                return m_pos;
            }
            set
            {
//                m_log.DebugFormat("[SCENE PRESENCE]: Setting position of {0} in {1} to {2}", Name, Scene.Name, value);
//                Util.PrintCallStack();

                if (PhysicsActor != null)
                {
                    try
                    {
                        PhysicsActor.Position = value;
                    }
                    catch (Exception e)
                    {
                        m_log.Error("[SCENE PRESENCE]: ABSOLUTE POSITION " + e.Message);
                    }
                }

                // Don't update while sitting.  The PhysicsActor above is null whilst sitting.
                if (ParentID == 0)
                {
                    m_pos = value;
//                    ParentPosition = Vector3.Zero;
                }

                //m_log.DebugFormat(
                //    "[ENTITY BASE]: In {0} set AbsolutePosition of {1} to {2}",
                //    Scene.RegionInfo.RegionName, Name, m_pos);
                TriggerScenePresenceUpdated();
            }
        }

        /// <summary>
        /// If sitting, returns the offset position from the prim the avatar is sitting on.
        /// Otherwise, returns absolute position in the scene.
        /// </summary>
        public Vector3 OffsetPosition
        {
            get { return m_pos; }
            // Don't remove setter. It's not currently used in core but
            // upcoming Avination code needs it.
            set
            {
                // There is no offset position when not seated
                if (ParentID == 0)
                    return;

                m_pos = value;
                TriggerScenePresenceUpdated();
            }
        }

        /// <summary>
        /// Current velocity of the avatar.
        /// </summary>
        public override Vector3 Velocity
        {
            get
            {
                if (PhysicsActor != null)
                {
                    m_velocity = PhysicsActor.Velocity;

//                    m_log.DebugFormat(
//                        "[SCENE PRESENCE]: Set velocity {0} for {1} in {2} via getting Velocity!",
//                        m_velocity, Name, Scene.RegionInfo.RegionName);
                }

                return m_velocity;
            }
            set
            {
                if (PhysicsActor != null)
                {
                    try
                    {
                        PhysicsActor.TargetVelocity = value;
                    }
                    catch (Exception e)
                    {
                        m_log.Error("[SCENE PRESENCE]: VELOCITY " + e.Message);
                    }
                }

                m_velocity = value;

//                m_log.DebugFormat(
//                    "[SCENE PRESENCE]: In {0} set velocity of {1} to {2}",
//                    Scene.RegionInfo.RegionName, Name, m_velocity);
            }
        }
/*
        public override Vector3 AngularVelocity
        {
            get
            {
                if (PhysicsActor != null)
                {
                    m_rotationalvelocity = PhysicsActor.RotationalVelocity;

                    //                    m_log.DebugFormat(
                    //                        "[SCENE PRESENCE]: Set velocity {0} for {1} in {2} via getting Velocity!",
                    //                        m_velocity, Name, Scene.RegionInfo.RegionName);
                }

                return m_rotationalvelocity;
            }
        }
*/
        private Quaternion m_bodyRot = Quaternion.Identity;

        /// <summary>
        /// The rotation of the avatar.
        /// </summary>
        /// <remarks>
        /// If the avatar is not sitting, this is with respect to the world
        /// If the avatar is sitting, this is a with respect to the part that it's sitting upon (a local rotation).
        /// If you always want the world rotation, use GetWorldRotation()
        /// </remarks>
        public Quaternion Rotation
        {
            get 
            { 
                return m_bodyRot; 
            }

            set
            {
                m_bodyRot = value;

                if (PhysicsActor != null)
                {
                    try
                    {
                        PhysicsActor.Orientation = m_bodyRot;
                    }
                    catch (Exception e)
                    {
                        m_log.Error("[SCENE PRESENCE]: Orientation " + e.Message);
                    }
                }
//                m_log.DebugFormat("[SCENE PRESENCE]: Body rot for {0} set to {1}", Name, m_bodyRot);
            }
        }

        // Used for limited viewer 'fake' user rotations.
        private Vector3 m_AngularVelocity = Vector3.Zero;

        public Vector3 AngularVelocity
        {
            get { return m_AngularVelocity; }
        }

        public bool IsChildAgent { get; set; }
        public bool IsLoggingIn { get; set; }

        /// <summary>
        /// If the avatar is sitting, the local ID of the prim that it's sitting on.  If not sitting then zero.
        /// </summary>
        public uint ParentID { get; set; }

        public UUID ParentUUID
        {
            get { return m_parentUUID; }
            set { m_parentUUID = value; }
        }
        private UUID m_parentUUID = UUID.Zero;

        /// <summary>
        /// Are we sitting on an object?
        /// </summary>
        /// <remarks>A more readable way of testing presence sit status than ParentID == 0</remarks>
        public bool IsSatOnObject { get { return ParentID != 0; } }

        /// <summary>
        /// If the avatar is sitting, the prim that it's sitting on.  If not sitting then null.
        /// </summary>
        /// <remarks>
        /// If you use this property then you must take a reference since another thread could set it to null.
        /// </remarks>
        public SceneObjectPart ParentPart { get; set; }

        public float Health
        {
            get { return m_health; }
            set { m_health = value; }
        }

        /// <summary>
        /// Gets the world rotation of this presence.
        /// </summary>
        /// <remarks>
        /// Unlike Rotation, this returns the world rotation no matter whether the avatar is sitting on a prim or not.
        /// </remarks>
        /// <returns></returns>
        public Quaternion GetWorldRotation()
        {
            if (IsSatOnObject)
            {
                SceneObjectPart sitPart = ParentPart;

                if (sitPart != null)
                    return sitPart.GetWorldRotation() * Rotation;
            }

            return Rotation;
        }

        public void AdjustKnownSeeds()
        {
            Dictionary<ulong, string> seeds;

            if (Scene.CapsModule != null)
                seeds = Scene.CapsModule.GetChildrenSeeds(UUID);
            else
                seeds = new Dictionary<ulong, string>();

            List<ulong> old = new List<ulong>();
            foreach (ulong handle in seeds.Keys)
            {
                uint x, y;
                Utils.LongToUInts(handle, out x, out y);
                x = x / Constants.RegionSize;
                y = y / Constants.RegionSize;
                if (Util.IsOutsideView(DrawDistance, x, Scene.RegionInfo.RegionLocX, y, Scene.RegionInfo.RegionLocY))
                {
                    old.Add(handle);
                }
            }
            DropOldNeighbours(old);
            
            if (Scene.CapsModule != null)
                Scene.CapsModule.SetChildrenSeed(UUID, seeds);
            
            KnownRegions = seeds;
            //m_log.Debug(" ++++++++++AFTER+++++++++++++ ");
            //DumpKnownRegions();
        }

        public void DumpKnownRegions()
        {
            m_log.Info("================ KnownRegions "+Scene.RegionInfo.RegionName+" ================");
            foreach (KeyValuePair<ulong, string> kvp in KnownRegions)
            {
                uint x, y;
                Utils.LongToUInts(kvp.Key, out x, out y);
                x = x / Constants.RegionSize;
                y = y / Constants.RegionSize;
                m_log.Info(" >> "+x+", "+y+": "+kvp.Value);
            }
        }

        private bool m_mouseLook;
        private bool m_leftButtonDown;

        private bool m_inTransit;

        /// <summary>
        /// This signals whether the presence is in transit between neighbouring regions.
        /// </summary>
        /// <remarks> 
        /// It is not set when the presence is teleporting or logging in/out directly to a region.
        /// </remarks>
        public bool IsInTransit
        {
            get { return m_inTransit; }
            set { 
                if(value)
                {
                    if (Flying)
                        m_AgentControlFlags |= AgentManager.ControlFlags.AGENT_CONTROL_FLY;
                    else
                        m_AgentControlFlags &= ~AgentManager.ControlFlags.AGENT_CONTROL_FLY;
                }
                m_inTransit = value;
            }
        }

        private float m_speedModifier = 1.0f;

        public float SpeedModifier
        {
            get { return m_speedModifier; }
            set { m_speedModifier = value; }
        }

        private bool m_forceFly;

        public bool ForceFly
        {
            get { return m_forceFly; }
            set { m_forceFly = value; }
        }

        private bool m_flyDisabled;

        public bool FlyDisabled
        {
            get { return m_flyDisabled; }
            set { m_flyDisabled = value; }
        }

        public string Viewer
        {
            get { return m_scene.AuthenticateHandler.GetAgentCircuitData(ControllingClient.CircuitCode).Viewer; }
        }

        #endregion

        #region Constructor(s)

        public ScenePresence(
            IClientAPI client, Scene world, AvatarAppearance appearance, PresenceType type)
        {
            AttachmentsSyncLock = new Object();
            AllowMovement = true;
            IsChildAgent = true;
            IsLoggingIn = false;
            m_sendCoarseLocationsMethod = SendCoarseLocationsDefault;
            Animator = new ScenePresenceAnimator(this);
            PresenceType = type;
            DrawDistance = world.DefaultDrawDistance;
            RegionHandle = world.RegionInfo.RegionHandle;
            ControllingClient = client;
            Firstname = ControllingClient.FirstName;
            Lastname = ControllingClient.LastName;
            m_name = String.Format("{0} {1}", Firstname, Lastname);
            m_scene = world;
            m_uuid = client.AgentId;
            LocalId = m_scene.AllocateLocalId();

            UserAccount account = m_scene.UserAccountService.GetUserAccount(m_scene.RegionInfo.ScopeID, m_uuid);
            if (account != null)
                m_userFlags = account.UserFlags;
            else
                m_userFlags = 0;

            if (account != null)
                UserLevel = account.UserLevel;

            IGroupsModule gm = m_scene.RequestModuleInterface<IGroupsModule>();
            if (gm != null)
                Grouptitle = gm.GetGroupTitle(m_uuid);

            m_scriptEngines = m_scene.RequestModuleInterfaces<IScriptModule>();
            
            AbsolutePosition = posLastSignificantMove = CameraPosition =
                m_lastCameraPosition = ControllingClient.StartPos;

            m_reprioritization_timer = new Timer(world.ReprioritizationInterval);
            m_reprioritization_timer.Elapsed += new ElapsedEventHandler(Reprioritize);
            m_reprioritization_timer.AutoReset = false;

            AdjustKnownSeeds();

            RegisterToEvents();
            SetDirectionVectors();

            Appearance = appearance;
        }

        private void RegionHeartbeatEnd(Scene scene)
        {
            if (IsChildAgent)
                return;

            m_movementAnimationUpdateCounter ++;
            if (m_movementAnimationUpdateCounter >= 2)
            {
                m_movementAnimationUpdateCounter = 0;
                if (Animator != null)
                {
                    // If the parentID == 0 we are not sitting
                    // if !SitGournd then we are not sitting on the ground
                    // Fairly straightforward, now here comes the twist
                    // if ParentUUID is NOT UUID.Zero, we are looking to
                    // be sat on an object that isn't there yet. Should
                    // be treated as if sat.
                    if(ParentID == 0 && !SitGround && ParentUUID == UUID.Zero) // skip it if sitting
                        Animator.UpdateMovementAnimations();
                }
                else
                {
                    m_scene.EventManager.OnRegionHeartbeatEnd -= RegionHeartbeatEnd;
                }
            }
        }

        public void RegisterToEvents()
        {
            ControllingClient.OnCompleteMovementToRegion += CompleteMovement;
            ControllingClient.OnAgentUpdate += HandleAgentUpdate;
            ControllingClient.OnAgentRequestSit += HandleAgentRequestSit;
            ControllingClient.OnAgentSit += HandleAgentSit;
            ControllingClient.OnSetAlwaysRun += HandleSetAlwaysRun;
            ControllingClient.OnStartAnim += HandleStartAnim;
            ControllingClient.OnStopAnim += HandleStopAnim;
            ControllingClient.OnChangeAnim += avnHandleChangeAnim;
            ControllingClient.OnForceReleaseControls += HandleForceReleaseControls;
            ControllingClient.OnAutoPilotGo += MoveToTarget;
            ControllingClient.OnUpdateThrottles += RaiseUpdateThrottles;

            // ControllingClient.OnChildAgentStatus += new StatusChange(this.ChildStatusChange);
            // ControllingClient.OnStopMovement += new GenericCall2(this.StopMovement);
        }

        private void SetDirectionVectors()
        {
            Dir_Vectors[0] = Vector3.UnitX; //FORWARD
            Dir_Vectors[1] = -Vector3.UnitX; //BACK
            Dir_Vectors[2] = Vector3.UnitY; //LEFT
            Dir_Vectors[3] = -Vector3.UnitY; //RIGHT
            Dir_Vectors[4] = Vector3.UnitZ; //UP
            Dir_Vectors[5] = -Vector3.UnitZ; //DOWN
            Dir_Vectors[6] = new Vector3(0.5f, 0f, 0f); //FORWARD_NUDGE
            Dir_Vectors[7] = new Vector3(-0.5f, 0f, 0f);  //BACK_NUDGE
            Dir_Vectors[8] = new Vector3(0f, 0.5f, 0f);  //LEFT_NUDGE
            Dir_Vectors[9] = new Vector3(0f, -0.5f, 0f);  //RIGHT_NUDGE
            Dir_Vectors[10] = new Vector3(0f, 0f, -0.5f); //DOWN_Nudge
        }

        private Vector3[] GetWalkDirectionVectors()
        {
            Vector3[] vector = new Vector3[11];
            vector[0] = new Vector3(CameraUpAxis.Z, 0f, -CameraAtAxis.Z); //FORWARD
            vector[1] = new Vector3(-CameraUpAxis.Z, 0f, CameraAtAxis.Z); //BACK
            vector[2] = Vector3.UnitY; //LEFT
            vector[3] = -Vector3.UnitY; //RIGHT
            vector[4] = new Vector3(CameraAtAxis.Z, 0f, CameraUpAxis.Z); //UP
            vector[5] = new Vector3(-CameraAtAxis.Z, 0f, -CameraUpAxis.Z); //DOWN
            vector[6] = new Vector3(CameraUpAxis.Z, 0f, -CameraAtAxis.Z); //FORWARD_NUDGE
            vector[7] = new Vector3(-CameraUpAxis.Z, 0f, CameraAtAxis.Z); //BACK_NUDGE
            vector[8] = Vector3.UnitY; //LEFT_NUDGE
            vector[9] = -Vector3.UnitY; //RIGHT_NUDGE
            vector[10] = new Vector3(-CameraAtAxis.Z, 0f, -CameraUpAxis.Z); //DOWN_NUDGE
            return vector;
        }

        #endregion

        #region Status Methods

        /// <summary>
        /// Turns a child agent into a root agent.
        /// </summary>
        /// Child agents are logged into neighbouring sims largely to observe changes.  Root agents exist when the
        /// avatar is actual in the sim.  They can perform all actions.
        /// This change is made whenever an avatar enters a region, whether by crossing over from a neighbouring sim,
        /// teleporting in or on initial login.
        ///
        /// This method is on the critical path for transferring an avatar from one region to another.  Delay here
        /// delays that crossing.
        /// </summary>
        public void MakeRootAgent(Vector3 pos, bool isFlying)
        {
            m_log.DebugFormat(
                "[SCENE]: Upgrading child to root agent for {0} in {1}",
                Name, m_scene.RegionInfo.RegionName);

<<<<<<< HEAD
            bool wasChild = IsChildAgent;

            if (ParentUUID != UUID.Zero)
            {
                m_log.DebugFormat("[SCENE PRESENCE]: Sitting avatar back on prim {0}", ParentUUID);
                SceneObjectPart part = m_scene.GetSceneObjectPart(ParentUUID);
                if (part == null)
                {
                    m_log.ErrorFormat("[SCENE PRESENCE]: Can't find prim {0} to sit on", ParentUUID);
                }
                else
                {
                    part.ParentGroup.AddAvatar(UUID);
                    if (part.SitTargetPosition != Vector3.Zero)
                        part.SitTargetAvatar = UUID;
//                    ParentPosition = part.GetWorldPosition();
                    ParentID = part.LocalId;
                    ParentPart = part;
                    m_pos = m_prevSitOffset;
//                    pos = ParentPosition;
                    pos = part.GetWorldPosition();
                }
                ParentUUID = UUID.Zero;

                IsChildAgent = false;

//                Animator.TrySetMovementAnimation("SIT");
            }
            else
            {
                IsChildAgent = false;
                IsLoggingIn = false;
            }

=======
            //m_log.DebugFormat("[SCENE]: known regions in {0}: {1}", Scene.RegionInfo.RegionName, KnownChildRegionHandles.Count);

            IsChildAgent = false;
>>>>>>> c2093ccc

            IGroupsModule gm = m_scene.RequestModuleInterface<IGroupsModule>();
            if (gm != null)
                Grouptitle = gm.GetGroupTitle(m_uuid);

            RegionHandle = m_scene.RegionInfo.RegionHandle;

            m_scene.EventManager.TriggerSetRootAgentScene(m_uuid, m_scene);

            UUID groupUUID = UUID.Zero;
            string GroupName = string.Empty;
            ulong groupPowers = 0;

            // ----------------------------------
            // Previous Agent Difference - AGNI sends an unsolicited AgentDataUpdate upon root agent status
            try
            {
                if (gm != null)
                {
                    groupUUID = ControllingClient.ActiveGroupId;
                    GroupRecord record = gm.GetGroupRecord(groupUUID);
                    if (record != null)
                        GroupName = record.GroupName;
                    GroupMembershipData groupMembershipData = gm.GetMembershipData(groupUUID, m_uuid);
                    if (groupMembershipData != null)
                        groupPowers = groupMembershipData.GroupPowers;
                }
                ControllingClient.SendAgentDataUpdate(m_uuid, groupUUID, Firstname, Lastname, groupPowers, GroupName,
                                                      Grouptitle);
            }
            catch (Exception e)
            {
                m_log.Debug("[AGENTUPDATE]: " + e.ToString());
            }
            // ------------------------------------

            if (ParentID == 0)
            {
                // Moved this from SendInitialData to ensure that Appearance is initialized
                // before the inventory is processed in MakeRootAgent. This fixes a race condition
                // related to the handling of attachments
                //m_scene.GetAvatarAppearance(ControllingClient, out Appearance);
                if (m_scene.TestBorderCross(pos, Cardinals.E))
                {
                    Border crossedBorder = m_scene.GetCrossedBorder(pos, Cardinals.E);
                    pos.X = crossedBorder.BorderLine.Z - 1;
                }

                if (m_scene.TestBorderCross(pos, Cardinals.N))
                {
                    Border crossedBorder = m_scene.GetCrossedBorder(pos, Cardinals.N);
                    pos.Y = crossedBorder.BorderLine.Z - 1;
                }

                CheckAndAdjustLandingPoint(ref pos);

                if (pos.X < 0f || pos.Y < 0f || pos.Z < 0f)
                {
                    m_log.WarnFormat(
                        "[SCENE PRESENCE]: MakeRootAgent() was given an illegal position of {0} for avatar {1}, {2}. Clamping",
                        pos, Name, UUID);

                    if (pos.X < 0f) pos.X = 0f;
                    if (pos.Y < 0f) pos.Y = 0f;
                    if (pos.Z < 0f) pos.Z = 0f;
                }

                float localAVHeight = 1.56f;
                if (Appearance.AvatarHeight > 0)
                    localAVHeight = Appearance.AvatarHeight;

                float posZLimit = 0;

                if (pos.X < Constants.RegionSize && pos.Y < Constants.RegionSize)
                    posZLimit = (float)m_scene.Heightmap[(int)pos.X, (int)pos.Y];
                
                float newPosZ = posZLimit + localAVHeight / 2;
                if (posZLimit >= (pos.Z - (localAVHeight / 2)) && !(Single.IsInfinity(newPosZ) || Single.IsNaN(newPosZ)))
                {
                    pos.Z = newPosZ;
                }
                AbsolutePosition = pos;

                if (m_teleportFlags == TeleportFlags.Default)
                {
                    Vector3 vel = Velocity;
                    AddToPhysicalScene(isFlying);
                    if (PhysicsActor != null)
                        PhysicsActor.SetMomentum(vel);
                }
                else
                    AddToPhysicalScene(isFlying);

                // XXX: This is to trigger any secondary teleport needed for a megaregion when the user has teleported to a 
                // location outside the 'root region' (the south-west 256x256 corner).  This is the earlist we can do it
                // since it requires a physics actor to be present.  If it is left any later, then physics appears to reset
                // the value to a negative position which does not trigger the border cross.
                // This may not be the best location for this.
                CheckForBorderCrossing();

                if (ForceFly)
                {
                    Flying = true;
                }
                else if (FlyDisabled)
                {
                    Flying = false;
                }
            }
            // Don't send an animation pack here, since on a region crossing this will sometimes cause a flying 
            // avatar to return to the standing position in mid-air.  On login it looks like this is being sent
            // elsewhere anyway
            // Animator.SendAnimPack();

            m_scene.SwapRootAgentCount(false);

            // The initial login scene presence is already root when it gets here
            // and it has already rezzed the attachments and started their scripts.
            // We do the following only for non-login agents, because their scripts
            // haven't started yet.
            if ((TeleportFlags & TeleportFlags.ViaLogin) != 0)
            {
                // We leave a 5 second pause before attempting to rez attachments to avoid a clash with 
                // version 3 viewers that maybe doing their own attachment rezzing related to their current
                // outfit folder on startup.  If these operations do clash, then the symptoms are invisible
                // attachments until one zooms in on the avatar.
                //
                // We do not pause if we are launching on the same thread anyway in order to avoid pointlessly
                // delaying any attachment related regression tests.
                if (Scene.AttachmentsModule != null)
                    Util.FireAndForget(
                        o => 
                        { 
                            if (Util.FireAndForgetMethod != FireAndForgetMethod.None) 
                                System.Threading.Thread.Sleep(5000); 

                            Scene.AttachmentsModule.RezAttachments(this); 
                        });
            }
            else
            {
                lock (m_attachments)
                {
<<<<<<< HEAD
                    m_log.DebugFormat(
                        "[SCENE PRESENCE]: Restarting scripts in attachments for {0} in {1}", Name, Scene.Name);
                    
                    // Resume scripts
                    Util.FireAndForget(delegate(object x) {
                        foreach (SceneObjectGroup sog in m_attachments)
                        {
                            sog.ScheduleGroupForFullUpdate();
                            sog.RootPart.ParentGroup.CreateScriptInstances(0, false, m_scene.DefaultScriptEngine, GetStateSource());
                            sog.ResumeScripts();
                        }
                    });
=======
                    if (HasAttachments())
                    {
                        m_log.DebugFormat(
                            "[SCENE PRESENCE]: Restarting scripts in attachments for {0} in {1}", Name, Scene.Name);
                        
                        // Resume scripts
                        foreach (SceneObjectGroup sog in m_attachments)
                        {
                            sog.RootPart.ParentGroup.CreateScriptInstances(0, false, m_scene.DefaultScriptEngine, GetStateSource());
                            sog.ResumeScripts();
                        }
                    }
>>>>>>> c2093ccc
                }
            }

            SendAvatarDataToAllAgents();

            // send the animations of the other presences to me
            m_scene.ForEachRootScenePresence(delegate(ScenePresence presence)
            {
                if (presence != this)
                    presence.Animator.SendAnimPackToClient(ControllingClient);
            });

            // If we don't reset the movement flag here, an avatar that crosses to a neighbouring sim and returns will
            // stall on the border crossing since the existing child agent will still have the last movement
            // recorded, which stops the input from being processed.

            MovementFlag = 0;

            m_scene.EventManager.TriggerOnMakeRootAgent(this);

            m_scene.EventManager.OnRegionHeartbeatEnd += RegionHeartbeatEnd;
        }

        public int GetStateSource()
        {
            AgentCircuitData aCircuit = m_scene.AuthenticateHandler.GetAgentCircuitData(UUID);

            if (aCircuit != null && (aCircuit.teleportFlags != (uint)TeleportFlags.Default))
            {
                // This will get your attention
                //m_log.Error("[XXX] Triggering CHANGED_TELEPORT");

                return 5; // StateSource.Teleporting
            }
            return 2; // StateSource.PrimCrossing
        }

        /// <summary>
        /// This turns a root agent into a child agent
        /// </summary>
        /// <remarks>
        /// when an agent departs this region for a neighbor, this gets called.
        ///
        /// It doesn't get called for a teleport.  Reason being, an agent that
        /// teleports out may not end up anywhere near this region
        /// </remarks>
        public void MakeChildAgent()
        {
            m_scene.EventManager.OnRegionHeartbeatEnd -= RegionHeartbeatEnd;

            m_log.DebugFormat("[SCENE PRESENCE]: Making {0} a child agent in {1}", Name, Scene.RegionInfo.RegionName);

            // Reset these so that teleporting in and walking out isn't seen
            // as teleporting back
            TeleportFlags = TeleportFlags.Default;

            MovementFlag = 0;

            // It looks like Animator is set to null somewhere, and MakeChild
            // is called after that. Probably in aborted teleports.
            if (Animator == null)
                Animator = new ScenePresenceAnimator(this);
            else
                Animator.ResetAnimations();

            
//            m_log.DebugFormat(
//                 "[SCENE PRESENCE]: Downgrading root agent {0}, {1} to a child agent in {2}",
//                 Name, UUID, m_scene.RegionInfo.RegionName);

            // Don't zero out the velocity since this can cause problems when an avatar is making a region crossing,
            // depending on the exact timing.  This shouldn't matter anyway since child agent positions are not updated.
            //Velocity = new Vector3(0, 0, 0);
            
            IsChildAgent = true;
            m_scene.SwapRootAgentCount(true);
            RemoveFromPhysicalScene();
            ParentID = 0; // Child agents can't be sitting

            // FIXME: Set RegionHandle to the region handle of the scene this agent is moving into
            
            m_scene.EventManager.TriggerOnMakeChildAgent(this);
        }

        /// <summary>
        /// Removes physics plugin scene representation of this agent if it exists.
        /// </summary>
        public void RemoveFromPhysicalScene()
        {
            if (PhysicsActor != null)
            {
//                PhysicsActor.OnRequestTerseUpdate -= SendTerseUpdateToAllClients;
                PhysicsActor.OnOutOfBounds -= OutOfBoundsCall;
                PhysicsActor.OnCollisionUpdate -= PhysicsCollisionUpdate;
                PhysicsActor.UnSubscribeEvents();
                m_scene.PhysicsScene.RemoveAvatar(PhysicsActor);
                PhysicsActor = null;
            }
//            else
//            {
//                m_log.ErrorFormat(
//                    "[SCENE PRESENCE]: Attempt to remove physics actor for {0} on {1} but this scene presence has no physics actor",
//                    Name, Scene.RegionInfo.RegionName);
//            }
        }

        /// <summary>
        /// Do not call this directly.  Call Scene.RequestTeleportLocation() instead.
        /// </summary>
        /// <param name="pos"></param>
        public void Teleport(Vector3 pos)
        {
            TeleportWithMomentum(pos, Vector3.Zero);
        }

        public void TeleportWithMomentum(Vector3 pos, Vector3? v)
        {
            if (ParentID != (uint)0)
                StandUp();
            bool isFlying = Flying;
            Vector3 vel = Velocity;
            RemoveFromPhysicalScene();
            CheckLandingPoint(ref pos);
            AbsolutePosition = pos;
            AddToPhysicalScene(isFlying);
            if (PhysicsActor != null)
            {
                if (v.HasValue)
                    PhysicsActor.SetMomentum((Vector3)v);
                else
                    PhysicsActor.SetMomentum(vel);
            }

            SendTerseUpdateToAllClients();
        }

        public void avnLocalTeleport(Vector3 newpos, Vector3? newvel, bool rotateToVelXY)
        {
            CheckLandingPoint(ref newpos);
            AbsolutePosition = newpos;

            if (newvel.HasValue)
            {
                if ((Vector3)newvel == Vector3.Zero)
                {
                    if (PhysicsActor != null)
                        PhysicsActor.SetMomentum(Vector3.Zero);
                    m_velocity = Vector3.Zero;
                }
                else
                {
                    if (PhysicsActor != null)
                        PhysicsActor.SetMomentum((Vector3)newvel);
                    m_velocity = (Vector3)newvel;

                    if (rotateToVelXY)
                    {
                        Vector3 lookAt = (Vector3)newvel;
                        lookAt.Z = 0;
                        lookAt.Normalize();
                        ControllingClient.SendLocalTeleport(newpos, lookAt, (uint)TeleportFlags.ViaLocation);
                        return;
                    }
                }
            }

            SendTerseUpdateToAllClients();
        }



        public void StopFlying()
        {
            ControllingClient.StopFlying(this);
        }

        /// <summary>
        /// Applies a roll accumulator to the avatar's angular velocity for the avatar fly roll effect.
        /// </summary>
        /// <param name="amount">Postive or negative roll amount in radians</param>
        private void ApplyFlyingRoll(float amount, bool PressingUp, bool PressingDown)
        {
            
            float rollAmount = Util.Clamp(m_AngularVelocity.Z + amount, -FLY_ROLL_MAX_RADIANS, FLY_ROLL_MAX_RADIANS);
            m_AngularVelocity.Z = rollAmount;

            // APPLY EXTRA consideration for flying up and flying down during this time.
            // if we're turning left
            if (amount > 0)
            {

                // If we're at the max roll and pressing up, we want to swing BACK a bit
                // Automatically adds noise
                if (PressingUp)
                {
                    if (m_AngularVelocity.Z >= FLY_ROLL_MAX_RADIANS - 0.04f)
                        m_AngularVelocity.Z -= 0.9f;
                }
                // If we're at the max roll and pressing down, we want to swing MORE a bit
                if (PressingDown)
                {
                    if (m_AngularVelocity.Z >= FLY_ROLL_MAX_RADIANS && m_AngularVelocity.Z < FLY_ROLL_MAX_RADIANS + 0.6f)
                        m_AngularVelocity.Z += 0.6f;
                }
            }
            else  // we're turning right.
            {
                // If we're at the max roll and pressing up, we want to swing BACK a bit
                // Automatically adds noise
                if (PressingUp)
                {
                    if (m_AngularVelocity.Z <= (-FLY_ROLL_MAX_RADIANS))
                        m_AngularVelocity.Z += 0.6f;
                }
                // If we're at the max roll and pressing down, we want to swing MORE a bit
                if (PressingDown)
                {
                    if (m_AngularVelocity.Z >= -FLY_ROLL_MAX_RADIANS - 0.6f)
                        m_AngularVelocity.Z -= 0.6f;
                }
            }
        }

        /// <summary>
        /// incrementally sets roll amount to zero
        /// </summary>
        /// <param name="amount">Positive roll amount in radians</param>
        /// <returns></returns>
        private float CalculateFlyingRollResetToZero(float amount)
        {
            const float rollMinRadians = 0f;

            if (m_AngularVelocity.Z > 0)
            {
                
                float leftOverToMin = m_AngularVelocity.Z - rollMinRadians;
                if (amount > leftOverToMin)
                    return -leftOverToMin;
                else
                    return -amount;

            }
            else
            {
                
                float leftOverToMin = -m_AngularVelocity.Z - rollMinRadians;
                if (amount > leftOverToMin)
                    return leftOverToMin;
                else
                    return amount;
            }
        }
        


        // neighbouring regions we have enabled a child agent in
        // holds the seed cap for the child agent in that region
        private Dictionary<ulong, string> m_knownChildRegions = new Dictionary<ulong, string>();

        public void AddNeighbourRegion(ulong regionHandle, string cap)
        {
            lock (m_knownChildRegions)
            {
                if (!m_knownChildRegions.ContainsKey(regionHandle))
                {
                    uint x, y;
                    Utils.LongToUInts(regionHandle, out x, out y);
                    m_knownChildRegions.Add(regionHandle, cap);
                }
            }
        }

        public void RemoveNeighbourRegion(ulong regionHandle)
        {
            lock (m_knownChildRegions)
            {
                // Checking ContainsKey is redundant as Remove works either way and returns a bool
                // This is here to allow the Debug output to be conditional on removal
                //if (m_knownChildRegions.ContainsKey(regionHandle))
                //    m_log.DebugFormat(" !!! removing known region {0} in {1}. Count = {2}", regionHandle, Scene.RegionInfo.RegionName, m_knownChildRegions.Count);
                m_knownChildRegions.Remove(regionHandle);
            }
        }

        public void DropOldNeighbours(List<ulong> oldRegions)
        {
            foreach (ulong handle in oldRegions)
            {
                RemoveNeighbourRegion(handle);
                Scene.CapsModule.DropChildSeed(UUID, handle);
            }
        }

        public Dictionary<ulong, string> KnownRegions
        {
            get
            {
                lock (m_knownChildRegions)
                    return new Dictionary<ulong, string>(m_knownChildRegions);
            }
            set
            {
                // Replacing the reference is atomic but we still need to lock on
                // the original dictionary object which may be in use elsewhere
                lock (m_knownChildRegions)
                    m_knownChildRegions = value;
            }
        }

        public List<ulong> KnownRegionHandles
        {
            get
            {
                return new List<ulong>(KnownRegions.Keys);
            }
        }

        public int KnownRegionCount
        {
            get
            {
                lock (m_knownChildRegions)
                    return m_knownChildRegions.Count;
            }
        }

        #endregion

        #region Event Handlers

        /// <summary>
        /// Sets avatar height in the physics plugin
        /// </summary>
        /// <param name="height">New height of avatar</param>
        public void SetHeight(float height)
        {
            if (PhysicsActor != null && !IsChildAgent)
                PhysicsActor.Size = new Vector3(0.45f, 0.6f, height);
        }

        public void SetSize(Vector3 size, float feetoffset)
        {
            if (PhysicsActor != null && !IsChildAgent)
                PhysicsActor.setAvatarSize(size, feetoffset);
            
        }

        /// <summary>
        /// Complete Avatar's movement into the region.
        /// </summary>
        /// <param name="client"></param>
        /// <param name="openChildAgents">
        /// If true, send notification to neighbour regions to expect
        /// a child agent from the client.  These neighbours can be some distance away, depending right now on the
        /// configuration of DefaultDrawDistance in the [Startup] section of config
        /// </param>
        public void CompleteMovement(IClientAPI client, bool openChildAgents)
        {
//            DateTime startTime = DateTime.Now;

            m_log.DebugFormat(
                "[SCENE PRESENCE]: Completing movement of {0} into region {1} in position {2}",
                client.Name, Scene.RegionInfo.RegionName, AbsolutePosition);

            Vector3 look = Velocity;

            //            if ((look.X == 0) && (look.Y == 0) && (look.Z == 0))
            if ((Math.Abs(look.X) < 0.1) && (Math.Abs(look.Y) < 0.1) && (Math.Abs(look.Z) < 0.1))
            {
                look = new Vector3(0.99f, 0.042f, 0);
            }

            // Prevent teleporting to an underground location
            // (may crash client otherwise)
            //
            Vector3 pos = AbsolutePosition;
            float ground = m_scene.GetGroundHeight(pos.X, pos.Y);
            if (pos.Z < ground + 1.5f)
            {
                pos.Z = ground + 1.5f;
                AbsolutePosition = pos;
            }

            bool flying = ((m_AgentControlFlags & AgentManager.ControlFlags.AGENT_CONTROL_FLY) != 0);
            MakeRootAgent(AbsolutePosition, flying);
            ControllingClient.MoveAgentIntoRegion(m_scene.RegionInfo, AbsolutePosition, look);

//            m_log.DebugFormat("[SCENE PRESENCE] Completed movement");

            if ((m_callbackURI != null) && !m_callbackURI.Equals(""))
            {
                // We cannot sleep here since this would hold up the inbound packet processing thread, as
                // CompleteMovement() is executed synchronously.  However, it might be better to delay the release
                // here until we know for sure that the agent is active in this region.  Sending AgentMovementComplete
                // is not enough for Imprudence clients - there appears to be a small delay (<200ms, <500ms) until they regard this
                // region as the current region, meaning that a close sent before then will fail the teleport.
//                System.Threading.Thread.Sleep(2000);

                m_log.DebugFormat(
                    "[SCENE PRESENCE]: Releasing {0} {1} with callback to {2}",
                    client.Name, client.AgentId, m_callbackURI);

                Scene.SimulationService.ReleaseAgent(m_originRegionID, UUID, m_callbackURI);
                m_callbackURI = null;
            }
//            else
//            {
//                m_log.DebugFormat(
//                    "[SCENE PRESENCE]: No callback provided on CompleteMovement of {0} {1} to {2}",
//                    client.Name, client.AgentId, m_scene.RegionInfo.RegionName);
//            }

            ValidateAndSendAppearanceAndAgentData();

            // Create child agents in neighbouring regions
            if (openChildAgents && !IsChildAgent)
            {

                IEntityTransferModule m_agentTransfer = m_scene.RequestModuleInterface<IEntityTransferModule>();
                if (m_agentTransfer != null)
                    m_agentTransfer.EnableChildAgents(this);

                IFriendsModule friendsModule = m_scene.RequestModuleInterface<IFriendsModule>();
                if (friendsModule != null)
                    friendsModule.SendFriendsOnlineIfNeeded(ControllingClient);

            }

            // XXX: If we force an update here, then multiple attachments do appear correctly on a destination region
            // If we do it a little bit earlier (e.g. when converting the child to a root agent) then this does not work.
            // This may be due to viewer code or it may be something we're not doing properly simulator side.
            lock (m_attachments)
            {
                foreach (SceneObjectGroup sog in m_attachments)
                    sog.ScheduleGroupForFullUpdate();
            }

//            m_log.DebugFormat(
//                "[SCENE PRESENCE]: Completing movement of {0} into region {1} took {2}ms", 
//                client.Name, Scene.RegionInfo.RegionName, (DateTime.Now - startTime).Milliseconds);
        }

        /// <summary>
        /// Callback for the Camera view block check.  Gets called with the results of the camera view block test
        /// hitYN is true when there's something in the way.
        /// </summary>
        /// <param name="hitYN"></param>
        /// <param name="collisionPoint"></param>
        /// <param name="localid"></param>
        /// <param name="distance"></param>
        /// 

        private void UpdateCameraCollisionPlane(Vector4 plane)
        {
            if (m_lastCameraCollisionPlane != plane)
            {
                m_lastCameraCollisionPlane = plane;
                ControllingClient.SendCameraConstraint(plane);
            }
        }

        public void RayCastCameraCallback(bool hitYN, Vector3 collisionPoint, uint localid, float distance, Vector3 pNormal)
        {
            const float POSITION_TOLERANCE = 0.02f;
            const float ROTATION_TOLERANCE = 0.02f;

            m_doingCamRayCast = false;
            if (hitYN && localid != LocalId)
            {
                SceneObjectGroup group = m_scene.GetGroupByPrim(localid);
                bool IsPrim = group != null;
                if (IsPrim)
                {
                    SceneObjectPart part = group.GetPart(localid);
                    if (part != null && !part.VolumeDetectActive)
                    {
                        CameraConstraintActive = true;
                        pNormal.X = (float) Math.Round(pNormal.X, 2);
                        pNormal.Y = (float) Math.Round(pNormal.Y, 2);
                        pNormal.Z = (float) Math.Round(pNormal.Z, 2);
                        pNormal.Normalize();
                        collisionPoint.X = (float) Math.Round(collisionPoint.X, 1);
                        collisionPoint.Y = (float) Math.Round(collisionPoint.Y, 1);
                        collisionPoint.Z = (float) Math.Round(collisionPoint.Z, 1);

                        Vector4 plane = new Vector4(pNormal.X, pNormal.Y, pNormal.Z,
                                                    Vector3.Dot(collisionPoint, pNormal));
                        UpdateCameraCollisionPlane(plane);
                    }
                }
                else
                {
                    CameraConstraintActive = true;
                    pNormal.X = (float) Math.Round(pNormal.X, 2);
                    pNormal.Y = (float) Math.Round(pNormal.Y, 2);
                    pNormal.Z = (float) Math.Round(pNormal.Z, 2);
                    pNormal.Normalize();
                    collisionPoint.X = (float) Math.Round(collisionPoint.X, 1);
                    collisionPoint.Y = (float) Math.Round(collisionPoint.Y, 1);
                    collisionPoint.Z = (float) Math.Round(collisionPoint.Z, 1);

                    Vector4 plane = new Vector4(pNormal.X, pNormal.Y, pNormal.Z,
                                                Vector3.Dot(collisionPoint, pNormal));
                    UpdateCameraCollisionPlane(plane);
                }
            }
            else if (!m_pos.ApproxEquals(m_lastPosition, POSITION_TOLERANCE) ||
                     !Rotation.ApproxEquals(m_lastRotation, ROTATION_TOLERANCE))
            {
                Vector4 plane = new Vector4(0.9f, 0.0f, 0.361f, -9000f); // not right...
                UpdateCameraCollisionPlane(plane);
                CameraConstraintActive = false;
            }
        }

        /// <summary>
        /// This is the event handler for client movement. If a client is moving, this event is triggering.
        /// </summary>
        public void HandleAgentUpdate(IClientAPI remoteClient, AgentUpdateArgs agentData)
        {
//            m_log.DebugFormat(
//                "[SCENE PRESENCE]: In {0} received agent update from {1}, flags {2}",
//                Scene.RegionInfo.RegionName, remoteClient.Name, (AgentManager.ControlFlags)agentData.ControlFlags);

            if (IsChildAgent)
            {
            //    // m_log.Debug("DEBUG: HandleAgentUpdate: child agent");
                return;
            }

            ++m_movementUpdateCount;
            if (m_movementUpdateCount < 1)
                m_movementUpdateCount = 1;

            #region Sanity Checking

            // This is irritating.  Really.
            if (!AbsolutePosition.IsFinite())
            {
                RemoveFromPhysicalScene();
                m_log.Error("[AVATAR]: NonFinite Avatar position detected... Reset Position. Mantis this please. Error #9999902");

                m_pos = m_LastFinitePos;
                if (!m_pos.IsFinite())
                {
                    m_pos.X = 127f;
                    m_pos.Y = 127f;
                    m_pos.Z = 127f;
                    m_log.Error("[AVATAR]: NonFinite Avatar position detected... Reset Position. Mantis this please. Error #9999903");
                }

                AddToPhysicalScene(false);
            }
            else
            {
                m_LastFinitePos = m_pos;
            }

            #endregion Sanity Checking

            #region Inputs

            AgentManager.ControlFlags flags = (AgentManager.ControlFlags)agentData.ControlFlags;

            // Camera location in world.  We'll need to raytrace
            // from this location from time to time.
            CameraPosition = agentData.CameraCenter;
            if (Vector3.Distance(m_lastCameraPosition, CameraPosition) >= Scene.RootReprioritizationDistance)
            {
                ReprioritizeUpdates();
                m_lastCameraPosition = CameraPosition;
            }

            // Use these three vectors to figure out what the agent is looking at
            // Convert it to a Matrix and/or Quaternion
            CameraAtAxis = agentData.CameraAtAxis;
            CameraLeftAxis = agentData.CameraLeftAxis;
            CameraUpAxis = agentData.CameraUpAxis;

            // The Agent's Draw distance setting
            // When we get to the point of re-computing neighbors everytime this
            // changes, then start using the agent's drawdistance rather than the 
            // region's draw distance.
            // DrawDistance = agentData.Far;
            DrawDistance = Scene.DefaultDrawDistance;

            m_mouseLook = (flags & AgentManager.ControlFlags.AGENT_CONTROL_MOUSELOOK) != 0;
            m_leftButtonDown = (flags & AgentManager.ControlFlags.AGENT_CONTROL_LBUTTON_DOWN) != 0;

            #endregion Inputs

//            // Make anims work for client side autopilot
//            if ((flags & AgentManager.ControlFlags.AGENT_CONTROL_AT_POS) != 0)
//                m_updateCount = UPDATE_COUNT;
//
//            // Make turning in place work
//            if ((flags & AgentManager.ControlFlags.AGENT_CONTROL_YAW_POS) != 0 ||
//                (flags & AgentManager.ControlFlags.AGENT_CONTROL_YAW_NEG) != 0)
//                m_updateCount = UPDATE_COUNT;

            if ((flags & AgentManager.ControlFlags.AGENT_CONTROL_STAND_UP) != 0)
            {
                StandUp();
            }

            // Raycast from the avatar's head to the camera to see if there's anything blocking the view
            // this exclude checks may not be complete

            if (m_movementUpdateCount % NumMovementsBetweenRayCast == 0 && m_scene.PhysicsScene.SupportsRayCast())
            {
                if (!m_doingCamRayCast && !m_mouseLook && ParentID == 0)
                {
                    Vector3 posAdjusted = AbsolutePosition;
//                    posAdjusted.Z += 0.5f * Appearance.AvatarSize.Z - 0.5f;
                    posAdjusted.Z += 1.0f; // viewer current camera focus point
                    Vector3 tocam = CameraPosition - posAdjusted;
                    tocam.X = (float)Math.Round(tocam.X, 1);
                    tocam.Y = (float)Math.Round(tocam.Y, 1);
                    tocam.Z = (float)Math.Round(tocam.Z, 1);

                    float distTocamlen = tocam.Length();
                    if (distTocamlen > 0.3f)
                    {
                        tocam *= (1.0f / distTocamlen);
                        posAdjusted.X = (float)Math.Round(posAdjusted.X, 1);
                        posAdjusted.Y = (float)Math.Round(posAdjusted.Y, 1);
                        posAdjusted.Z = (float)Math.Round(posAdjusted.Z, 1);

                        m_doingCamRayCast = true;
                        m_scene.PhysicsScene.RaycastWorld(posAdjusted, tocam, distTocamlen + 1.0f, RayCastCameraCallback);
                    }
                }
                else if (CameraConstraintActive && (m_mouseLook || ParentID != 0))
                {
                    Vector4 plane = new Vector4(0.9f, 0.0f, 0.361f, -10000f); // not right...
                    UpdateCameraCollisionPlane(plane);
                    CameraConstraintActive = false;
                }
            }

            uint flagsForScripts = (uint)flags;
            flags = RemoveIgnoredControls(flags, IgnoredControls);

            if ((flags & AgentManager.ControlFlags.AGENT_CONTROL_SIT_ON_GROUND) != 0)
                HandleAgentSitOnGround();

            // In the future, these values might need to go global.
            // Here's where you get them.
            m_AgentControlFlags = flags;
            m_headrotation = agentData.HeadRotation;
            State = agentData.State;

            PhysicsActor actor = PhysicsActor;
            if (actor == null)
            {
                SendControlsToScripts(flagsForScripts);
                return;
            }

            if (AllowMovement && !SitGround)
            {
                Quaternion bodyRotation = agentData.BodyRotation;
                bool update_rotation = false;

                if (bodyRotation != Rotation)
                {
                    Rotation = bodyRotation;
                    update_rotation = true;
                }

                bool update_movementflag = false;

                if (agentData.UseClientAgentPosition)
                {
                    MovingToTarget = (agentData.ClientAgentPosition - AbsolutePosition).Length() > 0.2f;
                    MoveToPositionTarget = agentData.ClientAgentPosition;
                }

                int i = 0;
                bool DCFlagKeyPressed = false;
                Vector3 agent_control_v3 = Vector3.Zero;

                bool newFlying = actor.Flying;

                if (ForceFly)
                    newFlying = true;
                else if (FlyDisabled)
                    newFlying = false;
                else
                    newFlying = ((flags & AgentManager.ControlFlags.AGENT_CONTROL_FLY) != 0);

                if (actor.Flying != newFlying)
                {
                    // Note: ScenePresence.Flying is actually fetched from the physical actor
                    //     so setting PhysActor.Flying here also sets the ScenePresence's value.
                    actor.Flying = newFlying;
                    update_movementflag = true;
                }

                if (ParentID == 0)
                {
                    bool bAllowUpdateMoveToPosition = false;

                    Vector3[] dirVectors;

                    // use camera up angle when in mouselook and not flying or when holding the left mouse button down and not flying
                    // this prevents 'jumping' in inappropriate situations.
                    if (!Flying && (m_mouseLook || m_leftButtonDown))
                        dirVectors = GetWalkDirectionVectors();
                    else
                        dirVectors = Dir_Vectors;

                    // The fact that MovementFlag is a byte needs to be fixed
                    // it really should be a uint
                    // A DIR_CONTROL_FLAG occurs when the user is trying to move in a particular direction.
                    uint nudgehack = 250;
                    foreach (Dir_ControlFlags DCF in DIR_CONTROL_FLAGS)
                    {
                        if (((uint)flags & (uint)DCF) != 0)
                        {
                            DCFlagKeyPressed = true;

                            try
                            {
                                agent_control_v3 += dirVectors[i];
                                //m_log.DebugFormat("[Motion]: {0}, {1}",i, dirVectors[i]);
                            }
                            catch (IndexOutOfRangeException)
                            {
                                // Why did I get this?
                            }

                            if ((MovementFlag & (byte)(uint)DCF) == 0)
                            {
                                if (DCF == Dir_ControlFlags.DIR_CONTROL_FLAG_FORWARD_NUDGE || DCF == Dir_ControlFlags.DIR_CONTROL_FLAG_BACKWARD_NUDGE ||
                                    DCF == Dir_ControlFlags.DIR_CONTROL_FLAG_LEFT_NUDGE || DCF == Dir_ControlFlags.DIR_CONTROL_FLAG_RIGHT_NUDGE)
                                {
                                    MovementFlag |= (byte)nudgehack;
                                }

                                //m_log.DebugFormat("[SCENE PRESENCE]: Updating MovementFlag for {0} with {1}", Name, DCF);
                                MovementFlag += (byte)(uint)DCF;
                                update_movementflag = true;
                            }
                        }
                        else
                        {
                            if ((MovementFlag & (byte)(uint)DCF) != 0 ||
                                ((DCF == Dir_ControlFlags.DIR_CONTROL_FLAG_FORWARD_NUDGE || DCF == Dir_ControlFlags.DIR_CONTROL_FLAG_BACKWARD_NUDGE ||
                                DCF == Dir_ControlFlags.DIR_CONTROL_FLAG_LEFT_NUDGE || DCF == Dir_ControlFlags.DIR_CONTROL_FLAG_RIGHT_NUDGE)
                                && ((MovementFlag & (byte)nudgehack) == nudgehack))
                                ) // This or is for Nudge forward
                            {
                                //m_log.DebugFormat("[SCENE PRESENCE]: Updating MovementFlag for {0} with lack of {1}", Name, DCF);
                                MovementFlag -= ((byte)(uint)DCF);
                                update_movementflag = true;

                                /*
                                    if ((DCF == Dir_ControlFlags.DIR_CONTROL_FLAG_FORWARD_NUDGE || DCF == Dir_ControlFlags.DIR_CONTROL_FLAG_BACKWARD_NUDGE)
                                    && ((MovementFlag & (byte)nudgehack) == nudgehack))
                                    {
                                        m_log.Debug("Removed Hack flag");
                                    }
                                */
                            }
                            else
                            {
                                bAllowUpdateMoveToPosition = true;
                            }
                        }

                        i++;
                    }

                    if (MovingToTarget)
                    {
                        // If the user has pressed a key then we want to cancel any move to target.
                        if (DCFlagKeyPressed)
                        {
                            ResetMoveToTarget();
                            update_movementflag = true;
                        }
                        else if (bAllowUpdateMoveToPosition)
                        {
                            // The UseClientAgentPosition is set if parcel ban is forcing the avatar to move to a
                            // certain position.  It's only check for tolerance on returning to that position is 0.2
                            // rather than 1, at which point it removes its force target.
                            if (HandleMoveToTargetUpdate(agentData.UseClientAgentPosition ? 0.2 : 1, ref agent_control_v3))
                                update_movementflag = true;
                        }
                    }
                }

                // Cause the avatar to stop flying if it's colliding
                // with something with the down arrow pressed.

                // Only do this if we're flying
                if (Flying && !ForceFly)
                {
                    // Landing detection code

                    // Are the landing controls requirements filled?
                    bool controlland = (((flags & AgentManager.ControlFlags.AGENT_CONTROL_UP_NEG) != 0) ||
                                        ((flags & AgentManager.ControlFlags.AGENT_CONTROL_NUDGE_UP_NEG) != 0));

                   //m_log.Debug("[CONTROL]: " +flags);
                    // Applies a satisfying roll effect to the avatar when flying.
                    if ((flags & AgentManager.ControlFlags.AGENT_CONTROL_TURN_LEFT) != 0 && (flags & AgentManager.ControlFlags.AGENT_CONTROL_YAW_POS) != 0)
                    {
                        ApplyFlyingRoll(
                            FLY_ROLL_RADIANS_PER_UPDATE, 
                            (flags & AgentManager.ControlFlags.AGENT_CONTROL_UP_POS) != 0, 
                            (flags & AgentManager.ControlFlags.AGENT_CONTROL_UP_NEG) != 0);
                    } 
                    else if ((flags & AgentManager.ControlFlags.AGENT_CONTROL_TURN_RIGHT) != 0 &&
                             (flags & AgentManager.ControlFlags.AGENT_CONTROL_YAW_NEG) != 0)
                    {
                        ApplyFlyingRoll(
                            -FLY_ROLL_RADIANS_PER_UPDATE, 
                            (flags & AgentManager.ControlFlags.AGENT_CONTROL_UP_POS) != 0, 
                            (flags & AgentManager.ControlFlags.AGENT_CONTROL_UP_NEG) != 0);                      
                    }
                    else
                    {
                        if (m_AngularVelocity.Z != 0)
                            m_AngularVelocity.Z += CalculateFlyingRollResetToZero(FLY_ROLL_RESET_RADIANS_PER_UPDATE);                        
                    }                  

                    if (Flying && IsColliding && controlland)
                    {
                        // nesting this check because LengthSquared() is expensive and we don't 
                        // want to do it every step when flying.
                        if ((Velocity.LengthSquared() <= LAND_VELOCITYMAG_MAX))
                            StopFlying();
                    }
                }

                // If the agent update does move the avatar, then calculate the force ready for the velocity update,
                // which occurs later in the main scene loop
                if (update_movementflag || (update_rotation && DCFlagKeyPressed))
                {
//                    m_log.DebugFormat(
//                        "[SCENE PRESENCE]: In {0} adding velocity of {1} to {2}, umf = {3}, ur = {4}",
//                        m_scene.RegionInfo.RegionName, agent_control_v3, Name, update_movementflag, update_rotation);

                    AddNewMovement(agent_control_v3);
                }
//                else
//                {
//                    if (!update_movementflag)
//                    {
//                        m_log.DebugFormat(
//                            "[SCENE PRESENCE]: In {0} ignoring requested update of {1} for {2} as update_movementflag = false",
//                            m_scene.RegionInfo.RegionName, agent_control_v3, Name);
//                    }
//                }

                if (update_movementflag && ParentID == 0)
                    Animator.UpdateMovementAnimations();

                SendControlsToScripts(flagsForScripts);
            }

            m_scene.EventManager.TriggerOnClientMovement(this);
            TriggerScenePresenceUpdated();
        }

        /// <summary>
        /// Calculate an update to move the presence to the set target.
        /// </summary>
        /// <remarks>
        /// This doesn't actually perform the movement.  Instead, it adds its vector to agent_control_v3.
        /// </remarks>
        /// <param value="agent_control_v3">Cumulative agent movement that this method will update.</param>
        /// <returns>True if movement has been updated in some way.  False otherwise.</returns>
        public bool HandleMoveToTargetUpdate(double tolerance, ref Vector3 agent_control_v3)
        {
//            m_log.DebugFormat("[SCENE PRESENCE]: Called HandleMoveToTargetUpdate() for {0}", Name);

            bool updated = false;

//            m_log.DebugFormat(
//                "[SCENE PRESENCE]: bAllowUpdateMoveToPosition {0}, m_moveToPositionInProgress {1}, m_autopilotMoving {2}",
//                allowUpdate, m_moveToPositionInProgress, m_autopilotMoving);

            double distanceToTarget = Util.GetDistanceTo(AbsolutePosition, MoveToPositionTarget);

//                        m_log.DebugFormat(
//                            "[SCENE PRESENCE]: Abs pos of {0} is {1}, target {2}, distance {3}",
//                            Name, AbsolutePosition, MoveToPositionTarget, distanceToTarget);

            // Check the error term of the current position in relation to the target position
            if (distanceToTarget <= tolerance)
            {
                // We are close enough to the target
                AbsolutePosition = MoveToPositionTarget;
                ResetMoveToTarget();
                updated = true;
            }
            else
            {
                try
                {
                    // move avatar in 3D at one meter/second towards target, in avatar coordinate frame.
                    // This movement vector gets added to the velocity through AddNewMovement().
                    // Theoretically we might need a more complex PID approach here if other
                    // unknown forces are acting on the avatar and we need to adaptively respond
                    // to such forces, but the following simple approach seems to works fine.
                    Vector3 LocalVectorToTarget3D =
                        (MoveToPositionTarget - AbsolutePosition) // vector from cur. pos to target in global coords
                        * Matrix4.CreateFromQuaternion(Quaternion.Inverse(Rotation)); // change to avatar coords
                    // Ignore z component of vector
//                        Vector3 LocalVectorToTarget2D = new Vector3((float)(LocalVectorToTarget3D.X), (float)(LocalVectorToTarget3D.Y), 0f);
                    LocalVectorToTarget3D.Normalize();

                    // update avatar movement flags. the avatar coordinate system is as follows:
                    //
                    //                        +X (forward)
                    //
                    //                        ^
                    //                        |
                    //                        |
                    //                        |
                    //                        |
                    //     (left) +Y <--------o--------> -Y
                    //                       avatar
                    //                        |
                    //                        |
                    //                        |
                    //                        |
                    //                        v
                    //                        -X
                    //

                    // based on the above avatar coordinate system, classify the movement into
                    // one of left/right/back/forward.
                    if (LocalVectorToTarget3D.X < 0) //MoveBack
                    {
                        MovementFlag += (byte)(uint)Dir_ControlFlags.DIR_CONTROL_FLAG_BACK;
                        AgentControlFlags |= (uint)Dir_ControlFlags.DIR_CONTROL_FLAG_BACK;
                        updated = true;
                    }
                    else if (LocalVectorToTarget3D.X > 0) //Move Forward
                    {
                        MovementFlag += (byte)(uint)Dir_ControlFlags.DIR_CONTROL_FLAG_FORWARD;
                        AgentControlFlags |= (uint)Dir_ControlFlags.DIR_CONTROL_FLAG_FORWARD;
                        updated = true;
                    }

                    if (LocalVectorToTarget3D.Y > 0) //MoveLeft
                    {
                        MovementFlag += (byte)(uint)Dir_ControlFlags.DIR_CONTROL_FLAG_LEFT;
                        AgentControlFlags |= (uint)Dir_ControlFlags.DIR_CONTROL_FLAG_LEFT;
                        updated = true;
                    }
                    else if (LocalVectorToTarget3D.Y < 0) //MoveRight
                    {
                        MovementFlag += (byte)(uint)Dir_ControlFlags.DIR_CONTROL_FLAG_RIGHT;
                        AgentControlFlags |= (uint)Dir_ControlFlags.DIR_CONTROL_FLAG_RIGHT;
                        updated = true;
                    }

                    if (LocalVectorToTarget3D.Z > 0) //Up
                    {
                        // Don't set these flags for up or down - doing so will make the avatar crouch or
                        // keep trying to jump even if walking along level ground
                        //MovementFlag += (byte)(uint)Dir_ControlFlags.DIR_CONTROL_FLAG_UP;
                        //AgentControlFlags
                        //AgentControlFlags |= (uint)Dir_ControlFlags.DIR_CONTROL_FLAG_UP;
                        updated = true;
                    }
                    else if (LocalVectorToTarget3D.Z < 0) //Down
                    {
                        //MovementFlag += (byte)(uint)Dir_ControlFlags.DIR_CONTROL_FLAG_DOWN;
                        //AgentControlFlags |= (uint)Dir_ControlFlags.DIR_CONTROL_FLAG_DOWN;
                        updated = true;
                    }

//                        m_log.DebugFormat(
//                            "[SCENE PRESENCE]: HandleMoveToTargetUpdate adding {0} to move vector {1} for {2}",
//                            LocalVectorToTarget3D, agent_control_v3, Name);

                    agent_control_v3 += LocalVectorToTarget3D;
                }
                catch (Exception e)
                {
                    //Avoid system crash, can be slower but...
                    m_log.DebugFormat("Crash! {0}", e.ToString());
                }
            }

            return updated;
        }

        /// <summary>
        /// Move to the given target over time.
        /// </summary>
        /// <param name="pos"></param>
        /// <param name="noFly">
        /// If true, then don't allow the avatar to fly to the target, even if it's up in the air.
        /// This is to allow movement to targets that are known to be on an elevated platform with a continuous path
        /// from start to finish.
        /// </param>
        /// <param name="landAtTarget">
        /// If true and the avatar starts flying during the move then land at the target.
        /// </param>
        public void MoveToTarget(Vector3 pos, bool noFly, bool landAtTarget)
        {
            if (SitGround)
                StandUp();

//            m_log.DebugFormat(
//                "[SCENE PRESENCE]: Avatar {0} received request to move to position {1} in {2}",
//                Name, pos, m_scene.RegionInfo.RegionName);

            // Allow move to another sub-region within a megaregion
            Vector2 regionSize;
            IRegionCombinerModule regionCombinerModule = m_scene.RequestModuleInterface<IRegionCombinerModule>();
            if (regionCombinerModule != null)
                regionSize = regionCombinerModule.GetSizeOfMegaregion(m_scene.RegionInfo.RegionID);
            else
                regionSize = new Vector2(Constants.RegionSize);

            if (pos.X < 0 || pos.X >= regionSize.X
                || pos.Y < 0 || pos.Y >= regionSize.Y
                || pos.Z < 0)
                return;

//            Vector3 heightAdjust = new Vector3(0, 0, Appearance.AvatarHeight / 2);
//            pos += heightAdjust;
//
//            // Anti duck-walking measure
//            if (Math.Abs(pos.Z - AbsolutePosition.Z) < 0.2f)
//            {
////                m_log.DebugFormat("[SCENE PRESENCE]: Adjusting MoveToPosition from {0} to {1}", pos, AbsolutePosition);
//                pos.Z = AbsolutePosition.Z;
//            }

            // Get terrain height for sub-region in a megaregion if necessary
            int X = (int)((m_scene.RegionInfo.RegionLocX * Constants.RegionSize) + pos.X);
            int Y = (int)((m_scene.RegionInfo.RegionLocY * Constants.RegionSize) + pos.Y);
            GridRegion target_region = m_scene.GridService.GetRegionByPosition(m_scene.RegionInfo.ScopeID, X, Y);
            // If X and Y is NaN, target_region will be null
            if (target_region == null)
                return;
            UUID target_regionID = target_region.RegionID;
            Scene targetScene = m_scene;

            if (!SceneManager.Instance.TryGetScene(target_regionID, out targetScene))
                targetScene = m_scene;

            float terrainHeight = (float)targetScene.Heightmap[(int)(pos.X % Constants.RegionSize), (int)(pos.Y % Constants.RegionSize)];
            pos.Z = Math.Max(terrainHeight, pos.Z);

            // Fudge factor.  It appears that if one clicks "go here" on a piece of ground, the go here request is
            // always slightly higher than the actual terrain height.
            // FIXME: This constrains NPC movements as well, so should be somewhere else.
            if (pos.Z - terrainHeight < 0.2)
                pos.Z = terrainHeight;

//            m_log.DebugFormat(
//                "[SCENE PRESENCE]: Avatar {0} set move to target {1} (terrain height {2}) in {3}",
//                Name, pos, terrainHeight, m_scene.RegionInfo.RegionName);

            if (noFly)
                Flying = false;
            else if (pos.Z > terrainHeight)
                Flying = true;

            LandAtTarget = landAtTarget;
            MovingToTarget = true;
            MoveToPositionTarget = pos;

            // Rotate presence around the z-axis to point in same direction as movement.
            // Ignore z component of vector
            Vector3 localVectorToTarget3D = pos - AbsolutePosition;
            Vector3 localVectorToTarget2D = new Vector3((float)(localVectorToTarget3D.X), (float)(localVectorToTarget3D.Y), 0f);

//            m_log.DebugFormat("[SCENE PRESENCE]: Local vector to target is {0}", localVectorToTarget2D);

            // Calculate the yaw.
            Vector3 angle = new Vector3(0, 0, (float)(Math.Atan2(localVectorToTarget2D.Y, localVectorToTarget2D.X)));

//            m_log.DebugFormat("[SCENE PRESENCE]: Angle is {0}", angle);

            Rotation = Quaternion.CreateFromEulers(angle);
//            m_log.DebugFormat("[SCENE PRESENCE]: Body rot for {0} set to {1}", Name, Rotation);
            
            Vector3 agent_control_v3 = new Vector3();
            HandleMoveToTargetUpdate(1, ref agent_control_v3);
            AddNewMovement(agent_control_v3);
        }

        /// <summary>
        /// Reset the move to target.
        /// </summary>
        public void ResetMoveToTarget()
        {
//            m_log.DebugFormat("[SCENE PRESENCE]: Resetting move to target for {0}", Name);

            MovingToTarget = false;
//            MoveToPositionTarget = Vector3.Zero;
            m_forceToApply = null; // cancel possible last action

            // We need to reset the control flag as the ScenePresenceAnimator uses this to determine the correct
            // resting animation (e.g. hover or stand).  NPCs don't have a client that will quickly reset this flag.
            // However, the line is here rather than in the NPC module since it also appears necessary to stop a
            // viewer that uses "go here" from juddering on all subsequent avatar movements.
            AgentControlFlags = (uint)AgentManager.ControlFlags.NONE;
        }

        /// <summary>
        /// Perform the logic necessary to stand the avatar up.  This method also executes
        /// the stand animation.
        /// </summary>
        public void StandUp()
        {
//            m_log.DebugFormat("[SCENE PRESENCE]: StandUp() for {0}", Name);

            SitGround = false;

/* move this down so avatar gets physical in the new position and not where it is siting
            if (PhysicsActor == null)
                AddToPhysicalScene(false);
 */

            if (ParentID != 0)
            {
                SceneObjectPart part = ParentPart;
                UnRegisterSeatControls(part.ParentGroup.UUID);

                TaskInventoryDictionary taskIDict = part.TaskInventory;
                if (taskIDict != null)
                {
                    lock (taskIDict)
                    {
                        foreach (UUID taskID in taskIDict.Keys)
                        {
                            UnRegisterControlEventsToScript(LocalId, taskID);
                            taskIDict[taskID].PermsMask &= ~(
                                2048 | //PERMISSION_CONTROL_CAMERA
                                4); // PERMISSION_TAKE_CONTROLS
                        }
                    }
                }

                part.ParentGroup.DeleteAvatar(UUID);
//                ParentPosition = part.GetWorldPosition();
                ControllingClient.SendClearFollowCamProperties(part.ParentUUID);

//                m_pos += ParentPosition + new Vector3(0.0f, 0.0f, 2.0f * m_sitAvatarHeight);
//                ParentPosition = Vector3.Zero;
                m_pos = part.AbsolutePosition + (m_pos * part.GetWorldRotation()) + new Vector3(0.0f, 0.0f, 2.0f * m_sitAvatarHeight);
                if (part.SitTargetAvatar == UUID)
                    m_bodyRot = part.GetWorldRotation() * part.SitTargetOrientation;

                ParentID = 0;
                ParentPart = null;

                if (PhysicsActor == null)
                    AddToPhysicalScene(false);

                SendAvatarDataToAllAgents();
                m_requestedSitTargetID = 0;

                part.RemoveSittingAvatar(UUID);

                if (part != null)
                    part.ParentGroup.TriggerScriptChangedEvent(Changed.LINK);
            }

            else if (PhysicsActor == null)
                AddToPhysicalScene(false);

            Animator.TrySetMovementAnimation("STAND");
        }

        private SceneObjectPart FindNextAvailableSitTarget(UUID targetID)
        {
            SceneObjectPart targetPart = m_scene.GetSceneObjectPart(targetID);
            if (targetPart == null)
                return null;

            // If the primitive the player clicked on has a sit target and that sit target is not full, that sit target is used.
            // If the primitive the player clicked on has no sit target, and one or more other linked objects have sit targets that are not full, the sit target of the object with the lowest link number will be used.

            // Get our own copy of the part array, and sort into the order we want to test
            SceneObjectPart[] partArray = targetPart.ParentGroup.Parts;
            Array.Sort(partArray, delegate(SceneObjectPart p1, SceneObjectPart p2)
                       {
                           // we want the originally selected part first, then the rest in link order -- so make the selected part link num (-1)
                           int linkNum1 = p1==targetPart ? -1 : p1.LinkNum;
                           int linkNum2 = p2==targetPart ? -1 : p2.LinkNum;
                           return linkNum1 - linkNum2;
                       }
                );

            //look for prims with explicit sit targets that are available
            foreach (SceneObjectPart part in partArray)
            {
                if (part.IsSitTargetSet && part.SitTargetAvatar == UUID.Zero)
                {
                    //switch the target to this prim
                    return part;
                }
            }

            // no explicit sit target found - use original target
            return targetPart;
        }

        private void SendSitResponse(UUID targetID, Vector3 offset, Quaternion sitOrientation)
        {
            Vector3 cameraEyeOffset = Vector3.Zero;
            Vector3 cameraAtOffset = Vector3.Zero;
            bool forceMouselook = false;

            SceneObjectPart part = FindNextAvailableSitTarget(targetID);
            if (part == null)
                return;

            if (PhysicsActor != null)
                m_sitAvatarHeight = PhysicsActor.Size.Z * 0.5f;

            bool canSit = false;
            Vector3 pos = part.AbsolutePosition + offset;

            if (part.IsSitTargetSet && part.SitTargetAvatar == UUID.Zero)
            {
//                    m_log.DebugFormat(
//                        "[SCENE PRESENCE]: Sitting {0} on {1} {2} because sit target is set and unoccupied",
//                        Name, part.Name, part.LocalId);

                offset = part.SitTargetPosition;
                sitOrientation = part.SitTargetOrientation;
                canSit = true;
            }
            else
            {
                if (PhysicsSit(part,offset)) // physics engine 
                    return;

                if (Util.GetDistanceTo(AbsolutePosition, pos) <= 10)
                {

                    AbsolutePosition = pos + new Vector3(0.0f, 0.0f, m_sitAvatarHeight);
                    canSit = true;
                }
            }

            if (canSit)
            {

                if (PhysicsActor != null)
                {
                    // We can remove the physicsActor until they stand up.
                    RemoveFromPhysicalScene();
                }

                if (MovingToTarget)
                    ResetMoveToTarget();

                Velocity = Vector3.Zero;

                part.AddSittingAvatar(UUID);

                cameraAtOffset = part.GetCameraAtOffset();
                cameraEyeOffset = part.GetCameraEyeOffset();
                forceMouselook = part.GetForceMouselook();

                ControllingClient.SendSitResponse(
                    part.UUID, offset, sitOrientation, false, cameraAtOffset, cameraEyeOffset, forceMouselook);

                m_requestedSitTargetUUID = targetID;

                HandleAgentSit(ControllingClient, UUID);

                // Moved here to avoid a race with default sit anim
                // The script event needs to be raised after the default sit anim is set.
                part.ParentGroup.TriggerScriptChangedEvent(Changed.LINK);
            }
        }

        public void HandleAgentRequestSit(IClientAPI remoteClient, UUID agentID, UUID targetID, Vector3 offset)
        {
            if (IsChildAgent)
                return;

            if (ParentID != 0)
            {
                if (ParentPart.UUID == targetID)
                    return; // already sitting here, ignore

                StandUp();
            }

            SceneObjectPart part = FindNextAvailableSitTarget(targetID);

            if (part != null)
            {
                m_requestedSitTargetID = part.LocalId;
                m_requestedSitTargetUUID = targetID;

            }
            else
            {
                m_log.Warn("Sit requested on unknown object: " + targetID.ToString());
            }

            SendSitResponse(targetID, offset, Quaternion.Identity);
        }

        // returns  false if does not suport so older sit can be tried
        public bool PhysicsSit(SceneObjectPart part, Vector3 offset)
        {
            if (part == null || part.ParentGroup.IsAttachment)
            {
                return true;
            }

            if ( m_scene.PhysicsScene == null)
                return false;

            if (part.PhysActor == null)
            {
                // none physcis shape
                if (part.PhysicsShapeType == (byte)PhysicsShapeType.None)
                    ControllingClient.SendAlertMessage(" There is no suitable surface to sit on, try another spot.");
                else
                { // non physical phantom  TODO
                    ControllingClient.SendAlertMessage(" There is no suitable surface to sit on, try another spot.");
                    return false;
                }
                return true;
            }


            // not doing autopilot
            m_requestedSitTargetID = 0; 

            if (m_scene.PhysicsScene.SitAvatar(part.PhysActor, AbsolutePosition, CameraPosition, offset, new Vector3(0.35f, 0, 0.65f), PhysicsSitResponse) != 0)
                return true;

            return false;
        }


        private bool CanEnterLandPosition(Vector3 testPos)
        {
            ILandObject land = m_scene.LandChannel.GetLandObject(testPos.X, testPos.Y);

            if (land == null || land.LandData.Name == "NO_LAND")
                return true;

            return land.CanBeOnThisLand(UUID,testPos.Z);
        }

        // status
        //          < 0 ignore
        //          0   bad sit spot
        public void PhysicsSitResponse(int status, uint partID, Vector3 offset, Quaternion Orientation)
        {
            if (status < 0)
                return;

            if (status == 0)
            {
                ControllingClient.SendAlertMessage(" There is no suitable surface to sit on, try another spot.");
                return;
            }

            SceneObjectPart part = m_scene.GetSceneObjectPart(partID);
            if (part == null)
                return;

            Vector3 targetPos = part.GetWorldPosition() + offset * part.GetWorldRotation();     
            if(!CanEnterLandPosition(targetPos))
            {
                ControllingClient.SendAlertMessage(" Sit position on restricted land, try another spot");
                return;
            }

            RemoveFromPhysicalScene();

            if (MovingToTarget)
                ResetMoveToTarget();

            Velocity = Vector3.Zero;

            part.AddSittingAvatar(UUID);

            Vector3 cameraAtOffset = part.GetCameraAtOffset();
            Vector3 cameraEyeOffset = part.GetCameraEyeOffset();
            bool forceMouselook = part.GetForceMouselook();

            ControllingClient.SendSitResponse(
                part.UUID, offset, Orientation, false, cameraAtOffset, cameraEyeOffset, forceMouselook);

            // not using autopilot

            Rotation = Orientation;
            m_pos = offset;

            m_requestedSitTargetID = 0;
            part.ParentGroup.AddAvatar(UUID);

            ParentPart = part;
            ParentID = part.LocalId;
            if(status == 3)
                Animator.TrySetMovementAnimation("SIT_GROUND");
            else
                Animator.TrySetMovementAnimation("SIT");
            SendAvatarDataToAllAgents();

            part.ParentGroup.TriggerScriptChangedEvent(Changed.LINK);
        }


        public void HandleAgentSit(IClientAPI remoteClient, UUID agentID)
        {
            SceneObjectPart part = m_scene.GetSceneObjectPart(m_requestedSitTargetID);

            if (part != null)
            {
                if (part.ParentGroup.IsAttachment)
                {
                    m_log.WarnFormat(
                        "[SCENE PRESENCE]: Avatar {0} tried to sit on part {1} from object {2} in {3} but this is an attachment for avatar id {4}",
                        Name, part.Name, part.ParentGroup.Name, Scene.Name, part.ParentGroup.AttachedAvatar);

                    return;
                }


                if (part.SitTargetAvatar == UUID)
                {
                    Vector3 sitTargetPos = part.SitTargetPosition;
                    Quaternion sitTargetOrient = part.SitTargetOrientation;

//                        m_log.DebugFormat(
//                            "[SCENE PRESENCE]: Sitting {0} at sit target {1}, {2} on {3} {4}",
//                            Name, sitTargetPos, sitTargetOrient, part.Name, part.LocalId);

                    //Quaternion vq = new Quaternion(sitTargetPos.X, sitTargetPos.Y+0.2f, sitTargetPos.Z+0.2f, 0);
                    //Quaternion nq = new Quaternion(-sitTargetOrient.X, -sitTargetOrient.Y, -sitTargetOrient.Z, sitTargetOrient.w);

                    //Quaternion result = (sitTargetOrient * vq) * nq;

                    double x, y, z, m;

                    Quaternion r = sitTargetOrient;
                    m = r.X * r.X + r.Y * r.Y + r.Z * r.Z + r.W * r.W;

                    if (Math.Abs(1.0 - m) > 0.000001)
                    {
                        m = 1.0 / Math.Sqrt(m);
                        r.X *= (float)m;
                        r.Y *= (float)m;
                        r.Z *= (float)m;
                        r.W *= (float)m;
                    }

                    x = 2 * (r.X * r.Z + r.Y * r.W);
                    y = 2 * (-r.X * r.W + r.Y * r.Z);
                    z = -r.X * r.X - r.Y * r.Y + r.Z * r.Z + r.W * r.W;

                    Vector3 up = new Vector3((float)x, (float)y, (float)z);
                    Vector3 sitOffset = up * Appearance.AvatarHeight * 0.02638f;

                    m_pos = sitTargetPos + sitOffset + SIT_TARGET_ADJUSTMENT;

//                    m_pos = sitTargetPos + SIT_TARGET_ADJUSTMENT - sitOffset;
                    Rotation = sitTargetOrient;
//                    ParentPosition = part.AbsolutePosition;
                    part.ParentGroup.AddAvatar(UUID);
                }
                else
                {
                    m_pos -= part.AbsolutePosition;
//                    ParentPosition = part.AbsolutePosition;
                    part.ParentGroup.AddAvatar(UUID);

//                        m_log.DebugFormat(
//                            "[SCENE PRESENCE]: Sitting {0} at position {1} ({2} + {3}) on part {4} {5} without sit target",
//                            Name, part.AbsolutePosition, m_pos, ParentPosition, part.Name, part.LocalId);
                }

                ParentPart = m_scene.GetSceneObjectPart(m_requestedSitTargetID);
                ParentID = m_requestedSitTargetID;
                m_AngularVelocity = Vector3.Zero;
                Velocity = Vector3.Zero;
                RemoveFromPhysicalScene();

                String sitAnimation = "SIT";
                if (!String.IsNullOrEmpty(part.SitAnimation))
                {
                    sitAnimation = part.SitAnimation;
                }
                Animator.TrySetMovementAnimation(sitAnimation);
                SendAvatarDataToAllAgents();
            }
        }

        public void HandleAgentSitOnGround()
        {
//            m_updateCount = 0;  // Kill animation update burst so that the SIT_G.. will stick..
            m_AngularVelocity = Vector3.Zero;
            Animator.TrySetMovementAnimation("SIT_GROUND_CONSTRAINED");
            SitGround = true;
            RemoveFromPhysicalScene();
        }

        /// <summary>
        /// Event handler for the 'Always run' setting on the client
        /// Tells the physics plugin to increase speed of movement.
        /// </summary>
        public void HandleSetAlwaysRun(IClientAPI remoteClient, bool pSetAlwaysRun)
        {
            SetAlwaysRun = pSetAlwaysRun;
        }

        public void HandleStartAnim(IClientAPI remoteClient, UUID animID)
        {
            Animator.AddAnimation(animID, UUID.Zero);
        }

        public void HandleStopAnim(IClientAPI remoteClient, UUID animID)
        {
            Animator.RemoveAnimation(animID, false);
        }

        public void avnHandleChangeAnim(UUID animID, bool addRemove,bool sendPack)
        {
            Animator.avnChangeAnim(animID, addRemove, sendPack);
        }



        /// <summary>
        /// Rotate the avatar to the given rotation and apply a movement in the given relative vector
        /// </summary>
        /// <param name="vec">The vector in which to move.  This is relative to the rotation argument</param>
        public void AddNewMovement(Vector3 vec)
        {
//            m_log.DebugFormat(
//                "[SCENE PRESENCE]: Adding new movement {0} with rotation {1} for {2}", vec, Rotation, Name);

            Vector3 direc = vec * Rotation;
            direc.Normalize();

            if (Flying != FlyingOld)                // add for fly velocity control
            {
                FlyingOld = Flying;                 // add for fly velocity control
                if (!Flying)
                    WasFlying = true;      // add for fly velocity control
            }

            if (IsColliding)
                WasFlying = false;        // add for fly velocity control

            if ((vec.Z == 0f) && !Flying)
                direc.Z = 0f; // Prevent camera WASD up.

            direc *= 0.03f * 128f * SpeedModifier;

//            m_log.DebugFormat("[SCENE PRESENCE]: Force to apply before modification was {0} for {1}", direc, Name);

            if (PhysicsActor != null)
            {
                if (Flying)
                {
                    direc *= 4.0f;
                    //bool controlland = (((m_AgentControlFlags & (uint)AgentManager.ControlFlags.AGENT_CONTROL_UP_NEG) != 0) || ((m_AgentControlFlags & (uint)AgentManager.ControlFlags.AGENT_CONTROL_NUDGE_UP_NEG) != 0));
                    //if (controlland)
                    //    m_log.Info("[AGENT]: landCommand");
                    //if (IsColliding)
                    //    m_log.Info("[AGENT]: colliding");
                    //if (Flying && IsColliding && controlland)
                    //{
                    //    StopFlying();
                    //    m_log.Info("[AGENT]: Stop Flying");
                    //}
                }
                if (Animator.Falling && WasFlying)    // if falling from flying, disable motion add
                {
                    direc *= 0.0f;
                }
                else if (!Flying && IsColliding)
                {
                    if (direc.Z > 2.0f)
                    {
                        direc.Z *= 2.6f;

                        // TODO: PreJump and jump happen too quickly.  Many times prejump gets ignored.
//                        Animator.TrySetMovementAnimation("PREJUMP");
//                        Animator.TrySetMovementAnimation("JUMP");
                    }
                }
            }

//            m_log.DebugFormat("[SCENE PRESENCE]: Setting force to apply to {0} for {1}", direc, Name);

            // TODO: Add the force instead of only setting it to support multiple forces per frame?
            m_forceToApply = direc;
            Animator.UpdateMovementAnimations();
        }

        #endregion

        #region Overridden Methods

        public override void Update()
        {
            const float ROTATION_TOLERANCE = 0.01f;
            const float VELOCITY_TOLERANCE = 0.001f;
            const float POSITION_TOLERANCE = 0.05f;

            if (IsChildAgent == false)
            {
                // NOTE: Velocity is not the same as m_velocity. Velocity will attempt to
                // grab the latest PhysicsActor velocity, whereas m_velocity is often
                // storing a requested force instead of an actual traveling velocity
                if (Appearance.AvatarSize != m_lastSize && !IsLoggingIn)
                    SendAvatarDataToAllAgents();

                if (!Rotation.ApproxEquals(m_lastRotation, ROTATION_TOLERANCE) ||
                    !Velocity.ApproxEquals(m_lastVelocity, VELOCITY_TOLERANCE) ||
                    !m_pos.ApproxEquals(m_lastPosition, POSITION_TOLERANCE))
                {
                    SendTerseUpdateToAllClients();

                    // Update the "last" values
                    m_lastPosition = m_pos;
                    m_lastRotation = Rotation;
                    m_lastVelocity = Velocity;
                }

                CheckForBorderCrossing();

                CheckForSignificantMovement(); // sends update to the modules.
            }
        }

        #endregion

        #region Update Client(s)


        /// <summary>
        /// Sends a location update to the client connected to this scenePresence
        /// </summary>
        /// <param name="remoteClient"></param>
        public void SendTerseUpdateToClient(IClientAPI remoteClient)
        {
            // If the client is inactive, it's getting its updates from another
            // server.
            if (remoteClient.IsActive)
            {
                //m_log.DebugFormat("[SCENE PRESENCE]: " + Name + " sending TerseUpdate to " + remoteClient.Name + " : Pos={0} Rot={1} Vel={2}", m_pos, Rotation, m_velocity);

                remoteClient.SendEntityUpdate(
                    this,
                    PrimUpdateFlags.Position | PrimUpdateFlags.Rotation | PrimUpdateFlags.Velocity
                    | PrimUpdateFlags.Acceleration | PrimUpdateFlags.AngularVelocity);

                m_scene.StatsReporter.AddAgentUpdates(1);
            }
        }


        // vars to support reduced update frequency when velocity is unchanged
        private Vector3 lastVelocitySentToAllClients = Vector3.Zero;
        private Vector3 lastPositionSentToAllClients = Vector3.Zero;
        private int lastTerseUpdateToAllClientsTick = Util.EnvironmentTickCount();

        /// <summary>
        /// Send a location/velocity/accelleration update to all agents in scene
        /// </summary>
        public void SendTerseUpdateToAllClients()
        {
            int currentTick = Util.EnvironmentTickCount();

            // Decrease update frequency when avatar is moving but velocity is
            // not changing.
            // If there is a mismatch between distance travelled and expected
            // distance based on last velocity sent and velocity hasnt changed,
            // then send a new terse update

            float timeSinceLastUpdate = (currentTick - lastTerseUpdateToAllClientsTick) * 0.001f;

            Vector3 expectedPosition = lastPositionSentToAllClients + lastVelocitySentToAllClients * timeSinceLastUpdate;

            float distanceError = Vector3.Distance(OffsetPosition, expectedPosition);

            float speed = Velocity.Length();
            float velocidyDiff = Vector3.Distance(lastVelocitySentToAllClients, Velocity);

            // assuming 5 ms. worst case precision for timer, use 2x that 
            // for distance error threshold
            float distanceErrorThreshold = speed * 0.01f;

            if (speed < 0.01f // allow rotation updates if avatar position is unchanged
                || Math.Abs(distanceError) > distanceErrorThreshold
                || velocidyDiff > 0.01f) // did velocity change from last update?
            {
                lastVelocitySentToAllClients = Velocity;
                lastTerseUpdateToAllClientsTick = currentTick;
                lastPositionSentToAllClients = OffsetPosition;

                m_scene.ForEachClient(SendTerseUpdateToClient);
            }
            TriggerScenePresenceUpdated();
        }

        public void SendCoarseLocations(List<Vector3> coarseLocations, List<UUID> avatarUUIDs)
        {
            SendCoarseLocationsMethod d = m_sendCoarseLocationsMethod;
            if (d != null)
            {
                d.Invoke(m_scene.RegionInfo.originRegionID, this, coarseLocations, avatarUUIDs);
            }
        }

        public void SetSendCoarseLocationMethod(SendCoarseLocationsMethod d)
        {
            if (d != null)
                m_sendCoarseLocationsMethod = d;
        }

        public void SendCoarseLocationsDefault(UUID sceneId, ScenePresence p, List<Vector3> coarseLocations, List<UUID> avatarUUIDs)
        {
            ControllingClient.SendCoarseLocationUpdate(avatarUUIDs, coarseLocations);
        }

        public void SendInitialDataToMe()
        {
            // Send all scene object to the new client
            Util.FireAndForget(delegate
            {
                // we created a new ScenePresence (a new child agent) in a fresh region.
                // Request info about all the (root) agents in this region
                // Note: This won't send data *to* other clients in that region (children don't send)
                SendOtherAgentsAvatarDataToMe();
                SendOtherAgentsAppearanceToMe();

                EntityBase[] entities = Scene.Entities.GetEntities();
                foreach(EntityBase e in entities)
                {
                    if (e != null && e is SceneObjectGroup)
                        ((SceneObjectGroup)e).SendFullUpdateToClient(ControllingClient);
                }
            });
        }

        /// <summary>
        /// Do everything required once a client completes its movement into a region and becomes
        /// a root agent.
        /// </summary>
        private void ValidateAndSendAppearanceAndAgentData()
        {
            //m_log.DebugFormat("[SCENE PRESENCE] SendInitialData: {0} ({1})", Name, UUID);
            // Moved this into CompleteMovement to ensure that Appearance is initialized before
            // the inventory arrives
            // m_scene.GetAvatarAppearance(ControllingClient, out Appearance);

            bool cachedappearance = false;

            // We have an appearance but we may not have the baked textures. Check the asset cache 
            // to see if all the baked textures are already here. 
            if (m_scene.AvatarFactory != null)
                cachedappearance = m_scene.AvatarFactory.ValidateBakedTextureCache(this);
            
            // If we aren't using a cached appearance, then clear out the baked textures
            if (!cachedappearance)
            {
                Appearance.ResetAppearance();
                if (m_scene.AvatarFactory != null)
                    m_scene.AvatarFactory.QueueAppearanceSave(UUID);
            }
            
            // This agent just became root. We are going to tell everyone about it. The process of
            // getting other avatars information was initiated elsewhere immediately after the child circuit connected... don't do it
            // again here... this comes after the cached appearance check because the avatars
            // appearance goes into the avatar update packet
            SendAvatarDataToAllAgents();
            SendAppearanceToAgent(this);

            // If we are using the the cached appearance then send it out to everyone
            if (cachedappearance)
            {
                m_log.DebugFormat("[SCENE PRESENCE]: baked textures are in the cache for {0}", Name);

                // If the avatars baked textures are all in the cache, then we have a 
                // complete appearance... send it out, if not, then we'll send it when
                // the avatar finishes updating its appearance
                SendAppearanceToAllOtherAgents();
            }
        }

        /// <summary>
        /// Send this agent's avatar data to all other root and child agents in the scene
        /// This agent must be root. This avatar will receive its own update. 
        /// </summary>
        public void SendAvatarDataToAllAgents()
        {
            //m_log.DebugFormat("[SCENE PRESENCE] SendAvatarDataToAllAgents: {0} ({1})", Name, UUID);
            // only send update from root agents to other clients; children are only "listening posts"
            if (IsChildAgent)
            {
                m_log.WarnFormat(
                    "[SCENE PRESENCE]: Attempt to send avatar data from a child agent for {0} in {1}",
                    Name, Scene.RegionInfo.RegionName);

                return;
            }

            m_lastSize = Appearance.AvatarSize;

            int count = 0;
            m_scene.ForEachScenePresence(delegate(ScenePresence scenePresence)
                                         {
                                             SendAvatarDataToAgent(scenePresence);
                                             count++;
                                         });

            m_scene.StatsReporter.AddAgentUpdates(count);
        }

        /// <summary>
        /// Send avatar data for all other root agents to this agent, this agent
        /// can be either a child or root
        /// </summary>
        public void SendOtherAgentsAvatarDataToMe()
        {
            int count = 0;
            m_scene.ForEachRootScenePresence(delegate(ScenePresence scenePresence)
                        {
                            // only send information about other root agents
                            if (scenePresence.UUID == UUID)
                                return;
                                             
                            scenePresence.SendAvatarDataToAgent(this);
                            count++;
                        });

            m_scene.StatsReporter.AddAgentUpdates(count);
        }

        /// <summary>
        /// Send avatar data to an agent.
        /// </summary>
        /// <param name="avatar"></param>
        public void SendAvatarDataToAgent(ScenePresence avatar)
        {
            //m_log.DebugFormat("[SCENE PRESENCE] SendAvatarDataToAgent from {0} ({1}) to {2} ({3})", Name, UUID, avatar.Name, avatar.UUID);

            avatar.ControllingClient.SendAvatarDataImmediate(this);
            Animator.SendAnimPackToClient(avatar.ControllingClient);
        }

        /// <summary>
        /// Send this agent's appearance to all other root and child agents in the scene
        /// This agent must be root.
        /// </summary>
        public void SendAppearanceToAllOtherAgents()
        {
//            m_log.DebugFormat("[SCENE PRESENCE] SendAppearanceToAllOtherAgents: {0} {1}", Name, UUID);

            // only send update from root agents to other clients; children are only "listening posts"
            if (IsChildAgent)
            {
                m_log.WarnFormat(
                    "[SCENE PRESENCE]: Attempt to send avatar data from a child agent for {0} in {1}",
                    Name, Scene.RegionInfo.RegionName);

                return;
            }
            
            int count = 0;
            m_scene.ForEachScenePresence(delegate(ScenePresence scenePresence)
                        {
                            // only send information to other root agents
                            if (scenePresence.UUID == UUID)
                                return;

                            SendAppearanceToAgent(scenePresence);
                            count++;
                        });

            m_scene.StatsReporter.AddAgentUpdates(count);
        }

        /// <summary>
        /// Send appearance from all other root agents to this agent. this agent
        /// can be either root or child
        /// </summary>
        public void SendOtherAgentsAppearanceToMe()
        {
//            m_log.DebugFormat("[SCENE PRESENCE] SendOtherAgentsAppearanceToMe: {0} {1}", Name, UUID);

            int count = 0;
            m_scene.ForEachRootScenePresence(delegate(ScenePresence scenePresence)
                        {
                            // only send information about other root agents
                            if (scenePresence.UUID == UUID)
                                return;
                                             
                            scenePresence.SendAppearanceToAgent(this);
                            count++;
                        });

            m_scene.StatsReporter.AddAgentUpdates(count);
        }

        /// <summary>
        /// Send appearance data to an agent.
        /// </summary>
        /// <param name="avatar"></param>
        public void SendAppearanceToAgent(ScenePresence avatar)
        {
//            m_log.DebugFormat(
//                "[SCENE PRESENCE]: Sending appearance data from {0} {1} to {2} {3}", Name, m_uuid, avatar.Name, avatar.UUID);

            avatar.ControllingClient.SendAppearance(
                UUID, Appearance.VisualParams, Appearance.Texture.GetBytes());

            
        }

        #endregion

        #region Significant Movement Method

        /// <summary>
        /// This checks for a significant movement and sends a coarselocationchange update
        /// </summary>
        protected void CheckForSignificantMovement()
        {
            if (Util.GetDistanceTo(AbsolutePosition, posLastSignificantMove) > SIGNIFICANT_MOVEMENT)
            {
                posLastSignificantMove = AbsolutePosition;
                m_scene.EventManager.TriggerSignificantClientMovement(this);
            }

            // Minimum Draw distance is 64 meters, the Radius of the draw distance sphere is 32m
            if (Util.GetDistanceTo(AbsolutePosition, m_lastChildAgentUpdatePosition) >= Scene.ChildReprioritizationDistance ||
                Util.GetDistanceTo(CameraPosition, m_lastChildAgentUpdateCamPosition) >= Scene.ChildReprioritizationDistance)
            {
                m_lastChildAgentUpdatePosition = AbsolutePosition;
                m_lastChildAgentUpdateCamPosition = CameraPosition;

                ChildAgentDataUpdate cadu = new ChildAgentDataUpdate();
                cadu.ActiveGroupID = UUID.Zero.Guid;
                cadu.AgentID = UUID.Guid;
                cadu.alwaysrun = SetAlwaysRun;
                cadu.AVHeight = Appearance.AvatarHeight;
                cadu.cameraPosition = CameraPosition;
                cadu.drawdistance = DrawDistance;
                cadu.GroupAccess = 0;
                cadu.Position = AbsolutePosition;
                cadu.regionHandle = RegionHandle;

                // Throttles 
                float multiplier = 1;
                int childRegions = KnownRegionCount;
                if (childRegions != 0)
                    multiplier = 1f / childRegions;

                // Minimum throttle for a child region is 1/4 of the root region throttle
                if (multiplier <= 0.25f)
                    multiplier = 0.25f;

                cadu.throttles = ControllingClient.GetThrottlesPacked(multiplier);
                cadu.Velocity = Velocity;

                AgentPosition agentpos = new AgentPosition();
                agentpos.CopyFrom(cadu);

                // Let's get this out of the update loop
                Util.FireAndForget(delegate { m_scene.SendOutChildAgentUpdates(agentpos, this); });
            }
        }

        #endregion

        #region Border Crossing Methods

        /// <summary>
        /// Starts the process of moving an avatar into another region if they are crossing the border.
        /// </summary>
        /// <remarks>
        /// Also removes the avatar from the physical scene if transit has started.
        /// </remarks>
        protected void CheckForBorderCrossing()
        {
            // Check that we we are not a child
            if (IsChildAgent) 
                return;

            // If we don't have a PhysActor, we can't cross anyway
            // Also don't do this while sat, sitting avatars cross with the
            // object they sit on. ParentUUID denoted a pending sit, don't
            // interfere with it.
            if (ParentID != 0 || PhysicsActor == null || ParentUUID != UUID.Zero)
                return;

            if (!IsInTransit)
            {
                Vector3 pos2 = AbsolutePosition;
                Vector3 vel = Velocity;
                int neighbor = 0;
                int[] fix = new int[2];

                float timeStep = 0.1f;
                pos2.X = pos2.X + (vel.X * timeStep);
                pos2.Y = pos2.Y + (vel.Y * timeStep);
                pos2.Z = pos2.Z + (vel.Z * timeStep);

                if (!IsInTransit)
                {
//                    m_log.DebugFormat(
//                        "[SCENE PRESENCE]: Testing border check for projected position {0} of {1} in {2}", 
//                        pos2, Name, Scene.Name);

                    // Checks if where it's headed exists a region
                    bool needsTransit = false;
                    if (m_scene.TestBorderCross(pos2, Cardinals.W))
                    {
                        if (m_scene.TestBorderCross(pos2, Cardinals.S))
                        {
                            needsTransit = true;
                            neighbor = m_scene.HaveNeighbor(Cardinals.SW, ref fix);
                        }
                        else if (m_scene.TestBorderCross(pos2, Cardinals.N))
                        {
                            needsTransit = true;
                            neighbor = m_scene.HaveNeighbor(Cardinals.NW, ref fix);
                        }
                        else
                        {
                            needsTransit = true;
                            neighbor = m_scene.HaveNeighbor(Cardinals.W, ref fix);
                        }
                    }
                    else if (m_scene.TestBorderCross(pos2, Cardinals.E))
                    {
                        if (m_scene.TestBorderCross(pos2, Cardinals.S))
                        {
                            needsTransit = true;
                            neighbor = m_scene.HaveNeighbor(Cardinals.SE, ref fix);
                        }
                        else if (m_scene.TestBorderCross(pos2, Cardinals.N))
                        {
                            needsTransit = true;
                            neighbor = m_scene.HaveNeighbor(Cardinals.NE, ref fix);
                        }
                        else
                        {
                            needsTransit = true;
                            neighbor = m_scene.HaveNeighbor(Cardinals.E, ref fix);
                        }
                    }
                    else if (m_scene.TestBorderCross(pos2, Cardinals.S))
                    {
                        needsTransit = true;
                        neighbor = m_scene.HaveNeighbor(Cardinals.S, ref fix);
                    }
                    else if (m_scene.TestBorderCross(pos2, Cardinals.N))
                    {
                        needsTransit = true;
                        neighbor = m_scene.HaveNeighbor(Cardinals.N, ref fix);
                    }

                    // Makes sure avatar does not end up outside region
                    if (neighbor <= 0)
                    {
                        if (needsTransit)
                        {
                            if (m_requestedSitTargetUUID == UUID.Zero)
                            {
                                bool isFlying = Flying;
                                RemoveFromPhysicalScene();

                                Vector3 pos = AbsolutePosition;
                                if (AbsolutePosition.X < 0)
                                    pos.X += Velocity.X * 2;
                                else if (AbsolutePosition.X > Constants.RegionSize)
                                    pos.X -= Velocity.X * 2;
                                if (AbsolutePosition.Y < 0)
                                    pos.Y += Velocity.Y * 2;
                                else if (AbsolutePosition.Y > Constants.RegionSize)
                                    pos.Y -= Velocity.Y * 2;
                                Velocity = Vector3.Zero;
                                AbsolutePosition = pos;

//                                m_log.DebugFormat("[SCENE PRESENCE]: Prevented flyoff for {0} at {1}", Name, AbsolutePosition);

                                AddToPhysicalScene(isFlying);
                            }
                        }
                    }
                    else if (neighbor > 0)
                    {
                        if (!CrossToNewRegion())
                        {
                            if (m_requestedSitTargetUUID == UUID.Zero)
                            {
                                bool isFlying = Flying;
                                RemoveFromPhysicalScene();

                                Vector3 pos = AbsolutePosition;
                                if (AbsolutePosition.X < 0)
                                    pos.X += Velocity.X * 2;
                                else if (AbsolutePosition.X > Constants.RegionSize)
                                    pos.X -= Velocity.X * 2;
                                if (AbsolutePosition.Y < 0)
                                    pos.Y += Velocity.Y * 2;
                                else if (AbsolutePosition.Y > Constants.RegionSize)
                                    pos.Y -= Velocity.Y * 2;
                                Velocity = Vector3.Zero;
                                AbsolutePosition = pos;

                                AddToPhysicalScene(isFlying);
                            }
                        }
                    }
                }
                else
                {
                    // This constant has been inferred from experimentation
                    // I'm not sure what this value should be, so I tried a few values.
                    timeStep = 0.04f;
                    pos2 = AbsolutePosition;
                    pos2.X = pos2.X + (vel.X * timeStep);
                    pos2.Y = pos2.Y + (vel.Y * timeStep);
                    // Don't touch the Z
                    m_pos = pos2;
                    m_log.DebugFormat("[SCENE PRESENCE]: In transit m_pos={0}", m_pos);
                }
            }   
        }

        /// <summary>
        /// Moves the agent outside the region bounds
        /// Tells neighbor region that we're crossing to it
        /// If the neighbor accepts, remove the agent's viewable avatar from this scene
        /// set them to a child agent.
        /// </summary>
        protected bool CrossToNewRegion()
        {
            try
            {
                return m_scene.CrossAgentToNewRegion(this, Flying);
            }
            catch
            {
                return m_scene.CrossAgentToNewRegion(this, false);
            }
        }

        public void RestoreInCurrentScene()
        {
            AddToPhysicalScene(false); // not exactly false
        }

        public void Reset()
        {
//            m_log.DebugFormat("[SCENE PRESENCE]: Resetting {0} in {1}", Name, Scene.RegionInfo.RegionName);

            // Put the child agent back at the center
            AbsolutePosition 
                = new Vector3(((float)Constants.RegionSize * 0.5f), ((float)Constants.RegionSize * 0.5f), 70);

            Animator.ResetAnimations();
        }

        /// <summary>
        /// Computes which child agents to close when the scene presence moves to another region.
        /// Removes those regions from m_knownRegions.
        /// </summary>
        /// <param name="newRegionX">The new region's x on the map</param>
        /// <param name="newRegionY">The new region's y on the map</param>
        /// <returns></returns>
        public void CloseChildAgents(uint newRegionX, uint newRegionY)
        {
            List<ulong> byebyeRegions = new List<ulong>();
            List<ulong> knownRegions = KnownRegionHandles;
            m_log.DebugFormat(
                "[SCENE PRESENCE]: Closing child agents. Checking {0} regions in {1}", 
                knownRegions.Count, Scene.RegionInfo.RegionName);
            //DumpKnownRegions();

            foreach (ulong handle in knownRegions)
            {
                // Don't close the agent on this region yet
                if (handle != Scene.RegionInfo.RegionHandle)
                {
                    uint x, y;
                    Utils.LongToUInts(handle, out x, out y);
                    x = x / Constants.RegionSize;
                    y = y / Constants.RegionSize;

//                    m_log.Debug("---> x: " + x + "; newx:" + newRegionX + "; Abs:" + (int)Math.Abs((int)(x - newRegionX)));
//                    m_log.Debug("---> y: " + y + "; newy:" + newRegionY + "; Abs:" + (int)Math.Abs((int)(y - newRegionY)));
                    if (Util.IsOutsideView(DrawDistance, x, newRegionX, y, newRegionY))
                    {
                        byebyeRegions.Add(handle);
                    }
                }
            }
            
            if (byebyeRegions.Count > 0)
            {
                m_log.Debug("[SCENE PRESENCE]: Closing " + byebyeRegions.Count + " child agents");
                Util.FireAndForget(delegate 
                { 
                    m_scene.SceneGridService.SendCloseChildAgentConnections(ControllingClient.AgentId, byebyeRegions); 
                });
            }
            
            foreach (ulong handle in byebyeRegions)
            {
                RemoveNeighbourRegion(handle);
            }
        }

        #endregion

        /// <summary>
        /// This allows the Sim owner the abiility to kick users from their sim currently.
        /// It tells the client that the agent has permission to do so.
        /// </summary>
        public void GrantGodlikePowers(UUID agentID, UUID sessionID, UUID token, bool godStatus)
        {
            if (godStatus)
            {
                // For now, assign god level 200 to anyone
                // who is granted god powers, but has no god level set.
                //
                UserAccount account = m_scene.UserAccountService.GetUserAccount(m_scene.RegionInfo.ScopeID, agentID);
                if (account != null)
                {
                    if (account.UserLevel > 0)
                        GodLevel = account.UserLevel;
                    else
                        GodLevel = 200;
                }
            }
            else
            {
                GodLevel = 0;
            }

            ControllingClient.SendAdminResponse(token, (uint)GodLevel);
        }

        #region Child Agent Updates

        public void ChildAgentDataUpdate(AgentData cAgentData)
        {
//            m_log.Debug("   >>> ChildAgentDataUpdate <<< " + Scene.RegionInfo.RegionName);
            if (!IsChildAgent)
                return;

            CopyFrom(cAgentData);
        }

        private static Vector3 marker = new Vector3(-1f, -1f, -1f);
        private void RaiseUpdateThrottles()
        {
            m_scene.EventManager.TriggerThrottleUpdate(this);
        }
        /// <summary>
        /// This updates important decision making data about a child agent
        /// The main purpose is to figure out what objects to send to a child agent that's in a neighboring region
        /// </summary>
        public void ChildAgentDataUpdate(AgentPosition cAgentData, uint tRegionX, uint tRegionY, uint rRegionX, uint rRegionY)
        {
            if (!IsChildAgent)
                return;

            //m_log.Debug("   >>> ChildAgentPositionUpdate <<< " + rRegionX + "-" + rRegionY);
            int shiftx = ((int)rRegionX - (int)tRegionX) * (int)Constants.RegionSize;
            int shifty = ((int)rRegionY - (int)tRegionY) * (int)Constants.RegionSize;

            Vector3 offset = new Vector3(shiftx, shifty, 0f);

            // When we get to the point of re-computing neighbors everytime this
            // changes, then start using the agent's drawdistance rather than the 
            // region's draw distance.
            // DrawDistance = cAgentData.Far;
            DrawDistance = Scene.DefaultDrawDistance;

            if (cAgentData.Position != marker) // UGH!!
                m_pos = cAgentData.Position + offset;

            if (Vector3.Distance(AbsolutePosition, posLastSignificantMove) >= Scene.ChildReprioritizationDistance)
            {
                posLastSignificantMove = AbsolutePosition;
                ReprioritizeUpdates();
            }

            CameraPosition = cAgentData.Center + offset;

            if ((cAgentData.Throttles != null) && cAgentData.Throttles.Length > 0)
                ControllingClient.SetChildAgentThrottle(cAgentData.Throttles);

            //cAgentData.AVHeight;
            RegionHandle = cAgentData.RegionHandle;
            //m_velocity = cAgentData.Velocity;
        }

        public void CopyTo(AgentData cAgent)
        {
            cAgent.CallbackURI = m_callbackURI;

            cAgent.AgentID = UUID;
            cAgent.RegionID = Scene.RegionInfo.RegionID;

            cAgent.Position = AbsolutePosition;
            cAgent.Velocity = m_velocity;
            cAgent.Center = CameraPosition;
            cAgent.AtAxis = CameraAtAxis;
            cAgent.LeftAxis = CameraLeftAxis;
            cAgent.UpAxis = CameraUpAxis;

            cAgent.Far = DrawDistance;

            // Throttles 
            float multiplier = 1;
            int childRegions = KnownRegionCount;
            if (childRegions != 0)
                multiplier = 1f / childRegions;

            // Minimum throttle for a child region is 1/4 of the root region throttle
            if (multiplier <= 0.25f)
                multiplier = 0.25f;

            cAgent.Throttles = ControllingClient.GetThrottlesPacked(multiplier);

            cAgent.HeadRotation = m_headrotation;
            cAgent.BodyRotation = Rotation;
            cAgent.ControlFlags = (uint)m_AgentControlFlags;

            if (m_scene.Permissions.IsGod(new UUID(cAgent.AgentID)))
                cAgent.GodLevel = (byte)GodLevel;
            else 
                cAgent.GodLevel = (byte) 0;

            cAgent.AlwaysRun = SetAlwaysRun;

            cAgent.Appearance = new AvatarAppearance(Appearance);

            cAgent.ParentPart = ParentUUID;
            cAgent.SitOffset = m_pos;
            
            lock (scriptedcontrols)
            {
                ControllerData[] controls = new ControllerData[scriptedcontrols.Count];
                int i = 0;

                foreach (ScriptControllers c in scriptedcontrols.Values)
                {
                    controls[i++] = new ControllerData(c.objectID, c.itemID, (uint)c.ignoreControls, (uint)c.eventControls);
                }
                cAgent.Controllers = controls;
            }

            // Animations
            try
            {
                cAgent.Anims = Animator.Animations.ToArray();
            }
            catch { }
            cAgent.DefaultAnim = Animator.Animations.DefaultAnimation;
            cAgent.AnimState = Animator.Animations.ImplicitDefaultAnimation;

            if (Scene.AttachmentsModule != null)
                Scene.AttachmentsModule.CopyAttachments(this, cAgent);
        }

        private void CopyFrom(AgentData cAgent)
        {
            m_originRegionID = cAgent.RegionID;

            m_callbackURI = cAgent.CallbackURI;
//            m_log.DebugFormat(
//                "[SCENE PRESENCE]: Set callback for {0} in {1} to {2} in CopyFrom()",
//                Name, m_scene.RegionInfo.RegionName, m_callbackURI);

            m_pos = cAgent.Position;
            m_velocity = cAgent.Velocity;
            CameraPosition = cAgent.Center;
            CameraAtAxis = cAgent.AtAxis;
            CameraLeftAxis = cAgent.LeftAxis;
            CameraUpAxis = cAgent.UpAxis;
            ParentUUID = cAgent.ParentPart;
            m_prevSitOffset = cAgent.SitOffset;

            // When we get to the point of re-computing neighbors everytime this
            // changes, then start using the agent's drawdistance rather than the 
            // region's draw distance.
            // DrawDistance = cAgent.Far;
            DrawDistance = Scene.DefaultDrawDistance;

            if ((cAgent.Throttles != null) && cAgent.Throttles.Length > 0)
                ControllingClient.SetChildAgentThrottle(cAgent.Throttles);

            m_headrotation = cAgent.HeadRotation;
            Rotation = cAgent.BodyRotation;
            m_AgentControlFlags = (AgentManager.ControlFlags)cAgent.ControlFlags; 

            if (m_scene.Permissions.IsGod(new UUID(cAgent.AgentID)))
                GodLevel = cAgent.GodLevel;
            SetAlwaysRun = cAgent.AlwaysRun;

            Appearance = new AvatarAppearance(cAgent.Appearance);
            if (PhysicsActor != null)
            {
                bool isFlying = Flying;
                RemoveFromPhysicalScene();
                AddToPhysicalScene(isFlying);
            }
            
            try
            {
                lock (scriptedcontrols)
                {
                    if (cAgent.Controllers != null)
                    {
                        scriptedcontrols.Clear();

                        foreach (ControllerData c in cAgent.Controllers)
                        {
                            ScriptControllers sc = new ScriptControllers();
                            sc.objectID = c.ObjectID;
                            sc.itemID = c.ItemID;
                            sc.ignoreControls = (ScriptControlled)c.IgnoreControls;
                            sc.eventControls = (ScriptControlled)c.EventControls;

                            scriptedcontrols[sc.itemID] = sc;
                        }
                    }
                }
            }
            catch { }

            // FIXME: Why is this null check necessary?  Where are the cases where we get a null Anims object?
            if (cAgent.Anims != null)
                Animator.Animations.FromArray(cAgent.Anims);
            if (cAgent.DefaultAnim != null)
                Animator.Animations.SetDefaultAnimation(cAgent.DefaultAnim.AnimID, cAgent.DefaultAnim.SequenceNum, UUID.Zero);
            if (cAgent.AnimState != null)
                Animator.Animations.SetImplicitDefaultAnimation(cAgent.AnimState.AnimID, cAgent.AnimState.SequenceNum, UUID.Zero);

            if (Scene.AttachmentsModule != null)
                Scene.AttachmentsModule.CopyAttachments(cAgent, this);
        }

        public bool CopyAgent(out IAgentData agent)
        {
            agent = new CompleteAgentData();
            CopyTo((AgentData)agent);
            return true;
        }

        #endregion Child Agent Updates

        /// <summary>
        /// Handles part of the PID controller function for moving an avatar.
        /// </summary>
        public void UpdateMovement()
        {
            if (m_forceToApply.HasValue)
            {
                Vector3 force = m_forceToApply.Value;

                Updated = true;

                Velocity = force;

                m_forceToApply = null;
                TriggerScenePresenceUpdated();
            }
        }

        /// <summary>
        /// Adds a physical representation of the avatar to the Physics plugin
        /// </summary>
        public void AddToPhysicalScene(bool isFlying)
        {
//            m_log.DebugFormat(
//                "[SCENE PRESENCE]: Adding physics actor for {0}, ifFlying = {1} in {2}",
//                Name, isFlying, Scene.RegionInfo.RegionName);

            if (PhysicsActor != null)
            {
                m_log.ErrorFormat(
                    "[SCENE PRESENCE]: Adding physics actor for {0} to {1} but this scene presence already has a physics actor",
                    Name, Scene.RegionInfo.RegionName);
            }

            if (Appearance.AvatarHeight == 0)
//                Appearance.SetHeight();
                Appearance.SetSize(new Vector3(0.45f,0.6f,1.9f));

            PhysicsScene scene = m_scene.PhysicsScene;

            Vector3 pVec = AbsolutePosition;

/*
            PhysicsActor = scene.AddAvatar(
                LocalId, Firstname + "." + Lastname, pVec,
                new Vector3(0.45f, 0.6f, Appearance.AvatarHeight), isFlying);
*/

            PhysicsActor = scene.AddAvatar(
                LocalId, Firstname + "." + Lastname, pVec,
                Appearance.AvatarBoxSize,Appearance.AvatarFeetOffset, isFlying);

            //PhysicsActor.OnRequestTerseUpdate += SendTerseUpdateToAllClients;
            PhysicsActor.OnCollisionUpdate += PhysicsCollisionUpdate;
            PhysicsActor.OnOutOfBounds += OutOfBoundsCall; // Called for PhysicsActors when there's something wrong
            PhysicsActor.SubscribeEvents(100);
            PhysicsActor.LocalID = LocalId;
        }

        private void OutOfBoundsCall(Vector3 pos)
        {
            //bool flying = Flying;
            //RemoveFromPhysicalScene();

            //AddToPhysicalScene(flying);
            if (ControllingClient != null)
                ControllingClient.SendAgentAlertMessage("Physics is having a problem with your avatar.  You may not be able to move until you relog.", true);
        }


        /// <summary>
        /// Event called by the physics plugin to tell the avatar about a collision.
        /// </summary>
        /// <remarks>
        /// This function is called continuously, even when there are no collisions.  If the avatar is walking on the
        /// ground or a prim then there will be collision information between the avatar and the surface.
        ///
        /// FIXME: However, we can't safely avoid calling this yet where there are no collisions without analyzing whether
        /// any part of this method is relying on an every-frame call.
        /// </remarks>
        /// <param name="e"></param>
        public void PhysicsCollisionUpdate(EventArgs e)
        {
            if (IsChildAgent || Animator == null)
                return;
            
            //if ((Math.Abs(Velocity.X) > 0.1e-9f) || (Math.Abs(Velocity.Y) > 0.1e-9f))
            // The Physics Scene will send updates every 500 ms grep: PhysicsActor.SubscribeEvents(
            // as of this comment the interval is set in AddToPhysicalScene

//                if (m_updateCount > 0)
//                {
            Animator.UpdateMovementAnimations();
//                    m_updateCount--;
//                }

            CollisionEventUpdate collisionData = (CollisionEventUpdate)e;
            Dictionary<uint, ContactPoint> coldata = collisionData.m_objCollisionList;


//            // No collisions at all means we may be flying. Update always
//            // to make falling work
//            if (m_lastColCount != coldata.Count || coldata.Count == 0)
//            {
//                m_updateCount = UPDATE_COUNT;
//                m_lastColCount = coldata.Count;
//            }

            if (coldata.Count != 0)
            {
/*
                switch (Animator.CurrentMovementAnimation)
                {
                    case "STAND":
                    case "WALK":
                    case "RUN":
                    case "CROUCH":
                    case "CROUCHWALK":
                        {
 */
                            ContactPoint lowest;
                            lowest.SurfaceNormal = Vector3.Zero;
                            lowest.Position = Vector3.Zero;
                            lowest.Position.Z = float.MaxValue;

                            foreach (ContactPoint contact in coldata.Values)
                            {
                                
                                if (contact.CharacterFeet && contact.Position.Z < lowest.Position.Z)
                                {
                                    lowest = contact;
                                }
                            }

                            if (lowest.Position.Z != float.MaxValue)
                            {
                                lowest.SurfaceNormal = -lowest.SurfaceNormal;
                                CollisionPlane = new Vector4(lowest.SurfaceNormal, Vector3.Dot(lowest.Position, lowest.SurfaceNormal));
                            }
                            else
                                CollisionPlane = Vector4.UnitW;
/*
                        }
                        break;
                }
*/
            }
            else
                CollisionPlane = Vector4.UnitW;

            RaiseCollisionScriptEvents(coldata);

            // Gods do not take damage and Invulnerable is set depending on parcel/region flags
            if (Invulnerable || GodLevel > 0)
                return;

            // The following may be better in the ICombatModule
            // probably tweaking of the values for ground and normal prim collisions will be needed
            float starthealth = Health;
            uint killerObj = 0;
            SceneObjectPart part = null;
            foreach (uint localid in coldata.Keys)
            {
                if (localid == 0)
                {
                    part = null;
                }
                else
                {
                    part = Scene.GetSceneObjectPart(localid);
                }
                if (part != null)
                {
                    // Ignore if it has been deleted or volume detect
                    if (!part.ParentGroup.IsDeleted && !part.ParentGroup.IsVolumeDetect)
                    {
                        if (part.ParentGroup.Damage > 0.0f)
                        {
                            // Something with damage...
                            Health -= part.ParentGroup.Damage;
                            part.ParentGroup.Scene.DeleteSceneObject(part.ParentGroup, false);
                        }
                        else
                        {
                            // An ordinary prim
                            if (coldata[localid].PenetrationDepth >= 0.10f)
                                Health -= coldata[localid].PenetrationDepth * 5.0f;
                        }
                    }
                }
                else
                {
                    // 0 is the ground
                    // what about collisions with other avatars?
                    if (localid == 0 && coldata[localid].PenetrationDepth >= 0.10f)
                        Health -= coldata[localid].PenetrationDepth * 5.0f;
                }


                if (Health <= 0.0f)
                {
                    if (localid != 0)
                        killerObj = localid;
                }
                //m_log.Debug("[AVATAR]: Collision with localid: " + localid.ToString() + " at depth: " + coldata[localid].ToString());
            }
            //Health = 100;
            if (!Invulnerable)
            {
                if (starthealth != Health)
                {
                    ControllingClient.SendHealth(Health);
                }
                if (Health <= 0)
                {
                    m_scene.EventManager.TriggerAvatarKill(killerObj, this);
                }
                if (starthealth == Health && Health < 100.0f)
                {
                    Health += 0.03f;
                    if (Health > 100.0f)
                        Health = 100.0f;
                    ControllingClient.SendHealth(Health);
                }
            }
        }

        public void setHealthWithUpdate(float health)
        {
            Health = health;
            ControllingClient.SendHealth(Health);
        }

        protected internal void Close()
        {
            // Clear known regions
            KnownRegions = new Dictionary<ulong, string>();

            lock (m_reprioritization_timer)
            {
                m_reprioritization_timer.Enabled = false;
                m_reprioritization_timer.Elapsed -= new ElapsedEventHandler(Reprioritize);
            }
            
            // I don't get it but mono crashes when you try to dispose of this timer,
            // unsetting the elapsed callback should be enough to allow for cleanup however.
            // m_reprioritizationTimer.Dispose(); 

            RemoveFromPhysicalScene();
          
            m_scene.EventManager.OnRegionHeartbeatEnd -= RegionHeartbeatEnd;

//            if (Animator != null)
//                Animator.Close();
            Animator = null;

        }

        public void AddAttachment(SceneObjectGroup gobj)
        {
            lock (m_attachments)
            {
                // This may be true when the attachment comes back
                // from serialization after login. Clear it.
                gobj.IsDeleted = false;

                m_attachments.Add(gobj);
            }
        }

        /// <summary>
        /// Get all the presence's attachments.
        /// </summary>
        /// <returns>A copy of the list which contains the attachments.</returns>
        public List<SceneObjectGroup> GetAttachments()
        {
            lock (m_attachments)
                return new List<SceneObjectGroup>(m_attachments);
        }

        /// <summary>
        /// Get the scene objects attached to the given point.
        /// </summary>
        /// <param name="attachmentPoint"></param>
        /// <returns>Returns an empty list if there were no attachments at the point.</returns>
        public List<SceneObjectGroup> GetAttachments(uint attachmentPoint)
        {
            List<SceneObjectGroup> attachments = new List<SceneObjectGroup>();

            if (attachmentPoint >= 0)
            {
                lock (m_attachments)
                {
                    foreach (SceneObjectGroup so in m_attachments)
                    {
                        if (attachmentPoint == so.AttachmentPoint)
                            attachments.Add(so);
                    }
                }
            }
            
            return attachments;
        }

        public bool HasAttachments()
        {
            lock (m_attachments)
                return m_attachments.Count > 0;
        }

        /// <summary>
        /// Returns the total count of scripts in all parts inventories.
        /// </summary>
        public int ScriptCount()
        {
            int count = 0;
            lock (m_attachments)
            {
                foreach (SceneObjectGroup gobj in m_attachments)
                {
                    if (gobj != null)
                    {
                        count += gobj.ScriptCount();
                    }
                }
            }
            return count;
        }

        /// <summary>
        /// A float the value is a representative execution time in milliseconds of all scripts in all attachments.
        /// </summary>
        public float ScriptExecutionTime()
        {
            float time = 0.0f;
            lock (m_attachments)
            {
                foreach (SceneObjectGroup gobj in m_attachments)
                {
                    if (gobj != null)
                    {
                        time += gobj.ScriptExecutionTime();
                    }
                }
            }
            return time;
        }

        /// <summary>
        /// Returns the total count of running scripts in all parts.
        /// </summary>
        public int RunningScriptCount()
        {
            int count = 0;
            lock (m_attachments)
            {
                foreach (SceneObjectGroup gobj in m_attachments)
                {
                    if (gobj != null)
                    {
                        count += gobj.RunningScriptCount();
                    }
                }
            }
            return count;
        }

        public bool HasScriptedAttachments()
        {
            lock (m_attachments)
            {
                foreach (SceneObjectGroup gobj in m_attachments)
                {
                    if (gobj != null)
                    {
                        if (gobj.RootPart.Inventory.ContainsScripts())
                            return true;
                    }
                }
            }
            return false;
        }

        public void RemoveAttachment(SceneObjectGroup gobj)
        {
            lock (m_attachments)
                m_attachments.Remove(gobj);
        }

        /// <summary>
        /// Clear all attachments
        /// </summary>
        public void ClearAttachments()
        {
            lock (m_attachments)
                m_attachments.Clear();
        }

        /// <summary>
        /// This is currently just being done for information.
        /// </summary>
        public bool ValidateAttachments()
        {
            bool validated = true;

            lock (m_attachments)
            {
                // Validate
                foreach (SceneObjectGroup gobj in m_attachments)
                {
                    if (gobj == null)
                    {
                        m_log.WarnFormat(
                            "[SCENE PRESENCE]: Failed to validate an attachment for {0} since it was null.  Continuing", Name);

                        validated = false;
                    }
                    else if (gobj.IsDeleted)
                    {
                        m_log.WarnFormat(
                            "[SCENE PRESENCE]: Failed to validate attachment {0} {1} for {2} since it had been deleted.  Continuing",
                            gobj.Name, gobj.UUID, Name);

                        validated = false;
                    }
                }
            }

            return validated;
        }

        /// <summary>
        /// Send a script event to this scene presence's attachments
        /// </summary>
        /// <param name="eventName">The name of the event</param>
        /// <param name="args">The arguments for the event</param>
        public void SendScriptEventToAttachments(string eventName, Object[] args)
        {
            Util.FireAndForget(delegate(object x)
            {
                if (m_scriptEngines.Length == 0)
                    return;

                lock (m_attachments)
                {
                    foreach (SceneObjectGroup grp in m_attachments)
                    {
                        // 16384 is CHANGED_ANIMATION
                        //
                        // Send this to all attachment root prims
                        //
                        foreach (IScriptModule m in m_scriptEngines)
                        {
                            if (m == null) // No script engine loaded
                                continue;

                            m.PostObjectEvent(grp.RootPart.UUID, "changed", new Object[] { (int)Changed.ANIMATION });
                        }
                    }
                }
            });
        }

        /// <summary>
        /// Gets the mass.
        /// </summary>
        /// <returns>
        /// The mass.
        /// </returns>
        public float GetMass()
        {
            PhysicsActor pa = PhysicsActor;

            if (pa != null)
                return pa.Mass;
            else
                return 0;
        }

        internal void PushForce(Vector3 impulse)
        {
            if (PhysicsActor != null)
            {
                PhysicsActor.AddForce(impulse,true);
            }
        }

        public void RegisterControlEventsToScript(int controls, int accept, int pass_on, uint Obj_localID, UUID Script_item_UUID)
        {
            SceneObjectPart p = m_scene.GetSceneObjectPart(Obj_localID);
            if (p == null)
                return;

            ControllingClient.SendTakeControls(controls, false, false);
            ControllingClient.SendTakeControls(controls, true, false);

            ScriptControllers obj = new ScriptControllers();
            obj.ignoreControls = ScriptControlled.CONTROL_ZERO;
            obj.eventControls = ScriptControlled.CONTROL_ZERO;

            obj.objectID = p.ParentGroup.UUID;
            obj.itemID = Script_item_UUID;
            if (pass_on == 0 && accept == 0)
            {
                IgnoredControls |= (ScriptControlled)controls;
                obj.ignoreControls = (ScriptControlled)controls;
            }

            if (pass_on == 0 && accept == 1)
            {
                IgnoredControls |= (ScriptControlled)controls;
                obj.ignoreControls = (ScriptControlled)controls;
                obj.eventControls = (ScriptControlled)controls;
            }

            if (pass_on == 1 && accept == 1)
            {
                IgnoredControls = ScriptControlled.CONTROL_ZERO;
                obj.eventControls = (ScriptControlled)controls;
                obj.ignoreControls = ScriptControlled.CONTROL_ZERO;
            }

            lock (scriptedcontrols)
            {
                if (pass_on == 1 && accept == 0)
                {
                    IgnoredControls &= ~(ScriptControlled)controls;
                    if (scriptedcontrols.ContainsKey(Script_item_UUID))
                        scriptedcontrols.Remove(Script_item_UUID);
                }
                else
                {
                    scriptedcontrols[Script_item_UUID] = obj;
                }
            }

            ControllingClient.SendTakeControls(controls, pass_on == 1 ? true : false, true);
        }

        public void HandleForceReleaseControls(IClientAPI remoteClient, UUID agentID)
        {
            IgnoredControls = ScriptControlled.CONTROL_ZERO;
            lock (scriptedcontrols)
            {
                scriptedcontrols.Clear();
            }
            ControllingClient.SendTakeControls(int.MaxValue, false, false);
        }

        private void UnRegisterSeatControls(UUID obj)
        {
            List<UUID> takers = new List<UUID>();

            foreach (ScriptControllers c in scriptedcontrols.Values)
            {
                if (c.objectID == obj)
                    takers.Add(c.itemID);
            }
            foreach (UUID t in takers)
            {
                UnRegisterControlEventsToScript(0, t);
            }
        }

        public void UnRegisterControlEventsToScript(uint Obj_localID, UUID Script_item_UUID)
        {
            ScriptControllers takecontrols;

            lock (scriptedcontrols)
            {
                if (scriptedcontrols.TryGetValue(Script_item_UUID, out takecontrols))
                {
                    ScriptControlled sctc = takecontrols.eventControls;

                    ControllingClient.SendTakeControls((int)sctc, false, false);
                    ControllingClient.SendTakeControls((int)sctc, true, false);

                    scriptedcontrols.Remove(Script_item_UUID);
                    IgnoredControls = ScriptControlled.CONTROL_ZERO;
                    foreach (ScriptControllers scData in scriptedcontrols.Values)
                    {
                        IgnoredControls |= scData.ignoreControls;
                    }
                }
            }
        }

        private void SendControlsToScripts(uint flags)
        {
            // Notify the scripts only after calling UpdateMovementAnimations(), so that if a script
            // (e.g., a walking script) checks which animation is active it will be the correct animation.
            lock (scriptedcontrols)
            {
                if (scriptedcontrols.Count <= 0)
                    return;

                ScriptControlled allflags = ScriptControlled.CONTROL_ZERO;
    
                if (MouseDown)
                {
                    allflags = LastCommands & (ScriptControlled.CONTROL_ML_LBUTTON | ScriptControlled.CONTROL_LBUTTON);
                    if ((flags & (uint)AgentManager.ControlFlags.AGENT_CONTROL_LBUTTON_UP) != 0 || (flags & unchecked((uint)AgentManager.ControlFlags.AGENT_CONTROL_ML_LBUTTON_UP)) != 0)
                    {
                        allflags = ScriptControlled.CONTROL_ZERO;
                        MouseDown = true;
                    }
                }
    
                if ((flags & (uint)AgentManager.ControlFlags.AGENT_CONTROL_ML_LBUTTON_DOWN) != 0)
                {
                    allflags |= ScriptControlled.CONTROL_ML_LBUTTON;
                    MouseDown = true;
                }
    
                if ((flags & (uint)AgentManager.ControlFlags.AGENT_CONTROL_LBUTTON_DOWN) != 0)
                {
                    allflags |= ScriptControlled.CONTROL_LBUTTON;
                    MouseDown = true;
                }
    
                // find all activated controls, whether the scripts are interested in them or not
                if ((flags & (uint)AgentManager.ControlFlags.AGENT_CONTROL_AT_POS) != 0 || (flags & (uint)AgentManager.ControlFlags.AGENT_CONTROL_NUDGE_AT_POS) != 0)
                {
                    allflags |= ScriptControlled.CONTROL_FWD;
                }
    
                if ((flags & (uint)AgentManager.ControlFlags.AGENT_CONTROL_AT_NEG) != 0 || (flags & (uint)AgentManager.ControlFlags.AGENT_CONTROL_NUDGE_AT_NEG) != 0)
                {
                    allflags |= ScriptControlled.CONTROL_BACK;
                }
    
                if ((flags & (uint)AgentManager.ControlFlags.AGENT_CONTROL_UP_POS) != 0 || (flags & (uint)AgentManager.ControlFlags.AGENT_CONTROL_NUDGE_UP_POS) != 0)
                {
                    allflags |= ScriptControlled.CONTROL_UP;
                }
    
                if ((flags & (uint)AgentManager.ControlFlags.AGENT_CONTROL_UP_NEG) != 0 || (flags & (uint)AgentManager.ControlFlags.AGENT_CONTROL_NUDGE_UP_NEG) != 0)
                {
                    allflags |= ScriptControlled.CONTROL_DOWN;
                }

                if ((flags & (uint)AgentManager.ControlFlags.AGENT_CONTROL_LEFT_POS) != 0 || (flags & (uint)AgentManager.ControlFlags.AGENT_CONTROL_NUDGE_LEFT_POS) != 0)
                {
                    allflags |= ScriptControlled.CONTROL_LEFT;
                }
    
                if ((flags & (uint)AgentManager.ControlFlags.AGENT_CONTROL_LEFT_NEG) != 0 || (flags & (uint)AgentManager.ControlFlags.AGENT_CONTROL_NUDGE_LEFT_NEG) != 0)
                {
                    allflags |= ScriptControlled.CONTROL_RIGHT;
                }
    
                if ((flags & (uint)AgentManager.ControlFlags.AGENT_CONTROL_YAW_NEG) != 0)
                {
                    allflags |= ScriptControlled.CONTROL_ROT_RIGHT;
                }
    
                if ((flags & (uint)AgentManager.ControlFlags.AGENT_CONTROL_YAW_POS) != 0)
                {
                    allflags |= ScriptControlled.CONTROL_ROT_LEFT;
                }

                // optimization; we have to check per script, but if nothing is pressed and nothing changed, we can skip that
                if (allflags != ScriptControlled.CONTROL_ZERO || allflags != LastCommands)
                {
                    foreach (KeyValuePair<UUID, ScriptControllers> kvp in scriptedcontrols)
                    {
                        UUID scriptUUID = kvp.Key;
                        ScriptControllers scriptControlData = kvp.Value;
    
                        ScriptControlled localHeld = allflags & scriptControlData.eventControls;     // the flags interesting for us
                        ScriptControlled localLast = LastCommands & scriptControlData.eventControls; // the activated controls in the last cycle
                        ScriptControlled localChange = localHeld ^ localLast;                        // the changed bits

                        if (localHeld != ScriptControlled.CONTROL_ZERO || localChange != ScriptControlled.CONTROL_ZERO)
                        {
                            // only send if still pressed or just changed
                            m_scene.EventManager.TriggerControlEvent(scriptUUID, UUID, (uint)localHeld, (uint)localChange);
                        }
                    }
                }
    
                LastCommands = allflags;
            }
        }

        internal static AgentManager.ControlFlags RemoveIgnoredControls(AgentManager.ControlFlags flags, ScriptControlled ignored)
        {
            if (ignored == ScriptControlled.CONTROL_ZERO)
                return flags;

            if ((ignored & ScriptControlled.CONTROL_BACK) != 0)
                flags &= ~(AgentManager.ControlFlags.AGENT_CONTROL_AT_NEG | AgentManager.ControlFlags.AGENT_CONTROL_NUDGE_AT_NEG);
            if ((ignored & ScriptControlled.CONTROL_FWD) != 0)
                flags &= ~(AgentManager.ControlFlags.AGENT_CONTROL_NUDGE_AT_POS | AgentManager.ControlFlags.AGENT_CONTROL_AT_POS);
            if ((ignored & ScriptControlled.CONTROL_DOWN) != 0)
                flags &= ~(AgentManager.ControlFlags.AGENT_CONTROL_UP_NEG | AgentManager.ControlFlags.AGENT_CONTROL_NUDGE_UP_NEG);
            if ((ignored & ScriptControlled.CONTROL_UP) != 0)
                flags &= ~(AgentManager.ControlFlags.AGENT_CONTROL_NUDGE_UP_POS | AgentManager.ControlFlags.AGENT_CONTROL_UP_POS);
            if ((ignored & ScriptControlled.CONTROL_LEFT) != 0)
                flags &= ~(AgentManager.ControlFlags.AGENT_CONTROL_LEFT_POS | AgentManager.ControlFlags.AGENT_CONTROL_NUDGE_LEFT_POS);
            if ((ignored & ScriptControlled.CONTROL_RIGHT) != 0)
                flags &= ~(AgentManager.ControlFlags.AGENT_CONTROL_NUDGE_LEFT_NEG | AgentManager.ControlFlags.AGENT_CONTROL_LEFT_NEG);
            if ((ignored & ScriptControlled.CONTROL_ROT_LEFT) != 0)
                flags &= ~(AgentManager.ControlFlags.AGENT_CONTROL_YAW_NEG);
            if ((ignored & ScriptControlled.CONTROL_ROT_RIGHT) != 0)
                flags &= ~(AgentManager.ControlFlags.AGENT_CONTROL_YAW_POS);
            if ((ignored & ScriptControlled.CONTROL_ML_LBUTTON) != 0)
                flags &= ~(AgentManager.ControlFlags.AGENT_CONTROL_ML_LBUTTON_DOWN);
            if ((ignored & ScriptControlled.CONTROL_LBUTTON) != 0)
                flags &= ~(AgentManager.ControlFlags.AGENT_CONTROL_LBUTTON_UP | AgentManager.ControlFlags.AGENT_CONTROL_LBUTTON_DOWN);

            //DIR_CONTROL_FLAG_FORWARD = AgentManager.ControlFlags.AGENT_CONTROL_AT_POS,
            //DIR_CONTROL_FLAG_BACK = AgentManager.ControlFlags.AGENT_CONTROL_AT_NEG,
            //DIR_CONTROL_FLAG_LEFT = AgentManager.ControlFlags.AGENT_CONTROL_LEFT_POS,
            //DIR_CONTROL_FLAG_RIGHT = AgentManager.ControlFlags.AGENT_CONTROL_LEFT_NEG,
            //DIR_CONTROL_FLAG_UP = AgentManager.ControlFlags.AGENT_CONTROL_UP_POS,
            //DIR_CONTROL_FLAG_DOWN = AgentManager.ControlFlags.AGENT_CONTROL_UP_NEG,
            //DIR_CONTROL_FLAG_DOWN_NUDGE = AgentManager.ControlFlags.AGENT_CONTROL_NUDGE_UP_NEG

            return flags;
        }

        private void ReprioritizeUpdates()
        {
            if (Scene.IsReprioritizationEnabled && Scene.UpdatePrioritizationScheme != UpdatePrioritizationSchemes.Time)
            {
                lock (m_reprioritization_timer)
                {
                    if (!m_reprioritizing)
                        m_reprioritization_timer.Enabled = m_reprioritizing = true;
                    else
                        m_reprioritization_called = true;
                }
            }
        }

        private void Reprioritize(object sender, ElapsedEventArgs e)
        {
            ControllingClient.ReprioritizeUpdates();

            lock (m_reprioritization_timer)
            {
                m_reprioritization_timer.Enabled = m_reprioritizing = m_reprioritization_called;
                m_reprioritization_called = false;
            }
        }

        private void CheckLandingPoint(ref Vector3 pos)
        {
            // Never constrain lures
            if ((TeleportFlags & TeleportFlags.ViaLure) != 0)
                return;

            if (m_scene.RegionInfo.EstateSettings.AllowDirectTeleport)
                return;

            ILandObject land = m_scene.LandChannel.GetLandObject(pos.X, pos.Y);

            if (land.LandData.LandingType == (byte)LandingType.LandingPoint &&
                land.LandData.UserLocation != Vector3.Zero &&
                land.LandData.OwnerID != m_uuid &&
                (!m_scene.Permissions.IsGod(m_uuid)) &&
                (!m_scene.RegionInfo.EstateSettings.IsEstateManagerOrOwner(m_uuid)))
            {
                float curr = Vector3.Distance(AbsolutePosition, pos);
                if (Vector3.Distance(land.LandData.UserLocation, pos) < curr)
                    pos = land.LandData.UserLocation;
                else
                    ControllingClient.SendAlertMessage("Can't teleport closer to destination");
            }
        }

        private void CheckAndAdjustTelehub(SceneObjectGroup telehub, ref Vector3 pos)
        {
            if ((m_teleportFlags & (TeleportFlags.ViaLogin | TeleportFlags.ViaRegionID)) ==
                (TeleportFlags.ViaLogin | TeleportFlags.ViaRegionID) ||
                (m_scene.TelehubAllowLandmarks == true ? false : ((m_teleportFlags & TeleportFlags.ViaLandmark) != 0 )) ||
                (m_teleportFlags & TeleportFlags.ViaLocation) != 0 ||
                (m_teleportFlags & Constants.TeleportFlags.ViaHGLogin) != 0)
            {

                if (GodLevel < 200 &&
                    ((!m_scene.Permissions.IsGod(m_uuid) &&
                    !m_scene.RegionInfo.EstateSettings.IsEstateManagerOrOwner(m_uuid)) || 
                    (m_teleportFlags & TeleportFlags.ViaLocation) != 0 ||
                    (m_teleportFlags & Constants.TeleportFlags.ViaHGLogin) != 0))
                {
                    SpawnPoint[] spawnPoints = m_scene.RegionInfo.RegionSettings.SpawnPoints().ToArray();
                    if (spawnPoints.Length == 0)
                    {
                        if(m_scene.RegionInfo.EstateSettings.IsEstateManagerOrOwner(m_uuid))
                        {
                            pos.X = 128.0f;
                            pos.Y = 128.0f;
                        }
                        return;
                    }

                    int index;
                    bool selected = false;

                    switch (m_scene.SpawnPointRouting)
                    {
                        case "random":

                            if (spawnPoints.Length == 0)
                                return;
                            do
                            {
                                index = Util.RandomClass.Next(spawnPoints.Length - 1);
                                
                                Vector3 spawnPosition = spawnPoints[index].GetLocation(
                                    telehub.AbsolutePosition,
                                    telehub.GroupRotation
                                );
                                // SpawnPoint sp = spawnPoints[index];

                                ILandObject land = m_scene.LandChannel.GetLandObject(spawnPosition.X, spawnPosition.Y);

                                if (land == null || land.IsEitherBannedOrRestricted(UUID))
                                    selected = false;
                                else
                                    selected = true;

                            } while ( selected == false);

                            pos = spawnPoints[index].GetLocation(
                                telehub.AbsolutePosition,
                                telehub.GroupRotation
                            );
                            return;

                        case "sequence":

                            do
                            {
                                index = m_scene.SpawnPoint();
                                
                                Vector3 spawnPosition = spawnPoints[index].GetLocation(
                                    telehub.AbsolutePosition,
                                    telehub.GroupRotation
                                );
                                // SpawnPoint sp = spawnPoints[index];

                                ILandObject land = m_scene.LandChannel.GetLandObject(spawnPosition.X, spawnPosition.Y);
                                if (land == null || land.IsEitherBannedOrRestricted(UUID))
                                    selected = false;
                                else
                                    selected = true;

                            } while (selected == false);

                            pos = spawnPoints[index].GetLocation(telehub.AbsolutePosition, telehub.GroupRotation);
                            ;
                            return;

                        default:
                        case "closest":

                            float distance = 9999;
                            int closest = -1;
        
                            for (int i = 0; i < spawnPoints.Length; i++)
                            {
                                Vector3 spawnPosition = spawnPoints[i].GetLocation(
                                    telehub.AbsolutePosition,
                                    telehub.GroupRotation
                                );
                                Vector3 offset = spawnPosition - pos;
                                float d = Vector3.Mag(offset);
                                if (d >= distance)
                                    continue;
                                ILandObject land = m_scene.LandChannel.GetLandObject(spawnPosition.X, spawnPosition.Y);
                                if (land == null)
                                    continue;
                                if (land.IsEitherBannedOrRestricted(UUID))
                                    continue;
                                distance = d;
                                closest = i;
                            }
                            if (closest == -1)
                                return;
                            
                            pos = spawnPoints[closest].GetLocation(telehub.AbsolutePosition, telehub.GroupRotation);
                            return;

                    }
                }
            }
        }

        private void CheckAndAdjustLandingPoint(ref Vector3 pos)
        {
            string reason;

            // Honor bans
            if (!m_scene.TestLandRestrictions(UUID, out reason, ref pos.X, ref pos.Y))
                return;

            SceneObjectGroup telehub = null;
            if (m_scene.RegionInfo.RegionSettings.TelehubObject != UUID.Zero && (telehub = m_scene.GetSceneObjectGroup(m_scene.RegionInfo.RegionSettings.TelehubObject)) != null)
            {
                if (!m_scene.RegionInfo.EstateSettings.AllowDirectTeleport)
                {
                    CheckAndAdjustTelehub(telehub, ref pos);
                    return;
                }
            }

            ILandObject land = m_scene.LandChannel.GetLandObject(pos.X, pos.Y);
            if (land != null)
            {
                if (Scene.DebugTeleporting)
                    TeleportFlagsDebug();

                // If we come in via login, landmark or map, we want to
                // honor landing points. If we come in via Lure, we want
                // to ignore them.
                if ((m_teleportFlags & (TeleportFlags.ViaLogin | TeleportFlags.ViaRegionID)) ==
                    (TeleportFlags.ViaLogin | TeleportFlags.ViaRegionID) ||
                    (m_teleportFlags & TeleportFlags.ViaLandmark) != 0 ||
                    (m_teleportFlags & TeleportFlags.ViaLocation) != 0 ||
                    (m_teleportFlags & Constants.TeleportFlags.ViaHGLogin) != 0)
                {
                    // Don't restrict gods, estate managers, or land owners to
                    // the TP point. This behaviour mimics agni.
                    if (land.LandData.LandingType == (byte)LandingType.LandingPoint &&
                        land.LandData.UserLocation != Vector3.Zero &&
                        GodLevel < 200 &&
                        ((land.LandData.OwnerID != m_uuid && 
                          !m_scene.Permissions.IsGod(m_uuid) &&
                          !m_scene.RegionInfo.EstateSettings.IsEstateManagerOrOwner(m_uuid)) || 
                         (m_teleportFlags & TeleportFlags.ViaLocation) != 0 ||
                         (m_teleportFlags & Constants.TeleportFlags.ViaHGLogin) != 0))
                    {
                        pos = land.LandData.UserLocation;
                    }
                }
                
                land.SendLandUpdateToClient(ControllingClient);
            }
        }

        private DetectedObject CreateDetObject(SceneObjectPart obj)
        {
            DetectedObject detobj = new DetectedObject();
            detobj.keyUUID = obj.UUID;
            detobj.nameStr = obj.Name;
            detobj.ownerUUID = obj.OwnerID;
            detobj.posVector = obj.AbsolutePosition;
            detobj.rotQuat = obj.GetWorldRotation();
            detobj.velVector = obj.Velocity;
            detobj.colliderType = 0;
            detobj.groupUUID = obj.GroupID;

            return detobj;
        }

        private DetectedObject CreateDetObject(ScenePresence av)
        {
            DetectedObject detobj = new DetectedObject();
            detobj.keyUUID = av.UUID;
            detobj.nameStr = av.ControllingClient.Name;
            detobj.ownerUUID = av.UUID;
            detobj.posVector = av.AbsolutePosition;
            detobj.rotQuat = av.Rotation;
            detobj.velVector = av.Velocity;
            detobj.colliderType = 0;
            detobj.groupUUID = av.ControllingClient.ActiveGroupId;

            return detobj;
        }

        private DetectedObject CreateDetObjectForGround()
        {
            DetectedObject detobj = new DetectedObject();
            detobj.keyUUID = UUID.Zero;
            detobj.nameStr = "";
            detobj.ownerUUID = UUID.Zero;
            detobj.posVector = AbsolutePosition;
            detobj.rotQuat = Quaternion.Identity;
            detobj.velVector = Vector3.Zero;
            detobj.colliderType = 0;
            detobj.groupUUID = UUID.Zero;

            return detobj;
        }

        private ColliderArgs CreateColliderArgs(SceneObjectPart dest, List<uint> colliders)
        {
            ColliderArgs colliderArgs = new ColliderArgs();
            List<DetectedObject> colliding = new List<DetectedObject>();
            foreach (uint localId in colliders)
            {
                if (localId == 0)
                    continue;

                SceneObjectPart obj = m_scene.GetSceneObjectPart(localId);
                if (obj != null)
                {
                    if (!dest.CollisionFilteredOut(obj.UUID, obj.Name))
                        colliding.Add(CreateDetObject(obj));
                }
                else
                {
                    ScenePresence av = m_scene.GetScenePresence(localId);
                    if (av != null && (!av.IsChildAgent))
                    {
                        if (!dest.CollisionFilteredOut(av.UUID, av.Name))
                            colliding.Add(CreateDetObject(av));
                    }
                }
            }

            colliderArgs.Colliders = colliding;

            return colliderArgs;
        }

        private delegate void ScriptCollidingNotification(uint localID, ColliderArgs message);

        private void SendCollisionEvent(SceneObjectGroup dest, scriptEvents ev, List<uint> colliders, ScriptCollidingNotification notify)
        {
            ColliderArgs CollidingMessage;

            if (colliders.Count > 0)
            {
                if ((dest.RootPart.ScriptEvents & ev) != 0)
                {
                    CollidingMessage = CreateColliderArgs(dest.RootPart, colliders);

                    if (CollidingMessage.Colliders.Count > 0)
                        notify(dest.RootPart.LocalId, CollidingMessage);
                }
            }
        }

        private void SendLandCollisionEvent(SceneObjectGroup dest, scriptEvents ev, ScriptCollidingNotification notify)
        {
            if ((dest.RootPart.ScriptEvents & ev) != 0)
            {
                ColliderArgs LandCollidingMessage = new ColliderArgs();
                List<DetectedObject> colliding = new List<DetectedObject>();

                colliding.Add(CreateDetObjectForGround());
                LandCollidingMessage.Colliders = colliding;

                notify(dest.RootPart.LocalId, LandCollidingMessage);
            }
        }

        private void RaiseCollisionScriptEvents(Dictionary<uint, ContactPoint> coldata)
        {
            try
            {
                List<uint> thisHitColliders = new List<uint>();
                List<uint> endedColliders = new List<uint>();
                List<uint> startedColliders = new List<uint>();
                List<CollisionForSoundInfo> soundinfolist = new List<CollisionForSoundInfo>();
                CollisionForSoundInfo soundinfo;
                ContactPoint curcontact;

                if (coldata.Count == 0)
                {
                    if (m_lastColliders.Count == 0)
                        return; // nothing to do

                    foreach (uint localID in m_lastColliders)
                    {
                        endedColliders.Add(localID);
                    }
                    m_lastColliders.Clear();
                }

                else
                {
                    foreach (uint id in coldata.Keys)
                    {
                        thisHitColliders.Add(id);
                        if (!m_lastColliders.Contains(id))
                        {
                            startedColliders.Add(id);
                            curcontact = coldata[id];
                            if (Math.Abs(curcontact.RelativeSpeed) > 0.2)
                            {
                                soundinfo = new CollisionForSoundInfo();
                                soundinfo.colliderID = id;
                                soundinfo.position = curcontact.Position;
                                soundinfo.relativeVel = curcontact.RelativeSpeed;
                                soundinfolist.Add(soundinfo);
                            }
                        }
                        //m_log.Debug("[SCENE PRESENCE]: Collided with:" + localid.ToString() + " at depth of: " + collissionswith[localid].ToString());
                    }

                    // calculate things that ended colliding
                    foreach (uint localID in m_lastColliders)
                    {
                        if (!thisHitColliders.Contains(localID))
                        {
                            endedColliders.Add(localID);
                        }
                    }
                    //add the items that started colliding this time to the last colliders list.
                    foreach (uint localID in startedColliders)
                    {
                        m_lastColliders.Add(localID);
                    }
                    // remove things that ended colliding from the last colliders list
                    foreach (uint localID in endedColliders)
                    {
                        m_lastColliders.Remove(localID);
                    }

                    if (soundinfolist.Count > 0)
                        CollisionSounds.AvatarCollisionSound(this, soundinfolist);
                }

                foreach (SceneObjectGroup att in GetAttachments())
                {
                    SendCollisionEvent(att, scriptEvents.collision_start, startedColliders, m_scene.EventManager.TriggerScriptCollidingStart);
                    SendCollisionEvent(att, scriptEvents.collision      , m_lastColliders , m_scene.EventManager.TriggerScriptColliding);
                    SendCollisionEvent(att, scriptEvents.collision_end  , endedColliders  , m_scene.EventManager.TriggerScriptCollidingEnd);

                    if (startedColliders.Contains(0))
                        SendLandCollisionEvent(att, scriptEvents.land_collision_start, m_scene.EventManager.TriggerScriptLandCollidingStart);
                    if (m_lastColliders.Contains(0))
                        SendLandCollisionEvent(att, scriptEvents.land_collision, m_scene.EventManager.TriggerScriptLandColliding);
                    if (endedColliders.Contains(0))
                        SendLandCollisionEvent(att, scriptEvents.land_collision_end, m_scene.EventManager.TriggerScriptLandCollidingEnd);
                }
            }
            finally
            {
                m_collisionEventFlag = false;
            }
        }

        private void TeleportFlagsDebug() {
    
            // Some temporary debugging help to show all the TeleportFlags we have...
            bool HG = false;
            if((m_teleportFlags & TeleportFlags.ViaHGLogin) == TeleportFlags.ViaHGLogin)
                HG = true;
    
            m_log.InfoFormat("[SCENE PRESENCE]: TELEPORT ******************");
    
            uint i = 0u;
            for (int x = 0; x <= 30 ; x++, i = 1u << x)
            {
                i = 1u << x;
    
                if((m_teleportFlags & (TeleportFlags)i) == (TeleportFlags)i)
                    if (HG == false)
                        m_log.InfoFormat("[SCENE PRESENCE]: Teleport Flags include {0}", ((TeleportFlags) i).ToString());
                    else
                        m_log.InfoFormat("[SCENE PRESENCE]: HG Teleport Flags include {0}", ((TeleportFlags)i).ToString());
            }
    
            m_log.InfoFormat("[SCENE PRESENCE]: TELEPORT ******************");
    
        }
    }
}<|MERGE_RESOLUTION|>--- conflicted
+++ resolved
@@ -941,9 +941,6 @@
                 "[SCENE]: Upgrading child to root agent for {0} in {1}",
                 Name, m_scene.RegionInfo.RegionName);
 
-<<<<<<< HEAD
-            bool wasChild = IsChildAgent;
-
             if (ParentUUID != UUID.Zero)
             {
                 m_log.DebugFormat("[SCENE PRESENCE]: Sitting avatar back on prim {0}", ParentUUID);
@@ -976,11 +973,9 @@
                 IsLoggingIn = false;
             }
 
-=======
             //m_log.DebugFormat("[SCENE]: known regions in {0}: {1}", Scene.RegionInfo.RegionName, KnownChildRegionHandles.Count);
 
             IsChildAgent = false;
->>>>>>> c2093ccc
 
             IGroupsModule gm = m_scene.RequestModuleInterface<IGroupsModule>();
             if (gm != null)
@@ -1124,33 +1119,21 @@
             {
                 lock (m_attachments)
                 {
-<<<<<<< HEAD
-                    m_log.DebugFormat(
-                        "[SCENE PRESENCE]: Restarting scripts in attachments for {0} in {1}", Name, Scene.Name);
-                    
-                    // Resume scripts
-                    Util.FireAndForget(delegate(object x) {
-                        foreach (SceneObjectGroup sog in m_attachments)
-                        {
-                            sog.ScheduleGroupForFullUpdate();
-                            sog.RootPart.ParentGroup.CreateScriptInstances(0, false, m_scene.DefaultScriptEngine, GetStateSource());
-                            sog.ResumeScripts();
-                        }
-                    });
-=======
                     if (HasAttachments())
                     {
                         m_log.DebugFormat(
                             "[SCENE PRESENCE]: Restarting scripts in attachments for {0} in {1}", Name, Scene.Name);
-                        
+                    
                         // Resume scripts
-                        foreach (SceneObjectGroup sog in m_attachments)
-                        {
-                            sog.RootPart.ParentGroup.CreateScriptInstances(0, false, m_scene.DefaultScriptEngine, GetStateSource());
-                            sog.ResumeScripts();
-                        }
-                    }
->>>>>>> c2093ccc
+                        Util.FireAndForget(delegate(object x) {
+                            foreach (SceneObjectGroup sog in m_attachments)
+                            {
+                                sog.ScheduleGroupForFullUpdate();
+                                sog.RootPart.ParentGroup.CreateScriptInstances(0, false, m_scene.DefaultScriptEngine, GetStateSource());
+                                sog.ResumeScripts();
+                            }
+                        });
+                    }
                 }
             }
 
