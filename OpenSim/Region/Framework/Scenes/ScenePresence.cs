/*
 * Copyright (c) Contributors, http://opensimulator.org/
 * See CONTRIBUTORS.TXT for a full list of copyright holders.
 *
 * Redistribution and use in source and binary forms, with or without
 * modification, are permitted provided that the following conditions are met:
 *     * Redistributions of source code must retain the above copyright
 *       notice, this list of conditions and the following disclaimer.
 *     * Redistributions in binary form must reproduce the above copyright
 *       notice, this list of conditions and the following disclaimer in the
 *       documentation and/or other materials provided with the distribution.
 *     * Neither the name of the OpenSimulator Project nor the
 *       names of its contributors may be used to endorse or promote products
 *       derived from this software without specific prior written permission.
 *
 * THIS SOFTWARE IS PROVIDED BY THE DEVELOPERS ``AS IS'' AND ANY
 * EXPRESS OR IMPLIED WARRANTIES, INCLUDING, BUT NOT LIMITED TO, THE IMPLIED
 * WARRANTIES OF MERCHANTABILITY AND FITNESS FOR A PARTICULAR PURPOSE ARE
 * DISCLAIMED. IN NO EVENT SHALL THE CONTRIBUTORS BE LIABLE FOR ANY
 * DIRECT, INDIRECT, INCIDENTAL, SPECIAL, EXEMPLARY, OR CONSEQUENTIAL DAMAGES
 * (INCLUDING, BUT NOT LIMITED TO, PROCUREMENT OF SUBSTITUTE GOODS OR SERVICES;
 * LOSS OF USE, DATA, OR PROFITS; OR BUSINESS INTERRUPTION) HOWEVER CAUSED AND
 * ON ANY THEORY OF LIABILITY, WHETHER IN CONTRACT, STRICT LIABILITY, OR TORT
 * (INCLUDING NEGLIGENCE OR OTHERWISE) ARISING IN ANY WAY OUT OF THE USE OF THIS
 * SOFTWARE, EVEN IF ADVISED OF THE POSSIBILITY OF SUCH DAMAGE.
 */

using System;
using System.Collections.Generic;
using System.Reflection;
using System.Timers;
using OpenMetaverse;
using log4net;
using OpenSim.Framework;
using OpenSim.Framework.Client;
using OpenSim.Framework.Communications.Cache;
using OpenSim.Region.Framework.Interfaces;
using OpenSim.Region.Framework.Scenes.Animation;
using OpenSim.Region.Framework.Scenes.Types;
using OpenSim.Region.Physics.Manager;
using GridRegion = OpenSim.Services.Interfaces.GridRegion;

namespace OpenSim.Region.Framework.Scenes
{
    enum ScriptControlled : uint
    {
        CONTROL_ZERO = 0,
        CONTROL_FWD = 1,
        CONTROL_BACK = 2,
        CONTROL_LEFT = 4,
        CONTROL_RIGHT = 8,
        CONTROL_UP = 16,
        CONTROL_DOWN = 32,
        CONTROL_ROT_LEFT = 256,
        CONTROL_ROT_RIGHT = 512,
        CONTROL_LBUTTON = 268435456,
        CONTROL_ML_LBUTTON = 1073741824
    }

    struct ScriptControllers
    {
        public UUID itemID;
        public uint objID;
        public ScriptControlled ignoreControls;
        public ScriptControlled eventControls;
    }

    public delegate void SendCourseLocationsMethod(UUID scene, ScenePresence presence);

    public class ScenePresence : EntityBase
    {
//        ~ScenePresence()
//        {
//            m_log.Debug("[ScenePresence] Destructor called");
//        }
        
        private static readonly ILog m_log = LogManager.GetLogger(MethodBase.GetCurrentMethod().DeclaringType);

        private static readonly byte[] BAKE_INDICES = new byte[] { 8, 9, 10, 11, 19, 20 };
//        private static readonly byte[] DEFAULT_TEXTURE = AvatarAppearance.GetDefaultTexture().GetBytes();
        private static readonly Array DIR_CONTROL_FLAGS = Enum.GetValues(typeof(Dir_ControlFlags));
        private static readonly Vector3 HEAD_ADJUSTMENT = new Vector3(0f, 0f, 0.3f);
        
        /// <summary>
        /// Experimentally determined "fudge factor" to make sit-target positions
        /// the same as in SecondLife. Fudge factor was tested for 36 different
        /// test cases including prims of type box, sphere, cylinder, and torus,
        /// with varying parameters for sit target location, prim size, prim
        /// rotation, prim cut, prim twist, prim taper, and prim shear. See mantis
        /// issue #1716
        /// </summary>
//        private static readonly Vector3 SIT_TARGET_ADJUSTMENT = new Vector3(0.1f, 0.0f, 0.3f);
		// Value revised by KF 091121 by comparison with SL.
        private static readonly Vector3 SIT_TARGET_ADJUSTMENT = new Vector3(0.0f, 0.0f, 0.418f);

        public UUID currentParcelUUID = UUID.Zero;

        private ISceneViewer m_sceneViewer;

        /// <value>
        /// The animator for this avatar
        /// </value>
        public ScenePresenceAnimator Animator
        {
            get { return m_animator; }
        }
        protected ScenePresenceAnimator m_animator;

        private Dictionary<UUID, ScriptControllers> scriptedcontrols = new Dictionary<UUID, ScriptControllers>();
        private ScriptControlled IgnoredControls = ScriptControlled.CONTROL_ZERO;
        private ScriptControlled LastCommands = ScriptControlled.CONTROL_ZERO;
        private bool MouseDown = false;
        private SceneObjectGroup proxyObjectGroup;
        //private SceneObjectPart proxyObjectPart = null;
        public Vector3 lastKnownAllowedPosition;
        public bool sentMessageAboutRestrictedParcelFlyingDown;
        public Vector4 CollisionPlane = Vector4.UnitW;
        
		private Vector3 m_avInitialPos;		// used to calculate unscripted sit rotation
		private Vector3 m_avUnscriptedSitPos;	// for non-scripted prims
        private Vector3 m_lastPosition;
        private Quaternion m_lastRotation;
        private Vector3 m_lastVelocity;
        //private int m_lastTerseSent;

        private bool m_updateflag;
        private byte m_movementflag;
        private Vector3? m_forceToApply;
        private uint m_requestedSitTargetID;
        private UUID m_requestedSitTargetUUID;
        private SendCourseLocationsMethod m_sendCourseLocationsMethod;

        private bool m_startAnimationSet;

        //private Vector3 m_requestedSitOffset = new Vector3();

        private Vector3 m_LastFinitePos;

        private float m_sitAvatarHeight = 2.0f;

        private float m_godlevel;

        private bool m_invulnerable = true;

        private Vector3 m_lastChildAgentUpdatePosition;
        private Vector3 m_lastChildAgentUpdateCamPosition;

        private int m_perfMonMS;

        private bool m_setAlwaysRun;
        private bool m_forceFly;
        private bool m_flyDisabled;

        private float m_speedModifier = 1.0f;

        private Quaternion m_bodyRot= Quaternion.Identity;

        private const int LAND_VELOCITYMAG_MAX = 12;

        public bool IsRestrictedToRegion;

        public string JID = String.Empty;

        // Agent moves with a PID controller causing a force to be exerted.
        private bool m_newCoarseLocations = true;
        private float m_health = 100f;

        // Default AV Height
        private float m_avHeight = 127.0f;

        protected RegionInfo m_regionInfo;
        protected ulong crossingFromRegion;

        private readonly Vector3[] Dir_Vectors = new Vector3[11];
        private bool m_isNudging = false;

        // Position of agent's camera in world (region cordinates)
        protected Vector3 m_CameraCenter;
        protected Vector3 m_lastCameraCenter;

        protected Timer m_reprioritization_timer;
        protected bool m_reprioritizing;
        protected bool m_reprioritization_called;

        // Use these three vectors to figure out what the agent is looking at
        // Convert it to a Matrix and/or Quaternion
        protected Vector3 m_CameraAtAxis;
        protected Vector3 m_CameraLeftAxis;
        protected Vector3 m_CameraUpAxis;
        private AgentManager.ControlFlags m_AgentControlFlags;
        private Quaternion m_headrotation = Quaternion.Identity;
        private byte m_state;

        //Reuse the Vector3 instead of creating a new one on the UpdateMovement method
//        private Vector3 movementvector;

        private bool m_autopilotMoving;
        private Vector3 m_autoPilotTarget;
        private bool m_sitAtAutoTarget;

        private string m_nextSitAnimation = String.Empty;

        //PauPaw:Proper PID Controler for autopilot************
        private bool m_moveToPositionInProgress;
        private Vector3 m_moveToPositionTarget;

        private bool m_followCamAuto;

        private int m_movementUpdateCount;
        private int m_lastColCount = -1;		//KF: Look for Collision chnages
        private int m_updateCount = 0;			//KF: Update Anims for a while
        private static readonly int UPDATE_COUNT = 10;		// how many frames to update for

        private const int NumMovementsBetweenRayCast = 5;

        private bool CameraConstraintActive;
        //private int m_moveToPositionStateStatus;
        //*****************************************************

        // Agent's Draw distance.
        protected float m_DrawDistance;

        protected AvatarAppearance m_appearance;

        protected List<SceneObjectGroup> m_attachments = new List<SceneObjectGroup>();

        // neighbouring regions we have enabled a child agent in
        // holds the seed cap for the child agent in that region
        private Dictionary<ulong, string> m_knownChildRegions = new Dictionary<ulong, string>();

        /// <summary>
        /// Implemented Control Flags
        /// </summary>
        private enum Dir_ControlFlags
        {
            DIR_CONTROL_FLAG_FORWARD = AgentManager.ControlFlags.AGENT_CONTROL_AT_POS,
            DIR_CONTROL_FLAG_BACK = AgentManager.ControlFlags.AGENT_CONTROL_AT_NEG,
            DIR_CONTROL_FLAG_LEFT = AgentManager.ControlFlags.AGENT_CONTROL_LEFT_POS,
            DIR_CONTROL_FLAG_RIGHT = AgentManager.ControlFlags.AGENT_CONTROL_LEFT_NEG,
            DIR_CONTROL_FLAG_UP = AgentManager.ControlFlags.AGENT_CONTROL_UP_POS,
            DIR_CONTROL_FLAG_DOWN = AgentManager.ControlFlags.AGENT_CONTROL_UP_NEG,
            DIR_CONTROL_FLAG_FORWARD_NUDGE = AgentManager.ControlFlags.AGENT_CONTROL_NUDGE_AT_POS,
            DIR_CONTROL_FLAG_BACK_NUDGE = AgentManager.ControlFlags.AGENT_CONTROL_NUDGE_AT_NEG,
            DIR_CONTROL_FLAG_LEFT_NUDGE = AgentManager.ControlFlags.AGENT_CONTROL_NUDGE_LEFT_POS,
            DIR_CONTROL_FLAG_RIGHT_NUDGE = AgentManager.ControlFlags.AGENT_CONTROL_NUDGE_LEFT_NEG,
            DIR_CONTROL_FLAG_DOWN_NUDGE = AgentManager.ControlFlags.AGENT_CONTROL_NUDGE_UP_NEG
        }
        
        /// <summary>
        /// Position at which a significant movement was made
        /// </summary>
        private Vector3 posLastSignificantMove;

        // For teleports and crossings callbacks
        string m_callbackURI;
        ulong m_rootRegionHandle;

        /// <value>
        /// Script engines present in the scene
        /// </value>
        private IScriptModule[] m_scriptEngines;

        #region Properties

        /// <summary>
        /// Physical scene representation of this Avatar.
        /// </summary>
        public PhysicsActor PhysicsActor
        {
            set { m_physicsActor = value; }
            get { return m_physicsActor; }
        }

        public byte MovementFlag
        {
            set { m_movementflag = value; }
            get { return m_movementflag; }
        }

        public bool Updated
        {
            set { m_updateflag = value; }
            get { return m_updateflag; }
        }

        public bool Invulnerable
        {
            set { m_invulnerable = value; }
            get { return m_invulnerable; }
        }

        public float GodLevel
        {
            get { return m_godlevel; }
        }

        public ulong RegionHandle
        {
            get { return m_rootRegionHandle; }
        }

        public Vector3 CameraPosition
        {
            get { return m_CameraCenter; }
        }

        public Quaternion CameraRotation
        {
            get { return Util.Axes2Rot(m_CameraAtAxis, m_CameraLeftAxis, m_CameraUpAxis); }
        }

        public Vector3 CameraAtAxis
        {
            get { return m_CameraAtAxis; }
        }

        public Vector3 CameraLeftAxis
        {
            get { return m_CameraLeftAxis; }
        }

        public Vector3 CameraUpAxis
        {
            get { return m_CameraUpAxis; }
        }

        public Vector3 Lookat
        {
            get
            {
                Vector3 a = new Vector3(m_CameraAtAxis.X, m_CameraAtAxis.Y, 0);

                if (a == Vector3.Zero)
                    return a;

                return Util.GetNormalizedVector(a);
            }
        }

        private readonly string m_firstname;

        public string Firstname
        {
            get { return m_firstname; }
        }

        private readonly string m_lastname;

        public string Lastname
        {
            get { return m_lastname; }
        }

        private string m_grouptitle;

        public string Grouptitle
        {
            get { return m_grouptitle; }
            set { m_grouptitle = value; }
        }

        public float DrawDistance
        {
            get { return m_DrawDistance; }
        }

        protected bool m_allowMovement = true;

        public bool AllowMovement
        {
            get { return m_allowMovement; }
            set { m_allowMovement = value; }
        }

        public bool SetAlwaysRun
        {
            get
            {
                if (PhysicsActor != null)
                {
                    return PhysicsActor.SetAlwaysRun;
                }
                else
                {
                    return m_setAlwaysRun;
                }
            }
            set
            {
                m_setAlwaysRun = value;
                if (PhysicsActor != null)
                {
                    PhysicsActor.SetAlwaysRun = value;
                }
            }
        }

        public byte State
        {
            get { return m_state; }
            set { m_state = value; }
        }

        public uint AgentControlFlags
        {
            get { return (uint)m_AgentControlFlags; }
            set { m_AgentControlFlags = (AgentManager.ControlFlags)value; }
        }

        /// <summary>
        /// This works out to be the ClientView object associated with this avatar, or it's client connection manager
        /// </summary>
        private IClientAPI m_controllingClient;

        protected PhysicsActor m_physicsActor;

        /// <value>
        /// The client controlling this presence
        /// </value>
        public IClientAPI ControllingClient
        {
            get { return m_controllingClient; }
        }

        public IClientCore ClientView
        {
            get { return (IClientCore) m_controllingClient; }
        }

        protected Vector3 m_parentPosition;
        public Vector3 ParentPosition
        {
            get { return m_parentPosition; }
            set { m_parentPosition = value; }
        }

        /// <summary>
        /// Position of this avatar relative to the region the avatar is in
        /// </summary>
        public override Vector3 AbsolutePosition
        {
            get
            {
                PhysicsActor actor = m_physicsActor;
                if (actor != null)
                    m_pos = actor.Position;

                return m_parentPosition + m_pos;
            }
            set
            {
                PhysicsActor actor = m_physicsActor;
                if (actor != null)
                {
                    try
                    {
                        lock (m_scene.SyncRoot)
                            m_physicsActor.Position = value;
                    }
                    catch (Exception e)
                    {
                        m_log.Error("[SCENEPRESENCE]: ABSOLUTE POSITION " + e.Message);
                    }
                }

                m_pos = value;
                m_parentPosition = Vector3.Zero;
            }
        }

        /// <summary>
        /// Current velocity of the avatar.
        /// </summary>
        public override Vector3 Velocity
        {
            get
            {
                PhysicsActor actor = m_physicsActor;
                if (actor != null)
                    m_velocity = actor.Velocity;

                return m_velocity;
            }
            set
            {
                PhysicsActor actor = m_physicsActor;
                if (actor != null)
                {
                    try
                    {
                        lock (m_scene.SyncRoot)
                            actor.Velocity = value;
                    }
                    catch (Exception e)
                    {
                        m_log.Error("[SCENEPRESENCE]: VELOCITY " + e.Message);
                    }
                }

                m_velocity = value;
            }
        }

        public Quaternion Rotation
        {
            get { return m_bodyRot; }
            set { m_bodyRot = value; }
        }

        /// <summary>
        /// If this is true, agent doesn't have a representation in this scene.
        ///    this is an agent 'looking into' this scene from a nearby scene(region)
        ///
        /// if False, this agent has a representation in this scene
        /// </summary>
        private bool m_isChildAgent = true;

        public bool IsChildAgent
        {
            get { return m_isChildAgent; }
            set { m_isChildAgent = value; }
        }

        private uint m_parentID;

        public uint ParentID
        {
            get { return m_parentID; }
            set { m_parentID = value; }
        }
        public float Health
        {
            get { return m_health; }
            set { m_health = value; }
        }

        /// <summary>
        /// These are the region handles known by the avatar.
        /// </summary>
        public List<ulong> KnownChildRegionHandles
        {
            get 
            {
                if (m_knownChildRegions.Count == 0) 
                    return new List<ulong>();
                else
                    return new List<ulong>(m_knownChildRegions.Keys); 
            }
        }

        public Dictionary<ulong, string> KnownRegions
        {
            get { return m_knownChildRegions; }
            set 
            {
                m_knownChildRegions = value; 
            }
        }

        public ISceneViewer SceneViewer
        {
            get { return m_sceneViewer; }
        }

        public void AdjustKnownSeeds()
        {
            Dictionary<ulong, string> seeds;

            if (Scene.CapsModule != null)
                seeds = Scene.CapsModule.GetChildrenSeeds(UUID);
            else
                seeds = new Dictionary<ulong, string>();

            List<ulong> old = new List<ulong>();
            foreach (ulong handle in seeds.Keys)
            {
                uint x, y;
                Utils.LongToUInts(handle, out x, out y);
                x = x / Constants.RegionSize;
                y = y / Constants.RegionSize;
                if (Util.IsOutsideView(x, Scene.RegionInfo.RegionLocX, y, Scene.RegionInfo.RegionLocY))
                {
                    old.Add(handle);
                }
            }
            DropOldNeighbours(old);
            
            if (Scene.CapsModule != null)
                Scene.CapsModule.SetChildrenSeed(UUID, seeds);
            
            KnownRegions = seeds;
            //m_log.Debug(" ++++++++++AFTER+++++++++++++ ");
            //DumpKnownRegions();
        }

        public void DumpKnownRegions()
        {
            m_log.Info("================ KnownRegions "+Scene.RegionInfo.RegionName+" ================");
            foreach (KeyValuePair<ulong, string> kvp in KnownRegions)
            {
                uint x, y;
                Utils.LongToUInts(kvp.Key, out x, out y);
                x = x / Constants.RegionSize;
                y = y / Constants.RegionSize;
                m_log.Info(" >> "+x+", "+y+": "+kvp.Value);
            }
        }

        private bool m_inTransit;
        private bool m_mouseLook;
        private bool m_leftButtonDown;

        public bool IsInTransit
        {
            get { return m_inTransit; }
            set { m_inTransit = value; }
        }

        public float SpeedModifier
        {
            get { return m_speedModifier; }
            set { m_speedModifier = value; }
        }

        public bool ForceFly
        {
            get { return m_forceFly; }
            set { m_forceFly = value; }
        }

        public bool FlyDisabled
        {
            get { return m_flyDisabled; }
            set { m_flyDisabled = value; }
        }

        #endregion

        #region Constructor(s)

        private ScenePresence(IClientAPI client, Scene world, RegionInfo reginfo)
        {
            m_animator = new ScenePresenceAnimator(this);
            m_sendCourseLocationsMethod = SendCoarseLocationsDefault;
            CreateSceneViewer();
            m_rootRegionHandle = reginfo.RegionHandle;
            m_controllingClient = client;
            m_firstname = m_controllingClient.FirstName;
            m_lastname = m_controllingClient.LastName;
            m_name = String.Format("{0} {1}", m_firstname, m_lastname);
            m_scene = world;
            m_uuid = client.AgentId;
            m_regionInfo = reginfo;
            m_localId = m_scene.AllocateLocalId();

            IGroupsModule gm = m_scene.RequestModuleInterface<IGroupsModule>();
            if (gm != null)
                m_grouptitle = gm.GetGroupTitle(m_uuid);

            m_scriptEngines = m_scene.RequestModuleInterfaces<IScriptModule>();
            
            AbsolutePosition = posLastSignificantMove = m_CameraCenter =
                m_lastCameraCenter = m_controllingClient.StartPos;

            m_reprioritization_timer = new Timer(world.ReprioritizationInterval);
            m_reprioritization_timer.Elapsed += new ElapsedEventHandler(Reprioritize);
            m_reprioritization_timer.AutoReset = false;


            AdjustKnownSeeds();

           Animator.TrySetMovementAnimation("STAND"); 
            // we created a new ScenePresence (a new child agent) in a fresh region.
            // Request info about all the (root) agents in this region
            // Note: This won't send data *to* other clients in that region (children don't send)
            SendInitialFullUpdateToAllClients();

            RegisterToEvents();
            SetDirectionVectors();
        }

        public ScenePresence(IClientAPI client, Scene world, RegionInfo reginfo, byte[] visualParams,
                             AvatarWearable[] wearables)
            : this(client, world, reginfo)
        {
            m_appearance = new AvatarAppearance(m_uuid, wearables, visualParams);
        }

        public ScenePresence(IClientAPI client, Scene world, RegionInfo reginfo, AvatarAppearance appearance)
            : this(client, world, reginfo)
        {
            m_appearance = appearance;
        }

        private void CreateSceneViewer()
        {
            m_sceneViewer = new SceneViewer(this);
        }

        public void RegisterToEvents()
        {
            m_controllingClient.OnRequestWearables += SendWearables;
            m_controllingClient.OnSetAppearance += SetAppearance;
            m_controllingClient.OnCompleteMovementToRegion += CompleteMovement;
            //m_controllingClient.OnCompleteMovementToRegion += SendInitialData;
            m_controllingClient.OnAgentUpdate += HandleAgentUpdate;
            m_controllingClient.OnAgentRequestSit += HandleAgentRequestSit;
            m_controllingClient.OnAgentSit += HandleAgentSit;
            m_controllingClient.OnSetAlwaysRun += HandleSetAlwaysRun;
            m_controllingClient.OnStartAnim += HandleStartAnim;
            m_controllingClient.OnStopAnim += HandleStopAnim;
            m_controllingClient.OnForceReleaseControls += HandleForceReleaseControls;
            m_controllingClient.OnAutoPilotGo += DoAutoPilot;
            m_controllingClient.AddGenericPacketHandler("autopilot", DoMoveToPosition);

            // ControllingClient.OnChildAgentStatus += new StatusChange(this.ChildStatusChange);
            // ControllingClient.OnStopMovement += new GenericCall2(this.StopMovement);
        }

        private void SetDirectionVectors()
        {
            Dir_Vectors[0] = Vector3.UnitX; //FORWARD
            Dir_Vectors[1] = -Vector3.UnitX; //BACK
            Dir_Vectors[2] = Vector3.UnitY; //LEFT
            Dir_Vectors[3] = -Vector3.UnitY; //RIGHT
            Dir_Vectors[4] = Vector3.UnitZ; //UP
            Dir_Vectors[5] = -Vector3.UnitZ; //DOWN
            Dir_Vectors[6] = new Vector3(0.5f, 0f, 0f); //FORWARD_NUDGE
            Dir_Vectors[7] = new Vector3(-0.5f, 0f, 0f);  //BACK_NUDGE
            Dir_Vectors[8] = new Vector3(0f, 0.5f, 0f);  //LEFT_NUDGE
            Dir_Vectors[9] = new Vector3(0f, -0.5f, 0f);  //RIGHT_NUDGE
            Dir_Vectors[10] = new Vector3(0f, 0f, -0.5f); //DOWN_Nudge
        }

        private Vector3[] GetWalkDirectionVectors()
        {
            Vector3[] vector = new Vector3[11];
            vector[0] = new Vector3(m_CameraUpAxis.Z, 0f, -m_CameraAtAxis.Z); //FORWARD
            vector[1] = new Vector3(-m_CameraUpAxis.Z, 0f, m_CameraAtAxis.Z); //BACK
            vector[2] = Vector3.UnitY; //LEFT
            vector[3] = -Vector3.UnitY; //RIGHT
            vector[4] = new Vector3(m_CameraAtAxis.Z, 0f, m_CameraUpAxis.Z); //UP
            vector[5] = new Vector3(-m_CameraAtAxis.Z, 0f, -m_CameraUpAxis.Z); //DOWN
            vector[6] = new Vector3(m_CameraUpAxis.Z, 0f, -m_CameraAtAxis.Z); //FORWARD_NUDGE
            vector[7] = new Vector3(-m_CameraUpAxis.Z, 0f, m_CameraAtAxis.Z); //BACK_NUDGE
            vector[8] = Vector3.UnitY; //LEFT_NUDGE
            vector[9] = -Vector3.UnitY; //RIGHT_NUDGE
            vector[10] = new Vector3(-m_CameraAtAxis.Z, 0f, -m_CameraUpAxis.Z); //DOWN_NUDGE
            return vector;
        }
        
        private bool[] GetDirectionIsNudge()
        {
            bool[] isNudge = new bool[11];
            isNudge[0] = false; //FORWARD
            isNudge[1] = false; //BACK
            isNudge[2] = false; //LEFT
            isNudge[3] = false; //RIGHT
            isNudge[4] = false; //UP
            isNudge[5] = false; //DOWN
            isNudge[6] = true; //FORWARD_NUDGE
            isNudge[7] = true; //BACK_NUDGE
            isNudge[8] = true; //LEFT_NUDGE
            isNudge[9] = true; //RIGHT_NUDGE
            isNudge[10] = true; //DOWN_Nudge
            return isNudge;
        }


        #endregion

        /// <summary>
        /// Add the part to the queue of parts for which we need to send an update to the client
        /// </summary>
        /// <param name="part"></param>
        public void QueuePartForUpdate(SceneObjectPart part)
        {
            m_sceneViewer.QueuePartForUpdate(part);
        }

        public uint GenerateClientFlags(UUID ObjectID)
        {
            return m_scene.Permissions.GenerateClientFlags(m_uuid, ObjectID);
        }

        /// <summary>
        /// Send updates to the client about prims which have been placed on the update queue.  We don't
        /// necessarily send updates for all the parts on the queue, e.g. if an updates with a more recent
        /// timestamp has already been sent.
        /// </summary>
        public void SendPrimUpdates()
        {
            m_perfMonMS = Util.EnvironmentTickCount();

            m_sceneViewer.SendPrimUpdates();

            m_scene.StatsReporter.AddAgentTime(Util.EnvironmentTickCountSubtract(m_perfMonMS));
        }

        #region Status Methods

        /// <summary>
        /// This turns a child agent, into a root agent
        /// This is called when an agent teleports into a region, or if an
        /// agent crosses into this region from a neighbor over the border
        /// </summary>
        public void MakeRootAgent(Vector3 pos, bool isFlying)
        {
            m_log.DebugFormat(
                "[SCENE]: Upgrading child to root agent for {0} in {1}",
                Name, m_scene.RegionInfo.RegionName);

            //m_log.DebugFormat("[SCENE]: known regions in {0}: {1}", Scene.RegionInfo.RegionName, KnownChildRegionHandles.Count);

            IGroupsModule gm = m_scene.RequestModuleInterface<IGroupsModule>();
            if (gm != null)
                m_grouptitle = gm.GetGroupTitle(m_uuid);

            m_rootRegionHandle = m_scene.RegionInfo.RegionHandle;

            m_scene.SetRootAgentScene(m_uuid);

            // Moved this from SendInitialData to ensure that m_appearance is initialized
            // before the inventory is processed in MakeRootAgent. This fixes a race condition
            // related to the handling of attachments
            //m_scene.GetAvatarAppearance(m_controllingClient, out m_appearance);
            if (m_scene.TestBorderCross(pos, Cardinals.E))
            {
                Border crossedBorder = m_scene.GetCrossedBorder(pos, Cardinals.E);
                pos.X = crossedBorder.BorderLine.Z - 1;
            }

            if (m_scene.TestBorderCross(pos, Cardinals.N))
            {
                Border crossedBorder = m_scene.GetCrossedBorder(pos, Cardinals.N);
                pos.Y = crossedBorder.BorderLine.Z - 1;
            }


            if (pos.X < 0 || pos.Y < 0 || pos.Z < 0)
            {
                Vector3 emergencyPos = new Vector3(((int)Constants.RegionSize * 0.5f), ((int)Constants.RegionSize * 0.5f), 128);

                m_log.WarnFormat(
                    "[SCENE PRESENCE]: MakeRootAgent() was given an illegal position of {0} for avatar {1}, {2}.  Substituting {3}",
                    pos, Name, UUID, emergencyPos);

                pos = emergencyPos;
            }

            float localAVHeight = 1.56f;
            if (m_avHeight != 127.0f)
            {
                localAVHeight = m_avHeight;
            }

            float posZLimit = 0;

            if (pos.X <Constants.RegionSize && pos.Y < Constants.RegionSize)
                posZLimit = (float)m_scene.Heightmap[(int)pos.X, (int)pos.Y];
            
            float newPosZ = posZLimit + localAVHeight / 2;
            if (posZLimit >= (pos.Z - (localAVHeight / 2)) && !(Single.IsInfinity(newPosZ) || Single.IsNaN(newPosZ)))
            {
                pos.Z = newPosZ;
            }
            AbsolutePosition = pos;

            AddToPhysicalScene(isFlying);

            if (m_forceFly)
            {
                m_physicsActor.Flying = true;
            }
            else if (m_flyDisabled)
            {
                m_physicsActor.Flying = false;
            }

            if (m_appearance != null)
            {
                if (m_appearance.AvatarHeight > 0)
                    SetHeight(m_appearance.AvatarHeight);
            }
            else
            {
                m_log.ErrorFormat("[SCENE PRESENCE]: null appearance in MakeRoot in {0}", Scene.RegionInfo.RegionName);
                // emergency; this really shouldn't happen
                m_appearance = new AvatarAppearance(UUID);
            }
            
            // Don't send an animation pack here, since on a region crossing this will sometimes cause a flying 
            // avatar to return to the standing position in mid-air.  On login it looks like this is being sent
            // elsewhere anyway
            // Animator.SendAnimPack();

            m_scene.SwapRootAgentCount(false);
            
            //CachedUserInfo userInfo = m_scene.CommsManager.UserProfileCacheService.GetUserDetails(m_uuid);
            //if (userInfo != null)
            //        userInfo.FetchInventory();
            //else
            //    m_log.ErrorFormat("[SCENE]: Could not find user info for {0} when making it a root agent", m_uuid);
            
            // On the next prim update, all objects will be sent
            //
            m_sceneViewer.Reset();

            m_isChildAgent = false;

            ScenePresence[] animAgents = m_scene.GetScenePresences();
            for (int i = 0; i < animAgents.Length; i++)
            {
                ScenePresence presence = animAgents[i];

                if (presence != this)
                    presence.Animator.SendAnimPackToClient(ControllingClient);
            }

            m_scene.EventManager.TriggerOnMakeRootAgent(this);
        }

        /// <summary>
        /// This turns a root agent into a child agent
        /// when an agent departs this region for a neighbor, this gets called.
        ///
        /// It doesn't get called for a teleport.  Reason being, an agent that
        /// teleports out may not end up anywhere near this region
        /// </summary>
        public void MakeChildAgent()
        {
            Animator.ResetAnimations();

//            m_log.DebugFormat(
//                 "[SCENEPRESENCE]: Downgrading root agent {0}, {1} to a child agent in {2}",
//                 Name, UUID, m_scene.RegionInfo.RegionName);

            // Don't zero out the velocity since this can cause problems when an avatar is making a region crossing,
            // depending on the exact timing.  This shouldn't matter anyway since child agent positions are not updated.
            //Velocity = new Vector3(0, 0, 0);
            
            m_isChildAgent = true;
            m_scene.SwapRootAgentCount(true);
            RemoveFromPhysicalScene();

            // FIXME: Set m_rootRegionHandle to the region handle of the scene this agent is moving into
            
            m_scene.EventManager.TriggerOnMakeChildAgent(this);
        }

        /// <summary>
        /// Removes physics plugin scene representation of this agent if it exists.
        /// </summary>
        private void RemoveFromPhysicalScene()
        {
            if (PhysicsActor != null)
            {
                m_physicsActor.OnRequestTerseUpdate -= SendTerseUpdateToAllClients;
                m_physicsActor.OnOutOfBounds -= OutOfBoundsCall;
                m_scene.PhysicsScene.RemoveAvatar(PhysicsActor);
                m_physicsActor.UnSubscribeEvents();
                m_physicsActor.OnCollisionUpdate -= PhysicsCollisionUpdate;
                PhysicsActor = null;
            }
        }

        /// <summary>
        ///
        /// </summary>
        /// <param name="pos"></param>
        public void Teleport(Vector3 pos)
        {
            bool isFlying = false;
            if (m_physicsActor != null)
                isFlying = m_physicsActor.Flying;
            
            RemoveFromPhysicalScene();
            Velocity = Vector3.Zero;
            AbsolutePosition = pos;
            AddToPhysicalScene(isFlying);
            if (m_appearance != null)
            {
                if (m_appearance.AvatarHeight > 0)
                    SetHeight(m_appearance.AvatarHeight);
            }

            SendTerseUpdateToAllClients();
        }

        public void TeleportWithMomentum(Vector3 pos)
        {
            bool isFlying = false;
            if (m_physicsActor != null)
                isFlying = m_physicsActor.Flying;

            RemoveFromPhysicalScene();
            AbsolutePosition = pos;
            AddToPhysicalScene(isFlying);
            if (m_appearance != null)
            {
                if (m_appearance.AvatarHeight > 0)
                    SetHeight(m_appearance.AvatarHeight);
            }

            SendTerseUpdateToAllClients();
        }

        /// <summary>
        ///
        /// </summary>
        public void StopMovement()
        {
        }

        public void StopFlying()
        {
            // It turns out to get the agent to stop flying, you have to feed it stop flying velocities
            // There's no explicit message to send the client to tell it to stop flying..   it relies on the 
            // velocity, collision plane and avatar height

            // Add 1/6 the avatar's height to it's position so it doesn't shoot into the air
            // when the avatar stands up

            if (m_avHeight != 127.0f)
            {
                AbsolutePosition = AbsolutePosition + new Vector3(0f, 0f, (m_avHeight / 6f));
            }
            else
            {
                AbsolutePosition = AbsolutePosition + new Vector3(0f, 0f, (1.56f / 6f));
            }
            
            m_updateCount = UPDATE_COUNT;				//KF: Trigger Anim updates to catch falling anim. 
            
            ControllingClient.SendAvatarTerseUpdate(new SendAvatarTerseData(m_rootRegionHandle, (ushort)(m_scene.TimeDilation * ushort.MaxValue), LocalId,
                    AbsolutePosition, Velocity, Vector3.Zero, m_bodyRot, new Vector4(0,0,1,AbsolutePosition.Z - 0.5f), m_uuid, null, GetUpdatePriority(ControllingClient)));
        }

        public void AddNeighbourRegion(ulong regionHandle, string cap)
        {
            lock (m_knownChildRegions)
            {
                if (!m_knownChildRegions.ContainsKey(regionHandle))
                {
                    uint x, y;
                    Utils.LongToUInts(regionHandle, out x, out y);
                    m_knownChildRegions.Add(regionHandle, cap);
                }
            }
        }

        public void RemoveNeighbourRegion(ulong regionHandle)
        {
            lock (m_knownChildRegions)
            {
                if (m_knownChildRegions.ContainsKey(regionHandle))
                {
                    m_knownChildRegions.Remove(regionHandle);
                   //m_log.Debug(" !!! removing known region {0} in {1}. Count = {2}", regionHandle, Scene.RegionInfo.RegionName, m_knownChildRegions.Count);
                }
            }
        }

        public void DropOldNeighbours(List<ulong> oldRegions)
        {
            foreach (ulong handle in oldRegions)
            {
                RemoveNeighbourRegion(handle);
                Scene.CapsModule.DropChildSeed(UUID, handle);
            }
        }

        public List<ulong> GetKnownRegionList()
        {
            return new List<ulong>(m_knownChildRegions.Keys);
        }

        #endregion

        #region Event Handlers

        /// <summary>
        /// Sets avatar height in the phyiscs plugin
        /// </summary>
        internal void SetHeight(float height)
        {
            m_avHeight = height;
            if (PhysicsActor != null && !IsChildAgent)
            {
                Vector3 SetSize = new Vector3(0.45f, 0.6f, m_avHeight);
                PhysicsActor.Size = SetSize;
            }
        }

        /// <summary>
        /// Complete Avatar's movement into the region.
        /// This is called upon a very important packet sent from the client,
        /// so it's client-controlled. Never call this method directly.
        /// </summary>
        public void CompleteMovement()
        {
            Vector3 look = Velocity;
            if ((look.X == 0) && (look.Y == 0) && (look.Z == 0))
            {
                look = new Vector3(0.99f, 0.042f, 0);
            }

            // Prevent teleporting to an underground location
            // (may crash client otherwise)
            //
            Vector3 pos = AbsolutePosition;
            float ground = m_scene.GetGroundHeight(pos.X, pos.Y);
            if (pos.Z < ground + 1.5f)
            {
                pos.Z = ground + 1.5f;
                AbsolutePosition = pos;
            }

            m_isChildAgent = false;
            bool m_flying = ((m_AgentControlFlags & AgentManager.ControlFlags.AGENT_CONTROL_FLY) != 0);
            MakeRootAgent(AbsolutePosition, m_flying);

            if ((m_callbackURI != null) && !m_callbackURI.Equals(""))
            {
                m_log.DebugFormat("[SCENE PRESENCE]: Releasing agent in URI {0}", m_callbackURI);
                Scene.SendReleaseAgent(m_rootRegionHandle, UUID, m_callbackURI);
                m_callbackURI = null;
            }

            //m_log.DebugFormat("Completed movement");

            m_controllingClient.MoveAgentIntoRegion(m_regionInfo, AbsolutePosition, look);
            SendInitialData();

        }

        /// <summary>
        /// Callback for the Camera view block check.  Gets called with the results of the camera view block test
        /// hitYN is true when there's something in the way.
        /// </summary>
        /// <param name="hitYN"></param>
        /// <param name="collisionPoint"></param>
        /// <param name="localid"></param>
        /// <param name="distance"></param>
        public void RayCastCameraCallback(bool hitYN, Vector3 collisionPoint, uint localid, float distance)
        {
            const float POSITION_TOLERANCE = 0.02f;
            const float VELOCITY_TOLERANCE = 0.02f;
            const float ROTATION_TOLERANCE = 0.02f;

            if (m_followCamAuto)
            {
                if (hitYN)
                {
                    CameraConstraintActive = true;
                    //m_log.DebugFormat("[RAYCASTRESULT]: {0}, {1}, {2}, {3}", hitYN, collisionPoint, localid, distance);
                    
                    Vector3 normal = Vector3.Normalize(new Vector3(0f, 0f, collisionPoint.Z) - collisionPoint);
                    ControllingClient.SendCameraConstraint(new Vector4(normal.X, normal.Y, normal.Z, -1 * Vector3.Distance(new Vector3(0,0,collisionPoint.Z),collisionPoint)));
                }
                else
                {
                    if (!m_pos.ApproxEquals(m_lastPosition, POSITION_TOLERANCE) ||
                        !Velocity.ApproxEquals(m_lastVelocity, VELOCITY_TOLERANCE) ||
                        !m_bodyRot.ApproxEquals(m_lastRotation, ROTATION_TOLERANCE))
                    {
                        if (CameraConstraintActive)
                        {
                            ControllingClient.SendCameraConstraint(new Vector4(0f, 0.5f, 0.9f, -3000f));
                            CameraConstraintActive = false;
                        }
                    }
                }
            }
        }

        /// <summary>
        /// This is the event handler for client movement. If a client is moving, this event is triggering.
        /// </summary>
        public void HandleAgentUpdate(IClientAPI remoteClient, AgentUpdateArgs agentData)
        {
            //if (m_isChildAgent)
            //{
            //    // m_log.Debug("DEBUG: HandleAgentUpdate: child agent");
            //    return;
            //}

            m_perfMonMS = Util.EnvironmentTickCount();

            ++m_movementUpdateCount;
            if (m_movementUpdateCount < 1)
                m_movementUpdateCount = 1;

            #region Sanity Checking

            // This is irritating.  Really.
            if (!AbsolutePosition.IsFinite())
            {
                RemoveFromPhysicalScene();
                m_log.Error("[AVATAR]: NonFinite Avatar position detected... Reset Position. Mantis this please. Error #9999902");

                m_pos = m_LastFinitePos;
                if (!m_pos.IsFinite())
                {
                    m_pos.X = 127f;
                    m_pos.Y = 127f;
                    m_pos.Z = 127f;
                    m_log.Error("[AVATAR]: NonFinite Avatar position detected... Reset Position. Mantis this please. Error #9999903");
                }

                AddToPhysicalScene(false);
            }
            else
            {
                m_LastFinitePos = m_pos;
            }

            #endregion Sanity Checking

            #region Inputs

            AgentManager.ControlFlags flags = (AgentManager.ControlFlags)agentData.ControlFlags;
            Quaternion bodyRotation = agentData.BodyRotation;

            // Camera location in world.  We'll need to raytrace
            // from this location from time to time.
            m_CameraCenter = agentData.CameraCenter;
            if (Vector3.Distance(m_lastCameraCenter, m_CameraCenter) >= Scene.RootReprioritizationDistance)
            {
                ReprioritizeUpdates();
                m_lastCameraCenter = m_CameraCenter;
            }

            // Use these three vectors to figure out what the agent is looking at
            // Convert it to a Matrix and/or Quaternion
            m_CameraAtAxis = agentData.CameraAtAxis;
            m_CameraLeftAxis = agentData.CameraLeftAxis;
            m_CameraUpAxis = agentData.CameraUpAxis;

            // The Agent's Draw distance setting
            m_DrawDistance = agentData.Far;

            // Check if Client has camera in 'follow cam' or 'build' mode.
            Vector3 camdif = (Vector3.One * m_bodyRot - Vector3.One * CameraRotation);

            m_followCamAuto = ((m_CameraUpAxis.Z > 0.959f && m_CameraUpAxis.Z < 0.98f)
               && (Math.Abs(camdif.X) < 0.4f && Math.Abs(camdif.Y) < 0.4f)) ? true : false;

            m_mouseLook = (flags & AgentManager.ControlFlags.AGENT_CONTROL_MOUSELOOK) != 0;
            m_leftButtonDown = (flags & AgentManager.ControlFlags.AGENT_CONTROL_LBUTTON_DOWN) != 0;

            #endregion Inputs

            if ((flags & AgentManager.ControlFlags.AGENT_CONTROL_STAND_UP) != 0)
            {
                StandUp();
            }

            //m_log.DebugFormat("[FollowCam]: {0}", m_followCamAuto);
            // Raycast from the avatar's head to the camera to see if there's anything blocking the view
            if ((m_movementUpdateCount % NumMovementsBetweenRayCast) == 0 && m_scene.PhysicsScene.SupportsRayCast())
            {
                if (m_followCamAuto)
                {
                    Vector3 posAdjusted = m_pos + HEAD_ADJUSTMENT;
                    m_scene.PhysicsScene.RaycastWorld(m_pos, Vector3.Normalize(m_CameraCenter - posAdjusted), Vector3.Distance(m_CameraCenter, posAdjusted) + 0.3f, RayCastCameraCallback);
                }
            }
            lock (scriptedcontrols)
            {
                if (scriptedcontrols.Count > 0)
                {
                    SendControlToScripts((uint)flags);
                    flags = RemoveIgnoredControls(flags, IgnoredControls);
                }
            }

            if (m_autopilotMoving)
                CheckAtSitTarget();

            if ((flags & AgentManager.ControlFlags.AGENT_CONTROL_SIT_ON_GROUND) != 0)
            {
                m_updateCount = 0;  // Kill animation update burst so that the SIT_G.. will stick.
                Animator.TrySetMovementAnimation("SIT_GROUND_CONSTRAINED");
            }

            // In the future, these values might need to go global.
            // Here's where you get them.
            m_AgentControlFlags = flags;
            m_headrotation = agentData.HeadRotation;
            m_state = agentData.State;

            PhysicsActor actor = PhysicsActor;
            if (actor == null)
            {
                return;
            }
            if (m_allowMovement)
            {
                int i = 0;
                bool update_movementflag = false;
                bool update_rotation = false;
                bool DCFlagKeyPressed = false;
                Vector3 agent_control_v3 = Vector3.Zero;
                Quaternion q = bodyRotation;

                bool oldflying = PhysicsActor.Flying;

                if (m_forceFly)
                    actor.Flying = true;
                else if (m_flyDisabled)
                    actor.Flying = false;
                else
                    actor.Flying = ((flags & AgentManager.ControlFlags.AGENT_CONTROL_FLY) != 0);

                if (actor.Flying != oldflying)
                    update_movementflag = true;

                if (q != m_bodyRot)
                {
                    m_bodyRot = q;
                    update_rotation = true;
                }

                //guilty until proven innocent..
                bool Nudging = true;
                //Basically, if there is at least one non-nudge control then we don't need
                //to worry about stopping the avatar

                if (m_parentID == 0)
                {
                    bool bAllowUpdateMoveToPosition = false;
                    bool bResetMoveToPosition = false;

                    Vector3[] dirVectors;

                    // use camera up angle when in mouselook and not flying or when holding the left mouse button down and not flying
                    // this prevents 'jumping' in inappropriate situations.
                    if ((m_mouseLook && !m_physicsActor.Flying) || (m_leftButtonDown && !m_physicsActor.Flying))
                        dirVectors = GetWalkDirectionVectors();
                    else
                        dirVectors = Dir_Vectors;

                    bool[] isNudge = GetDirectionIsNudge();

                    
                    
                    

                    foreach (Dir_ControlFlags DCF in DIR_CONTROL_FLAGS)
                    {
                        if (((uint)flags & (uint)DCF) != 0)
                        {
                            bResetMoveToPosition = true;
                            DCFlagKeyPressed = true;
                            try
                            {
                                agent_control_v3 += dirVectors[i];
                                if (isNudge[i] == false)
                                {
                                    Nudging = false;
                                }
                            }
                            catch (IndexOutOfRangeException)
                            {
                                // Why did I get this?
                            }

                            if ((m_movementflag & (uint)DCF) == 0)
                            {
                                m_movementflag += (byte)(uint)DCF;
                                update_movementflag = true;
                            }
                        }
                        else
                        {
                            if ((m_movementflag & (uint)DCF) != 0)
                            {
                                m_movementflag -= (byte)(uint)DCF;
                                update_movementflag = true;
                            }
                            else
                            {
                                bAllowUpdateMoveToPosition = true;
                            }
                        }
                        i++;
                    }

                    //Paupaw:Do Proper PID for Autopilot here
                    if (bResetMoveToPosition)
                    {
                        m_moveToPositionTarget = Vector3.Zero;
                        m_moveToPositionInProgress = false;
                        update_movementflag = true;
                        bAllowUpdateMoveToPosition = false;
                    }

                    if (bAllowUpdateMoveToPosition && (m_moveToPositionInProgress && !m_autopilotMoving))
                    {
                        //Check the error term of the current position in relation to the target position
                        if (Util.GetDistanceTo(AbsolutePosition, m_moveToPositionTarget) <= 1.5f)
                        {
                            // we are close enough to the target
                            m_moveToPositionTarget = Vector3.Zero;
                            m_moveToPositionInProgress = false;
                            update_movementflag = true;
                        }
                        else
                        {
                            try
                            {
                                // move avatar in 2D at one meter/second towards target, in avatar coordinate frame.
                                // This movement vector gets added to the velocity through AddNewMovement().
                                // Theoretically we might need a more complex PID approach here if other 
                                // unknown forces are acting on the avatar and we need to adaptively respond
                                // to such forces, but the following simple approach seems to works fine.
                                Vector3 LocalVectorToTarget3D =
                                    (m_moveToPositionTarget - AbsolutePosition) // vector from cur. pos to target in global coords
                                    * Matrix4.CreateFromQuaternion(Quaternion.Inverse(bodyRotation)); // change to avatar coords
                                // Ignore z component of vector
                                Vector3 LocalVectorToTarget2D = new Vector3((float)(LocalVectorToTarget3D.X), (float)(LocalVectorToTarget3D.Y), 0f);
                                LocalVectorToTarget2D.Normalize();
                                
                                //We're not nudging
                                Nudging = false;
                                agent_control_v3 += LocalVectorToTarget2D;

                                // update avatar movement flags. the avatar coordinate system is as follows:
                                //
                                //                        +X (forward)
                                //
                                //                        ^
                                //                        |
                                //                        |
                                //                        |
                                //                        |
                                //     (left) +Y <--------o--------> -Y
                                //                       avatar
                                //                        |
                                //                        |
                                //                        |
                                //                        |
                                //                        v
                                //                        -X
                                //

                                // based on the above avatar coordinate system, classify the movement into 
                                // one of left/right/back/forward.
                                if (LocalVectorToTarget2D.Y > 0)//MoveLeft
                                {
                                    m_movementflag += (byte)(uint)Dir_ControlFlags.DIR_CONTROL_FLAG_LEFT;
                                    update_movementflag = true;
                                }
                                else if (LocalVectorToTarget2D.Y < 0) //MoveRight
                                {
                                    m_movementflag += (byte)(uint)Dir_ControlFlags.DIR_CONTROL_FLAG_RIGHT;
                                    update_movementflag = true;
                                }
                                if (LocalVectorToTarget2D.X < 0) //MoveBack
                                {
                                    m_movementflag += (byte)(uint)Dir_ControlFlags.DIR_CONTROL_FLAG_BACK;
                                    update_movementflag = true;
                                }
                                else if (LocalVectorToTarget2D.X > 0) //Move Forward
                                {
                                    m_movementflag += (byte)(uint)Dir_ControlFlags.DIR_CONTROL_FLAG_FORWARD;
                                    update_movementflag = true;
                                }
                            }
                            catch (Exception)
                            {
                                //Avoid system crash, can be slower but...
                            }
                        }
                    }
                }

                // Cause the avatar to stop flying if it's colliding
                // with something with the down arrow pressed.

                // Only do this if we're flying
                if (m_physicsActor != null && m_physicsActor.Flying && !m_forceFly)
                {
                    // Landing detection code

                    // Are the landing controls requirements filled?
                    bool controlland = (((flags & AgentManager.ControlFlags.AGENT_CONTROL_UP_NEG) != 0) ||
                                        ((flags & AgentManager.ControlFlags.AGENT_CONTROL_NUDGE_UP_NEG) != 0));

                    // Are the collision requirements fulfilled?
                    bool colliding = (m_physicsActor.IsColliding == true);

                    if (m_physicsActor.Flying && colliding && controlland)
                    {
                        // nesting this check because LengthSquared() is expensive and we don't 
                        // want to do it every step when flying.
                        if ((Velocity.LengthSquared() <= LAND_VELOCITYMAG_MAX))
                            StopFlying();
                    }
                }

                if (update_movementflag || (update_rotation && DCFlagKeyPressed))
                {
                    //                    m_log.DebugFormat("{0} {1}", update_movementflag, (update_rotation && DCFlagKeyPressed));
                    //                    m_log.DebugFormat(
                    //                        "In {0} adding velocity to {1} of {2}", m_scene.RegionInfo.RegionName, Name, agent_control_v3);

                    AddNewMovement(agent_control_v3, q, Nudging);

                    if (update_movementflag)
                        Animator.UpdateMovementAnimations();
                }
            }

            m_scene.EventManager.TriggerOnClientMovement(this);

            m_scene.StatsReporter.AddAgentTime(Util.EnvironmentTickCountSubtract(m_perfMonMS));
        }

        public void DoAutoPilot(uint not_used, Vector3 Pos, IClientAPI remote_client)
        {
            m_autopilotMoving = true;
            m_autoPilotTarget = Pos;
            m_sitAtAutoTarget = false;
            PrimitiveBaseShape proxy = PrimitiveBaseShape.Default;
            //proxy.PCode = (byte)PCode.ParticleSystem;

            proxyObjectGroup = new SceneObjectGroup(UUID, Pos, Rotation, proxy);
            proxyObjectGroup.AttachToScene(m_scene);
            
            // Commented out this code since it could never have executed, but might still be informative.
//            if (proxyObjectGroup != null)
//            {
                proxyObjectGroup.SendGroupFullUpdate();
                remote_client.SendSitResponse(proxyObjectGroup.UUID, Vector3.Zero, Quaternion.Identity, true, Vector3.Zero, Vector3.Zero, false);
                m_scene.DeleteSceneObject(proxyObjectGroup, false);
//            }
//            else
//            {
//                m_autopilotMoving = false;
//                m_autoPilotTarget = Vector3.Zero;
//                ControllingClient.SendAlertMessage("Autopilot cancelled");
//            }
        }

        public void DoMoveToPosition(Object sender, string method, List<String> args)
        {
            try
            {
                float locx = 0f;
                float locy = 0f;
                float locz = 0f;
                uint regionX = 0;
                uint regionY = 0;
                try
                {
                    Utils.LongToUInts(Scene.RegionInfo.RegionHandle, out regionX, out regionY);
                    locx = Convert.ToSingle(args[0]) - (float)regionX;
                    locy = Convert.ToSingle(args[1]) - (float)regionY;
                    locz = Convert.ToSingle(args[2]);
                }
                catch (InvalidCastException)
                {
                    m_log.Error("[CLIENT]: Invalid autopilot request");
                    return;
                }
                m_moveToPositionInProgress = true;
                m_moveToPositionTarget = new Vector3(locx, locy, locz);
            }
            catch (Exception ex)
            {
                //Why did I get this error?
               m_log.Error("[SCENEPRESENCE]: DoMoveToPosition" + ex);
            }
        }

        private void CheckAtSitTarget()
        {
            //m_log.Debug("[AUTOPILOT]: " + Util.GetDistanceTo(AbsolutePosition, m_autoPilotTarget).ToString());
            if (Util.GetDistanceTo(AbsolutePosition, m_autoPilotTarget) <= 1.5)
            {
                if (m_sitAtAutoTarget)
                {
                    SceneObjectPart part = m_scene.GetSceneObjectPart(m_requestedSitTargetUUID);
                    if (part != null)
                    {
                        AbsolutePosition = part.AbsolutePosition;
                        Velocity = Vector3.Zero;
                        SendFullUpdateToAllClients();

                        HandleAgentSit(ControllingClient, m_requestedSitTargetUUID);  //KF ??
                    }
                    //ControllingClient.SendSitResponse(m_requestedSitTargetID, m_requestedSitOffset, Quaternion.Identity, false, Vector3.Zero, Vector3.Zero, false);
                    m_requestedSitTargetUUID = UUID.Zero;
                }
                    /*
                else
                {
                    //ControllingClient.SendAlertMessage("Autopilot cancelled");
                    //SendTerseUpdateToAllClients();
                    //PrimitiveBaseShape proxy = PrimitiveBaseShape.Default;
                    //proxy.PCode = (byte)PCode.ParticleSystem;
                    ////uint nextUUID = m_scene.NextLocalId;

                    //proxyObjectGroup = new SceneObjectGroup(m_scene, m_scene.RegionInfo.RegionHandle, UUID, nextUUID, m_autoPilotTarget, Quaternion.Identity, proxy);
                    //if (proxyObjectGroup != null)
                    //{
                        //proxyObjectGroup.SendGroupFullUpdate();
                        //ControllingClient.SendSitResponse(UUID.Zero, m_autoPilotTarget, Quaternion.Identity, true, Vector3.Zero, Vector3.Zero, false);
                        //m_scene.DeleteSceneObject(proxyObjectGroup);
                    //}
                }
                */
                m_autoPilotTarget = Vector3.Zero;
                m_autopilotMoving = false;
            }
        }
        /// <summary>
        /// Perform the logic necessary to stand the avatar up.  This method also executes
        /// the stand animation.
        /// </summary>
        public void StandUp()
        {
            if (m_parentID != 0)
            {
                SceneObjectPart part = m_scene.GetSceneObjectPart(m_parentID);
                if (part != null)
                {
                    part.TaskInventory.LockItemsForRead(true);
                    TaskInventoryDictionary taskIDict = part.TaskInventory;
                    if (taskIDict != null)
                    {
                        foreach (UUID taskID in taskIDict.Keys)
                        {
                            UnRegisterControlEventsToScript(LocalId, taskID);
                            taskIDict[taskID].PermsMask &= ~(
                                2048 | //PERMISSION_CONTROL_CAMERA
                                4); // PERMISSION_TAKE_CONTROLS
                        }
                    }
                    part.TaskInventory.LockItemsForRead(false);
                    // Reset sit target.
                    if (part.GetAvatarOnSitTarget() == UUID)
                        part.SetAvatarOnSitTarget(UUID.Zero);

                    m_parentPosition = part.GetWorldPosition();
                    ControllingClient.SendClearFollowCamProperties(part.ParentUUID);
                }

                if (m_physicsActor == null)
                {
                    AddToPhysicalScene(false);
                }
                m_pos += m_parentPosition + new Vector3(0.0f, 0.0f, 2.0f*m_sitAvatarHeight);
                m_parentPosition = Vector3.Zero;
//Console.WriteLine("Stand Pos {0}", m_pos);

                m_parentID = 0;
                SendFullUpdateToAllClients();
                m_requestedSitTargetID = 0;
                if ((m_physicsActor != null) && (m_avHeight > 0))
                {
                    SetHeight(m_avHeight);
                }
            }

            Animator.TrySetMovementAnimation("STAND");
        }

        private SceneObjectPart FindNextAvailableSitTarget(UUID targetID)
        {
            SceneObjectPart targetPart = m_scene.GetSceneObjectPart(targetID);
            if (targetPart == null)
                return null;

            // If the primitive the player clicked on has a sit target and that sit target is not full, that sit target is used.
            // If the primitive the player clicked on has no sit target, and one or more other linked objects have sit targets that are not full, the sit target of the object with the lowest link number will be used.

            // Get our own copy of the part array, and sort into the order we want to test
            SceneObjectPart[] partArray = targetPart.ParentGroup.GetParts();
            Array.Sort(partArray, delegate(SceneObjectPart p1, SceneObjectPart p2)
                       {
                           // we want the originally selected part first, then the rest in link order -- so make the selected part link num (-1)
                           int linkNum1 = p1==targetPart ? -1 : p1.LinkNum;
                           int linkNum2 = p2==targetPart ? -1 : p2.LinkNum;
                           return linkNum1 - linkNum2;
                       }
                );

            //look for prims with explicit sit targets that are available
            foreach (SceneObjectPart part in partArray)
            {
                // Is a sit target available?
                Vector3 avSitOffSet = part.SitTargetPosition;
                Quaternion avSitOrientation = part.SitTargetOrientation;
                UUID avOnTargetAlready = part.GetAvatarOnSitTarget();

                bool SitTargetUnOccupied = (!(avOnTargetAlready != UUID.Zero));
                bool SitTargetisSet =
                    (!(avSitOffSet.X == 0f && avSitOffSet.Y == 0f && avSitOffSet.Z == 0f && avSitOrientation.W == 1f &&
                       avSitOrientation.X == 0f && avSitOrientation.Y == 0f && avSitOrientation.Z == 0f));
							// this test is probably failing
                if (SitTargetisSet && SitTargetUnOccupied)
                {
                    //switch the target to this prim
                    return part;
                }
            }

            // no explicit sit target found - use original target
            return targetPart;
        }

        private void SendSitResponse(IClientAPI remoteClient, UUID targetID, Vector3 offset)
        {
            bool autopilot = true;
            Vector3 pos = new Vector3();
            Quaternion sitOrientation = Quaternion.Identity;
            Vector3 cameraEyeOffset = Vector3.Zero;
            Vector3 cameraAtOffset = Vector3.Zero;
            bool forceMouselook = false;

            //SceneObjectPart part =  m_scene.GetSceneObjectPart(targetID);
            SceneObjectPart part =  FindNextAvailableSitTarget(targetID);
            if (part != null)
            {
                // TODO: determine position to sit at based on scene geometry; don't trust offset from client
                // see http://wiki.secondlife.com/wiki/User:Andrew_Linden/Office_Hours/2007_11_06 for details on how LL does it
                
				// part is the prim to sit on
				// offset is the vector distance from that prim center to the click-spot
				// UUID  is the UUID of the Avatar doing the clicking
				
				m_avInitialPos = AbsolutePosition; 			// saved to calculate unscripted sit rotation
				
                // Is a sit target available?
                Vector3 avSitOffSet = part.SitTargetPosition;
                Quaternion avSitOrientation = part.SitTargetOrientation;
                UUID avOnTargetAlready = part.GetAvatarOnSitTarget();

                bool SitTargetUnOccupied = (!(avOnTargetAlready != UUID.Zero));
//                bool SitTargetisSet =
//                  (!(avSitOffSet.X == 0f && avSitOffSet.Y == 0f && avSitOffSet.Z == 0f && avSitOrientation.W == 0f &&
//                   avSitOrientation.X == 0f && avSitOrientation.Y == 0f && avSitOrientation.Z == 1f));

                bool SitTargetisSet = ((Vector3.Zero != avSitOffSet)  || (Quaternion.Identity != avSitOrientation));
                    
//Console.WriteLine("SendSitResponse offset=" + offset + "  UnOccup=" + SitTargetUnOccupied +
//					"    TargSet=" + SitTargetisSet);
				// Sit analysis rewritten by KF 091125 
                if (SitTargetisSet) 		// scipted sit
                {
					if (SitTargetUnOccupied)
					{
    	                part.SetAvatarOnSitTarget(UUID);		// set that Av will be on it
    	                offset = new Vector3(avSitOffSet.X, avSitOffSet.Y, avSitOffSet.Z);	// change ofset to the scripted one
    	                sitOrientation = avSitOrientation;		// Change rotatione to the scripted one
    	                autopilot = false;						// Jump direct to scripted llSitPos()
    	            }
    	        	else return;
    	        }
    	        else	// Not Scripted
    	        {
    	        	if ( (Math.Abs(offset.X) > 0.5f) || (Math.Abs(offset.Y) > 0.5f) ) // large prim
    	        	{
    	        		Quaternion partIRot = Quaternion.Inverse(part.GetWorldRotation());
    	        		m_avUnscriptedSitPos = offset * partIRot;		// sit where clicked
    	        		pos = part.AbsolutePosition + (offset  * partIRot);
    	        	}
    	        	else		// small prim
    	        	{
						if (SitTargetUnOccupied)
						{
							m_avUnscriptedSitPos = Vector3.Zero;	// Sit on unoccupied small prim center
							pos = part.AbsolutePosition;
    	        		}
    	        		else return; 		// occupied small
    	        	}	// end large/small
    	        } // end Scripted/not

                if (m_physicsActor != null)
                {
                    // If we're not using the client autopilot, we're immediately warping the avatar to the location
                    // We can remove the physicsActor until they stand up.
                    m_sitAvatarHeight = m_physicsActor.Size.Z;

                    if (autopilot)
                    {				// its not a scripted sit
                        if (Util.GetDistanceTo(AbsolutePosition, pos) < 4.5)
                        {
                            autopilot = false;		// close enough

                            RemoveFromPhysicalScene();
                            AbsolutePosition = pos + new Vector3(0.0f, 0.0f, (m_sitAvatarHeight / 2.0f));  // Warp av to Prim
                        } // else the autopilot will get us close
                    }
                    else
                    {	// its a scripted sit
                        RemoveFromPhysicalScene();
                    }
                }

                cameraAtOffset = part.GetCameraAtOffset();
                cameraEyeOffset = part.GetCameraEyeOffset();
                forceMouselook = part.GetForceMouselook();
            }

            ControllingClient.SendSitResponse(targetID, offset, sitOrientation, autopilot, cameraAtOffset, cameraEyeOffset, forceMouselook);
            m_requestedSitTargetUUID = targetID;
            // This calls HandleAgentSit twice, once from here, and the client calls
            // HandleAgentSit itself after it gets to the location
            // It doesn't get to the location until we've moved them there though
            // which happens in HandleAgentSit :P
            m_autopilotMoving = autopilot;
            m_autoPilotTarget = pos;
            m_sitAtAutoTarget = autopilot;
            if (!autopilot)
                HandleAgentSit(remoteClient, UUID);
        }

        public void HandleAgentRequestSit(IClientAPI remoteClient, UUID agentID, UUID targetID, Vector3 offset)
        {
            if (m_parentID != 0)
            {
                StandUp();
            }
            m_nextSitAnimation = "SIT";

            //SceneObjectPart part = m_scene.GetSceneObjectPart(targetID);
            SceneObjectPart part = FindNextAvailableSitTarget(targetID);

            if (part != null)
            {
                if (!String.IsNullOrEmpty(part.SitAnimation))
                {
                    m_nextSitAnimation = part.SitAnimation;
                }
                m_requestedSitTargetID = part.LocalId;
                //m_requestedSitOffset = offset;
            }
            else
            {
                
                m_log.Warn("Sit requested on unknown object: " + targetID.ToString());
            }
            SendSitResponse(remoteClient, targetID, offset);
        }
        
        public void HandleAgentRequestSit(IClientAPI remoteClient, UUID agentID, UUID targetID, Vector3 offset, string sitAnimation)
        {
            if (m_parentID != 0)
            {
                StandUp();
            }
            if (!String.IsNullOrEmpty(sitAnimation))
            {
                m_nextSitAnimation = sitAnimation;
            }
            else
            {
                m_nextSitAnimation = "SIT";
            }

            //SceneObjectPart part = m_scene.GetSceneObjectPart(targetID);
            SceneObjectPart part =  FindNextAvailableSitTarget(targetID);
            if (part != null)
            {
                m_requestedSitTargetID = part.LocalId; 
                //m_requestedSitOffset = offset;
            }
            else
            {
                m_log.Warn("Sit requested on unknown object: " + targetID);
            }
            
            SendSitResponse(remoteClient, targetID, offset);
        }

        public void HandleAgentSit(IClientAPI remoteClient, UUID agentID)
        {
            if (!String.IsNullOrEmpty(m_nextSitAnimation))
            {
                HandleAgentSit(remoteClient, agentID, m_nextSitAnimation);
            }
            else
            {
                HandleAgentSit(remoteClient, agentID, "SIT");
            }
        }
        
        public void HandleAgentSit(IClientAPI remoteClient, UUID agentID, string sitAnimation)
        {
            SceneObjectPart part = m_scene.GetSceneObjectPart(m_requestedSitTargetID);

            if (m_sitAtAutoTarget || !m_autopilotMoving)
            {
                if (part != null)
                {
                    if (part.GetAvatarOnSitTarget() == UUID)
                    {
                    	// Scripted sit
                        Vector3 sitTargetPos = part.SitTargetPosition;
                        Quaternion sitTargetOrient = part.SitTargetOrientation;
                        m_pos = new Vector3(sitTargetPos.X, sitTargetPos.Y, sitTargetPos.Z);
                        m_pos += SIT_TARGET_ADJUSTMENT;
                        m_bodyRot = sitTargetOrient;
                        m_parentPosition = part.AbsolutePosition;
                    }
                    else
                    {
                    	// Non-scripted sit by Kitto Flora 21Nov09
                    	// Calculate angle of line from prim to Av
                    	Vector3 sitTargetPos= part.AbsolutePosition + m_avUnscriptedSitPos;
	                	float y_diff = (m_avInitialPos.Y - sitTargetPos.Y);
    	            	float x_diff = ( m_avInitialPos.X - sitTargetPos.X);
    	            	if(Math.Abs(x_diff) < 0.001f) x_diff = 0.001f;			// avoid div by 0
    	            	if(Math.Abs(y_diff) < 0.001f) y_diff = 0.001f;			// avoid pol flip at 0
    	            	float sit_angle = (float)Math.Atan2( (double)y_diff, (double)x_diff);
						Quaternion partIRot = Quaternion.Inverse(part.GetWorldRotation());
						// NOTE: when sitting m_ pos and m_bodyRot are *relative* to the prim location/rotation, not 'World'.
    	            	//  Av sits at world euler <0,0, z>, translated by part rotation 
    	            	m_bodyRot = partIRot * Quaternion.CreateFromEulers(0f, 0f, sit_angle);		// sit at 0,0,inv-click
                        m_parentPosition = part.AbsolutePosition;
    	            	if(m_avUnscriptedSitPos != Vector3.Zero)
    	            	{				// sit where clicked on big prim
	                    	m_pos = m_avUnscriptedSitPos + (new Vector3(0.0f, 0f, 0.625f) * partIRot);
	                    }
	                    else
	                    {		  // sit at center of small prim
	                        m_pos = new Vector3(0f, 0f, 0.05f) + 
	                        		(new Vector3(0.0f, 0f, 0.625f) * partIRot) + 
	                        		(new Vector3(0.25f, 0f, 0.0f) * m_bodyRot);
	                        //Set up raytrace to find top surface of prim
	         			    Vector3 size = part.Scale;
	 						float mag = 0.1f + (float)Math.Sqrt((size.X * size.X) + (size.Y * size.Y) + (size.Z * size.Z));
	 						Vector3 start =  part.AbsolutePosition + new Vector3(0f, 0f, mag);
	 						Vector3 down = new Vector3(0f, 0f, -1f);    
		                    m_scene.PhysicsScene.RaycastWorld(
	                    		start,		// Vector3 position,
	                    		down, 		// Vector3 direction,
	                    		mag, 		// float length,
	                    		SitAltitudeCallback);          	// retMethod
	                    } // end small/big
	                } // end scripted/not
                }
                else  // no Av
                {
                    return;
                }
            }
            m_parentID = m_requestedSitTargetID;

            Velocity = Vector3.Zero;
            RemoveFromPhysicalScene();

            Animator.TrySetMovementAnimation(sitAnimation);
            SendFullUpdateToAllClients();
        }
        
        public void SitAltitudeCallback(bool hitYN, Vector3 collisionPoint, uint localid, float distance)
        {
			if(hitYN)
			{
				// m_pos = Av offset from prim center to make look like on center
				// m_parentPosition = Actual center pos of prim
				// collisionPoint = spot on prim where we want to sit
				SceneObjectPart part = m_scene.GetSceneObjectPart(localid);
				Vector3 offset =  (collisionPoint - m_parentPosition) * Quaternion.Inverse(part.RotationOffset);
				m_pos += offset;
//				Console.WriteLine("m_pos={0},  offset={1} 	newsit={2}",  m_pos,  offset,  newsit);
			}
		}

        /// <summary>
        /// Event handler for the 'Always run' setting on the client
        /// Tells the physics plugin to increase speed of movement.
        /// </summary>
        public void HandleSetAlwaysRun(IClientAPI remoteClient, bool pSetAlwaysRun)
        {
            m_setAlwaysRun = pSetAlwaysRun;
            if (PhysicsActor != null)
            {
                PhysicsActor.SetAlwaysRun = pSetAlwaysRun;
            }
        }

        public void HandleStartAnim(IClientAPI remoteClient, UUID animID)
        {
            Animator.AddAnimation(animID, UUID.Zero);
        }

        public void HandleStopAnim(IClientAPI remoteClient, UUID animID)
        {
            Animator.RemoveAnimation(animID);
        }

        /// <summary>
        /// Rotate the avatar to the given rotation and apply a movement in the given relative vector
        /// </summary>
        /// <param name="vec">The vector in which to move.  This is relative to the rotation argument</param>
        /// <param name="rotation">The direction in which this avatar should now face.
        public void AddNewMovement(Vector3 vec, Quaternion rotation, bool Nudging)
        {
            if (m_isChildAgent)
            {
                m_log.Debug("[SCENEPRESENCE]: AddNewMovement() called on child agent, making root agent!");

                // we have to reset the user's child agent connections.
                // Likely, here they've lost the eventqueue for other regions so border 
                // crossings will fail at this point unless we reset them.

                List<ulong> regions = new List<ulong>(KnownChildRegionHandles);
                regions.Remove(m_scene.RegionInfo.RegionHandle);

                MakeRootAgent(new Vector3(127f, 127f, 127f), true);

                // Async command
                if (m_scene.SceneGridService != null)
                {
                    m_scene.SceneGridService.SendCloseChildAgentConnections(UUID, regions);

                    // Give the above command some time to try and close the connections.
                    // this is really an emergency..   so sleep, or we'll get all discombobulated.
                    System.Threading.Thread.Sleep(500);
                }
                
                if (m_scene.SceneGridService != null)
                {
                    m_scene.SceneGridService.EnableNeighbourChildAgents(this, new List<RegionInfo>());
                }
                
                return;
            }

            m_perfMonMS = Util.EnvironmentTickCount();

            Rotation = rotation;
            Vector3 direc = vec * rotation;
            direc.Normalize();

            direc *= 0.03f * 128f * m_speedModifier;

            PhysicsActor actor = m_physicsActor;
            if (actor != null)
            {
                if (actor.Flying)
                {
                    direc *= 4.0f;
                    //bool controlland = (((m_AgentControlFlags & (uint)AgentManager.ControlFlags.AGENT_CONTROL_UP_NEG) != 0) || ((m_AgentControlFlags & (uint)AgentManager.ControlFlags.AGENT_CONTROL_NUDGE_UP_NEG) != 0));
                    //bool colliding = (m_physicsActor.IsColliding==true);
                    //if (controlland)
                    //    m_log.Info("[AGENT]: landCommand");
                    //if (colliding)
                    //    m_log.Info("[AGENT]: colliding");
                    //if (m_physicsActor.Flying && colliding && controlland)
                    //{
                    //    StopFlying();
                    //    m_log.Info("[AGENT]: Stop FLying");
                    //}
                }
                else if (!actor.Flying && actor.IsColliding)
                {
                    if (direc.Z > 2.0f)
                    {
                        direc.Z *= 3.0f;

                        // TODO: PreJump and jump happen too quickly.  Many times prejump gets ignored.
                        Animator.TrySetMovementAnimation("PREJUMP");
                        Animator.TrySetMovementAnimation("JUMP");
                    }
                }
            }

            // TODO: Add the force instead of only setting it to support multiple forces per frame?
            m_forceToApply = direc;
<<<<<<< HEAD
            m_isNudging = Nudging;
            m_scene.StatsReporter.AddAgentTime(EnvironmentTickCount() - m_perfMonMS);
=======

            m_scene.StatsReporter.AddAgentTime(Util.EnvironmentTickCountSubtract(m_perfMonMS));
>>>>>>> d2c1610d
        }

        #endregion

        #region Overridden Methods

        public override void Update()
        {
            const float ROTATION_TOLERANCE = 0.01f;
            const float VELOCITY_TOLERANCE = 0.001f;
            const float POSITION_TOLERANCE = 0.05f;
            //const int TIME_MS_TOLERANCE = 3000;

            

            if (m_newCoarseLocations)
            {
                SendCoarseLocations();
                m_newCoarseLocations = false;
            }

            if (m_isChildAgent == false)
            {
//                PhysicsActor actor = m_physicsActor;

                // NOTE: Velocity is not the same as m_velocity. Velocity will attempt to
                // grab the latest PhysicsActor velocity, whereas m_velocity is often
                // storing a requested force instead of an actual traveling velocity

                // Throw away duplicate or insignificant updates
                if (!m_bodyRot.ApproxEquals(m_lastRotation, ROTATION_TOLERANCE) ||
                    !Velocity.ApproxEquals(m_lastVelocity, VELOCITY_TOLERANCE) ||
                    !m_pos.ApproxEquals(m_lastPosition, POSITION_TOLERANCE))
                    //Environment.TickCount - m_lastTerseSent > TIME_MS_TOLERANCE)
                {
                    SendTerseUpdateToAllClients();

                    // Update the "last" values
                    m_lastPosition = m_pos;
                    m_lastRotation = m_bodyRot;
                    m_lastVelocity = Velocity;
                    //m_lastTerseSent = Environment.TickCount;
                }

                // followed suggestion from mic bowman. reversed the two lines below.
                if (m_parentID == 0 && m_physicsActor != null || m_parentID != 0) // Check that we have a physics actor or we're sitting on something
                    CheckForBorderCrossing();
                CheckForSignificantMovement(); // sends update to the modules.
            }
            
            //Sending prim updates AFTER the avatar terse updates are sent
            SendPrimUpdates();
        }

        #endregion

        #region Update Client(s)

        /// <summary>
        /// Sends a location update to the client connected to this scenePresence
        /// </summary>
        /// <param name="remoteClient"></param>
        public void SendTerseUpdateToClient(IClientAPI remoteClient)
        {
            // If the client is inactive, it's getting its updates from another
            // server.
            if (remoteClient.IsActive)
            {
                m_perfMonMS = Util.EnvironmentTickCount();

                PhysicsActor actor = m_physicsActor;
                Vector3 velocity = (actor != null) ? actor.Velocity : Vector3.Zero;

                Vector3 pos = m_pos;
                pos.Z += m_appearance.HipOffset;

                //m_log.DebugFormat("[SCENEPRESENCE]: TerseUpdate: Pos={0} Rot={1} Vel={2}", m_pos, m_bodyRot, m_velocity);

                remoteClient.SendAvatarTerseUpdate(new SendAvatarTerseData(m_rootRegionHandle, (ushort)(m_scene.TimeDilation * ushort.MaxValue), LocalId,
                    pos, velocity, Vector3.Zero, m_bodyRot, CollisionPlane, m_uuid, null, GetUpdatePriority(remoteClient)));

                m_scene.StatsReporter.AddAgentTime(Util.EnvironmentTickCountSubtract(m_perfMonMS));
                m_scene.StatsReporter.AddAgentUpdates(1);
            }
        }

        /// <summary>
        /// Send a location/velocity/accelleration update to all agents in scene
        /// </summary>
        public void SendTerseUpdateToAllClients()
        {
            m_perfMonMS = Util.EnvironmentTickCount();
            
            m_scene.ForEachClient(SendTerseUpdateToClient);

            m_scene.StatsReporter.AddAgentTime(Util.EnvironmentTickCountSubtract(m_perfMonMS));
        }

        public void SendCoarseLocations()
        {
            SendCourseLocationsMethod d = m_sendCourseLocationsMethod;
            if (d != null)
            {
                d.Invoke(m_scene.RegionInfo.originRegionID, this);
            }
        }

        public void SetSendCourseLocationMethod(SendCourseLocationsMethod d)
        {
            if (d != null)
                m_sendCourseLocationsMethod = d;
        }

        public void SendCoarseLocationsDefault(UUID sceneId, ScenePresence p)
        {
            m_perfMonMS = Util.EnvironmentTickCount();

            List<Vector3> CoarseLocations = new List<Vector3>();
            List<UUID> AvatarUUIDs = new List<UUID>();
            List<ScenePresence> avatars = m_scene.GetAvatars();
            for (int i = 0; i < avatars.Count; i++)
            {
                // Requested by LibOMV.   Send Course Location on self.
                //if (avatars[i] != this)
                //{
                    if (avatars[i].ParentID != 0)
                    {
                        // sitting avatar
                        SceneObjectPart sop = m_scene.GetSceneObjectPart(avatars[i].ParentID);
                        if (sop != null)
                        {
                            CoarseLocations.Add(sop.AbsolutePosition + avatars[i].m_pos);
                            AvatarUUIDs.Add(avatars[i].UUID);
                        }
                        else
                        {
                            // we can't find the parent..  ! arg!
                            CoarseLocations.Add(avatars[i].m_pos);
                            AvatarUUIDs.Add(avatars[i].UUID);
                        }
                    }
                    else
                    {
                        CoarseLocations.Add(avatars[i].m_pos);
                        AvatarUUIDs.Add(avatars[i].UUID);
                    }
                //}
            }

            m_controllingClient.SendCoarseLocationUpdate(AvatarUUIDs, CoarseLocations);

            m_scene.StatsReporter.AddAgentTime(Util.EnvironmentTickCountSubtract(m_perfMonMS));
        }

        public void CoarseLocationChange()
        {
            m_newCoarseLocations = true;
        }

        /// <summary>
        /// Tell other client about this avatar (The client previously didn't know or had outdated details about this avatar)
        /// </summary>
        /// <param name="remoteAvatar"></param>
        public void SendFullUpdateToOtherClient(ScenePresence remoteAvatar)
        {
            // 2 stage check is needed.
            if (remoteAvatar == null)
                return;
            IClientAPI cl=remoteAvatar.ControllingClient;
            if (cl == null)
                return;
            if (m_appearance.Texture == null)
                return;

            Vector3 pos = m_pos;
            pos.Z += m_appearance.HipOffset;

            remoteAvatar.m_controllingClient.SendAvatarData(new SendAvatarData(m_regionInfo.RegionHandle, m_firstname, m_lastname, m_grouptitle, m_uuid,
                                                            LocalId, pos, m_appearance.Texture.GetBytes(),
                                                            m_parentID, m_bodyRot));
            m_scene.StatsReporter.AddAgentUpdates(1);
        }

        /// <summary>
        /// Tell *ALL* agents about this agent
        /// </summary>
        public void SendInitialFullUpdateToAllClients()
        {
            m_perfMonMS = Util.EnvironmentTickCount();

            ScenePresence[] avatars = m_scene.GetScenePresences();

            for (int i = 0; i < avatars.Length; i++)
            {
                ScenePresence avatar = avatars[i];

                // only send if this is the root (children are only "listening posts" in a foreign region)
                if (!IsChildAgent)
                {
                    SendFullUpdateToOtherClient(avatar);
                }

                if (avatar.LocalId != LocalId)
                {
                    if (!avatar.IsChildAgent)
                    {
                        avatar.SendFullUpdateToOtherClient(this);
                        avatar.SendAppearanceToOtherAgent(this);
                        avatar.Animator.SendAnimPackToClient(ControllingClient);
                    }
                }
            }

            m_scene.StatsReporter.AddAgentUpdates(avatars.Length);
            m_scene.StatsReporter.AddAgentTime(Util.EnvironmentTickCountSubtract(m_perfMonMS));

            //Animator.SendAnimPack();
        }

        public void SendFullUpdateToAllClients()
        {
            m_perfMonMS = Util.EnvironmentTickCount();

            // only send update from root agents to other clients; children are only "listening posts"
            List<ScenePresence> avatars = m_scene.GetAvatars();
            foreach (ScenePresence avatar in avatars)
            {
                SendFullUpdateToOtherClient(avatar);

            }
            m_scene.StatsReporter.AddAgentUpdates(avatars.Count);
            m_scene.StatsReporter.AddAgentTime(Util.EnvironmentTickCountSubtract(m_perfMonMS));

            Animator.SendAnimPack();
        }

        /// <summary>
        /// Do everything required once a client completes its movement into a region
        /// </summary>
        public void SendInitialData()
        {
            // Moved this into CompleteMovement to ensure that m_appearance is initialized before
            // the inventory arrives
            // m_scene.GetAvatarAppearance(m_controllingClient, out m_appearance);

            Vector3 pos = m_pos;
            pos.Z += m_appearance.HipOffset;

            m_controllingClient.SendAvatarData(new SendAvatarData(m_regionInfo.RegionHandle, m_firstname, m_lastname, m_grouptitle, m_uuid, LocalId,
                                               pos, m_appearance.Texture.GetBytes(), m_parentID, m_bodyRot));

            if (!m_isChildAgent)
            {
                m_scene.InformClientOfNeighbours(this);
            }

            SendInitialFullUpdateToAllClients();
            SendAppearanceToAllOtherAgents();
         }

        /// <summary>
        /// Tell the client for this scene presence what items it should be wearing now
        /// </summary>
        public void SendWearables()
        {
            ControllingClient.SendWearables(m_appearance.Wearables, m_appearance.Serial++);
        }

        /// <summary>
        ///
        /// </summary>
        public void SendAppearanceToAllOtherAgents()
        {
            m_perfMonMS = Util.EnvironmentTickCount();

            m_scene.ForEachScenePresence(delegate(ScenePresence scenePresence)
                                         {
                                             if (scenePresence.UUID != UUID)
                                             {
                                                 SendAppearanceToOtherAgent(scenePresence);
                                             }
                                         });

            m_scene.StatsReporter.AddAgentTime(Util.EnvironmentTickCountSubtract(m_perfMonMS));
        }

        /// <summary>
        /// Send appearance data to an agent that isn't this one.
        /// </summary>
        /// <param name="avatar"></param>
        public void SendAppearanceToOtherAgent(ScenePresence avatar)
        {
            avatar.ControllingClient.SendAppearance(
                m_appearance.Owner, m_appearance.VisualParams, m_appearance.Texture.GetBytes());
        }

        /// <summary>
        /// Set appearance data (textureentry and slider settings) received from the client
        /// </summary>
        /// <param name="texture"></param>
        /// <param name="visualParam"></param>
        public void SetAppearance(Primitive.TextureEntry textureEntry, byte[] visualParams)
        {
            if (m_physicsActor != null)
            {
                if (!IsChildAgent)
                {
                    // This may seem like it's redundant, remove the avatar from the physics scene
                    // just to add it back again, but it saves us from having to update
                    // 3 variables 10 times a second.
                    bool flyingTemp = m_physicsActor.Flying;
                    RemoveFromPhysicalScene();
                    //m_scene.PhysicsScene.RemoveAvatar(m_physicsActor);

                    //PhysicsActor = null;

                    AddToPhysicalScene(flyingTemp);
                }
            }

            #region Bake Cache Check

            if (textureEntry != null)
            {
                for (int i = 0; i < BAKE_INDICES.Length; i++)
                {
                    int j = BAKE_INDICES[i];
                    Primitive.TextureEntryFace face = textureEntry.FaceTextures[j];

                    if (face != null && face.TextureID != AppearanceManager.DEFAULT_AVATAR_TEXTURE)
                    {
                        if (m_scene.AssetService.Get(face.TextureID.ToString()) == null)
                        {
                            m_log.Warn("[APPEARANCE]: Missing baked texture " + face.TextureID + " (" + j + ") for avatar " + this.Name);
                            this.ControllingClient.SendRebakeAvatarTextures(face.TextureID);
                        }
                    }
                }
            }

            #endregion Bake Cache Check

            m_appearance.SetAppearance(textureEntry, visualParams);
            if (m_appearance.AvatarHeight > 0)
                SetHeight(m_appearance.AvatarHeight);
            m_scene.CommsManager.AvatarService.UpdateUserAppearance(m_controllingClient.AgentId, m_appearance);

            SendAppearanceToAllOtherAgents();
            if (!m_startAnimationSet)
            {
                Animator.UpdateMovementAnimations();
                m_startAnimationSet = true;
            }

            Vector3 pos = m_pos;
            pos.Z += m_appearance.HipOffset;

            m_controllingClient.SendAvatarData(new SendAvatarData(m_regionInfo.RegionHandle, m_firstname, m_lastname, m_grouptitle, m_uuid, LocalId,
                pos, m_appearance.Texture.GetBytes(), m_parentID, m_bodyRot));

        }

        public void SetWearable(int wearableId, AvatarWearable wearable)
        {
            m_appearance.SetWearable(wearableId, wearable);
            m_scene.CommsManager.AvatarService.UpdateUserAppearance(m_controllingClient.AgentId, m_appearance);
            m_controllingClient.SendWearables(m_appearance.Wearables, m_appearance.Serial++);
        }

        // Because appearance setting is in a module, we actually need
        // to give it access to our appearance directly, otherwise we
        // get a synchronization issue.
        public AvatarAppearance Appearance
        {
            get { return m_appearance; }
            set { m_appearance = value; }
        }

        #endregion

        #region Significant Movement Method

        /// <summary>
        /// This checks for a significant movement and sends a courselocationchange update
        /// </summary>
        protected void CheckForSignificantMovement()
        {
            if (Util.GetDistanceTo(AbsolutePosition, posLastSignificantMove) > 0.5)
            {
                posLastSignificantMove = AbsolutePosition;
                m_scene.EventManager.TriggerSignificantClientMovement(m_controllingClient);
                m_scene.NotifyMyCoarseLocationChange();
            }

            // Minimum Draw distance is 64 meters, the Radius of the draw distance sphere is 32m
            if (Util.GetDistanceTo(AbsolutePosition, m_lastChildAgentUpdatePosition) >= Scene.ChildReprioritizationDistance ||
                Util.GetDistanceTo(CameraPosition, m_lastChildAgentUpdateCamPosition) >= Scene.ChildReprioritizationDistance)
            {
                ChildAgentDataUpdate cadu = new ChildAgentDataUpdate();
                cadu.ActiveGroupID = UUID.Zero.Guid;
                cadu.AgentID = UUID.Guid;
                cadu.alwaysrun = m_setAlwaysRun;
                cadu.AVHeight = m_avHeight;
                sLLVector3 tempCameraCenter = new sLLVector3(new Vector3(m_CameraCenter.X, m_CameraCenter.Y, m_CameraCenter.Z));
                cadu.cameraPosition = tempCameraCenter;
                cadu.drawdistance = m_DrawDistance;
                if (m_scene.Permissions.IsGod(new UUID(cadu.AgentID)))
                    cadu.godlevel = m_godlevel;
                cadu.GroupAccess = 0;
                cadu.Position = new sLLVector3(AbsolutePosition);
                cadu.regionHandle = m_rootRegionHandle;
                float multiplier = 1;
                int innacurateNeighbors = m_scene.GetInaccurateNeighborCount();
                if (innacurateNeighbors != 0)
                {
                    multiplier = 1f / (float)innacurateNeighbors;
                }
                if (multiplier <= 0f)
                {
                    multiplier = 0.25f;
                }

                //m_log.Info("[NeighborThrottle]: " + m_scene.GetInaccurateNeighborCount().ToString() + " - m: " + multiplier.ToString());
                cadu.throttles = ControllingClient.GetThrottlesPacked(multiplier);
                cadu.Velocity = new sLLVector3(Velocity);

                AgentPosition agentpos = new AgentPosition();
                agentpos.CopyFrom(cadu);

                m_scene.SendOutChildAgentUpdates(agentpos, this);

                m_lastChildAgentUpdatePosition = AbsolutePosition;
                m_lastChildAgentUpdateCamPosition = CameraPosition;
            }
        }

        #endregion

        #region Border Crossing Methods

        /// <summary>
        /// Checks to see if the avatar is in range of a border and calls CrossToNewRegion
        /// </summary>
        protected void CheckForBorderCrossing()
        {
            if (IsChildAgent)
                return;

            Vector3 pos2 = AbsolutePosition;
            Vector3 vel = Velocity;
            int neighbor = 0;
            int[] fix = new int[2];

            float timeStep = 0.1f;
            pos2.X = pos2.X + (vel.X*timeStep);
            pos2.Y = pos2.Y + (vel.Y*timeStep);
            pos2.Z = pos2.Z + (vel.Z*timeStep);

            if (!IsInTransit)
            {
                // Checks if where it's headed exists a region

                if (m_scene.TestBorderCross(pos2, Cardinals.W))
                {
                    if (m_scene.TestBorderCross(pos2, Cardinals.S))
                        neighbor = HaveNeighbor(Cardinals.SW, ref fix);
                    else if (m_scene.TestBorderCross(pos2, Cardinals.N))
                        neighbor = HaveNeighbor(Cardinals.NW, ref fix);
                    else
                        neighbor = HaveNeighbor(Cardinals.W, ref fix);
                }
                else if (m_scene.TestBorderCross(pos2, Cardinals.E))
                {
                    if (m_scene.TestBorderCross(pos2, Cardinals.S))
                        neighbor = HaveNeighbor(Cardinals.SE, ref fix);
                    else if (m_scene.TestBorderCross(pos2, Cardinals.N))
                        neighbor = HaveNeighbor(Cardinals.NE, ref fix);
                    else
                        neighbor = HaveNeighbor(Cardinals.E, ref fix);
                }
                else if (m_scene.TestBorderCross(pos2, Cardinals.S))
                    neighbor = HaveNeighbor(Cardinals.S, ref fix);
                else if (m_scene.TestBorderCross(pos2, Cardinals.N))
                    neighbor = HaveNeighbor(Cardinals.N, ref fix);

                
                // Makes sure avatar does not end up outside region
                if (neighbor < 0)
                    AbsolutePosition = new Vector3(
                                                   AbsolutePosition.X +  3*fix[0],
                                                   AbsolutePosition.Y +  3*fix[1],
                                                   AbsolutePosition.Z);
                else if (neighbor > 0)
                    CrossToNewRegion();
            }
            else
            {
                RemoveFromPhysicalScene();
                // This constant has been inferred from experimentation
                // I'm not sure what this value should be, so I tried a few values.
                timeStep = 0.04f;
                pos2 = AbsolutePosition;
                pos2.X = pos2.X + (vel.X * timeStep);
                pos2.Y = pos2.Y + (vel.Y * timeStep);
                pos2.Z = pos2.Z + (vel.Z * timeStep);
                m_pos = pos2;
            }
        }

        protected int HaveNeighbor(Cardinals car, ref int[] fix)
        {
            uint neighbourx = m_regionInfo.RegionLocX;
            uint neighboury = m_regionInfo.RegionLocY;

            int dir = (int)car;

            if (dir > 1 && dir < 5) //Heading East
                neighbourx++;
            else if (dir > 5) // Heading West
                neighbourx--;

            if (dir < 3 || dir == 8) // Heading North
                neighboury++;
            else if (dir > 3 && dir < 7) // Heading Sout
                neighboury--;

            int x = (int)(neighbourx * Constants.RegionSize);
            int y = (int)(neighboury * Constants.RegionSize);
            GridRegion neighbourRegion = m_scene.GridService.GetRegionByPosition(m_scene.RegionInfo.ScopeID, x, y);

            if (neighbourRegion == null)
            {
                fix[0] = (int)(m_regionInfo.RegionLocX - neighbourx);
                fix[1] = (int)(m_regionInfo.RegionLocY - neighboury);
                return dir * (-1);
            }
            else
                return dir;
        }

        /// <summary>
        /// Moves the agent outside the region bounds
        /// Tells neighbor region that we're crossing to it
        /// If the neighbor accepts, remove the agent's viewable avatar from this scene
        /// set them to a child agent.
        /// </summary>
        protected void CrossToNewRegion()
        {
            InTransit();
            m_scene.CrossAgentToNewRegion(this, m_physicsActor.Flying);
        }

        public void InTransit()
        {
            m_inTransit = true;

            if ((m_physicsActor != null) && m_physicsActor.Flying)
                m_AgentControlFlags |= AgentManager.ControlFlags.AGENT_CONTROL_FLY;
            else if ((m_AgentControlFlags & AgentManager.ControlFlags.AGENT_CONTROL_FLY) != 0)
                m_AgentControlFlags &= ~AgentManager.ControlFlags.AGENT_CONTROL_FLY;
        }

        public void NotInTransit()
        {
            m_inTransit = false;
        }

        public void RestoreInCurrentScene()
        {
            AddToPhysicalScene(false); // not exactly false
        }

        public void Reset()
        {
            // Put the child agent back at the center
            AbsolutePosition 
                = new Vector3(((float)Constants.RegionSize * 0.5f), ((float)Constants.RegionSize * 0.5f), 70);
            Animator.ResetAnimations();
        }

        /// <summary>
        /// Computes which child agents to close when the scene presence moves to another region.
        /// Removes those regions from m_knownRegions.
        /// </summary>
        /// <param name="newRegionX">The new region's x on the map</param>
        /// <param name="newRegionY">The new region's y on the map</param>
        /// <returns></returns>
        public void CloseChildAgents(uint newRegionX, uint newRegionY)
        {
            List<ulong> byebyeRegions = new List<ulong>();
            m_log.DebugFormat(
                "[SCENE PRESENCE]: Closing child agents. Checking {0} regions in {1}", 
                m_knownChildRegions.Keys.Count, Scene.RegionInfo.RegionName);
            //DumpKnownRegions();

            lock (m_knownChildRegions)
            {
                foreach (ulong handle in m_knownChildRegions.Keys)
                {
                    // Don't close the agent on this region yet
                    if (handle != Scene.RegionInfo.RegionHandle)
                    {
                        uint x, y;
                        Utils.LongToUInts(handle, out x, out y);
                        x = x / Constants.RegionSize;
                        y = y / Constants.RegionSize;

                        //m_log.Debug("---> x: " + x + "; newx:" + newRegionX + "; Abs:" + (int)Math.Abs((int)(x - newRegionX)));
                        //m_log.Debug("---> y: " + y + "; newy:" + newRegionY + "; Abs:" + (int)Math.Abs((int)(y - newRegionY)));
                        if (Util.IsOutsideView(x, newRegionX, y, newRegionY))
                        {
                            byebyeRegions.Add(handle);
                        }
                    }
                }
            }
            
            if (byebyeRegions.Count > 0)
            {
                m_log.Debug("[SCENE PRESENCE]: Closing " + byebyeRegions.Count + " child agents");
                m_scene.SceneGridService.SendCloseChildAgentConnections(m_controllingClient.AgentId, byebyeRegions);
            }
            
            foreach (ulong handle in byebyeRegions)
            {
                RemoveNeighbourRegion(handle);
            }

        }

        #endregion

        /// <summary>
        /// This allows the Sim owner the abiility to kick users from their sim currently.
        /// It tells the client that the agent has permission to do so.
        /// </summary>
        public void GrantGodlikePowers(UUID agentID, UUID sessionID, UUID token, bool godStatus)
        {
            if (godStatus)
            {
                // For now, assign god level 200 to anyone
                // who is granted god powers, but has no god level set.
                //
                CachedUserInfo profile = m_scene.CommsManager.UserProfileCacheService.GetUserDetails(agentID);
                if (profile.UserProfile.GodLevel > 0)
                    m_godlevel = profile.UserProfile.GodLevel;
                else
                    m_godlevel = 200;
            }
            else
            {
                m_godlevel = 0;
            }

            ControllingClient.SendAdminResponse(token, (uint)m_godlevel);
        }

        #region Child Agent Updates

        public void ChildAgentDataUpdate(AgentData cAgentData)
        {
            //m_log.Debug("   >>> ChildAgentDataUpdate <<< " + Scene.RegionInfo.RegionName);
            if (!IsChildAgent)
                return;

            CopyFrom(cAgentData);
        }

        /// <summary>
        /// This updates important decision making data about a child agent
        /// The main purpose is to figure out what objects to send to a child agent that's in a neighboring region
        /// </summary>
        public void ChildAgentDataUpdate(AgentPosition cAgentData, uint tRegionX, uint tRegionY, uint rRegionX, uint rRegionY)
        {
            if (!IsChildAgent)
                return;

            //m_log.Debug("   >>> ChildAgentPositionUpdate <<< " + rRegionX + "-" + rRegionY);
            int shiftx = ((int)rRegionX - (int)tRegionX) * (int)Constants.RegionSize;
            int shifty = ((int)rRegionY - (int)tRegionY) * (int)Constants.RegionSize;

            Vector3 offset = new Vector3(shiftx, shifty, 0f);

            m_DrawDistance = cAgentData.Far;
            if (cAgentData.Position != new Vector3(-1f, -1f, -1f)) // UGH!!
                m_pos = cAgentData.Position + offset;

            if (Vector3.Distance(AbsolutePosition, posLastSignificantMove) >= Scene.ChildReprioritizationDistance)
            {
                posLastSignificantMove = AbsolutePosition;
                ReprioritizeUpdates();
            }

            m_CameraCenter = cAgentData.Center + offset;

            m_avHeight = cAgentData.Size.Z;
            //SetHeight(cAgentData.AVHeight);

            if ((cAgentData.Throttles != null) && cAgentData.Throttles.Length > 0)
                ControllingClient.SetChildAgentThrottle(cAgentData.Throttles);

            // Sends out the objects in the user's draw distance if m_sendTasksToChild is true.
            if (m_scene.m_seeIntoRegionFromNeighbor)
                m_sceneViewer.Reset();

            //cAgentData.AVHeight;
            m_rootRegionHandle = cAgentData.RegionHandle;
            //m_velocity = cAgentData.Velocity;
        }

        public void CopyTo(AgentData cAgent)
        {
            cAgent.AgentID = UUID;
            cAgent.RegionHandle = m_rootRegionHandle;

            cAgent.Position = AbsolutePosition;
            cAgent.Velocity = m_velocity;
            cAgent.Center = m_CameraCenter;
            // Don't copy the size; it is inferred from apearance parameters
            //cAgent.Size = new Vector3(0, 0, m_avHeight);
            cAgent.AtAxis = m_CameraAtAxis;
            cAgent.LeftAxis = m_CameraLeftAxis;
            cAgent.UpAxis = m_CameraUpAxis;

            cAgent.Far = m_DrawDistance;

            // Throttles 
            float multiplier = 1;
            int innacurateNeighbors = m_scene.GetInaccurateNeighborCount();
            if (innacurateNeighbors != 0)
            {
                multiplier = 1f / innacurateNeighbors;
            }
            if (multiplier <= 0f)
            {
                multiplier = 0.25f;
            }
            //m_log.Info("[NeighborThrottle]: " + m_scene.GetInaccurateNeighborCount().ToString() + " - m: " + multiplier.ToString());
            cAgent.Throttles = ControllingClient.GetThrottlesPacked(multiplier);

            cAgent.HeadRotation = m_headrotation;
            cAgent.BodyRotation = m_bodyRot;
            cAgent.ControlFlags = (uint)m_AgentControlFlags;

            if (m_scene.Permissions.IsGod(new UUID(cAgent.AgentID)))
                cAgent.GodLevel = (byte)m_godlevel;
            else 
                cAgent.GodLevel = (byte) 0;

            cAgent.AlwaysRun = m_setAlwaysRun;

            try
            {
                // We might not pass the Wearables in all cases...
                // They're only needed so that persistent changes to the appearance
                // are preserved in the new region where the user is moving to.
                // But in Hypergrid we might not let this happen.
                int i = 0;
                UUID[] wears = new UUID[m_appearance.Wearables.Length * 2];
                foreach (AvatarWearable aw in m_appearance.Wearables)
                {
                    if (aw != null)
                    {
                        wears[i++] = aw.ItemID;
                        wears[i++] = aw.AssetID;
                    }
                    else
                    {
                        wears[i++] = UUID.Zero;
                        wears[i++] = UUID.Zero;
                    }
                }
                cAgent.Wearables = wears;

                cAgent.VisualParams = m_appearance.VisualParams;

                if (m_appearance.Texture != null)
                    cAgent.AgentTextures = m_appearance.Texture.GetBytes();
            }
            catch (Exception e)
            {
                m_log.Warn("[SCENE PRESENCE]: exception in CopyTo " + e.Message);
            }

            //Attachments
            List<int> attPoints = m_appearance.GetAttachedPoints();
            if (attPoints != null)
            {
                m_log.DebugFormat("[SCENE PRESENCE]: attachments {0}", attPoints.Count);
                int i = 0;
                AttachmentData[] attachs = new AttachmentData[attPoints.Count];
                foreach (int point in attPoints)
                {
                    attachs[i++] = new AttachmentData(point, m_appearance.GetAttachedItem(point), m_appearance.GetAttachedAsset(point));
                }
                cAgent.Attachments = attachs;
            }

            // Animations
            try
            {
                cAgent.Anims = Animator.Animations.ToArray();
            }
            catch { }

            // cAgent.GroupID = ??
            // Groups???

        }

        public void CopyFrom(AgentData cAgent)
        {
            m_rootRegionHandle = cAgent.RegionHandle;

            m_callbackURI = cAgent.CallbackURI;

            m_pos = cAgent.Position;
            m_velocity = cAgent.Velocity;
            m_CameraCenter = cAgent.Center;
            //m_avHeight = cAgent.Size.Z;
            m_CameraAtAxis = cAgent.AtAxis;
            m_CameraLeftAxis = cAgent.LeftAxis;
            m_CameraUpAxis = cAgent.UpAxis;

            m_DrawDistance = cAgent.Far;

            if ((cAgent.Throttles != null) && cAgent.Throttles.Length > 0)
                ControllingClient.SetChildAgentThrottle(cAgent.Throttles);

            m_headrotation = cAgent.HeadRotation;
            m_bodyRot = cAgent.BodyRotation;
            m_AgentControlFlags = (AgentManager.ControlFlags)cAgent.ControlFlags; 

            if (m_scene.Permissions.IsGod(new UUID(cAgent.AgentID)))
                m_godlevel = cAgent.GodLevel;
            m_setAlwaysRun = cAgent.AlwaysRun;

            uint i = 0;
            try
            {
                if (cAgent.Wearables == null)
                   cAgent.Wearables  = new UUID[0];
                AvatarWearable[] wears = new AvatarWearable[cAgent.Wearables.Length / 2];
                for (uint n = 0; n < cAgent.Wearables.Length; n += 2)
                {
                    UUID itemId = cAgent.Wearables[n];
                    UUID assetId = cAgent.Wearables[n + 1];
                    wears[i++] = new AvatarWearable(itemId, assetId);
                }
                m_appearance.Wearables = wears;
                Primitive.TextureEntry te;
                if (cAgent.AgentTextures != null && cAgent.AgentTextures.Length > 1)
                    te = new Primitive.TextureEntry(cAgent.AgentTextures, 0, cAgent.AgentTextures.Length);
                else
                    te = AvatarAppearance.GetDefaultTexture();
                if ((cAgent.VisualParams == null) || (cAgent.VisualParams.Length < AvatarAppearance.VISUALPARAM_COUNT))
                    cAgent.VisualParams = AvatarAppearance.GetDefaultVisualParams();
                m_appearance.SetAppearance(te, (byte[])cAgent.VisualParams.Clone());
            }
            catch (Exception e)
            {
                m_log.Warn("[SCENE PRESENCE]: exception in CopyFrom " + e.Message);
            }

            // Attachments
            try
            {
                if (cAgent.Attachments != null)
                {
                    foreach (AttachmentData att in cAgent.Attachments)
                    {
                        m_appearance.SetAttachment(att.AttachPoint, att.ItemID, att.AssetID);
                    }
                }
            }
            catch { } 

            // Animations
            try
            {
                Animator.ResetAnimations();
                Animator.Animations.FromArray(cAgent.Anims);
            }
            catch {  }

            //cAgent.GroupID = ??
            //Groups???
        }

        public bool CopyAgent(out IAgentData agent)
        {
            agent = new CompleteAgentData();
            CopyTo((AgentData)agent);
            return true;
        }

        #endregion Child Agent Updates

        /// <summary>
        /// Handles part of the PID controller function for moving an avatar.
        /// </summary>
        public override void UpdateMovement()
        {
            if (m_forceToApply.HasValue)
            {

                Vector3 force = m_forceToApply.Value;
                m_updateflag = true;
                Velocity = force;

                m_forceToApply = null;
            }
            else
            {
                if (m_isNudging)
                {
                    Vector3 force = Vector3.Zero;

                    m_updateflag = true;
                    Velocity = force;
                    m_isNudging = false;
                    m_updateCount = UPDATE_COUNT;			//KF: Update anims to pickup "STAND"
                }
            }
        }

        public override void SetText(string text, Vector3 color, double alpha)
        {
            throw new Exception("Can't set Text on avatar.");
        }

        /// <summary>
        /// Adds a physical representation of the avatar to the Physics plugin
        /// </summary>
        public void AddToPhysicalScene(bool isFlying)
        {
            PhysicsScene scene = m_scene.PhysicsScene;

            Vector3 pVec = AbsolutePosition;

            // Old bug where the height was in centimeters instead of meters
            if (m_avHeight == 127.0f)
            {
                m_physicsActor = scene.AddAvatar(Firstname + "." + Lastname, pVec, new Vector3(0f, 0f, 1.56f),
                                                 isFlying);
            }
            else
            {
                m_physicsActor = scene.AddAvatar(Firstname + "." + Lastname, pVec,
                                                 new Vector3(0f, 0f, m_avHeight), isFlying);
            }
            scene.AddPhysicsActorTaint(m_physicsActor);
            //m_physicsActor.OnRequestTerseUpdate += SendTerseUpdateToAllClients;
            m_physicsActor.OnCollisionUpdate += PhysicsCollisionUpdate;
            m_physicsActor.OnOutOfBounds += OutOfBoundsCall; // Called for PhysicsActors when there's something wrong
            m_physicsActor.SubscribeEvents(500);
            m_physicsActor.LocalID = LocalId;
            
        }

        private void OutOfBoundsCall(Vector3 pos)
        {
            //bool flying = m_physicsActor.Flying;
            //RemoveFromPhysicalScene();

            //AddToPhysicalScene(flying);
            if (ControllingClient != null)
                ControllingClient.SendAgentAlertMessage("Physics is having a problem with your avatar.  You may not be able to move until you relog.",true);
        }

        // Event called by the physics plugin to tell the avatar about a collision.
        private void PhysicsCollisionUpdate(EventArgs e)
        {
			if (m_updateCount > 0)			//KF: Update Anims for a short period. Many Anim
			{								// changes are very asynchronous.
            	Animator.UpdateMovementAnimations();
            	m_updateCount--;
			}
			
            if (e == null)
                return;

            // The Physics Scene will send updates every 500 ms grep: m_physicsActor.SubscribeEvents(
            // as of this comment the interval is set in AddToPhysicalScene
            
            CollisionEventUpdate collisionData = (CollisionEventUpdate)e;
            Dictionary<uint, ContactPoint> coldata = collisionData.m_objCollisionList;

            CollisionPlane = Vector4.UnitW;

			if (m_lastColCount != coldata.Count)
			{	
				m_updateCount = 10;
				m_lastColCount = coldata.Count;
			}
			
            if (coldata.Count != 0)
            {
                switch (Animator.CurrentMovementAnimation)
                {
                    case "STAND":
                    case "WALK":
                    case "RUN":
                    case "CROUCH":
                    case "CROUCHWALK":
                        {
                            ContactPoint lowest;
                            lowest.SurfaceNormal = Vector3.Zero;
                            lowest.Position = Vector3.Zero;
                            lowest.Position.Z = Single.NaN;

                            foreach (ContactPoint contact in coldata.Values)
                            {
                                if (Single.IsNaN(lowest.Position.Z) || contact.Position.Z < lowest.Position.Z)
                                {
                                    lowest = contact;
                                }
                            }

                            CollisionPlane = new Vector4(-lowest.SurfaceNormal, -Vector3.Dot(lowest.Position, lowest.SurfaceNormal));
                        }
                        break;
                }
            }

            if (m_invulnerable)
                return;
            
            float starthealth = Health;
            uint killerObj = 0;
            foreach (uint localid in coldata.Keys)
            {
                if (coldata[localid].PenetrationDepth <= 0.10f || m_invulnerable)
                    continue;
                //if (localid == 0)
                    //continue;

                SceneObjectPart part = m_scene.GetSceneObjectPart(localid);

                if (part != null && part.ParentGroup.Damage != -1.0f)
                    Health -= part.ParentGroup.Damage;
                else
                    Health -= coldata[localid].PenetrationDepth * 5.0f;

                if (Health <= 0.0f)
                {
                    if (localid != 0)
                        killerObj = localid;
                }
                //m_log.Debug("[AVATAR]: Collision with localid: " + localid.ToString() + " at depth: " + coldata[localid].ToString());
            }
            //Health = 100;
            if (!m_invulnerable)
            {
                if (starthealth != Health)
                {
                    ControllingClient.SendHealth(Health);
                }
                if (m_health <= 0)
                    m_scene.EventManager.TriggerAvatarKill(killerObj, this);
            }

            
        }

        public void setHealthWithUpdate(float health)
        {
            Health = health;
            ControllingClient.SendHealth(Health);
        }

        public void Close()
        {
            lock (m_attachments)
            {
                // Delete attachments from scene
                // Don't try to save, as this thread won't live long
                // enough to complete the save. This would cause no copy
                // attachments to poof!
                //
                foreach (SceneObjectGroup grp in m_attachments)
                {
                    m_scene.DeleteSceneObject(grp, false);
                }
                m_attachments.Clear();
            }
            
            lock (m_knownChildRegions)
            {
                m_knownChildRegions.Clear();
            }

            lock (m_reprioritization_timer)
            {
                m_reprioritization_timer.Enabled = false;
                m_reprioritization_timer.Elapsed -= new ElapsedEventHandler(Reprioritize);
            }
            
            // I don't get it but mono crashes when you try to dispose of this timer,
            // unsetting the elapsed callback should be enough to allow for cleanup however.
            // m_reprioritizationTimer.Dispose(); 

            m_sceneViewer.Close();

            RemoveFromPhysicalScene();
            m_animator.Close();
            m_animator = null;
        }

        public ScenePresence()
        {
            m_sendCourseLocationsMethod = SendCoarseLocationsDefault;
            CreateSceneViewer();
            m_animator = new ScenePresenceAnimator(this);
        }

        public void AddAttachment(SceneObjectGroup gobj)
        {
            lock (m_attachments)
            {
                m_attachments.Add(gobj);
            }
        }

        public bool HasAttachments()
        {
            return m_attachments.Count > 0;
        }

        public bool HasScriptedAttachments()
        {
            lock (m_attachments)
            {
                foreach (SceneObjectGroup gobj in m_attachments)
                {
                    if (gobj != null)
                    {
                        if (gobj.RootPart.Inventory.ContainsScripts())
                            return true;
                    }
                }
            }
            return false;
        }

        public void RemoveAttachment(SceneObjectGroup gobj)
        {
            lock (m_attachments)
            {
                if (m_attachments.Contains(gobj))
                {
                    m_attachments.Remove(gobj);
                }
            }
        }

        public bool ValidateAttachments()
        {
            lock (m_attachments)
            {
                // Validate
                foreach (SceneObjectGroup gobj in m_attachments)
                {
                    if (gobj == null)
                        return false;

                    if (gobj.IsDeleted)
                        return false;
                }
            }
            return true;
        }

        /// <summary>
        /// Send a script event to this scene presence's attachments
        /// </summary>
        /// <param name="eventName">The name of the event</param>
        /// <param name="args">The arguments for the event</param>
        public void SendScriptEventToAttachments(string eventName, Object[] args)
        {
            if (m_scriptEngines != null)
            {
                lock (m_attachments)
                {
                    foreach (SceneObjectGroup grp in m_attachments)
                    {
                        // 16384 is CHANGED_ANIMATION
                        //
                        // Send this to all attachment root prims
                        //
                        foreach (IScriptModule m in m_scriptEngines)
                        {
                            if (m == null) // No script engine loaded
                                continue;

                            m.PostObjectEvent(grp.RootPart.UUID, "changed", new Object[] { 16384 });
                        }
                    }
                }
            }
        }

        public bool CrossAttachmentsIntoNewRegion(ulong regionHandle, bool silent)
        {
            lock (m_attachments)
            {
                // Validate
                foreach (SceneObjectGroup gobj in m_attachments)
                {
                    if (gobj == null || gobj.IsDeleted)
                        return false;
                }

                foreach (SceneObjectGroup gobj in m_attachments)
                {
                    // If the prim group is null then something must have happened to it!
                    if (gobj != null && gobj.RootPart != null)
                    {
                        // Set the parent localID to 0 so it transfers over properly.
                        gobj.RootPart.SetParentLocalId(0);
                        gobj.AbsolutePosition = gobj.RootPart.AttachedPos;
                        gobj.RootPart.IsAttachment = false;
                        //gobj.RootPart.LastOwnerID = gobj.GetFromAssetID();
                        m_log.DebugFormat("[ATTACHMENT]: Sending attachment {0} to region {1}", gobj.UUID, regionHandle);
                        m_scene.CrossPrimGroupIntoNewRegion(regionHandle, gobj, silent);
                    }
                }
                m_attachments.Clear();

                return true;
            }
        }

        public void initializeScenePresence(IClientAPI client, RegionInfo region, Scene scene)
        {
            m_controllingClient = client;
            m_regionInfo = region;
            m_scene = scene;

            RegisterToEvents();

            /*
            AbsolutePosition = client.StartPos;

            Animations = new AvatarAnimations();
            Animations.LoadAnims();

            m_animations = new List<UUID>();
            m_animations.Add(Animations.AnimsUUID["STAND"]);
            m_animationSeqs.Add(m_controllingClient.NextAnimationSequenceNumber);

            SetDirectionVectors();
            */
        }

        internal void PushForce(Vector3 impulse)
        {
            if (PhysicsActor != null)
            {
                PhysicsActor.AddForce(impulse,true);
            }
        }

        public void RegisterControlEventsToScript(int controls, int accept, int pass_on, uint Obj_localID, UUID Script_item_UUID)
        {
            ScriptControllers obj = new ScriptControllers();
            obj.ignoreControls = ScriptControlled.CONTROL_ZERO;
            obj.eventControls = ScriptControlled.CONTROL_ZERO;

            obj.itemID = Script_item_UUID;
            obj.objID = Obj_localID;
            if (pass_on == 0 && accept == 0)
            {
                IgnoredControls |= (ScriptControlled)controls;
                obj.ignoreControls = (ScriptControlled)controls;
            }

            if (pass_on == 0 && accept == 1)
            {
                IgnoredControls |= (ScriptControlled)controls;
                obj.ignoreControls = (ScriptControlled)controls;
                obj.eventControls = (ScriptControlled)controls;
            }
            if (pass_on == 1 && accept == 1)
            {
                IgnoredControls = ScriptControlled.CONTROL_ZERO;
                obj.eventControls = (ScriptControlled)controls;
                obj.ignoreControls = ScriptControlled.CONTROL_ZERO;
            }

            lock (scriptedcontrols)
            {
                if (pass_on == 1 && accept == 0)
                {
                    IgnoredControls &= ~(ScriptControlled)controls;
                    if (scriptedcontrols.ContainsKey(Script_item_UUID))
                        scriptedcontrols.Remove(Script_item_UUID);
                }
                else
                {
                    scriptedcontrols[Script_item_UUID] = obj;
                }
            }
            ControllingClient.SendTakeControls(controls, pass_on == 1 ? true : false, true);
        }

        public void HandleForceReleaseControls(IClientAPI remoteClient, UUID agentID)
        {
            IgnoredControls = ScriptControlled.CONTROL_ZERO;
            lock (scriptedcontrols)
            {
                scriptedcontrols.Clear();
            }
            ControllingClient.SendTakeControls(int.MaxValue, false, false);
        }

        public void UnRegisterControlEventsToScript(uint Obj_localID, UUID Script_item_UUID)
        {
            ScriptControllers takecontrols;

            lock (scriptedcontrols)
            {
                if (scriptedcontrols.TryGetValue(Script_item_UUID, out takecontrols))
                {
                    ScriptControlled sctc = takecontrols.eventControls;

                    ControllingClient.SendTakeControls((int)sctc, false, false);
                    ControllingClient.SendTakeControls((int)sctc, true, false);

                    scriptedcontrols.Remove(Script_item_UUID);
                    IgnoredControls = ScriptControlled.CONTROL_ZERO;
                    foreach (ScriptControllers scData in scriptedcontrols.Values)
                    {
                        IgnoredControls |= scData.ignoreControls;
                    }
                }
            }
        }

        internal void SendControlToScripts(uint flags)
        {
            ScriptControlled allflags = ScriptControlled.CONTROL_ZERO;

            if (MouseDown)
            {
                allflags = LastCommands & (ScriptControlled.CONTROL_ML_LBUTTON | ScriptControlled.CONTROL_LBUTTON);
                if ((flags & (uint)AgentManager.ControlFlags.AGENT_CONTROL_LBUTTON_UP) != 0 || (flags & unchecked((uint)AgentManager.ControlFlags.AGENT_CONTROL_ML_LBUTTON_UP)) != 0)
                {
                    allflags = ScriptControlled.CONTROL_ZERO;
                    MouseDown = true;
                }
            }

            if ((flags & (uint)AgentManager.ControlFlags.AGENT_CONTROL_ML_LBUTTON_DOWN) != 0)
            {
                allflags |= ScriptControlled.CONTROL_ML_LBUTTON;
                MouseDown = true;
            }
            if ((flags & (uint)AgentManager.ControlFlags.AGENT_CONTROL_LBUTTON_DOWN) != 0)
            {
                allflags |= ScriptControlled.CONTROL_LBUTTON;
                MouseDown = true;
            }

            // find all activated controls, whether the scripts are interested in them or not
            if ((flags & (uint)AgentManager.ControlFlags.AGENT_CONTROL_AT_POS) != 0 || (flags & (uint)AgentManager.ControlFlags.AGENT_CONTROL_NUDGE_AT_POS) != 0)
            {
                allflags |= ScriptControlled.CONTROL_FWD;
            }
            if ((flags & (uint)AgentManager.ControlFlags.AGENT_CONTROL_AT_NEG) != 0 || (flags & (uint)AgentManager.ControlFlags.AGENT_CONTROL_NUDGE_AT_NEG) != 0)
            {
                allflags |= ScriptControlled.CONTROL_BACK;
            }
            if ((flags & (uint)AgentManager.ControlFlags.AGENT_CONTROL_UP_POS) != 0 || (flags & (uint)AgentManager.ControlFlags.AGENT_CONTROL_NUDGE_UP_POS) != 0)
            {
                allflags |= ScriptControlled.CONTROL_UP;
            }
            if ((flags & (uint)AgentManager.ControlFlags.AGENT_CONTROL_UP_NEG) != 0 || (flags & (uint)AgentManager.ControlFlags.AGENT_CONTROL_NUDGE_UP_NEG) != 0)
            {
                allflags |= ScriptControlled.CONTROL_DOWN;
            }
            if ((flags & (uint)AgentManager.ControlFlags.AGENT_CONTROL_LEFT_POS) != 0 || (flags & (uint)AgentManager.ControlFlags.AGENT_CONTROL_NUDGE_LEFT_POS) != 0)
            {
                allflags |= ScriptControlled.CONTROL_LEFT;
            }
            if ((flags & (uint)AgentManager.ControlFlags.AGENT_CONTROL_LEFT_NEG) != 0 || (flags & (uint)AgentManager.ControlFlags.AGENT_CONTROL_NUDGE_LEFT_NEG) != 0)
            {
                allflags |= ScriptControlled.CONTROL_RIGHT;
            }
            if ((flags & (uint)AgentManager.ControlFlags.AGENT_CONTROL_YAW_NEG) != 0)
            {
                allflags |= ScriptControlled.CONTROL_ROT_RIGHT;
            }
            if ((flags & (uint)AgentManager.ControlFlags.AGENT_CONTROL_YAW_POS) != 0)
            {
                allflags |= ScriptControlled.CONTROL_ROT_LEFT;
            }
            // optimization; we have to check per script, but if nothing is pressed and nothing changed, we can skip that
            if (allflags != ScriptControlled.CONTROL_ZERO || allflags != LastCommands)
            {
                lock (scriptedcontrols)
                {
                    foreach (KeyValuePair<UUID, ScriptControllers> kvp in scriptedcontrols)
                    {
                        UUID scriptUUID = kvp.Key;
                        ScriptControllers scriptControlData = kvp.Value;

                        ScriptControlled localHeld = allflags & scriptControlData.eventControls;     // the flags interesting for us
                        ScriptControlled localLast = LastCommands & scriptControlData.eventControls; // the activated controls in the last cycle
                        ScriptControlled localChange = localHeld ^ localLast;                        // the changed bits
                        if (localHeld != ScriptControlled.CONTROL_ZERO || localChange != ScriptControlled.CONTROL_ZERO)
                        {
                            // only send if still pressed or just changed
                            m_scene.EventManager.TriggerControlEvent(scriptControlData.objID, scriptUUID, UUID, (uint)localHeld, (uint)localChange);
                        }
                    }
                }
            }

            LastCommands = allflags;
        }

        internal static AgentManager.ControlFlags RemoveIgnoredControls(AgentManager.ControlFlags flags, ScriptControlled ignored)
        {
            if (ignored == ScriptControlled.CONTROL_ZERO)
                return flags;

            if ((ignored & ScriptControlled.CONTROL_BACK) != 0)
                flags &= ~(AgentManager.ControlFlags.AGENT_CONTROL_AT_NEG | AgentManager.ControlFlags.AGENT_CONTROL_NUDGE_AT_NEG);
            if ((ignored & ScriptControlled.CONTROL_FWD) != 0)
                flags &= ~(AgentManager.ControlFlags.AGENT_CONTROL_NUDGE_AT_POS | AgentManager.ControlFlags.AGENT_CONTROL_AT_POS);
            if ((ignored & ScriptControlled.CONTROL_DOWN) != 0)
                flags &= ~(AgentManager.ControlFlags.AGENT_CONTROL_UP_NEG | AgentManager.ControlFlags.AGENT_CONTROL_NUDGE_UP_NEG);
            if ((ignored & ScriptControlled.CONTROL_UP) != 0)
                flags &= ~(AgentManager.ControlFlags.AGENT_CONTROL_NUDGE_UP_POS | AgentManager.ControlFlags.AGENT_CONTROL_UP_POS);
            if ((ignored & ScriptControlled.CONTROL_LEFT) != 0)
                flags &= ~(AgentManager.ControlFlags.AGENT_CONTROL_LEFT_POS | AgentManager.ControlFlags.AGENT_CONTROL_NUDGE_LEFT_POS);
            if ((ignored & ScriptControlled.CONTROL_RIGHT) != 0)
                flags &= ~(AgentManager.ControlFlags.AGENT_CONTROL_NUDGE_LEFT_NEG | AgentManager.ControlFlags.AGENT_CONTROL_LEFT_NEG);
            if ((ignored & ScriptControlled.CONTROL_ROT_LEFT) != 0)
                flags &= ~(AgentManager.ControlFlags.AGENT_CONTROL_YAW_NEG);
            if ((ignored & ScriptControlled.CONTROL_ROT_RIGHT) != 0)
                flags &= ~(AgentManager.ControlFlags.AGENT_CONTROL_YAW_POS);
            if ((ignored & ScriptControlled.CONTROL_ML_LBUTTON) != 0)
                flags &= ~(AgentManager.ControlFlags.AGENT_CONTROL_ML_LBUTTON_DOWN);
            if ((ignored & ScriptControlled.CONTROL_LBUTTON) != 0)
                flags &= ~(AgentManager.ControlFlags.AGENT_CONTROL_LBUTTON_UP | AgentManager.ControlFlags.AGENT_CONTROL_LBUTTON_DOWN);

            //DIR_CONTROL_FLAG_FORWARD = AgentManager.ControlFlags.AGENT_CONTROL_AT_POS,
            //DIR_CONTROL_FLAG_BACK = AgentManager.ControlFlags.AGENT_CONTROL_AT_NEG,
            //DIR_CONTROL_FLAG_LEFT = AgentManager.ControlFlags.AGENT_CONTROL_LEFT_POS,
            //DIR_CONTROL_FLAG_RIGHT = AgentManager.ControlFlags.AGENT_CONTROL_LEFT_NEG,
            //DIR_CONTROL_FLAG_UP = AgentManager.ControlFlags.AGENT_CONTROL_UP_POS,
            //DIR_CONTROL_FLAG_DOWN = AgentManager.ControlFlags.AGENT_CONTROL_UP_NEG,
            //DIR_CONTROL_FLAG_DOWN_NUDGE = AgentManager.ControlFlags.AGENT_CONTROL_NUDGE_UP_NEG

            return flags;
        }

        /// <summary>
        /// RezAttachments. This should only be called upon login on the first region.
        /// Attachment rezzings on crossings and TPs are done in a different way.
        /// </summary>
        public void RezAttachments()
        {
            if (null == m_appearance)
            {
                m_log.WarnFormat("[ATTACHMENT] Appearance has not been initialized for agent {0}", UUID);
                return;
            }

            List<int> attPoints = m_appearance.GetAttachedPoints();
            foreach (int p in attPoints)
            {
                if (m_isDeleted)
                    return;

                UUID itemID = m_appearance.GetAttachedItem(p);
                UUID assetID = m_appearance.GetAttachedAsset(p);

                // For some reason assetIDs are being written as Zero's in the DB -- need to track tat down
                // But they're not used anyway, the item is being looked up for now, so let's proceed.
                //if (UUID.Zero == assetID) 
                //{
                //    m_log.DebugFormat("[ATTACHMENT]: Cannot rez attachment in point {0} with itemID {1}", p, itemID);
                //    continue;
                //}

                try
                {
                    // Rez from inventory
                    UUID asset = m_scene.RezSingleAttachment(ControllingClient,
                            itemID, (uint)p);

                    m_log.InfoFormat("[ATTACHMENT]: Rezzed attachment in point {0} from item {1} and asset {2} ({3})",
                            p, itemID, assetID, asset);

                }
                catch (Exception e)
                {
                    m_log.ErrorFormat("[ATTACHMENT]: Unable to rez attachment: {0}", e.ToString());
                }
            }
        }

        public double GetUpdatePriority(IClientAPI client)
        {
            switch (Scene.UpdatePrioritizationScheme)
            {
                case Scene.UpdatePrioritizationSchemes.Time:
                    return GetPriorityByTime();
                case Scene.UpdatePrioritizationSchemes.Distance:
                    return GetPriorityByDistance(client);
                case Scene.UpdatePrioritizationSchemes.SimpleAngularDistance:
                    return GetPriorityByDistance(client);
                case Scenes.Scene.UpdatePrioritizationSchemes.FrontBack:
                    return GetPriorityByFrontBack(client);
                default:
                    throw new InvalidOperationException("UpdatePrioritizationScheme not defined.");
            }
        }

        private double GetPriorityByTime()
        {
            return DateTime.Now.ToOADate();
        }

        private double GetPriorityByDistance(IClientAPI client)
        {
            ScenePresence presence = Scene.GetScenePresence(client.AgentId);
            if (presence != null)
            {
                return GetPriorityByDistance((presence.IsChildAgent) ?
                    presence.AbsolutePosition : presence.CameraPosition);
            }
            return double.NaN;
        }

        private double GetPriorityByFrontBack(IClientAPI client)
        {
            ScenePresence presence = Scene.GetScenePresence(client.AgentId);
            if (presence != null)
            {
                return GetPriorityByFrontBack(presence.CameraPosition, presence.CameraAtAxis);
            }
            return double.NaN;
        }

        private double GetPriorityByDistance(Vector3 position)
        {
            return Vector3.Distance(AbsolutePosition, position);
        }

        private double GetPriorityByFrontBack(Vector3 camPosition, Vector3 camAtAxis)
        {
            // Distance
            double priority = Vector3.Distance(camPosition, AbsolutePosition);

            // Plane equation
            float d = -Vector3.Dot(camPosition, camAtAxis);
            float p = Vector3.Dot(camAtAxis, AbsolutePosition) + d;
            if (p < 0.0f) priority *= 2.0f;

            return priority;
        }

        private double GetSOGUpdatePriority(SceneObjectGroup sog)
        {
            switch (Scene.UpdatePrioritizationScheme)
            {
                case Scene.UpdatePrioritizationSchemes.Time:
                    throw new InvalidOperationException("UpdatePrioritizationScheme for time not supported for reprioritization");
                case Scene.UpdatePrioritizationSchemes.Distance:
                    return sog.GetPriorityByDistance((IsChildAgent) ? AbsolutePosition : CameraPosition);
                case Scene.UpdatePrioritizationSchemes.SimpleAngularDistance:
                    return sog.GetPriorityBySimpleAngularDistance((IsChildAgent) ? AbsolutePosition : CameraPosition);
                case Scenes.Scene.UpdatePrioritizationSchemes.FrontBack:
                    return sog.GetPriorityByFrontBack(CameraPosition, CameraAtAxis);
                default:
                    throw new InvalidOperationException("UpdatePrioritizationScheme not defined");
            }
        }

        private double UpdatePriority(UpdatePriorityData data)
        {
            EntityBase entity;
            SceneObjectGroup group;

            if (Scene.Entities.TryGetValue(data.localID, out entity))
            {
                group = entity as SceneObjectGroup;
                if (group != null)
                    return GetSOGUpdatePriority(group);

                ScenePresence presence = entity as ScenePresence;
                if (presence == null)
                    throw new InvalidOperationException("entity found is neither SceneObjectGroup nor ScenePresence");
                switch (Scene.UpdatePrioritizationScheme)
                {
                    case Scene.UpdatePrioritizationSchemes.Time:
                        throw new InvalidOperationException("UpdatePrioritization for time not supported for reprioritization");
                    case Scene.UpdatePrioritizationSchemes.Distance:
                    case Scene.UpdatePrioritizationSchemes.SimpleAngularDistance:
                        return GetPriorityByDistance((IsChildAgent) ? AbsolutePosition : CameraPosition);
                    case Scenes.Scene.UpdatePrioritizationSchemes.FrontBack:
                        return GetPriorityByFrontBack(CameraPosition, CameraAtAxis);
                    default:
                        throw new InvalidOperationException("UpdatePrioritizationScheme not defined");
                }
            }
            else
            {
                group = Scene.GetGroupByPrim(data.localID);
                if (group != null)
                    return GetSOGUpdatePriority(group);
            }
            return double.NaN;
        }

        private void ReprioritizeUpdates()
        {
            if (Scene.IsReprioritizationEnabled && Scene.UpdatePrioritizationScheme != Scene.UpdatePrioritizationSchemes.Time)
            {
                lock (m_reprioritization_timer)
                {
                    if (!m_reprioritizing)
                        m_reprioritization_timer.Enabled = m_reprioritizing = true;
                    else
                        m_reprioritization_called = true;
                }
            }
        }

        private void Reprioritize(object sender, ElapsedEventArgs e)
        {
            m_controllingClient.ReprioritizeUpdates(StateUpdateTypes.All, UpdatePriority);

            lock (m_reprioritization_timer)
            {
                m_reprioritization_timer.Enabled = m_reprioritizing = m_reprioritization_called;
                m_reprioritization_called = false;
            }
        }
    }
}<|MERGE_RESOLUTION|>--- conflicted
+++ resolved
@@ -2074,13 +2074,8 @@
 
             // TODO: Add the force instead of only setting it to support multiple forces per frame?
             m_forceToApply = direc;
-<<<<<<< HEAD
             m_isNudging = Nudging;
-            m_scene.StatsReporter.AddAgentTime(EnvironmentTickCount() - m_perfMonMS);
-=======
-
             m_scene.StatsReporter.AddAgentTime(Util.EnvironmentTickCountSubtract(m_perfMonMS));
->>>>>>> d2c1610d
         }
 
         #endregion
