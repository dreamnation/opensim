--- conflicted
+++ resolved
@@ -173,19 +173,9 @@
 
         private int m_perfMonMS;
 
-<<<<<<< HEAD
-        private bool m_setAlwaysRun;
-        private bool m_forceFly;
-        private bool m_flyDisabled;
         private bool m_flyingOld;		// add for fly velocity control
         public bool m_wasFlying;		// add for fly velocity control
 
-        private float m_speedModifier = 1.0f;
-
-        private Quaternion m_bodyRot = Quaternion.Identity;
-
-=======
->>>>>>> bd9ba904
         private const int LAND_VELOCITYMAG_MAX = 12;
 
         public bool IsRestrictedToRegion;
@@ -519,17 +509,11 @@
         {
             get
             {
-<<<<<<< HEAD
                 PhysicsActor actor = m_physicsActor;
 //                if (actor != null)
                 if ((actor != null) && (m_parentID == 0))   // KF Do NOT update m_pos here if Av is sitting!
 				{
                     m_pos = actor.Position;
-=======
-                if (PhysicsActor != null)
-                {
-                    m_pos = PhysicsActor.Position;
->>>>>>> bd9ba904
 
 //                    m_log.DebugFormat(
 //                        "[SCENE PRESENCE]: Set position {0} for {1} in {2} via getting AbsolutePosition!",
@@ -555,11 +539,7 @@
                         SceneObjectPart part = m_scene.GetSceneObjectPart(ParentID);
                         if (part != null)
                         {
-<<<<<<< HEAD
                             return part.AbsolutePosition + (m_pos * part.GetWorldRotation());
-=======
-                            return ParentPosition + (m_pos * part.GetWorldRotation());
->>>>>>> bd9ba904
                         }
                         else
                         {
@@ -585,15 +565,10 @@
                     }
                 }
 
-<<<<<<< HEAD
 //				Changed this to update unconditionally to make npose work
 //                if (m_parentID == 0)   // KF Do NOT update m_pos here if Av is sitting!
                     m_pos = value;
                 m_parentPosition = Vector3.Zero;
-=======
-                m_pos = value;
-                ParentPosition = Vector3.Zero;
->>>>>>> bd9ba904
 
 //                m_log.DebugFormat(
 //                    "[ENTITY BASE]: In {0} set AbsolutePosition of {1} to {2}",
@@ -651,15 +626,12 @@
             }
         }
 
-<<<<<<< HEAD
         public Quaternion OffsetRotation
         {
             get { return m_offsetRotation; }
             set { m_offsetRotation = value; }
         }
-=======
         private Quaternion m_bodyRot = Quaternion.Identity;
->>>>>>> bd9ba904
 
         public Quaternion Rotation
         {
@@ -935,7 +907,6 @@
 
         private Vector3[] GetWalkDirectionVectors()
         {
-<<<<<<< HEAD
             Vector3[] vector = new Vector3[11];
             vector[0] = new Vector3(m_CameraUpAxis.Z, 0f, -m_CameraAtAxis.Z); //FORWARD
             vector[1] = new Vector3(-m_CameraUpAxis.Z, 0f, m_CameraAtAxis.Z); //BACK
@@ -948,18 +919,6 @@
             vector[8] = Vector3.UnitY; //LEFT_NUDGE
             vector[9] = -Vector3.UnitY; //RIGHT_NUDGE
             vector[10] = new Vector3(-m_CameraAtAxis.Z, 0f, -m_CameraUpAxis.Z); //DOWN_NUDGE
-=======
-            Vector3[] vector = new Vector3[9];
-            vector[0] = new Vector3(m_CameraUpAxis.Z, 0f, -CameraAtAxis.Z); //FORWARD
-            vector[1] = new Vector3(-m_CameraUpAxis.Z, 0f, CameraAtAxis.Z); //BACK
-            vector[2] = Vector3.UnitY; //LEFT
-            vector[3] = -Vector3.UnitY; //RIGHT
-            vector[4] = new Vector3(CameraAtAxis.Z, 0f, m_CameraUpAxis.Z); //UP
-            vector[5] = new Vector3(-CameraAtAxis.Z, 0f, -m_CameraUpAxis.Z); //DOWN
-            vector[8] = new Vector3(-CameraAtAxis.Z, 0f, -m_CameraUpAxis.Z); //DOWN_Nudge
-            vector[6] = (new Vector3(m_CameraUpAxis.Z, 0f, -CameraAtAxis.Z) * 2); //FORWARD Nudge
-            vector[7] = new Vector3(-m_CameraUpAxis.Z, 0f, CameraAtAxis.Z); //BACK Nudge
->>>>>>> bd9ba904
             return vector;
         }
         
@@ -995,15 +954,11 @@
         /// </summary>
         public void SendPrimUpdates()
         {
-<<<<<<< HEAD
             m_sceneViewer.SendPrimUpdates();
-=======
             m_perfMonMS = Util.EnvironmentTickCount();
 
             SceneViewer.SendPrimUpdates();
 
-            m_scene.StatsReporter.AddAgentTime(Util.EnvironmentTickCountSubtract(m_perfMonMS));
->>>>>>> bd9ba904
         }
 
         #region Status Methods
@@ -1240,7 +1195,6 @@
         {
             if (PhysicsActor != null)
             {
-<<<<<<< HEAD
                 try
                 {
                     m_physicsActor.OnRequestTerseUpdate -= SendTerseUpdateToAllClients;
@@ -1252,14 +1206,6 @@
                 }
                 catch
                 { }
-=======
-                PhysicsActor.OnRequestTerseUpdate -= SendTerseUpdateToAllClients;
-                PhysicsActor.OnOutOfBounds -= OutOfBoundsCall;
-                m_scene.PhysicsScene.RemoveAvatar(PhysicsActor);
-                PhysicsActor.UnSubscribeEvents();
-                PhysicsActor.OnCollisionUpdate -= PhysicsCollisionUpdate;
-                PhysicsActor = null;
->>>>>>> bd9ba904
             }
         }
 
@@ -1270,16 +1216,9 @@
         public void Teleport(Vector3 pos)
         {
             bool isFlying = false;
-<<<<<<< HEAD
-            
-            if (m_physicsActor != null)
-                isFlying = m_physicsActor.Flying;
-
-=======
             if (PhysicsActor != null)
                 isFlying = PhysicsActor.Flying;
             
->>>>>>> bd9ba904
             RemoveFromPhysicalScene();
             Velocity = Vector3.Zero;
             CheckLandingPoint(ref pos);
@@ -1679,19 +1618,13 @@
                                     MovementFlag |= (byte)nudgehack;
                                 }
 
-<<<<<<< HEAD
-                                //                                m_log.DebugFormat("[SCENE PRESENCE]: Updating m_movementflag for {0} with {1}", Name, DCF);
-                                m_movementflag += (byte)(uint)DCF;
-=======
 //                                m_log.DebugFormat("[SCENE PRESENCE]: Updating MovementFlag for {0} with {1}", Name, DCF);
                                 MovementFlag += (byte)(uint)DCF;
->>>>>>> bd9ba904
                                 update_movementflag = true;
                             }
                         }
                         else
                         {
-<<<<<<< HEAD
                             if ((m_movementflag & (byte)(uint)DCF) != 0 ||
                                 ((DCF == Dir_ControlFlags.DIR_CONTROL_FLAG_FORWARD_NUDGE || DCF == Dir_ControlFlags.DIR_CONTROL_FLAG_BACK_NUDGE)
                                 && ((m_movementflag & (byte)nudgehack) == nudgehack))
@@ -1699,15 +1632,6 @@
                             {
                                 //                                m_log.DebugFormat("[SCENE PRESENCE]: Updating m_movementflag for {0} with lack of {1}", Name, DCF);
                                 m_movementflag -= ((byte)(uint)DCF);
-=======
-                            if ((MovementFlag & (byte)(uint)DCF) != 0 ||
-                                ((DCF == Dir_ControlFlags.DIR_CONTROL_FLAG_FORWARD_NUDGE || DCF == Dir_ControlFlags.DIR_CONTROL_FLAG_BACKWARD_NUDGE)
-                                && ((MovementFlag & (byte)nudgehack) == nudgehack))
-                                ) // This or is for Nudge forward
-                            {
-//                                m_log.DebugFormat("[SCENE PRESENCE]: Updating MovementFlag for {0} with lack of {1}", Name, DCF);
-                                MovementFlag -= ((byte)(uint)DCF);
->>>>>>> bd9ba904
                                 update_movementflag = true;
 
                                 /*
@@ -2066,12 +1990,7 @@
 
             if (ParentID != 0)
             {
-<<<<<<< HEAD
                 SceneObjectPart part = m_scene.GetSceneObjectPart(m_requestedSitTargetID);
-=======
-                m_log.Debug("StandupCode Executed");
-                SceneObjectPart part = m_scene.GetSceneObjectPart(ParentID);
->>>>>>> bd9ba904
                 if (part != null)
                 {
                     part.TaskInventory.LockItemsForRead(true);
@@ -2121,7 +2040,6 @@
 				Quaternion avatarRot = Quaternion.Inverse(Quaternion.Inverse(Rotation) * partIRot); // world or. of the av
 				Vector3 avStandUp = new Vector3(0.3f, 0f, 0f) * avatarRot;		// 0.3M infront of av
 
-<<<<<<< HEAD
                 
                 if (m_physicsActor == null)
                 {
@@ -2145,17 +2063,6 @@
 				m_parentID = 0;
                 m_linkedPrim = UUID.Zero;
                 m_offsetRotation = new Quaternion(0.0f, 0.0f, 0.0f, 1.0f);
-=======
-                if (PhysicsActor == null)
-                {
-                    AddToPhysicalScene(false);
-                }
-
-                m_pos += ParentPosition + new Vector3(0.0f, 0.0f, 2.0f*m_sitAvatarHeight);
-                ParentPosition = Vector3.Zero;
-
-                ParentID = 0;
->>>>>>> bd9ba904
                 SendAvatarDataToAllAgents();
                 m_requestedSitTargetID = 0;
             }
@@ -2245,7 +2152,6 @@
 			// Sit analysis rewritten by KF 091125 
             if (SitTargetisSet) 		// scipted sit
             {
-<<<<<<< HEAD
 				if (!part.IsOccupied)
 				{
 //Console.WriteLine("Scripted, unoccupied");
@@ -2254,48 +2160,6 @@
 
                     Quaternion nrot = avSitOrientation;
                     if (!part.IsRoot)
-=======
-                // TODO: determine position to sit at based on scene geometry; don't trust offset from client
-                // see http://wiki.secondlife.com/wiki/User:Andrew_Linden/Office_Hours/2007_11_06 for details on how LL does it
-
-                // Is a sit target available?
-                Vector3 avSitOffSet = part.SitTargetPosition;
-                Quaternion avSitOrientation = part.SitTargetOrientation;
-                UUID avOnTargetAlready = part.GetAvatarOnSitTarget();
-
-                bool SitTargetUnOccupied = (!(avOnTargetAlready != UUID.Zero));
-                bool SitTargetisSet =
-                    (!(avSitOffSet.X == 0f && avSitOffSet.Y == 0f && avSitOffSet.Z == 0f &&
-                       (
-                           avSitOrientation.X == 0f && avSitOrientation.Y == 0f && avSitOrientation.Z == 0f && avSitOrientation.W == 1f // Valid Zero Rotation quaternion
-                           || avSitOrientation.X == 0f && avSitOrientation.Y == 0f && avSitOrientation.Z == 1f && avSitOrientation.W == 0f // W-Z Mapping was invalid at one point
-                           || avSitOrientation.X == 0f && avSitOrientation.Y == 0f && avSitOrientation.Z == 0f && avSitOrientation.W == 0f // Invalid Quaternion
-                       )
-                       ));
-
-                if (SitTargetisSet && SitTargetUnOccupied)
-                {
-                    part.SitTargetAvatar = UUID;
-                    offset = new Vector3(avSitOffSet.X, avSitOffSet.Y, avSitOffSet.Z);
-                    sitOrientation = avSitOrientation;
-                    autopilot = false;
-                }
-                part.ParentGroup.TriggerScriptChangedEvent(Changed.LINK);
-
-                pos = part.AbsolutePosition + offset;
-                //if (Math.Abs(part.AbsolutePosition.Z - AbsolutePosition.Z) > 1)
-                //{
-                   // offset = pos;
-                    //autopilot = false;
-                //}
-                if (PhysicsActor != null)
-                {
-                    // If we're not using the client autopilot, we're immediately warping the avatar to the location
-                    // We can remove the physicsActor until they stand up.
-                    m_sitAvatarHeight = PhysicsActor.Size.Z;
-
-                    if (autopilot)
->>>>>>> bd9ba904
                     {
                         nrot = part.RotationOffset * avSitOrientation;
                     }
@@ -2683,7 +2547,6 @@
                         Quaternion sitTargetOrient = part.SitTargetOrientation;
                         m_pos = new Vector3(sitTargetPos.X, sitTargetPos.Y, sitTargetPos.Z);
                         m_pos += SIT_TARGET_ADJUSTMENT;
-<<<<<<< HEAD
                         if (!part.IsRoot)
                         {
                             m_pos *= part.RotationOffset;
@@ -2738,29 +2601,13 @@
 	                    		mag, 		// float length,
 	                    		SitAltitudeCallback);          	// retMethod
 	                } // end scripted/not
-=======
-                        Rotation = sitTargetOrient;
-                        //Rotation = sitTargetOrient;
-                        ParentPosition = part.AbsolutePosition;
-
-                        //SendTerseUpdateToAllClients();
-                    }
-                    else
-                    {
-                        m_pos -= part.AbsolutePosition;
-                        ParentPosition = part.AbsolutePosition;
-                    }
->>>>>>> bd9ba904
                 }
                 else  // no Av
                 {
                     return;
                 }
             }
-<<<<<<< HEAD
-=======
             ParentID = m_requestedSitTargetID;
->>>>>>> bd9ba904
 
             //We want our offsets to reference the root prim, not the child we may have sat on
             if (!part.IsRoot)
@@ -3018,13 +2865,8 @@
 
         public void SendCoarseLocationsDefault(UUID sceneId, ScenePresence p, List<Vector3> coarseLocations, List<UUID> avatarUUIDs)
         {
-<<<<<<< HEAD
-            m_controllingClient.SendCoarseLocationUpdate(avatarUUIDs, coarseLocations);
-=======
             m_perfMonMS = Util.EnvironmentTickCount();
             ControllingClient.SendCoarseLocationUpdate(avatarUUIDs, coarseLocations);
-            m_scene.StatsReporter.AddAgentTime(Util.EnvironmentTickCountSubtract(m_perfMonMS));
->>>>>>> bd9ba904
         }
 
         /// <summary>
@@ -3832,16 +3674,6 @@
 
             Vector3 pVec = AbsolutePosition;
 
-<<<<<<< HEAD
-            m_physicsActor = scene.AddAvatar(Firstname + "." + Lastname, pVec,
-                                                 new Vector3(0f, 0f, m_appearance.AvatarHeight), isFlying);
-            scene.AddPhysicsActorTaint(m_physicsActor);
-            //m_physicsActor.OnRequestTerseUpdate += SendTerseUpdateToAllClients;
-            m_physicsActor.OnCollisionUpdate += PhysicsCollisionUpdate;
-            m_physicsActor.OnOutOfBounds += OutOfBoundsCall; // Called for PhysicsActors when there's something wrong
-            m_physicsActor.SubscribeEvents(500);
-            m_physicsActor.LocalID = LocalId;
-=======
             // Old bug where the height was in centimeters instead of meters
             PhysicsActor = scene.AddAvatar(LocalId, Firstname + "." + Lastname, pVec,
                                                  new Vector3(0f, 0f, Appearance.AvatarHeight), isFlying);
@@ -3852,7 +3684,6 @@
             PhysicsActor.OnOutOfBounds += OutOfBoundsCall; // Called for PhysicsActors when there's something wrong
             PhysicsActor.SubscribeEvents(500);
             PhysicsActor.LocalID = LocalId;
->>>>>>> bd9ba904
 
             SetHeight(Appearance.AvatarHeight);
         }
@@ -3872,14 +3703,9 @@
         {
             if (e == null)
                 return;
-<<<<<<< HEAD
-                
-            // The Physics Scene will send (spam!) updates every 500 ms grep: m_physicsActor.SubscribeEvents(
-=======
 
             //if ((Math.Abs(Velocity.X) > 0.1e-9f) || (Math.Abs(Velocity.Y) > 0.1e-9f))
             // The Physics Scene will send updates every 500 ms grep: PhysicsActor.SubscribeEvents(
->>>>>>> bd9ba904
             // as of this comment the interval is set in AddToPhysicalScene
             if (Animator!=null)
             {
@@ -3930,7 +3756,6 @@
                 }
             }
 
-<<<<<<< HEAD
             List<uint> thisHitColliders = new List<uint>();
             List<uint> endedColliders = new List<uint>();
             List<uint> startedColliders = new List<uint>();
@@ -4073,10 +3898,7 @@
                 }
             }
 
-            if (m_invulnerable)
-=======
             if (Invulnerable)
->>>>>>> bd9ba904
                 return;
             
             float starthealth = Health;
