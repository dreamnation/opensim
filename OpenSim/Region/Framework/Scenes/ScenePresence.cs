/*
 * Copyright (c) Contributors, http://opensimulator.org/
 * See CONTRIBUTORS.TXT for a full list of copyright holders.
 *
 * Redistribution and use in source and binary forms, with or without
 * modification, are permitted provided that the following conditions are met:
 *     * Redistributions of source code must retain the above copyright
 *       notice, this list of conditions and the following disclaimer.
 *     * Redistributions in binary form must reproduce the above copyright
 *       notice, this list of conditions and the following disclaimer in the
 *       documentation and/or other materials provided with the distribution.
 *     * Neither the name of the OpenSimulator Project nor the
 *       names of its contributors may be used to endorse or promote products
 *       derived from this software without specific prior written permission.
 *
 * THIS SOFTWARE IS PROVIDED BY THE DEVELOPERS ``AS IS'' AND ANY
 * EXPRESS OR IMPLIED WARRANTIES, INCLUDING, BUT NOT LIMITED TO, THE IMPLIED
 * WARRANTIES OF MERCHANTABILITY AND FITNESS FOR A PARTICULAR PURPOSE ARE
 * DISCLAIMED. IN NO EVENT SHALL THE CONTRIBUTORS BE LIABLE FOR ANY
 * DIRECT, INDIRECT, INCIDENTAL, SPECIAL, EXEMPLARY, OR CONSEQUENTIAL DAMAGES
 * (INCLUDING, BUT NOT LIMITED TO, PROCUREMENT OF SUBSTITUTE GOODS OR SERVICES;
 * LOSS OF USE, DATA, OR PROFITS; OR BUSINESS INTERRUPTION) HOWEVER CAUSED AND
 * ON ANY THEORY OF LIABILITY, WHETHER IN CONTRACT, STRICT LIABILITY, OR TORT
 * (INCLUDING NEGLIGENCE OR OTHERWISE) ARISING IN ANY WAY OUT OF THE USE OF THIS
 * SOFTWARE, EVEN IF ADVISED OF THE POSSIBILITY OF SUCH DAMAGE.
 */

using System;
using System.Xml;
using System.Collections.Generic;
using System.Reflection;
using System.Timers;
using OpenMetaverse;
using log4net;
using OpenSim.Framework;
using OpenSim.Framework.Client;
using OpenSim.Region.Framework.Interfaces;
using OpenSim.Region.Framework.Scenes.Animation;
using OpenSim.Region.Framework.Scenes.Types;
using OpenSim.Region.Physics.Manager;
using GridRegion = OpenSim.Services.Interfaces.GridRegion;
using OpenSim.Services.Interfaces;

namespace OpenSim.Region.Framework.Scenes
{
    enum ScriptControlled : uint
    {
        CONTROL_ZERO = 0,
        CONTROL_FWD = 1,
        CONTROL_BACK = 2,
        CONTROL_LEFT = 4,
        CONTROL_RIGHT = 8,
        CONTROL_UP = 16,
        CONTROL_DOWN = 32,
        CONTROL_ROT_LEFT = 256,
        CONTROL_ROT_RIGHT = 512,
        CONTROL_LBUTTON = 268435456,
        CONTROL_ML_LBUTTON = 1073741824
    }

    struct ScriptControllers
    {
        public UUID itemID;
        public ScriptControlled ignoreControls;
        public ScriptControlled eventControls;
    }

    public delegate void SendCourseLocationsMethod(UUID scene, ScenePresence presence, List<Vector3> coarseLocations, List<UUID> avatarUUIDs);

    public class ScenePresence : EntityBase, ISceneEntity
    {
//        ~ScenePresence()
//        {
//            m_log.Debug("[ScenePresence] Destructor called");
//        }
        
        private static readonly ILog m_log = LogManager.GetLogger(MethodBase.GetCurrentMethod().DeclaringType);

//        private static readonly byte[] DEFAULT_TEXTURE = AvatarAppearance.GetDefaultTexture().GetBytes();
        private static readonly Array DIR_CONTROL_FLAGS = Enum.GetValues(typeof(Dir_ControlFlags));
        private static readonly Vector3 HEAD_ADJUSTMENT = new Vector3(0f, 0f, 0.3f);
        
        /// <summary>
        /// Experimentally determined "fudge factor" to make sit-target positions
        /// the same as in SecondLife. Fudge factor was tested for 36 different
        /// test cases including prims of type box, sphere, cylinder, and torus,
        /// with varying parameters for sit target location, prim size, prim
        /// rotation, prim cut, prim twist, prim taper, and prim shear. See mantis
        /// issue #1716
        /// </summary>
//        private static readonly Vector3 SIT_TARGET_ADJUSTMENT = new Vector3(0.1f, 0.0f, 0.3f);
		// Value revised by KF 091121 by comparison with SL.
        private static readonly Vector3 SIT_TARGET_ADJUSTMENT = new Vector3(0.0f, 0.0f, 0.418f);

        public UUID currentParcelUUID = UUID.Zero;

        private ISceneViewer m_sceneViewer;

        /// <value>
        /// The animator for this avatar
        /// </value>
        public ScenePresenceAnimator Animator
        {
            get { return m_animator; }
        }
        protected ScenePresenceAnimator m_animator;

        /// <value>
        /// The scene objects attached to this avatar.  Do not change this list directly - use methods such as
        /// AddAttachment() and RemoveAttachment().  Lock this list when performing any read operations upon it.
        /// </value>
        public List<SceneObjectGroup> Attachments
        {
            get { return m_attachments; }
        }
        protected List<SceneObjectGroup> m_attachments = new List<SceneObjectGroup>();

        private Dictionary<UUID, ScriptControllers> scriptedcontrols = new Dictionary<UUID, ScriptControllers>();
        private ScriptControlled IgnoredControls = ScriptControlled.CONTROL_ZERO;
        private ScriptControlled LastCommands = ScriptControlled.CONTROL_ZERO;
        private bool MouseDown = false;
        private SceneObjectGroup proxyObjectGroup;
        //private SceneObjectPart proxyObjectPart = null;
        public Vector3 lastKnownAllowedPosition;
        public bool sentMessageAboutRestrictedParcelFlyingDown;
        public Vector4 CollisionPlane = Vector4.UnitW;
        
		private Vector3 m_avInitialPos;		// used to calculate unscripted sit rotation
		private Vector3 m_avUnscriptedSitPos;	// for non-scripted prims
        private Vector3 m_lastPosition;
        private Vector3 m_lastWorldPosition;
        private Quaternion m_lastRotation;
        private Vector3 m_lastVelocity;
        //private int m_lastTerseSent;

        private bool m_updateflag;
        private byte m_movementflag;
        private Vector3? m_forceToApply;
        private uint m_requestedSitTargetID;
        private UUID m_requestedSitTargetUUID;
        public bool SitGround = false;

        private SendCourseLocationsMethod m_sendCourseLocationsMethod;

        //private Vector3 m_requestedSitOffset = new Vector3();

        private Vector3 m_LastFinitePos;

        private float m_sitAvatarHeight = 2.0f;

        private int m_godLevel;
        private int m_userLevel;

        private bool m_invulnerable = true;

        private Vector3 m_lastChildAgentUpdatePosition;
        private Vector3 m_lastChildAgentUpdateCamPosition;

        private int m_perfMonMS;

        private bool m_setAlwaysRun;
        private bool m_forceFly;
        private bool m_flyDisabled;
        private bool m_flyingOld;		// add for fly velocity control
        public bool m_wasFlying;		// add for fly velocity control

        private float m_speedModifier = 1.0f;

        private Quaternion m_bodyRot= Quaternion.Identity;

        private Quaternion m_bodyRotPrevious = Quaternion.Identity;

        private const int LAND_VELOCITYMAG_MAX = 12;

        public bool IsRestrictedToRegion;

        public string JID = String.Empty;

        private float m_health = 100f;

        protected RegionInfo m_regionInfo;
        protected ulong crossingFromRegion;

        private readonly Vector3[] Dir_Vectors = new Vector3[11];
        private bool m_isNudging = false;

        // Position of agent's camera in world (region cordinates)
        protected Vector3 m_CameraCenter;
        protected Vector3 m_lastCameraCenter;

        protected Timer m_reprioritization_timer;
        protected bool m_reprioritizing;
        protected bool m_reprioritization_called;

        // Use these three vectors to figure out what the agent is looking at
        // Convert it to a Matrix and/or Quaternion
        protected Vector3 m_CameraAtAxis;
        protected Vector3 m_CameraLeftAxis;
        protected Vector3 m_CameraUpAxis;
        private AgentManager.ControlFlags m_AgentControlFlags;
        private Quaternion m_headrotation = Quaternion.Identity;
        private byte m_state;

        //Reuse the Vector3 instead of creating a new one on the UpdateMovement method
//        private Vector3 movementvector;

        private bool m_autopilotMoving;
        private Vector3 m_autoPilotTarget;
        private bool m_sitAtAutoTarget;
        private Vector3 m_initialSitTarget = Vector3.Zero;		//KF: First estimate of where to sit

        private string m_nextSitAnimation = String.Empty;

        //PauPaw:Proper PID Controler for autopilot************
        private bool m_moveToPositionInProgress;
        private Vector3 m_moveToPositionTarget;
        private Quaternion m_offsetRotation = new Quaternion(0.0f, 0.0f, 0.0f, 1.0f);

        private bool m_followCamAuto;

        private int m_movementUpdateCount;
        private int m_lastColCount = -1;		//KF: Look for Collision chnages
        private int m_updateCount = 0;			//KF: Update Anims for a while
        private static readonly int UPDATE_COUNT = 10;		// how many frames to update for
        private const int NumMovementsBetweenRayCast = 5;
        private List<uint> m_lastColliders = new List<uint>();

        private object m_syncRoot = new Object();

        private bool CameraConstraintActive;
        //private int m_moveToPositionStateStatus;
        //*****************************************************

        // Agent's Draw distance.
        protected float m_DrawDistance;

        protected AvatarAppearance m_appearance;

        // neighbouring regions we have enabled a child agent in
        // holds the seed cap for the child agent in that region
        private Dictionary<ulong, string> m_knownChildRegions = new Dictionary<ulong, string>();

        /// <summary>
        /// Implemented Control Flags
        /// </summary>
        private enum Dir_ControlFlags
        {
            DIR_CONTROL_FLAG_FORWARD = AgentManager.ControlFlags.AGENT_CONTROL_AT_POS,
            DIR_CONTROL_FLAG_BACK = AgentManager.ControlFlags.AGENT_CONTROL_AT_NEG,
            DIR_CONTROL_FLAG_LEFT = AgentManager.ControlFlags.AGENT_CONTROL_LEFT_POS,
            DIR_CONTROL_FLAG_RIGHT = AgentManager.ControlFlags.AGENT_CONTROL_LEFT_NEG,
            DIR_CONTROL_FLAG_UP = AgentManager.ControlFlags.AGENT_CONTROL_UP_POS,
            DIR_CONTROL_FLAG_DOWN = AgentManager.ControlFlags.AGENT_CONTROL_UP_NEG,
            DIR_CONTROL_FLAG_FORWARD_NUDGE = AgentManager.ControlFlags.AGENT_CONTROL_NUDGE_AT_POS,
            DIR_CONTROL_FLAG_BACK_NUDGE = AgentManager.ControlFlags.AGENT_CONTROL_NUDGE_AT_NEG,
            DIR_CONTROL_FLAG_LEFT_NUDGE = AgentManager.ControlFlags.AGENT_CONTROL_NUDGE_LEFT_POS,
            DIR_CONTROL_FLAG_RIGHT_NUDGE = AgentManager.ControlFlags.AGENT_CONTROL_NUDGE_LEFT_NEG,
            DIR_CONTROL_FLAG_DOWN_NUDGE = AgentManager.ControlFlags.AGENT_CONTROL_NUDGE_UP_NEG
        }
        
        /// <summary>
        /// Position at which a significant movement was made
        /// </summary>
        private Vector3 posLastSignificantMove;

        // For teleports and crossings callbacks
        string m_callbackURI;
        UUID m_originRegionID;

        ulong m_rootRegionHandle;

        /// <value>
        /// Script engines present in the scene
        /// </value>
        private IScriptModule[] m_scriptEngines;

        #region Properties

        /// <summary>
        /// Physical scene representation of this Avatar.
        /// </summary>
        public PhysicsActor PhysicsActor
        {
            set { m_physicsActor = value; }
            get { return m_physicsActor; }
        }

        public byte MovementFlag
        {
            set { m_movementflag = value; }
            get { return m_movementflag; }
        }

        public bool Updated
        {
            set { m_updateflag = value; }
            get { return m_updateflag; }
        }

        public bool Invulnerable
        {
            set { m_invulnerable = value; }
            get { return m_invulnerable; }
        }

        public int UserLevel
        {
            get { return m_userLevel; }
        }

        public int GodLevel
        {
            get { return m_godLevel; }
        }

        public ulong RegionHandle
        {
            get { return m_rootRegionHandle; }
        }

        public Vector3 CameraPosition
        {
            get { return m_CameraCenter; }
        }

        public Quaternion CameraRotation
        {
            get { return Util.Axes2Rot(m_CameraAtAxis, m_CameraLeftAxis, m_CameraUpAxis); }
        }

        public Vector3 CameraAtAxis
        {
            get { return m_CameraAtAxis; }
        }

        public Vector3 CameraLeftAxis
        {
            get { return m_CameraLeftAxis; }
        }

        public Vector3 CameraUpAxis
        {
            get { return m_CameraUpAxis; }
        }

        public Vector3 Lookat
        {
            get
            {
                Vector3 a = new Vector3(m_CameraAtAxis.X, m_CameraAtAxis.Y, 0);

                if (a == Vector3.Zero)
                    return a;

                return Util.GetNormalizedVector(a);
            }
        }

        private readonly string m_firstname;

        public string Firstname
        {
            get { return m_firstname; }
        }

        private readonly string m_lastname;

        public string Lastname
        {
            get { return m_lastname; }
        }

        private string m_grouptitle;

        public string Grouptitle
        {
            get { return m_grouptitle; }
            set { m_grouptitle = value; }
        }

        public float DrawDistance
        {
            get { return m_DrawDistance; }
        }

        protected bool m_allowMovement = true;

        public bool AllowMovement
        {
            get { return m_allowMovement; }
            set { m_allowMovement = value; }
        }

        public bool SetAlwaysRun
        {
            get
            {
                if (PhysicsActor != null)
                {
                    return PhysicsActor.SetAlwaysRun;
                }
                else
                {
                    return m_setAlwaysRun;
                }
            }
            set
            {
                m_setAlwaysRun = value;
                if (PhysicsActor != null)
                {
                    PhysicsActor.SetAlwaysRun = value;
                }
            }
        }

        public byte State
        {
            get { return m_state; }
            set { m_state = value; }
        }

        public uint AgentControlFlags
        {
            get { return (uint)m_AgentControlFlags; }
            set { m_AgentControlFlags = (AgentManager.ControlFlags)value; }
        }

        /// <summary>
        /// This works out to be the ClientView object associated with this avatar, or it's client connection manager
        /// </summary>
        private IClientAPI m_controllingClient;

        protected PhysicsActor m_physicsActor;

        /// <value>
        /// The client controlling this presence
        /// </value>
        public IClientAPI ControllingClient
        {
            get { return m_controllingClient; }
        }

        public IClientCore ClientView
        {
            get { return (IClientCore) m_controllingClient; }
        }

        protected Vector3 m_parentPosition;
        public Vector3 ParentPosition
        {
            get { return m_parentPosition; }
            set { m_parentPosition = value; }
        }

        /// <summary>
        /// Position of this avatar relative to the region the avatar is in
        /// </summary>
        public override Vector3 AbsolutePosition
        {
            get
            {
                PhysicsActor actor = m_physicsActor;
//                if (actor != null)
                if ((actor != null) && (m_parentID == 0))   // KF Do NOT update m_pos here if Av is sitting!
                    m_pos = actor.Position;
<<<<<<< HEAD

                // If we're sitting, we need to update our position
                if (m_parentID != 0)
                {
                    SceneObjectPart part = m_scene.GetSceneObjectPart(m_parentID);
                    if (part != null)
                        m_parentPosition = part.AbsolutePosition;
                }

                return m_parentPosition + m_pos;
=======
                else                                                                        // OS Mantis #4063
                {                                                                           // OS Mantis #4063
                    // OpenSim Mantis #4063. Obtain the correct position of a seated avatar. In addition
                    // to providing the correct position while the avatar is seated, this value will also
                    // be used as the location to unsit to.
                    //
                    // If m_parentID is not 0, assume we are a seated avatar and we should return the
                    // position based on the sittarget offset and rotation of the prim we are seated on.
                    //
                    // Generally, m_pos will contain the position of the avator in the sim unless the avatar
                    // is on a sit target. While on a sit target, m_pos will contain the desired offset
                    // without the parent rotation applied.
                    if (m_parentID != 0)                                                    // OS Mantis #4063
                    {
                        SceneObjectPart part = m_scene.GetSceneObjectPart(m_parentID);      // OS Mantis #4063
                        if (part != null)                                                   // OS Mantis #4063
                        {                                                                   // OS Mantis #4064
                            return m_parentPosition + (m_pos * part.GetWorldRotation());    // OS Mantis #4063
                        }
                        else                                                                // OS Mantis #4064
                        {                                                                   // OS Mantis #4063
                            return m_parentPosition + m_pos;                                // OS Mantis #4064
                        }                                                                   // OS Mantis #4063
                    }                                                                       // OS Mantis #4063
                }                                                                           // OS Mantis #4063

                return m_pos;                                                               // OS Mantis #4063
>>>>>>> 6ed63487
            }
            set
            {
                PhysicsActor actor = m_physicsActor;
                if (actor != null)
                {
                    try
                    {
                        lock (m_scene.SyncRoot)
                            m_physicsActor.Position = value;
                    }
                    catch (Exception e)
                    {
                        m_log.Error("[SCENEPRESENCE]: ABSOLUTE POSITION " + e.Message);
                    }
                }

                if (m_parentID == 0)   // KF Do NOT update m_pos here if Av is sitting!
                    m_pos = value;
                m_parentPosition = Vector3.Zero;
            }
        }

        public Vector3 OffsetPosition
        {
            get { return m_pos; }
            set { m_pos = value; }
        }

        /// <summary>
        /// Current velocity of the avatar.
        /// </summary>
        public override Vector3 Velocity
        {
            get
            {
                PhysicsActor actor = m_physicsActor;
                if (actor != null)
                    m_velocity = actor.Velocity;

                return m_velocity;
            }
            set
            {
                PhysicsActor actor = m_physicsActor;
                if (actor != null)
                {
                    try
                    {
                        lock (m_scene.SyncRoot)
                            actor.Velocity = value;
                    }
                    catch (Exception e)
                    {
                        m_log.Error("[SCENEPRESENCE]: VELOCITY " + e.Message);
                    }
                }

                m_velocity = value;
            }
        }

        public Quaternion OffsetRotation
        {
            get { return m_offsetRotation; }
            set { m_offsetRotation = value; }
        }

        public Quaternion Rotation
        {
            get {
                if (m_parentID != 0)
                {
                    if (m_offsetRotation != null)
                    {
                        return m_offsetRotation;
                    }
                    else
                    {
                        return new Quaternion(0.0f, 0.0f, 0.0f, 1.0f);
                    }
                    
                }
                else
                {
                    return m_bodyRot;
                }
            }
            set { 
                m_bodyRot = value;
                if (m_parentID != 0)
                {
                    m_offsetRotation = new Quaternion(0.0f, 0.0f, 0.0f, 1.0f);
                }
            }
        }

        public Quaternion PreviousRotation
        {
            get { return m_bodyRotPrevious; }
            set { m_bodyRotPrevious = value; }
        }

        /// <summary>
        /// If this is true, agent doesn't have a representation in this scene.
        ///    this is an agent 'looking into' this scene from a nearby scene(region)
        ///
        /// if False, this agent has a representation in this scene
        /// </summary>
        private bool m_isChildAgent = true;

        public bool IsChildAgent
        {
            get { return m_isChildAgent; }
            set { m_isChildAgent = value; }
        }

        private uint m_parentID;


        private UUID m_linkedPrim;

        public uint ParentID
        {
            get { return m_parentID; }
            set { m_parentID = value; }
        }

        public UUID LinkedPrim
        {
            get { return m_linkedPrim; }
            set { m_linkedPrim = value; }
        }

        public float Health
        {
            get { return m_health; }
            set { m_health = value; }
        }

        /// <summary>
        /// These are the region handles known by the avatar.
        /// </summary>
        public List<ulong> KnownChildRegionHandles
        {
            get 
            {
                if (m_knownChildRegions.Count == 0) 
                    return new List<ulong>();
                else
                    return new List<ulong>(m_knownChildRegions.Keys); 
            }
        }

        public Dictionary<ulong, string> KnownRegions
        {
            get { return m_knownChildRegions; }
            set 
            {
                m_knownChildRegions = value; 
            }
        }

        public ISceneViewer SceneViewer
        {
            get { return m_sceneViewer; }
        }

        public void AdjustKnownSeeds()
        {
            Dictionary<ulong, string> seeds;

            if (Scene.CapsModule != null)
                seeds = Scene.CapsModule.GetChildrenSeeds(UUID);
            else
                seeds = new Dictionary<ulong, string>();

            List<ulong> old = new List<ulong>();
            foreach (ulong handle in seeds.Keys)
            {
                uint x, y;
                Utils.LongToUInts(handle, out x, out y);
                x = x / Constants.RegionSize;
                y = y / Constants.RegionSize;
                if (Util.IsOutsideView(x, Scene.RegionInfo.RegionLocX, y, Scene.RegionInfo.RegionLocY))
                {
                    old.Add(handle);
                }
            }
            DropOldNeighbours(old);
            
            if (Scene.CapsModule != null)
                Scene.CapsModule.SetChildrenSeed(UUID, seeds);
            
            KnownRegions = seeds;
            //m_log.Debug(" ++++++++++AFTER+++++++++++++ ");
            //DumpKnownRegions();
        }

        public void DumpKnownRegions()
        {
            m_log.Info("================ KnownRegions "+Scene.RegionInfo.RegionName+" ================");
            foreach (KeyValuePair<ulong, string> kvp in KnownRegions)
            {
                uint x, y;
                Utils.LongToUInts(kvp.Key, out x, out y);
                x = x / Constants.RegionSize;
                y = y / Constants.RegionSize;
                m_log.Info(" >> "+x+", "+y+": "+kvp.Value);
            }
        }

        private bool m_inTransit;
        private bool m_mouseLook;
        private bool m_leftButtonDown;

        public bool IsInTransit
        {
            get { return m_inTransit; }
            set { m_inTransit = value; }
        }

        public float SpeedModifier
        {
            get { return m_speedModifier; }
            set { m_speedModifier = value; }
        }

        public bool ForceFly
        {
            get { return m_forceFly; }
            set { m_forceFly = value; }
        }

        public bool FlyDisabled
        {
            get { return m_flyDisabled; }
            set { m_flyDisabled = value; }
        }

        public string Viewer
        {
            get { return m_scene.AuthenticateHandler.GetAgentCircuitData(ControllingClient.CircuitCode).Viewer; }
        }

        #endregion

        #region Constructor(s)
        
        public ScenePresence()
        {
            m_sendCourseLocationsMethod = SendCoarseLocationsDefault;
            CreateSceneViewer();
            m_animator = new ScenePresenceAnimator(this);
        }

        private ScenePresence(IClientAPI client, Scene world, RegionInfo reginfo) : this()
        {
            m_rootRegionHandle = reginfo.RegionHandle;
            m_controllingClient = client;
            m_firstname = m_controllingClient.FirstName;
            m_lastname = m_controllingClient.LastName;
            m_name = String.Format("{0} {1}", m_firstname, m_lastname);
            m_scene = world;
            m_uuid = client.AgentId;
            m_regionInfo = reginfo;
            m_localId = m_scene.AllocateLocalId();

            UserAccount account = m_scene.UserAccountService.GetUserAccount(m_scene.RegionInfo.ScopeID, m_uuid);

            if (account != null)
                m_userLevel = account.UserLevel;

            IGroupsModule gm = m_scene.RequestModuleInterface<IGroupsModule>();
            if (gm != null)
                m_grouptitle = gm.GetGroupTitle(m_uuid);

            m_scriptEngines = m_scene.RequestModuleInterfaces<IScriptModule>();
            
            AbsolutePosition = posLastSignificantMove = m_CameraCenter =
                m_lastCameraCenter = m_controllingClient.StartPos;

            m_reprioritization_timer = new Timer(world.ReprioritizationInterval);
            m_reprioritization_timer.Elapsed += new ElapsedEventHandler(Reprioritize);
            m_reprioritization_timer.AutoReset = false;

            AdjustKnownSeeds();
            Animator.TrySetMovementAnimation("STAND"); 
            // we created a new ScenePresence (a new child agent) in a fresh region.
            // Request info about all the (root) agents in this region
            // Note: This won't send data *to* other clients in that region (children don't send)

// MIC: This gets called again in CompleteMovement
            // SendInitialFullUpdateToAllClients();
            SendOtherAgentsAvatarDataToMe();
            SendOtherAgentsAppearanceToMe();

            RegisterToEvents();
            SetDirectionVectors();
        }

        public ScenePresence(IClientAPI client, Scene world, RegionInfo reginfo, AvatarAppearance appearance)
            : this(client, world, reginfo)
        {
            m_appearance = appearance;
        }

        private void CreateSceneViewer()
        {
            m_sceneViewer = new SceneViewer(this);
        }

        public void RegisterToEvents()
        {
            m_controllingClient.OnCompleteMovementToRegion += CompleteMovement;
            //m_controllingClient.OnCompleteMovementToRegion += SendInitialData;
            m_controllingClient.OnAgentUpdate += HandleAgentUpdate;
            m_controllingClient.OnAgentRequestSit += HandleAgentRequestSit;
            m_controllingClient.OnAgentSit += HandleAgentSit;
            m_controllingClient.OnSetAlwaysRun += HandleSetAlwaysRun;
            m_controllingClient.OnStartAnim += HandleStartAnim;
            m_controllingClient.OnStopAnim += HandleStopAnim;
            m_controllingClient.OnForceReleaseControls += HandleForceReleaseControls;
            m_controllingClient.OnAutoPilotGo += DoAutoPilot;
            m_controllingClient.AddGenericPacketHandler("autopilot", DoMoveToPosition);

            // ControllingClient.OnChildAgentStatus += new StatusChange(this.ChildStatusChange);
            // ControllingClient.OnStopMovement += new GenericCall2(this.StopMovement);
        }

        private void SetDirectionVectors()
        {
            Dir_Vectors[0] = Vector3.UnitX; //FORWARD
            Dir_Vectors[1] = -Vector3.UnitX; //BACK
            Dir_Vectors[2] = Vector3.UnitY; //LEFT
            Dir_Vectors[3] = -Vector3.UnitY; //RIGHT
            Dir_Vectors[4] = Vector3.UnitZ; //UP
            Dir_Vectors[5] = -Vector3.UnitZ; //DOWN
            Dir_Vectors[6] = new Vector3(0.5f, 0f, 0f); //FORWARD_NUDGE
            Dir_Vectors[7] = new Vector3(-0.5f, 0f, 0f);  //BACK_NUDGE
            Dir_Vectors[8] = new Vector3(0f, 0.5f, 0f);  //LEFT_NUDGE
            Dir_Vectors[9] = new Vector3(0f, -0.5f, 0f);  //RIGHT_NUDGE
            Dir_Vectors[10] = new Vector3(0f, 0f, -0.5f); //DOWN_Nudge
        }

        private Vector3[] GetWalkDirectionVectors()
        {
            Vector3[] vector = new Vector3[11];
            vector[0] = new Vector3(m_CameraUpAxis.Z, 0f, -m_CameraAtAxis.Z); //FORWARD
            vector[1] = new Vector3(-m_CameraUpAxis.Z, 0f, m_CameraAtAxis.Z); //BACK
            vector[2] = Vector3.UnitY; //LEFT
            vector[3] = -Vector3.UnitY; //RIGHT
            vector[4] = new Vector3(m_CameraAtAxis.Z, 0f, m_CameraUpAxis.Z); //UP
            vector[5] = new Vector3(-m_CameraAtAxis.Z, 0f, -m_CameraUpAxis.Z); //DOWN
            vector[6] = new Vector3(m_CameraUpAxis.Z, 0f, -m_CameraAtAxis.Z); //FORWARD_NUDGE
            vector[7] = new Vector3(-m_CameraUpAxis.Z, 0f, m_CameraAtAxis.Z); //BACK_NUDGE
            vector[8] = Vector3.UnitY; //LEFT_NUDGE
            vector[9] = -Vector3.UnitY; //RIGHT_NUDGE
            vector[10] = new Vector3(-m_CameraAtAxis.Z, 0f, -m_CameraUpAxis.Z); //DOWN_NUDGE
            return vector;
        }
        
        private bool[] GetDirectionIsNudge()
        {
            bool[] isNudge = new bool[11];
            isNudge[0] = false; //FORWARD
            isNudge[1] = false; //BACK
            isNudge[2] = false; //LEFT
            isNudge[3] = false; //RIGHT
            isNudge[4] = false; //UP
            isNudge[5] = false; //DOWN
            isNudge[6] = true; //FORWARD_NUDGE
            isNudge[7] = true; //BACK_NUDGE
            isNudge[8] = true; //LEFT_NUDGE
            isNudge[9] = true; //RIGHT_NUDGE
            isNudge[10] = true; //DOWN_Nudge
            return isNudge;
        }


        #endregion

        public uint GenerateClientFlags(UUID ObjectID)
        {
            return m_scene.Permissions.GenerateClientFlags(m_uuid, ObjectID);
        }

        /// <summary>
        /// Send updates to the client about prims which have been placed on the update queue.  We don't
        /// necessarily send updates for all the parts on the queue, e.g. if an updates with a more recent
        /// timestamp has already been sent.
        /// </summary>
        public void SendPrimUpdates()
        {
            m_perfMonMS = Util.EnvironmentTickCount();

            m_sceneViewer.SendPrimUpdates();

            m_scene.StatsReporter.AddAgentTime(Util.EnvironmentTickCountSubtract(m_perfMonMS));
        }

        #region Status Methods

        /// <summary>
        /// This turns a child agent, into a root agent
        /// This is called when an agent teleports into a region, or if an
        /// agent crosses into this region from a neighbor over the border
        /// </summary>
        public void MakeRootAgent(Vector3 pos, bool isFlying)
        {
            m_log.DebugFormat(
                "[SCENE]: Upgrading child to root agent for {0} in {1}",
                Name, m_scene.RegionInfo.RegionName);

            //m_log.DebugFormat("[SCENE]: known regions in {0}: {1}", Scene.RegionInfo.RegionName, KnownChildRegionHandles.Count);

            IGroupsModule gm = m_scene.RequestModuleInterface<IGroupsModule>();
            if (gm != null)
                m_grouptitle = gm.GetGroupTitle(m_uuid);

            m_rootRegionHandle = m_scene.RegionInfo.RegionHandle;

            m_scene.EventManager.TriggerSetRootAgentScene(m_uuid, m_scene);

            // Moved this from SendInitialData to ensure that m_appearance is initialized
            // before the inventory is processed in MakeRootAgent. This fixes a race condition
            // related to the handling of attachments
            //m_scene.GetAvatarAppearance(m_controllingClient, out m_appearance);
            if (m_scene.TestBorderCross(pos, Cardinals.E))
            {
                Border crossedBorder = m_scene.GetCrossedBorder(pos, Cardinals.E);
                pos.X = crossedBorder.BorderLine.Z - 1;
            }

            if (m_scene.TestBorderCross(pos, Cardinals.N))
            {
                Border crossedBorder = m_scene.GetCrossedBorder(pos, Cardinals.N);
                pos.Y = crossedBorder.BorderLine.Z - 1;
            }

            //If they're TP'ing in or logging in, we haven't had time to add any known child regions yet.
            //This has the unfortunate consequence that if somebody is TP'ing who is already a child agent,
            //they'll bypass the landing point. But I can't think of any decent way of fixing this.
            ILandObject land = m_scene.LandChannel.GetLandObject(pos.X, pos.Y);
            if (land != null)
            {
                if (KnownChildRegionHandles.Count == 0)
                {
                    //Don't restrict gods, estate managers, or land owners to the TP point. This behaviour mimics agni.
                    if (land.LandData.LandingType == (byte)1 && land.LandData.UserLocation != Vector3.Zero && UserLevel < 200 && !m_scene.RegionInfo.EstateSettings.IsEstateManager(m_uuid) && land.LandData.OwnerID != m_uuid)
                    {
                        pos = land.LandData.UserLocation;
                    }
                }
                
                land.SendLandUpdateToClient(ControllingClient);
            }

            if (pos.X < 0 || pos.Y < 0 || pos.Z < 0)
            {
                Vector3 emergencyPos = new Vector3(((int)Constants.RegionSize * 0.5f), ((int)Constants.RegionSize * 0.5f), 128);
                
                if (pos.X < 0)
                {
                    emergencyPos.X = (int)Constants.RegionSize + pos.X;
                    if (!(pos.Y < 0))
                        emergencyPos.Y = pos.Y;
                    if (!(pos.Z < 0))
                        emergencyPos.Z = pos.Z;
                }
                if (pos.Y < 0)
                {
                    emergencyPos.Y = (int)Constants.RegionSize + pos.Y;
                    if (!(pos.X < 0))
                        emergencyPos.X = pos.X;
                    if (!(pos.Z < 0))
                        emergencyPos.Z = pos.Z;
                }
                if (pos.Z < 0)
                {
                    emergencyPos.Z = 128;
                    if (!(pos.Y < 0))
                        emergencyPos.Y = pos.Y;
                    if (!(pos.X < 0))
                        emergencyPos.X = pos.X;
                }
            }

            if (pos.X < 0f || pos.Y < 0f || pos.Z < 0f)
            {
                m_log.WarnFormat(
                    "[SCENE PRESENCE]: MakeRootAgent() was given an illegal position of {0} for avatar {1}, {2}. Clamping",
                    pos, Name, UUID);

                if (pos.X < 0f) pos.X = 0f;
                if (pos.Y < 0f) pos.Y = 0f;
                if (pos.Z < 0f) pos.Z = 0f;
            }

            float localAVHeight = 1.56f;
            if (m_appearance != null)
            {
                if (m_appearance.AvatarHeight > 0)
                    localAVHeight = m_appearance.AvatarHeight;
            }

            float posZLimit = 0;

            if (pos.X < Constants.RegionSize && pos.Y < Constants.RegionSize)
                posZLimit = (float)m_scene.Heightmap[(int)pos.X, (int)pos.Y];
            
            float newPosZ = posZLimit + localAVHeight / 2;
            if (posZLimit >= (pos.Z - (localAVHeight / 2)) && !(Single.IsInfinity(newPosZ) || Single.IsNaN(newPosZ)))
            {
                pos.Z = newPosZ;
            }
            AbsolutePosition = pos;

            if (m_appearance != null)
            {
                if (m_appearance.AvatarHeight > 0)
                    SetHeight(m_appearance.AvatarHeight);
            }
            else
            {
                m_log.ErrorFormat("[SCENE PRESENCE]: null appearance in MakeRoot in {0}", Scene.RegionInfo.RegionName);
                // emergency; this really shouldn't happen
                m_appearance = new AvatarAppearance(UUID);
            }
            
            AddToPhysicalScene(isFlying);

            if (m_appearance != null)
            {
                if (m_appearance.AvatarHeight > 0)
                    SetHeight(m_appearance.AvatarHeight);
            }

            if (m_forceFly)
            {
                m_physicsActor.Flying = true;
            }
            else if (m_flyDisabled)
            {
                m_physicsActor.Flying = false;
            }

            // Don't send an animation pack here, since on a region crossing this will sometimes cause a flying 
            // avatar to return to the standing position in mid-air.  On login it looks like this is being sent
            // elsewhere anyway
            // Animator.SendAnimPack();

            m_scene.SwapRootAgentCount(false);
            
            //CachedUserInfo userInfo = m_scene.CommsManager.UserProfileCacheService.GetUserDetails(m_uuid);
            //if (userInfo != null)
            //        userInfo.FetchInventory();
            //else
            //    m_log.ErrorFormat("[SCENE]: Could not find user info for {0} when making it a root agent", m_uuid);
            
            // On the next prim update, all objects will be sent
            //
            m_sceneViewer.Reset();

            m_isChildAgent = false;

            // send the animations of the other presences to me
            m_scene.ForEachScenePresence(delegate(ScenePresence presence)
            {
                if (presence != this)
                    presence.Animator.SendAnimPackToClient(ControllingClient);
            });

            m_scene.EventManager.TriggerOnMakeRootAgent(this);
        }

        /// <summary>
        /// This turns a root agent into a child agent
        /// when an agent departs this region for a neighbor, this gets called.
        ///
        /// It doesn't get called for a teleport.  Reason being, an agent that
        /// teleports out may not end up anywhere near this region
        /// </summary>
        public void MakeChildAgent()
        {
            // It looks like m_animator is set to null somewhere, and MakeChild
            // is called after that. Probably in aborted teleports.
            if (m_animator == null)
                m_animator = new ScenePresenceAnimator(this);
            else
                Animator.ResetAnimations();

//            m_log.DebugFormat(
//                 "[SCENEPRESENCE]: Downgrading root agent {0}, {1} to a child agent in {2}",
//                 Name, UUID, m_scene.RegionInfo.RegionName);

            // Don't zero out the velocity since this can cause problems when an avatar is making a region crossing,
            // depending on the exact timing.  This shouldn't matter anyway since child agent positions are not updated.
            //Velocity = new Vector3(0, 0, 0);
            
            m_isChildAgent = true;
            m_scene.SwapRootAgentCount(true);
            RemoveFromPhysicalScene();

            // FIXME: Set m_rootRegionHandle to the region handle of the scene this agent is moving into
            
            m_scene.EventManager.TriggerOnMakeChildAgent(this);
        }

        /// <summary>
        /// Removes physics plugin scene representation of this agent if it exists.
        /// </summary>
        private void RemoveFromPhysicalScene()
        {
            if (PhysicsActor != null)
            {
                try
                {
                    m_physicsActor.OnRequestTerseUpdate -= SendTerseUpdateToAllClients;
                    m_physicsActor.OnOutOfBounds -= OutOfBoundsCall;
                    m_physicsActor.OnCollisionUpdate -= PhysicsCollisionUpdate;
                    m_scene.PhysicsScene.RemoveAvatar(PhysicsActor);
                    m_physicsActor.UnSubscribeEvents();
                    PhysicsActor = null;
                }
                catch
                { }
            }
        }

        /// <summary>
        ///
        /// </summary>
        /// <param name="pos"></param>
        public void Teleport(Vector3 pos)
        {
            bool isFlying = false;
            
            if (m_physicsActor != null)
                isFlying = m_physicsActor.Flying;

            RemoveFromPhysicalScene();
            Velocity = Vector3.Zero;
            AbsolutePosition = pos;
            AddToPhysicalScene(isFlying);
            if (m_appearance != null)
            {
                if (m_appearance.AvatarHeight > 0)
                    SetHeight(m_appearance.AvatarHeight);
            }

            SendTerseUpdateToAllClients();
            
        }

        public void TeleportWithMomentum(Vector3 pos)
        {
            bool isFlying = false;
            if (m_physicsActor != null)
                isFlying = m_physicsActor.Flying;

            RemoveFromPhysicalScene();
            AbsolutePosition = pos;
            AddToPhysicalScene(isFlying);
            if (m_appearance != null)
            {
                if (m_appearance.AvatarHeight > 0)
                    SetHeight(m_appearance.AvatarHeight);
            }

            SendTerseUpdateToAllClients();
        }

        /// <summary>
        ///
        /// </summary>
        public void StopMovement()
        {
        }

        public void StopFlying()
        {
            ControllingClient.StopFlying(this);
        }

        public void AddNeighbourRegion(ulong regionHandle, string cap)
        {
            lock (m_knownChildRegions)
            {
                if (!m_knownChildRegions.ContainsKey(regionHandle))
                {
                    uint x, y;
                    Utils.LongToUInts(regionHandle, out x, out y);
                    m_knownChildRegions.Add(regionHandle, cap);
                }
            }
        }

        public void RemoveNeighbourRegion(ulong regionHandle)
        {
            lock (m_knownChildRegions)
            {
                if (m_knownChildRegions.ContainsKey(regionHandle))
                {
                    m_knownChildRegions.Remove(regionHandle);
                   //m_log.Debug(" !!! removing known region {0} in {1}. Count = {2}", regionHandle, Scene.RegionInfo.RegionName, m_knownChildRegions.Count);
                }
            }
        }

        public void DropOldNeighbours(List<ulong> oldRegions)
        {
            foreach (ulong handle in oldRegions)
            {
                RemoveNeighbourRegion(handle);
                Scene.CapsModule.DropChildSeed(UUID, handle);
            }
        }

        public List<ulong> GetKnownRegionList()
        {
            return new List<ulong>(m_knownChildRegions.Keys);
        }

        #endregion

        #region Event Handlers

        /// <summary>
        /// Sets avatar height in the phyiscs plugin
        /// </summary>
        public void SetHeight(float height)
        {
            if (PhysicsActor != null && !IsChildAgent)
            {
                Vector3 SetSize = new Vector3(0.45f, 0.6f, height);
                PhysicsActor.Size = SetSize;
            }
        }

        /// <summary>
        /// Complete Avatar's movement into the region.
        /// This is called upon a very important packet sent from the client,
        /// so it's client-controlled. Never call this method directly.
        /// </summary>
        public void CompleteMovement(IClientAPI client)
        {
            DateTime startTime = DateTime.Now;
            
            m_log.DebugFormat(
                "[SCENE PRESENCE]: Completing movement of {0} into region {1}", 
                client.Name, Scene.RegionInfo.RegionName);

            Vector3 look = Velocity;
            if ((look.X == 0) && (look.Y == 0) && (look.Z == 0))
            {
                look = new Vector3(0.99f, 0.042f, 0);
            }

            // Prevent teleporting to an underground location
            // (may crash client otherwise)
            //
            Vector3 pos = AbsolutePosition;
            float ground = m_scene.GetGroundHeight(pos.X, pos.Y);
            if (pos.Z < ground + 1.5f)
            {
                pos.Z = ground + 1.5f;
                AbsolutePosition = pos;
            }

            m_isChildAgent = false;
            bool m_flying = ((m_AgentControlFlags & AgentManager.ControlFlags.AGENT_CONTROL_FLY) != 0);
            MakeRootAgent(AbsolutePosition, m_flying);

            if ((m_callbackURI != null) && !m_callbackURI.Equals(""))
            {
                m_log.DebugFormat("[SCENE PRESENCE]: Releasing agent in URI {0}", m_callbackURI);
                Scene.SimulationService.ReleaseAgent(m_originRegionID, UUID, m_callbackURI);
                m_callbackURI = null;
            }

            //m_log.DebugFormat("Completed movement");

            m_controllingClient.MoveAgentIntoRegion(m_regionInfo, AbsolutePosition, look);
            SendInitialData();

            // Create child agents in neighbouring regions
            if (!m_isChildAgent)
            {
                IEntityTransferModule m_agentTransfer = m_scene.RequestModuleInterface<IEntityTransferModule>();
                if (m_agentTransfer != null)
                    m_agentTransfer.EnableChildAgents(this);
                else
                    m_log.DebugFormat("[SCENE PRESENCE]: Unable to create child agents in neighbours, because AgentTransferModule is not active");

                IFriendsModule friendsModule = m_scene.RequestModuleInterface<IFriendsModule>();
                if (friendsModule != null)
                    friendsModule.SendFriendsOnlineIfNeeded(ControllingClient);
            }

            m_log.DebugFormat(
                "[SCENE PRESENCE]: Completing movement of {0} into region {1} took {2}ms", 
                client.Name, Scene.RegionInfo.RegionName, (DateTime.Now - startTime).Milliseconds);
        }

        /// <summary>
        /// Callback for the Camera view block check.  Gets called with the results of the camera view block test
        /// hitYN is true when there's something in the way.
        /// </summary>
        /// <param name="hitYN"></param>
        /// <param name="collisionPoint"></param>
        /// <param name="localid"></param>
        /// <param name="distance"></param>
        public void RayCastCameraCallback(bool hitYN, Vector3 collisionPoint, uint localid, float distance, Vector3 pNormal)
        {
            const float POSITION_TOLERANCE = 0.02f;
            const float VELOCITY_TOLERANCE = 0.02f;
            const float ROTATION_TOLERANCE = 0.02f;

            if (m_followCamAuto)
            {
                if (hitYN)
                {
                    CameraConstraintActive = true;
                    //m_log.DebugFormat("[RAYCASTRESULT]: {0}, {1}, {2}, {3}", hitYN, collisionPoint, localid, distance);
                    
                    Vector3 normal = Vector3.Normalize(new Vector3(0f, 0f, collisionPoint.Z) - collisionPoint);
                    ControllingClient.SendCameraConstraint(new Vector4(normal.X, normal.Y, normal.Z, -1 * Vector3.Distance(new Vector3(0,0,collisionPoint.Z),collisionPoint)));
                }
                else
                {
                    if (!m_pos.ApproxEquals(m_lastPosition, POSITION_TOLERANCE) ||
                        !Velocity.ApproxEquals(m_lastVelocity, VELOCITY_TOLERANCE) ||
                        !m_bodyRot.ApproxEquals(m_lastRotation, ROTATION_TOLERANCE))
                    {
                        if (CameraConstraintActive)
                        {
                            ControllingClient.SendCameraConstraint(new Vector4(0f, 0.5f, 0.9f, -3000f));
                            CameraConstraintActive = false;
                        }
                    }
                }
            }
        }

        /// <summary>
        /// This is the event handler for client movement. If a client is moving, this event is triggering.
        /// </summary>
        public void HandleAgentUpdate(IClientAPI remoteClient, AgentUpdateArgs agentData)
        {
            //if (m_isChildAgent)
            //{
            //    // m_log.Debug("DEBUG: HandleAgentUpdate: child agent");
            //    return;
            //}

            m_perfMonMS = Util.EnvironmentTickCount();

            ++m_movementUpdateCount;
            if (m_movementUpdateCount < 1)
                m_movementUpdateCount = 1;

            #region Sanity Checking

            // This is irritating.  Really.
            if (!AbsolutePosition.IsFinite())
            {
                RemoveFromPhysicalScene();
                m_log.Error("[AVATAR]: NonFinite Avatar position detected... Reset Position. Mantis this please. Error #9999902");

                m_pos = m_LastFinitePos;
                
                if (!m_pos.IsFinite())
                {
                    m_pos.X = 127f;
                    m_pos.Y = 127f;
                    m_pos.Z = 127f;
                    m_log.Error("[AVATAR]: NonFinite Avatar position detected... Reset Position. Mantis this please. Error #9999903");
                }

                AddToPhysicalScene(false);
            }
            else
            {
                m_LastFinitePos = m_pos;
            }

            #endregion Sanity Checking

            #region Inputs

            AgentManager.ControlFlags flags = (AgentManager.ControlFlags)agentData.ControlFlags;
            Quaternion bodyRotation = agentData.BodyRotation;

            // Camera location in world.  We'll need to raytrace
            // from this location from time to time.
            m_CameraCenter = agentData.CameraCenter;
            if (Vector3.Distance(m_lastCameraCenter, m_CameraCenter) >= Scene.RootReprioritizationDistance)
            {
                ReprioritizeUpdates();
                m_lastCameraCenter = m_CameraCenter;
            }

            // Use these three vectors to figure out what the agent is looking at
            // Convert it to a Matrix and/or Quaternion
            m_CameraAtAxis = agentData.CameraAtAxis;
            m_CameraLeftAxis = agentData.CameraLeftAxis;
            m_CameraUpAxis = agentData.CameraUpAxis;

            // The Agent's Draw distance setting
            m_DrawDistance = agentData.Far;

            // Check if Client has camera in 'follow cam' or 'build' mode.
            Vector3 camdif = (Vector3.One * m_bodyRot - Vector3.One * CameraRotation);

            m_followCamAuto = ((m_CameraUpAxis.Z > 0.959f && m_CameraUpAxis.Z < 0.98f)
               && (Math.Abs(camdif.X) < 0.4f && Math.Abs(camdif.Y) < 0.4f)) ? true : false;

            m_mouseLook = (flags & AgentManager.ControlFlags.AGENT_CONTROL_MOUSELOOK) != 0;
            m_leftButtonDown = (flags & AgentManager.ControlFlags.AGENT_CONTROL_LBUTTON_DOWN) != 0;

            #endregion Inputs

            if ((flags & AgentManager.ControlFlags.AGENT_CONTROL_STAND_UP) != 0)
            {
                StandUp();
            }

            //m_log.DebugFormat("[FollowCam]: {0}", m_followCamAuto);
            // Raycast from the avatar's head to the camera to see if there's anything blocking the view
            if ((m_movementUpdateCount % NumMovementsBetweenRayCast) == 0 && m_scene.PhysicsScene.SupportsRayCast())
            {
                if (m_followCamAuto)
                {
                    Vector3 posAdjusted = m_pos + HEAD_ADJUSTMENT;
                    m_scene.PhysicsScene.RaycastWorld(m_pos, Vector3.Normalize(m_CameraCenter - posAdjusted), Vector3.Distance(m_CameraCenter, posAdjusted) + 0.3f, RayCastCameraCallback);
                }
            }
            lock (scriptedcontrols)
            {
                if (scriptedcontrols.Count > 0)
                {
                    SendControlToScripts((uint)flags);
                    flags = RemoveIgnoredControls(flags, IgnoredControls);
                }
            }

            if (m_autopilotMoving)
                CheckAtSitTarget();

            if ((flags & AgentManager.ControlFlags.AGENT_CONTROL_SIT_ON_GROUND) != 0)
            {
                m_updateCount = 0;  // Kill animation update burst so that the SIT_G.. will stick.
                Animator.TrySetMovementAnimation("SIT_GROUND_CONSTRAINED");

                // TODO: This doesn't prevent the user from walking yet.
                // Setting parent ID would fix this, if we knew what value
                // to use.  Or we could add a m_isSitting variable.
                //Animator.TrySetMovementAnimation("SIT_GROUND_CONSTRAINED");
                SitGround = true;
            }

            // In the future, these values might need to go global.
            // Here's where you get them.
            m_AgentControlFlags = flags;
            m_headrotation = agentData.HeadRotation;
            m_state = agentData.State;

            PhysicsActor actor = PhysicsActor;
            if (actor == null)
            {
                return;
            }
            
            bool update_movementflag = false;

            if (m_allowMovement && !SitGround)
            {
                if (agentData.UseClientAgentPosition)
                {
                    m_moveToPositionInProgress = (agentData.ClientAgentPosition - AbsolutePosition).Length() > 0.2f;
                    m_moveToPositionTarget = agentData.ClientAgentPosition;
                }

                int i = 0;
                
                bool update_rotation = false;
                bool DCFlagKeyPressed = false;
                Vector3 agent_control_v3 = Vector3.Zero;
                Quaternion q = bodyRotation;

                bool oldflying = PhysicsActor.Flying;

                if (m_forceFly)
                    actor.Flying = true;
                else if (m_flyDisabled)
                    actor.Flying = false;
                else
                    actor.Flying = ((flags & AgentManager.ControlFlags.AGENT_CONTROL_FLY) != 0);

                if (actor.Flying != oldflying)
                    update_movementflag = true;

                if (m_animator.m_jumping)     // add for jumping
                    update_movementflag = true;

                if (q != m_bodyRot)
                {
                    m_bodyRot = q;
                    update_rotation = true;
                }

                //guilty until proven innocent..
                bool Nudging = true;
                //Basically, if there is at least one non-nudge control then we don't need
                //to worry about stopping the avatar

                if (m_parentID == 0)
                {
                    bool bAllowUpdateMoveToPosition = false;
                    bool bResetMoveToPosition = false;

                    Vector3[] dirVectors;

                    // use camera up angle when in mouselook and not flying or when holding the left mouse button down and not flying
                    // this prevents 'jumping' in inappropriate situations.
                    if ((m_mouseLook && !m_physicsActor.Flying) || (m_leftButtonDown && !m_physicsActor.Flying))
                        dirVectors = GetWalkDirectionVectors();
                    else
                        dirVectors = Dir_Vectors;

                    bool[] isNudge = GetDirectionIsNudge();

                    
                    
                    

                    foreach (Dir_ControlFlags DCF in DIR_CONTROL_FLAGS)
                    {
                        if (((uint)flags & (uint)DCF) != 0)
                        {
                            bResetMoveToPosition = true;
                            DCFlagKeyPressed = true;
                            try
                            {
                                agent_control_v3 += dirVectors[i];
                                if (isNudge[i] == false)
                                {
                                    Nudging = false;
                                }
                            }
                            catch (IndexOutOfRangeException)
                            {
                                // Why did I get this?
                            }

                            if ((m_movementflag & (uint)DCF) == 0)
                            {
                                m_movementflag += (byte)(uint)DCF;
                                update_movementflag = true;
                            }
                        }
                        else
                        {
                            if ((m_movementflag & (uint)DCF) != 0)
                            {
                                m_movementflag -= (byte)(uint)DCF;
                                update_movementflag = true;
                            }
                            else
                            {
                                bAllowUpdateMoveToPosition = true;
                            }
                        }
                        i++;
                    }
                    //Paupaw:Do Proper PID for Autopilot here
                    if (bResetMoveToPosition)
                    {
                        m_moveToPositionTarget = Vector3.Zero;
                        m_moveToPositionInProgress = false;
                        update_movementflag = true;
                        bAllowUpdateMoveToPosition = false;
                    }

                    if (bAllowUpdateMoveToPosition && (m_moveToPositionInProgress && !m_autopilotMoving))
                    {
                        //Check the error term of the current position in relation to the target position
                        if (Util.GetDistanceTo(AbsolutePosition, m_moveToPositionTarget) <= 0.5f)
                        {
                            // we are close enough to the target
                            m_moveToPositionTarget = Vector3.Zero;
                            m_moveToPositionInProgress = false;
                            update_movementflag = true;
                        }
                        else
                        {
                            try
                            {
                                // move avatar in 2D at one meter/second towards target, in avatar coordinate frame.
                                // This movement vector gets added to the velocity through AddNewMovement().
                                // Theoretically we might need a more complex PID approach here if other 
                                // unknown forces are acting on the avatar and we need to adaptively respond
                                // to such forces, but the following simple approach seems to works fine.
                                Vector3 LocalVectorToTarget3D =
                                    (m_moveToPositionTarget - AbsolutePosition) // vector from cur. pos to target in global coords
                                    * Matrix4.CreateFromQuaternion(Quaternion.Inverse(bodyRotation)); // change to avatar coords
                                // Ignore z component of vector
                                Vector3 LocalVectorToTarget2D = new Vector3((float)(LocalVectorToTarget3D.X), (float)(LocalVectorToTarget3D.Y), 0f);
                                LocalVectorToTarget2D.Normalize();
                                
                                //We're not nudging
                                Nudging = false;
                                agent_control_v3 += LocalVectorToTarget2D;

                                // update avatar movement flags. the avatar coordinate system is as follows:
                                //
                                //                        +X (forward)
                                //
                                //                        ^
                                //                        |
                                //                        |
                                //                        |
                                //                        |
                                //     (left) +Y <--------o--------> -Y
                                //                       avatar
                                //                        |
                                //                        |
                                //                        |
                                //                        |
                                //                        v
                                //                        -X
                                //

                                // based on the above avatar coordinate system, classify the movement into 
                                // one of left/right/back/forward.
                                if (LocalVectorToTarget2D.Y > 0)//MoveLeft
                                {
                                    m_movementflag += (byte)(uint)Dir_ControlFlags.DIR_CONTROL_FLAG_LEFT;
                                    //AgentControlFlags
                                    AgentControlFlags |= (uint)Dir_ControlFlags.DIR_CONTROL_FLAG_LEFT;
                                    update_movementflag = true;
                                }
                                else if (LocalVectorToTarget2D.Y < 0) //MoveRight
                                {
                                    m_movementflag += (byte)(uint)Dir_ControlFlags.DIR_CONTROL_FLAG_RIGHT;
                                    AgentControlFlags |= (uint)Dir_ControlFlags.DIR_CONTROL_FLAG_RIGHT;
                                    update_movementflag = true;
                                }
                                if (LocalVectorToTarget2D.X < 0) //MoveBack
                                {
                                    m_movementflag += (byte)(uint)Dir_ControlFlags.DIR_CONTROL_FLAG_BACK;
                                    AgentControlFlags |= (uint)Dir_ControlFlags.DIR_CONTROL_FLAG_BACK;
                                    update_movementflag = true;
                                }
                                else if (LocalVectorToTarget2D.X > 0) //Move Forward
                                {
                                    m_movementflag += (byte)(uint)Dir_ControlFlags.DIR_CONTROL_FLAG_FORWARD;
                                    AgentControlFlags |= (uint)Dir_ControlFlags.DIR_CONTROL_FLAG_FORWARD;
                                    update_movementflag = true;
                                }
                            }
                            catch (Exception e)
                            {
                                //Avoid system crash, can be slower but...
                                m_log.DebugFormat("Crash! {0}", e.ToString());
                            }
                        }
                    }
                }

                // Cause the avatar to stop flying if it's colliding
                // with something with the down arrow pressed.

                // Only do this if we're flying
                if (m_physicsActor != null && m_physicsActor.Flying && !m_forceFly)
                {
                    // Landing detection code

                    // Are the landing controls requirements filled?
                    bool controlland = (((flags & AgentManager.ControlFlags.AGENT_CONTROL_UP_NEG) != 0) ||
                                        ((flags & AgentManager.ControlFlags.AGENT_CONTROL_NUDGE_UP_NEG) != 0));

                    // Are the collision requirements fulfilled?
                    bool colliding = (m_physicsActor.IsColliding == true);

                    if (m_physicsActor.Flying && colliding && controlland)
                    {
                        // nesting this check because LengthSquared() is expensive and we don't 
                        // want to do it every step when flying.
                        if ((Velocity.LengthSquared() <= LAND_VELOCITYMAG_MAX))
                            StopFlying();
                    }
                }

                // If the agent update does move the avatar, then calculate the force ready for the velocity update,
                // which occurs later in the main scene loop
                if (update_movementflag || (update_rotation && DCFlagKeyPressed))
                {
                    //                    m_log.DebugFormat("{0} {1}", update_movementflag, (update_rotation && DCFlagKeyPressed));
                    //                    m_log.DebugFormat(
                    //                        "In {0} adding velocity to {1} of {2}", m_scene.RegionInfo.RegionName, Name, agent_control_v3);

                    AddNewMovement(agent_control_v3, q, Nudging);

                    
                }
            }

            if (update_movementflag && !SitGround)
                Animator.UpdateMovementAnimations();

            m_scene.EventManager.TriggerOnClientMovement(this);

            m_scene.StatsReporter.AddAgentTime(Util.EnvironmentTickCountSubtract(m_perfMonMS));
        }

        public void DoAutoPilot(uint not_used, Vector3 Pos, IClientAPI remote_client)
        {
            m_autopilotMoving = true;
            m_autoPilotTarget = Pos;
            m_sitAtAutoTarget = false;
            PrimitiveBaseShape proxy = PrimitiveBaseShape.Default;
            //proxy.PCode = (byte)PCode.ParticleSystem;
            proxyObjectGroup = new SceneObjectGroup(UUID, Pos, Rotation, proxy);
            proxyObjectGroup.AttachToScene(m_scene);
            
            // Commented out this code since it could never have executed, but might still be informative.
//            if (proxyObjectGroup != null)
//            {
                proxyObjectGroup.SendGroupFullUpdate();
                remote_client.SendSitResponse(proxyObjectGroup.UUID, Vector3.Zero, Quaternion.Identity, true, Vector3.Zero, Vector3.Zero, false);
                m_scene.DeleteSceneObject(proxyObjectGroup, false);
//            }
//            else
//            {
//                m_autopilotMoving = false;
//                m_autoPilotTarget = Vector3.Zero;
//                ControllingClient.SendAlertMessage("Autopilot cancelled");
//            }
        }

        public void DoMoveToPosition(Object sender, string method, List<String> args)
        {
            try
            {
                float locx = 0f;
                float locy = 0f;
                float locz = 0f;
                uint regionX = 0;
                uint regionY = 0;
                try
                {
                    Utils.LongToUInts(Scene.RegionInfo.RegionHandle, out regionX, out regionY);
                    locx = Convert.ToSingle(args[0]) - (float)regionX;
                    locy = Convert.ToSingle(args[1]) - (float)regionY;
                    locz = Convert.ToSingle(args[2]);
                }
                catch (InvalidCastException)
                {
                    m_log.Error("[CLIENT]: Invalid autopilot request");
                    return;
                }
                m_moveToPositionInProgress = true;
                m_moveToPositionTarget = new Vector3(locx, locy, locz);
			}
            catch (Exception ex)
            {
                //Why did I get this error?
               m_log.Error("[SCENEPRESENCE]: DoMoveToPosition" + ex);
            }
        }

        private void CheckAtSitTarget()
        {
            //m_log.Debug("[AUTOPILOT]: " + Util.GetDistanceTo(AbsolutePosition, m_autoPilotTarget).ToString());
            if (Util.GetDistanceTo(AbsolutePosition, m_autoPilotTarget) <= 1.5)
            {
                if (m_sitAtAutoTarget)
                {
                    SceneObjectPart part = m_scene.GetSceneObjectPart(m_requestedSitTargetUUID);
                    if (part != null)
                    {
                        AbsolutePosition = part.AbsolutePosition;
                        Velocity = Vector3.Zero;
                        SendAvatarDataToAllAgents();

                        HandleAgentSit(ControllingClient, m_requestedSitTargetUUID);  //KF ??
                    }
                    //ControllingClient.SendSitResponse(m_requestedSitTargetID, m_requestedSitOffset, Quaternion.Identity, false, Vector3.Zero, Vector3.Zero, false);
                    m_requestedSitTargetUUID = UUID.Zero;
                }
                    /*
                else
                {
                    //ControllingClient.SendAlertMessage("Autopilot cancelled");
                    //SendTerseUpdateToAllClients();
                    //PrimitiveBaseShape proxy = PrimitiveBaseShape.Default;
                    //proxy.PCode = (byte)PCode.ParticleSystem;
                    ////uint nextUUID = m_scene.NextLocalId;

                    //proxyObjectGroup = new SceneObjectGroup(m_scene, m_scene.RegionInfo.RegionHandle, UUID, nextUUID, m_autoPilotTarget, Quaternion.Identity, proxy);
                    //if (proxyObjectGroup != null)
                    //{
                        //proxyObjectGroup.SendGroupFullUpdate();
                        //ControllingClient.SendSitResponse(UUID.Zero, m_autoPilotTarget, Quaternion.Identity, true, Vector3.Zero, Vector3.Zero, false);
                        //m_scene.DeleteSceneObject(proxyObjectGroup);
                    //}
                }
                */
                m_autoPilotTarget = Vector3.Zero;
                m_autopilotMoving = false;
            }
        }
        /// <summary>
        /// Perform the logic necessary to stand the avatar up.  This method also executes
        /// the stand animation.
        /// </summary>
        public void StandUp()
        {
            SitGround = false;

            if (m_parentID != 0)
            {
                SceneObjectPart part = m_scene.GetSceneObjectPart(m_requestedSitTargetID);
                if (part != null)
                {
                    part.TaskInventory.LockItemsForRead(true);
                    TaskInventoryDictionary taskIDict = part.TaskInventory;
                    if (taskIDict != null)
                    {
                        foreach (UUID taskID in taskIDict.Keys)
                        {
                            UnRegisterControlEventsToScript(LocalId, taskID);
                            taskIDict[taskID].PermsMask &= ~(
                                2048 | //PERMISSION_CONTROL_CAMERA
                                4); // PERMISSION_TAKE_CONTROLS
                        }
                    }
                    part.TaskInventory.LockItemsForRead(false);
                    // Reset sit target.
                    if (part.GetAvatarOnSitTarget() == UUID)
                        part.SetAvatarOnSitTarget(UUID.Zero);
                    m_parentPosition = part.GetWorldPosition();
                    ControllingClient.SendClearFollowCamProperties(part.ParentUUID);
                }
				// part.GetWorldRotation()   is the rotation of the object being sat on
				// Rotation  is the sittiing Av's rotation

	           	Quaternion partRot;
//	            if (part.LinkNum == 1)
//	            {				// Root prim of linkset
//	                partRot = part.ParentGroup.RootPart.RotationOffset;
//	            }
//	            else
//	            {				// single or child prim

//	            }                       
                if (part == null) //CW: Part may be gone. llDie() for example.
                {
                    partRot = new Quaternion(0.0f, 0.0f, 0.0f, 1.0f);
                }
                else
                {
                    partRot = part.GetWorldRotation();
                }

	            Quaternion partIRot = Quaternion.Inverse(partRot);

				Quaternion avatarRot = Quaternion.Inverse(Quaternion.Inverse(Rotation) * partIRot); // world or. of the av
				Vector3 avStandUp = new Vector3(1.0f, 0f, 0f) * avatarRot;		// 1M infront of av

                
                if (m_physicsActor == null)
                {
                    AddToPhysicalScene(false);
                }
                //CW: If the part isn't null then we can set the current position 
                if (part != null)
                {
                    Vector3 avWorldStandUp = avStandUp + part.GetWorldPosition() + ((m_pos - part.OffsetPosition) * partRot);			// + av sit offset!
                    AbsolutePosition = avWorldStandUp;                	 //KF: Fix stand up.
                    part.IsOccupied = false;
                    part.ParentGroup.DeleteAvatar(ControllingClient.AgentId);
                }
                else
                {
                    //CW: Since the part doesn't exist, a coarse standup position isn't an issue
                    AbsolutePosition = m_lastWorldPosition;
                }
                
		        m_parentPosition = Vector3.Zero;
				m_parentID = 0;
                m_linkedPrim = UUID.Zero;
                m_offsetRotation = new Quaternion(0.0f, 0.0f, 0.0f, 1.0f);
                SendAvatarDataToAllAgents();
                m_requestedSitTargetID = 0;
                if (m_physicsActor != null && m_appearance != null)
                {
                    if (m_appearance.AvatarHeight > 0)
                        SetHeight(m_appearance.AvatarHeight);
                }
            }
            Animator.TrySetMovementAnimation("STAND");
        }

        private SceneObjectPart FindNextAvailableSitTarget(UUID targetID)
        {
            SceneObjectPart targetPart = m_scene.GetSceneObjectPart(targetID);
            if (targetPart == null)
                return null;

            // If the primitive the player clicked on has a sit target and that sit target is not full, that sit target is used.
            // If the primitive the player clicked on has no sit target, and one or more other linked objects have sit targets that are not full, the sit target of the object with the lowest link number will be used.

            // Get our own copy of the part array, and sort into the order we want to test
            SceneObjectPart[] partArray = targetPart.ParentGroup.Parts;
            Array.Sort(partArray, delegate(SceneObjectPart p1, SceneObjectPart p2)
                       {
                           // we want the originally selected part first, then the rest in link order -- so make the selected part link num (-1)
                           int linkNum1 = p1==targetPart ? -1 : p1.LinkNum;
                           int linkNum2 = p2==targetPart ? -1 : p2.LinkNum;
                           return linkNum1 - linkNum2;
                       }
                );

            //look for prims with explicit sit targets that are available
            foreach (SceneObjectPart part in partArray)
            {
                // Is a sit target available?
                Vector3 avSitOffSet = part.SitTargetPosition;
                Quaternion avSitOrientation = part.SitTargetOrientation;
                UUID avOnTargetAlready = part.GetAvatarOnSitTarget();
                bool SitTargetOccupied = (avOnTargetAlready != UUID.Zero);
	            bool SitTargetisSet = (Vector3.Zero != avSitOffSet);		//NB Latest SL Spec shows Sit Rotation setting is ignored.
                if (SitTargetisSet && !SitTargetOccupied)
                {
                    //switch the target to this prim
                    return part;
                }
            }

            // no explicit sit target found - use original target
            return targetPart;
        }

        private void SendSitResponse(IClientAPI remoteClient, UUID targetID, Vector3 offset, Quaternion pSitOrientation)
        {
            bool autopilot = true;
            Vector3 autopilotTarget = new Vector3();
            Quaternion sitOrientation = Quaternion.Identity;
            Vector3 pos = new Vector3();
            Vector3 cameraEyeOffset = Vector3.Zero;
            Vector3 cameraAtOffset = Vector3.Zero;
            bool forceMouselook = false;

            //SceneObjectPart part =  m_scene.GetSceneObjectPart(targetID);
            SceneObjectPart part =  FindNextAvailableSitTarget(targetID);
            if (part == null) return;
            
            // TODO: determine position to sit at based on scene geometry; don't trust offset from client
            // see http://wiki.secondlife.com/wiki/User:Andrew_Linden/Office_Hours/2007_11_06 for details on how LL does it
                
			// part is the prim to sit on
			// offset is the world-ref vector distance from that prim center to the click-spot
			// UUID  is the UUID of the Avatar doing the clicking
				
			m_avInitialPos = AbsolutePosition; 			// saved to calculate unscripted sit rotation
			
            // Is a sit target available?
            Vector3 avSitOffSet = part.SitTargetPosition;
            Quaternion avSitOrientation = part.SitTargetOrientation;

            bool SitTargetisSet = (Vector3.Zero != avSitOffSet);		//NB Latest SL Spec shows Sit Rotation setting is ignored.
   //     	Quaternion partIRot = Quaternion.Inverse(part.GetWorldRotation());
           	Quaternion partRot;
//            if (part.LinkNum == 1)
//            {				// Root prim of linkset
//                partRot = part.ParentGroup.RootPart.RotationOffset;
//            }
//            else
//            {				// single or child prim
                partRot = part.GetWorldRotation();
//            }                       
           	Quaternion partIRot = Quaternion.Inverse(partRot);
//Console.WriteLine("SendSitResponse offset=" + offset + "  Occup=" + part.IsOccupied + "    TargSet=" + SitTargetisSet);
			// Sit analysis rewritten by KF 091125 
            if (SitTargetisSet) 		// scipted sit
            {
				if (!part.IsOccupied)
				{
//Console.WriteLine("Scripted, unoccupied");
    	            part.SetAvatarOnSitTarget(UUID);		// set that Av will be on it
    	            offset = new Vector3(avSitOffSet.X, avSitOffSet.Y, avSitOffSet.Z);	// change ofset to the scripted one

                    Quaternion nrot = avSitOrientation;
                    if (!part.IsRoot)
                    {
                        nrot = part.RotationOffset * avSitOrientation;
                    }
    	            sitOrientation = nrot;		// Change rotatione to the scripted one
                    OffsetRotation = nrot;
    	            autopilot = false;						// Jump direct to scripted llSitPos()
    	        }
    	       	else
    	       	{
//Console.WriteLine("Scripted, occupied");    	        	
    	    		 return;
    	       	}
    	    }
    	    else	// Not Scripted
    	    {
    	       	if ( (Math.Abs(offset.X) > 0.5f) || (Math.Abs(offset.Y) > 0.5f) ) 
    	       	{
    	       		// large prim & offset, ignore if other Avs sitting
//    	       		offset.Z -= 0.05f;
    	       		m_avUnscriptedSitPos = offset * partIRot;					// (non-zero) sit where clicked
    	       		autopilotTarget = part.AbsolutePosition + offset;			// World location of clicked point
    	                
//Console.WriteLine(" offset ={0}", offset);            
//Console.WriteLine(" UnscriptedSitPos={0}", m_avUnscriptedSitPos);            
//Console.WriteLine(" autopilotTarget={0}", autopilotTarget);            
    	                
    	       	}
    	       	else		// small offset
    	       	{
//Console.WriteLine("Small offset");    	        	
					if (!part.IsOccupied)
					{
						m_avUnscriptedSitPos = Vector3.Zero;	// Zero = Sit on prim center
						autopilotTarget = part.AbsolutePosition;
//Console.WriteLine("UsSmall autopilotTarget={0}", autopilotTarget);						
    	       		}
    	       		else return; 		// occupied small
    	       	}	// end large/small
    	    } // end Scripted/not
            cameraAtOffset = part.GetCameraAtOffset();
            cameraEyeOffset = part.GetCameraEyeOffset();
            forceMouselook = part.GetForceMouselook();
            if(cameraAtOffset == Vector3.Zero) cameraAtOffset =  new Vector3(0f, 0f, 0.1f); // 
            if(cameraEyeOffset == Vector3.Zero) cameraEyeOffset =  new Vector3(0f, 0f, 0.1f); // 

            if (m_physicsActor != null)
            {
                // If we're not using the client autopilot, we're immediately warping the avatar to the location
                // We can remove the physicsActor until they stand up.
                m_sitAvatarHeight = m_physicsActor.Size.Z;
                if (autopilot)
                {				// its not a scripted sit
//                        if (Util.GetDistanceTo(AbsolutePosition, autopilotTarget) < 4.5)
					if( (Math.Abs(AbsolutePosition.X - autopilotTarget.X) < 256.0f) && (Math.Abs(AbsolutePosition.Y - autopilotTarget.Y) < 256.0f) )
                    {
                        autopilot = false;		// close enough
                        m_lastWorldPosition = m_pos; /* CW - This give us a position to return the avatar to if the part is killed before standup.
                                                             Not using the part's position because returning the AV to the last known standing
                                                             position is likely to be more friendly, isn't it? */
                        RemoveFromPhysicalScene();
                        Velocity = Vector3.Zero;
                        AbsolutePosition = autopilotTarget + new Vector3(0.0f, 0.0f, (m_sitAvatarHeight / 2.0f));  // Warp av to over sit target
                    } // else the autopilot will get us close
                }
                else
                {	// its a scripted sit
                    m_lastWorldPosition = part.AbsolutePosition;  /* CW - This give us a position to return the avatar to if the part is killed before standup.
                                                                          I *am* using the part's position this time because we have no real idea how far away
                                                                          the avatar is from the sit target. */
                    RemoveFromPhysicalScene();
                    Velocity = Vector3.Zero;
                }
            }
            else return;    // physactor is null! 

			Vector3 offsetr; // = offset * partIRot;	
			// KF: In a linkset, offsetr needs to be relative to the group root!  091208	
	//		offsetr = (part.OffsetPosition * Quaternion.Inverse(part.ParentGroup.RootPart.RotationOffset)) + (offset * partIRot);
 //           if (part.LinkNum < 2)    091216 All this was necessary because of the GetWorldRotation error.
  //          {				// Single, or Root prim of linkset, target is ClickOffset * RootRot
            	//offsetr = offset * partIRot;
//
  //          else
    //        {	// Child prim, offset is (ChildOffset * RootRot) + (ClickOffset * ChildRot)
        //    	offsetr = //(part.OffsetPosition * Quaternion.Inverse(part.ParentGroup.RootPart.RotationOffset)) +	
      //      				(offset * partRot);
    //        }

//Console.WriteLine(" ");
//Console.WriteLine("link number ={0}", part.LinkNum);		
//Console.WriteLine("Prim offset ={0}", part.OffsetPosition );			
//Console.WriteLine("Root Rotate ={0}", part.ParentGroup.RootPart.RotationOffset);
//Console.WriteLine("Click offst ={0}", offset);
//Console.WriteLine("Prim Rotate ={0}", part.GetWorldRotation());
//Console.WriteLine("offsetr     ={0}", offsetr);
//Console.WriteLine("Camera At   ={0}", cameraAtOffset);
//Console.WriteLine("Camera Eye  ={0}", cameraEyeOffset);

            //NOTE: SendSitResponse should be relative to the GROUP *NOT* THE PRIM if we're sitting on a child
            ControllingClient.SendSitResponse(part.ParentGroup.UUID, ((offset * part.RotationOffset) + part.OffsetPosition), sitOrientation, autopilot, cameraAtOffset, cameraEyeOffset, forceMouselook);
            
            m_requestedSitTargetUUID = part.UUID;		//KF: Correct autopilot target
            // This calls HandleAgentSit twice, once from here, and the client calls
            // HandleAgentSit itself after it gets to the location
            // It doesn't get to the location until we've moved them there though
            // which happens in HandleAgentSit :P
            m_autopilotMoving = autopilot;
            m_autoPilotTarget = autopilotTarget;
            m_sitAtAutoTarget = autopilot;
            m_initialSitTarget = autopilotTarget;
            if (!autopilot)
                HandleAgentSit(remoteClient, UUID);
        }

        public void HandleAgentRequestSit(IClientAPI remoteClient, UUID agentID, UUID targetID, Vector3 offset)
        {
            if (m_parentID != 0)
            {
                StandUp();
            }
            m_nextSitAnimation = "SIT";
            
            //SceneObjectPart part = m_scene.GetSceneObjectPart(targetID);
            SceneObjectPart part = FindNextAvailableSitTarget(targetID);

            if (part != null)
            {
                if (!String.IsNullOrEmpty(part.SitAnimation))
                {
                    m_nextSitAnimation = part.SitAnimation;
                }
                m_requestedSitTargetID = part.LocalId;
                //m_requestedSitOffset = offset;
                m_requestedSitTargetUUID = targetID;
                
                m_log.DebugFormat("[SIT]: Client requested Sit Position: {0}", offset);
                
                if (m_scene.PhysicsScene.SupportsRayCast())
                {
                    //m_scene.PhysicsScene.RaycastWorld(Vector3.Zero,Vector3.Zero, 0.01f,new RaycastCallback());
                    //SitRayCastAvatarPosition(part);
                    //return;
                }
            }
            else
            {
                
                m_log.Warn("Sit requested on unknown object: " + targetID.ToString());
            }

            

            SendSitResponse(remoteClient, targetID, offset, Quaternion.Identity);
        }
        /*
        public void SitRayCastAvatarPosition(SceneObjectPart part)
        {
            Vector3 EndRayCastPosition = part.AbsolutePosition + m_requestedSitOffset;
            Vector3 StartRayCastPosition = AbsolutePosition;
            Vector3 direction = Vector3.Normalize(EndRayCastPosition - StartRayCastPosition);
            float distance = Vector3.Distance(EndRayCastPosition, StartRayCastPosition);
            m_scene.PhysicsScene.RaycastWorld(StartRayCastPosition, direction, distance, SitRayCastAvatarPositionResponse);
        }

        public void SitRayCastAvatarPositionResponse(bool hitYN, Vector3 collisionPoint, uint localid, float pdistance, Vector3 normal)
        {
            SceneObjectPart part =  FindNextAvailableSitTarget(m_requestedSitTargetUUID);
            if (part != null)
            {
                if (hitYN)
                {
                    if (collisionPoint.ApproxEquals(m_requestedSitOffset + part.AbsolutePosition, 0.2f))
                    {
                        SitRaycastFindEdge(collisionPoint, normal);
                        m_log.DebugFormat("[SIT]: Raycast Avatar Position succeeded at point: {0}, normal:{1}", collisionPoint, normal);
                    }
                    else
                    {
                        SitRayCastAvatarPositionCameraZ(part);
                    }
                }
                else
                {
                    SitRayCastAvatarPositionCameraZ(part);
                }
            }
            else
            {
                ControllingClient.SendAlertMessage("Sit position no longer exists");
                m_requestedSitTargetUUID = UUID.Zero;
                m_requestedSitTargetID = 0;
                m_requestedSitOffset = Vector3.Zero;
            }

        }

        public void SitRayCastAvatarPositionCameraZ(SceneObjectPart part)
        {
            // Next, try to raycast from the camera Z position
            Vector3 EndRayCastPosition = part.AbsolutePosition + m_requestedSitOffset;
            Vector3 StartRayCastPosition = AbsolutePosition; StartRayCastPosition.Z = CameraPosition.Z;
            Vector3 direction = Vector3.Normalize(EndRayCastPosition - StartRayCastPosition);
            float distance = Vector3.Distance(EndRayCastPosition, StartRayCastPosition);
            m_scene.PhysicsScene.RaycastWorld(StartRayCastPosition, direction, distance, SitRayCastAvatarPositionCameraZResponse);
        }

        public void SitRayCastAvatarPositionCameraZResponse(bool hitYN, Vector3 collisionPoint, uint localid, float pdistance, Vector3 normal)
        {
            SceneObjectPart part = FindNextAvailableSitTarget(m_requestedSitTargetUUID);
            if (part != null)
            {
                if (hitYN)
                {
                    if (collisionPoint.ApproxEquals(m_requestedSitOffset + part.AbsolutePosition, 0.2f))
                    {
                        SitRaycastFindEdge(collisionPoint, normal);
                        m_log.DebugFormat("[SIT]: Raycast Avatar Position + CameraZ succeeded at point: {0}, normal:{1}", collisionPoint, normal);
                    }
                    else
                    {
                        SitRayCastCameraPosition(part);
                    }
                }
                else
                {
                    SitRayCastCameraPosition(part);
                }
            }
            else
            {
                ControllingClient.SendAlertMessage("Sit position no longer exists");
                m_requestedSitTargetUUID = UUID.Zero;
                m_requestedSitTargetID = 0;
                m_requestedSitOffset = Vector3.Zero;
            }

        }

        public void SitRayCastCameraPosition(SceneObjectPart part)
        {
            // Next, try to raycast from the camera position
            Vector3 EndRayCastPosition = part.AbsolutePosition + m_requestedSitOffset;
            Vector3 StartRayCastPosition = CameraPosition;
            Vector3 direction = Vector3.Normalize(EndRayCastPosition - StartRayCastPosition);
            float distance = Vector3.Distance(EndRayCastPosition, StartRayCastPosition);
            m_scene.PhysicsScene.RaycastWorld(StartRayCastPosition, direction, distance, SitRayCastCameraPositionResponse);
        }

        public void SitRayCastCameraPositionResponse(bool hitYN, Vector3 collisionPoint, uint localid, float pdistance, Vector3 normal)
        {
            SceneObjectPart part = FindNextAvailableSitTarget(m_requestedSitTargetUUID);
            if (part != null)
            {
                if (hitYN)
                {
                    if (collisionPoint.ApproxEquals(m_requestedSitOffset + part.AbsolutePosition, 0.2f))
                    {
                        SitRaycastFindEdge(collisionPoint, normal);
                        m_log.DebugFormat("[SIT]: Raycast Camera Position succeeded at point: {0}, normal:{1}", collisionPoint, normal);
                    }
                    else
                    {
                        SitRayHorizontal(part);
                    }
                }
                else
                {
                    SitRayHorizontal(part);
                }
            }
            else
            {
                ControllingClient.SendAlertMessage("Sit position no longer exists");
                m_requestedSitTargetUUID = UUID.Zero;
                m_requestedSitTargetID = 0;
                m_requestedSitOffset = Vector3.Zero;
            }

        }

        public void SitRayHorizontal(SceneObjectPart part)
        {
            // Next, try to raycast from the avatar position to fwd
            Vector3 EndRayCastPosition = part.AbsolutePosition + m_requestedSitOffset;
            Vector3 StartRayCastPosition = CameraPosition;
            Vector3 direction = Vector3.Normalize(EndRayCastPosition - StartRayCastPosition);
            float distance = Vector3.Distance(EndRayCastPosition, StartRayCastPosition);
            m_scene.PhysicsScene.RaycastWorld(StartRayCastPosition, direction, distance, SitRayCastHorizontalResponse);
        }

        public void SitRayCastHorizontalResponse(bool hitYN, Vector3 collisionPoint, uint localid, float pdistance, Vector3 normal)
        {
            SceneObjectPart part = FindNextAvailableSitTarget(m_requestedSitTargetUUID);
            if (part != null)
            {
                if (hitYN)
                {
                    if (collisionPoint.ApproxEquals(m_requestedSitOffset + part.AbsolutePosition, 0.2f))
                    {
                        SitRaycastFindEdge(collisionPoint, normal);
                        m_log.DebugFormat("[SIT]: Raycast Horizontal Position succeeded at point: {0}, normal:{1}", collisionPoint, normal);
                        // Next, try to raycast from the camera position
                        Vector3 EndRayCastPosition = part.AbsolutePosition + m_requestedSitOffset;
                        Vector3 StartRayCastPosition = CameraPosition;
                        Vector3 direction = Vector3.Normalize(EndRayCastPosition - StartRayCastPosition);
                        float distance = Vector3.Distance(EndRayCastPosition, StartRayCastPosition);
                        //m_scene.PhysicsScene.RaycastWorld(StartRayCastPosition, direction, distance, SitRayCastResponseAvatarPosition);
                    }
                    else
                    {
                        ControllingClient.SendAlertMessage("Sit position not accessable.");
                        m_requestedSitTargetUUID = UUID.Zero;
                        m_requestedSitTargetID = 0;
                        m_requestedSitOffset = Vector3.Zero;
                    }
                }
                else
                {
                    ControllingClient.SendAlertMessage("Sit position not accessable.");
                    m_requestedSitTargetUUID = UUID.Zero;
                    m_requestedSitTargetID = 0;
                    m_requestedSitOffset = Vector3.Zero;
                }
            }
            else
            {
                ControllingClient.SendAlertMessage("Sit position no longer exists");
                m_requestedSitTargetUUID = UUID.Zero;
                m_requestedSitTargetID = 0;
                m_requestedSitOffset = Vector3.Zero;
            }

        }

        private void SitRaycastFindEdge(Vector3 collisionPoint, Vector3 collisionNormal)
        {
            int i = 0;
            //throw new NotImplementedException();
            //m_requestedSitTargetUUID = UUID.Zero;
            //m_requestedSitTargetID = 0;
            //m_requestedSitOffset = Vector3.Zero;

            SendSitResponse(ControllingClient, m_requestedSitTargetUUID, collisionPoint - m_requestedSitOffset, Quaternion.Identity);
        }
        */
        public void HandleAgentRequestSit(IClientAPI remoteClient, UUID agentID, UUID targetID, Vector3 offset, string sitAnimation)
        {
            if (m_parentID != 0)
            {
                StandUp();
            }
            if (!String.IsNullOrEmpty(sitAnimation))
            {
                m_nextSitAnimation = sitAnimation;
            }
            else
            {
                m_nextSitAnimation = "SIT";
            }

            //SceneObjectPart part = m_scene.GetSceneObjectPart(targetID);
            SceneObjectPart part =  FindNextAvailableSitTarget(targetID);
            if (part != null)
            {
                m_requestedSitTargetID = part.LocalId; 
                //m_requestedSitOffset = offset;
                m_requestedSitTargetUUID = targetID;

                m_log.DebugFormat("[SIT]: Client requested Sit Position: {0}", offset);

                if (m_scene.PhysicsScene.SupportsRayCast())
                {
                    //SitRayCastAvatarPosition(part);
                    //return;
                }
            }
            else
            {
                m_log.Warn("Sit requested on unknown object: " + targetID);
            }
            
            SendSitResponse(remoteClient, targetID, offset, Quaternion.Identity);
        }

        public void HandleAgentSit(IClientAPI remoteClient, UUID agentID)
        {
            if (!String.IsNullOrEmpty(m_nextSitAnimation))
            {
                HandleAgentSit(remoteClient, agentID, m_nextSitAnimation);
            }
            else
            {
                HandleAgentSit(remoteClient, agentID, "SIT");
            }
        }
        
        public void HandleAgentSit(IClientAPI remoteClient, UUID agentID, string sitAnimation)
        {
            SceneObjectPart part = m_scene.GetSceneObjectPart(m_requestedSitTargetID);

            if (m_sitAtAutoTarget || !m_autopilotMoving)
            {
                if (part != null)
                {
//Console.WriteLine("Link #{0}, Rot {1}", part.LinkNum, part.GetWorldRotation());                
                    if (part.GetAvatarOnSitTarget() == UUID)
                    {
//Console.WriteLine("Scripted Sit");
                    	// Scripted sit
                        Vector3 sitTargetPos = part.SitTargetPosition;
                        Quaternion sitTargetOrient = part.SitTargetOrientation;
                        m_pos = new Vector3(sitTargetPos.X, sitTargetPos.Y, sitTargetPos.Z);
                        m_pos += SIT_TARGET_ADJUSTMENT;
                        if (!part.IsRoot)
                        {
                            m_pos *= part.RotationOffset;
                        }
                        m_bodyRot = sitTargetOrient;
                        m_parentPosition = part.AbsolutePosition;
	    	            part.IsOccupied = true;
                        part.ParentGroup.AddAvatar(agentID); 	                                
                    }
                    else
                    {
						// if m_avUnscriptedSitPos is zero then Av sits above center
						// Else Av sits at m_avUnscriptedSitPos						
						
                    	// Non-scripted sit by Kitto Flora 21Nov09
                    	// Calculate angle of line from prim to Av
                    	Quaternion partIRot;
//                    	if (part.LinkNum == 1)
//                  	{				// Root prim of linkset
//                    		partIRot = Quaternion.Inverse(part.ParentGroup.RootPart.RotationOffset);
//                    	}
//                    	else
//                    	{				// single or child prim
                    		partIRot = Quaternion.Inverse(part.GetWorldRotation());
//                    	}
                    	Vector3 sitTargetPos= part.AbsolutePosition + m_avUnscriptedSitPos;
	                	float y_diff = (m_avInitialPos.Y - sitTargetPos.Y);
    	            	float x_diff = ( m_avInitialPos.X - sitTargetPos.X);
    	            	if(Math.Abs(x_diff) < 0.001f) x_diff = 0.001f;			// avoid div by 0
    	            	if(Math.Abs(y_diff) < 0.001f) y_diff = 0.001f;			// avoid pol flip at 0
    	            	float sit_angle = (float)Math.Atan2( (double)y_diff, (double)x_diff);
						// NOTE: when sitting m_ pos and m_bodyRot are *relative* to the prim location/rotation, not 'World'.
    	            	//  Av sits at world euler <0,0, z>, translated by part rotation 
    	            	m_bodyRot = partIRot * Quaternion.CreateFromEulers(0f, 0f, sit_angle);		// sit at 0,0,inv-click
    	            	
                        m_parentPosition = part.AbsolutePosition;
    	                part.IsOccupied = true;
                        part.ParentGroup.AddAvatar(agentID);
                        m_pos = new Vector3(0f, 0f, 0.05f) + 					// corrections to get Sit Animation
                        		(new Vector3(0.0f, 0f, 0.61f) * partIRot) + 	// located on center
                        		(new Vector3(0.34f, 0f, 0.0f) * m_bodyRot) +
                        		m_avUnscriptedSitPos;							// adds click offset, if any
	                    //Set up raytrace to find top surface of prim
	         			Vector3 size = part.Scale;
	 					float mag = 2.0f; // 0.1f + (float)Math.Sqrt((size.X * size.X) + (size.Y * size.Y) + (size.Z * size.Z));
						Vector3 start =  part.AbsolutePosition + new Vector3(0f, 0f, mag);
	 					Vector3 down = new Vector3(0f, 0f, -1f);    
//Console.WriteLine("st={0}  do={1}  ma={2}", start, down, mag);	 					
		                m_scene.PhysicsScene.RaycastWorld(
	                    		start,		// Vector3 position,
	                    		down, 		// Vector3 direction,
	                    		mag, 		// float length,
	                    		SitAltitudeCallback);          	// retMethod
	                } // end scripted/not
                }
                else  // no Av
                {
                    return;
                }
            }

            //We want our offsets to reference the root prim, not the child we may have sat on
            if (!part.IsRoot)
            {
                m_parentID = part.ParentGroup.RootPart.LocalId;
                m_pos += part.OffsetPosition;
            }
            else
            {
                m_parentID = m_requestedSitTargetID;
            }

            m_linkedPrim = part.UUID;
            if (part.GetAvatarOnSitTarget() != UUID)
            {
                m_offsetRotation = m_offsetRotation / part.RotationOffset;
            }
            Velocity = Vector3.Zero;
            RemoveFromPhysicalScene();
            Animator.TrySetMovementAnimation(sitAnimation);
            SendAvatarDataToAllAgents();
            //SendTerseUpdateToAllClients();
        }
        
        public void SitAltitudeCallback(bool hitYN, Vector3 collisionPoint, uint localid, float distance, Vector3 normal)
        {
			// KF: 091202 There appears to be a bug in Prim Edit Size - the process sometimes make a prim that RayTrace no longer
			//     sees. Take/re-rez, or sim restart corrects the condition. Result of bug is incorrect sit height.
			if(hitYN)
			{
				// m_pos = Av offset from prim center to make look like on center
				// m_parentPosition = Actual center pos of prim
				// collisionPoint = spot on prim where we want to sit
				// collisionPoint.Z = global sit surface height
				SceneObjectPart part = m_scene.GetSceneObjectPart(localid);
				Quaternion partIRot;
//	            if (part.LinkNum == 1)
///    	        {				// Root prim of linkset
//    	            partIRot = Quaternion.Inverse(part.ParentGroup.RootPart.RotationOffset);
//    	        }
//    	        else
//    	        {				// single or child prim
    	            partIRot = Quaternion.Inverse(part.GetWorldRotation());
//    	        }          
                if (m_initialSitTarget != null)
                {
                    float offZ = collisionPoint.Z - m_initialSitTarget.Z;
                    Vector3 offset = new Vector3(0.0f, 0.0f, offZ) * partIRot; // Altitude correction
                    //Console.WriteLine("sitPoint={0},  offset={1}",  sitPoint,  offset);
                    m_pos += offset;
                    //  ControllingClient.SendClearFollowCamProperties(part.UUID);
                }
				
			}
		} // End SitAltitudeCallback  KF.

        /// <summary>
        /// Event handler for the 'Always run' setting on the client
        /// Tells the physics plugin to increase speed of movement.
        /// </summary>
        public void HandleSetAlwaysRun(IClientAPI remoteClient, bool pSetAlwaysRun)
        {
            m_setAlwaysRun = pSetAlwaysRun;
            if (PhysicsActor != null)
            {
                PhysicsActor.SetAlwaysRun = pSetAlwaysRun;
            }
        }

        public void HandleStartAnim(IClientAPI remoteClient, UUID animID)
        {
            Animator.AddAnimation(animID, UUID.Zero);
        }

        public void HandleStopAnim(IClientAPI remoteClient, UUID animID)
        {
            Animator.RemoveAnimation(animID);
        }

        /// <summary>
        /// Rotate the avatar to the given rotation and apply a movement in the given relative vector
        /// </summary>
        /// <param name="vec">The vector in which to move.  This is relative to the rotation argument</param>
        /// <param name="rotation">The direction in which this avatar should now face.
        public void AddNewMovement(Vector3 vec, Quaternion rotation, bool Nudging)
        {
            if (m_isChildAgent)
            {
                // WHAT???
                m_log.Debug("[SCENEPRESENCE]: AddNewMovement() called on child agent, making root agent!");

                // we have to reset the user's child agent connections.
                // Likely, here they've lost the eventqueue for other regions so border 
                // crossings will fail at this point unless we reset them.

                List<ulong> regions = new List<ulong>(KnownChildRegionHandles);
                regions.Remove(m_scene.RegionInfo.RegionHandle);

                MakeRootAgent(new Vector3(127f, 127f, 127f), true);

                // Async command
                if (m_scene.SceneGridService != null)
                {
                    m_scene.SceneGridService.SendCloseChildAgentConnections(UUID, regions);

                    // Give the above command some time to try and close the connections.
                    // this is really an emergency..   so sleep, or we'll get all discombobulated.
                    System.Threading.Thread.Sleep(500);
                }
                
                if (m_scene.SceneGridService != null)
                {
                    IEntityTransferModule m_agentTransfer = m_scene.RequestModuleInterface<IEntityTransferModule>();
                    if (m_agentTransfer != null)
                        m_agentTransfer.EnableChildAgents(this);
                }
                
                return;
            }

            m_perfMonMS = Util.EnvironmentTickCount();

            Rotation = rotation;
            Vector3 direc = vec * rotation;
            direc.Normalize();
            PhysicsActor actor = m_physicsActor;

            if (actor.Flying != m_flyingOld)	            // add for fly velocity control
            {
                m_flyingOld = actor.Flying;	                // add for fly velocity control
                if (!actor.Flying) m_wasFlying = true;	    // add for fly velocity control
            }

            if (m_physicsActor.IsColliding == true) m_wasFlying = false;	    // add for fly velocity control

            if ((vec.Z == 0f) && !actor.Flying) direc.Z = 0f; // Prevent camera WASD up.

            direc *= 0.03f * 128f * m_speedModifier;

            if (actor != null)
            {
                if (actor.Flying)
                {
// rm speed mod                    direc *= 4.0f;
                    direc *= 5.2f;      // for speed mod
                    //bool controlland = (((m_AgentControlFlags & (uint)AgentManager.ControlFlags.AGENT_CONTROL_UP_NEG) != 0) || ((m_AgentControlFlags & (uint)AgentManager.ControlFlags.AGENT_CONTROL_NUDGE_UP_NEG) != 0));
                    //bool colliding = (m_physicsActor.IsColliding==true);
                    //if (controlland)
                    //    m_log.Info("[AGENT]: landCommand");
                    //if (colliding)
                    //    m_log.Info("[AGENT]: colliding");
                    //if (m_physicsActor.Flying && colliding && controlland)
                    //{
                    //    StopFlying();
                    //    m_log.Info("[AGENT]: Stop FLying");
                    //}
                }
                if (Animator.m_falling && m_wasFlying)    // if falling from flying, disable motion add
                {
                    direc *= 0.0f;
                }
 /* This jumping section removed to SPA
                else if (!actor.Flying && actor.IsColliding)
                {
                    if (direc.Z > 2.0f)
                    {
                        if(m_animator.m_animTickJump == -1)
						{
                    		direc.Z *= 3.0f;	// jump
                    	}
                    	else
                    	{
                    		direc.Z *= 0.1f;	// prejump
                    	}
                        / * Animations are controlled via  GetMovementAnimation() in ScenePresenceAnimator.cs
                           Animator.TrySetMovementAnimation("PREJUMP");
                           Animator.TrySetMovementAnimation("JUMP");
                        * /
                    }
                }  */
            }

            // TODO: Add the force instead of only setting it to support multiple forces per frame?
            m_forceToApply = direc;
            m_isNudging = Nudging;
            m_scene.StatsReporter.AddAgentTime(Util.EnvironmentTickCountSubtract(m_perfMonMS));
        }

        #endregion

        #region Overridden Methods

        public override void Update()
        {
            const float ROTATION_TOLERANCE = 0.01f;
            const float VELOCITY_TOLERANCE = 0.001f;
            const float POSITION_TOLERANCE = 0.05f;
            //const int TIME_MS_TOLERANCE = 3000;

            

            if (m_isChildAgent == false)
            {
//                PhysicsActor actor = m_physicsActor;

                // NOTE: Velocity is not the same as m_velocity. Velocity will attempt to
                // grab the latest PhysicsActor velocity, whereas m_velocity is often
                // storing a requested force instead of an actual traveling velocity

                // Throw away duplicate or insignificant updates
                if (!m_bodyRot.ApproxEquals(m_lastRotation, ROTATION_TOLERANCE) ||
                    !Velocity.ApproxEquals(m_lastVelocity, VELOCITY_TOLERANCE) ||
                    !m_pos.ApproxEquals(m_lastPosition, POSITION_TOLERANCE))
                    //Environment.TickCount - m_lastTerseSent > TIME_MS_TOLERANCE)
                {
                    SendTerseUpdateToAllClients();

                    // Update the "last" values
                    m_lastPosition = m_pos;
                    m_lastRotation = m_bodyRot;
                    m_lastVelocity = Velocity;
                    //m_lastTerseSent = Environment.TickCount;
                }

                // followed suggestion from mic bowman. reversed the two lines below.
                if (m_parentID == 0 && m_physicsActor != null || m_parentID != 0) // Check that we have a physics actor or we're sitting on something
                    CheckForBorderCrossing();
                CheckForSignificantMovement(); // sends update to the modules.
            }
            
            //Sending prim updates AFTER the avatar terse updates are sent
            SendPrimUpdates();
        }

        #endregion

        #region Update Client(s)

        /// <summary>
        /// Sends a location update to the client connected to this scenePresence
        /// </summary>
        /// <param name="remoteClient"></param>
        public void SendTerseUpdateToClient(IClientAPI remoteClient)
        {
            // If the client is inactive, it's getting its updates from another
            // server.
            if (remoteClient.IsActive)
            {
                m_perfMonMS = Util.EnvironmentTickCount();

                Vector3 pos = m_pos;
                pos.Z += m_appearance.HipOffset;

                //m_log.DebugFormat("[SCENEPRESENCE]: TerseUpdate: Pos={0} Rot={1} Vel={2}", m_pos, m_bodyRot, m_velocity);

                remoteClient.SendPrimUpdate(
                    this, 
                    PrimUpdateFlags.Position | PrimUpdateFlags.Rotation | PrimUpdateFlags.Velocity 
                    | PrimUpdateFlags.Acceleration | PrimUpdateFlags.AngularVelocity);

                m_scene.StatsReporter.AddAgentTime(Util.EnvironmentTickCountSubtract(m_perfMonMS));
                m_scene.StatsReporter.AddAgentUpdates(1);
            }
        }

        /// <summary>
        /// Send a location/velocity/accelleration update to all agents in scene
        /// </summary>
        public void SendTerseUpdateToAllClients()
        {
            m_perfMonMS = Util.EnvironmentTickCount();
            
            m_scene.ForEachClient(SendTerseUpdateToClient);

            m_scene.StatsReporter.AddAgentTime(Util.EnvironmentTickCountSubtract(m_perfMonMS));
        }

        public void SendCoarseLocations(List<Vector3> coarseLocations, List<UUID> avatarUUIDs)
        {
            SendCourseLocationsMethod d = m_sendCourseLocationsMethod;
            if (d != null)
            {
                d.Invoke(m_scene.RegionInfo.originRegionID, this, coarseLocations, avatarUUIDs);
            }
        }

        public void SetSendCourseLocationMethod(SendCourseLocationsMethod d)
        {
            if (d != null)
                m_sendCourseLocationsMethod = d;
        }

        public void SendCoarseLocationsDefault(UUID sceneId, ScenePresence p, List<Vector3> coarseLocations, List<UUID> avatarUUIDs)
        {
            m_perfMonMS = Util.EnvironmentTickCount();
            m_controllingClient.SendCoarseLocationUpdate(avatarUUIDs, coarseLocations);
            m_scene.StatsReporter.AddAgentTime(Util.EnvironmentTickCountSubtract(m_perfMonMS));
        }

        /// <summary>
        /// Do everything required once a client completes its movement into a region and becomes
        /// a root agent.
        /// </summary>
        private void SendInitialData()
        {
            // Moved this into CompleteMovement to ensure that m_appearance is initialized before
            // the inventory arrives
            // m_scene.GetAvatarAppearance(m_controllingClient, out m_appearance);

            // This agent just became root. We are going to tell everyone about it. The process of
            // getting other avatars information was initiated in the constructor... don't do it 
            // again here... 
            SendAvatarDataToAllAgents();

            // We have an appearance but we may not have the baked textures. Check the asset cache 
            // to see if all the baked textures are already here. 
            if (m_scene.AvatarFactory != null)
            {
                if (m_scene.AvatarFactory.ValidateBakedTextureCache(m_controllingClient))
                {
//                    m_log.WarnFormat("[SCENEPRESENCE]: baked textures are in the cache for {0}", Name);
                    SendAppearanceToAgent(this);

                    // If the avatars baked textures are all in the cache, then we have a 
                    // complete appearance... send it out, if not, then we'll send it when
                    // the avatar finishes updating its appearance
                    SendAppearanceToAllOtherAgents();
                }
            }
            else
            {
                m_log.WarnFormat("[SCENEPRESENCE]: AvatarFactory not set for {0}", Name);
            }
        }

        /// <summary>
        /// Send this agent's avatar data to all other root and child agents in the scene
        /// This agent must be root. This avatar will receive its own update. 
        /// </summary>
        public void SendAvatarDataToAllAgents()
        {
            // only send update from root agents to other clients; children are only "listening posts"
            if (IsChildAgent)
            {
                m_log.Warn("[SCENEPRESENCE] attempt to send avatar data from a child agent");
                return;
            }
            
            m_perfMonMS = Util.EnvironmentTickCount();

            int count = 0;
            m_scene.ForEachScenePresence(delegate(ScenePresence scenePresence)
                                         {
                                             SendAvatarDataToAgent(scenePresence);
                                             count++;
                                         });

            m_scene.StatsReporter.AddAgentUpdates(count);
            m_scene.StatsReporter.AddAgentTime(Util.EnvironmentTickCountSubtract(m_perfMonMS));
        }

        /// <summary>
        /// Send avatar data for all other root agents to this agent, this agent
        /// can be either a child or root
        /// </summary>
        public void SendOtherAgentsAvatarDataToMe()
        {
            m_perfMonMS = Util.EnvironmentTickCount();

            int count = 0;
            m_scene.ForEachScenePresence(delegate(ScenePresence scenePresence)
                                         {
                                             // only send information about root agents
                                             if (scenePresence.IsChildAgent)
                                                 return;
                                             
                                             // only send information about other root agents
                                             if (scenePresence.UUID == UUID)
                                                 return;
                                             
                                             scenePresence.SendAvatarDataToAgent(this);
                                             count++;
                                         });

            m_scene.StatsReporter.AddAgentUpdates(count);
            m_scene.StatsReporter.AddAgentTime(Util.EnvironmentTickCountSubtract(m_perfMonMS));
        }

        /// <summary>
        /// Send avatar data to an agent.
        /// </summary>
        /// <param name="avatar"></param>
        private void SendAvatarDataToAgent(ScenePresence avatar)
        {
//            m_log.WarnFormat("[SP] Send avatar data from {0} to {1}",m_uuid,avatar.ControllingClient.AgentId);

            avatar.ControllingClient.SendAvatarDataImmediate(this);
            Animator.SendAnimPackToClient(avatar.ControllingClient);
        }

        /// <summary>
        /// Send this agent's appearance to all other root and child agents in the scene
        /// This agent must be root.
        /// </summary>
        public void SendAppearanceToAllOtherAgents()
        {
            // only send update from root agents to other clients; children are only "listening posts"
            if (IsChildAgent)
            {
                m_log.Warn("[SCENEPRESENCE] attempt to send avatar data from a child agent");
                return;
            }
            
            m_perfMonMS = Util.EnvironmentTickCount();

            int count = 0;
            m_scene.ForEachScenePresence(delegate(ScenePresence scenePresence)
                                         {
                                             if (scenePresence.UUID == UUID)
                                                 return;

                                             SendAppearanceToAgent(scenePresence);
                                             count++;
                                         });

            m_scene.StatsReporter.AddAgentUpdates(count);
            m_scene.StatsReporter.AddAgentTime(Util.EnvironmentTickCountSubtract(m_perfMonMS));
        }

        /// <summary>
        /// Send appearance from all other root agents to this agent. this agent
        /// can be either root or child
        /// </summary>
        public void SendOtherAgentsAppearanceToMe()
        {
            m_perfMonMS = Util.EnvironmentTickCount();

            int count = 0;
            m_scene.ForEachScenePresence(delegate(ScenePresence scenePresence)
                                         {
                                             // only send information about root agents
                                             if (scenePresence.IsChildAgent)
                                                 return;
                                             
                                             // only send information about other root agents
                                             if (scenePresence.UUID == UUID)
                                                 return;
                                             
                                             scenePresence.SendAppearanceToAgent(this);
                                             count++;
                                         });

            m_scene.StatsReporter.AddAgentUpdates(count);
            m_scene.StatsReporter.AddAgentTime(Util.EnvironmentTickCountSubtract(m_perfMonMS));
        }

        /// <summary>
        /// Send appearance data to an agent.
        /// </summary>
        /// <param name="avatar"></param>
        private void SendAppearanceToAgent(ScenePresence avatar)
        {
//          m_log.WarnFormat("[SP] Send appearance from {0} to {1}",m_uuid,avatar.ControllingClient.AgentId);

            avatar.ControllingClient.SendAppearance(
                m_appearance.Owner, m_appearance.VisualParams, m_appearance.Texture.GetBytes());
        }

        // Because appearance setting is in a module, we actually need
        // to give it access to our appearance directly, otherwise we
        // get a synchronization issue.
        public AvatarAppearance Appearance
        {
            get { return m_appearance; }
            set { m_appearance = value; }
        }

        #endregion

        #region Significant Movement Method

        /// <summary>
        /// This checks for a significant movement and sends a courselocationchange update
        /// </summary>
        protected void CheckForSignificantMovement()
        {
            // Movement updates for agents in neighboring regions are sent directly to clients.
            // This value only affects how often agent positions are sent to neighbor regions
            // for things such as distance-based update prioritization
            const float SIGNIFICANT_MOVEMENT = 2.0f;

            if (Util.GetDistanceTo(AbsolutePosition, posLastSignificantMove) > SIGNIFICANT_MOVEMENT)
            {
                posLastSignificantMove = AbsolutePosition;
                m_scene.EventManager.TriggerSignificantClientMovement(m_controllingClient);
            }

            // Minimum Draw distance is 64 meters, the Radius of the draw distance sphere is 32m
            if (Util.GetDistanceTo(AbsolutePosition, m_lastChildAgentUpdatePosition) >= Scene.ChildReprioritizationDistance ||
                Util.GetDistanceTo(CameraPosition, m_lastChildAgentUpdateCamPosition) >= Scene.ChildReprioritizationDistance)
            {
                m_lastChildAgentUpdatePosition = AbsolutePosition;
                m_lastChildAgentUpdateCamPosition = CameraPosition;

                ChildAgentDataUpdate cadu = new ChildAgentDataUpdate();
                cadu.ActiveGroupID = UUID.Zero.Guid;
                cadu.AgentID = UUID.Guid;
                cadu.alwaysrun = m_setAlwaysRun;
                cadu.AVHeight = m_appearance.AvatarHeight;
                Vector3 tempCameraCenter = m_CameraCenter;
                cadu.cameraPosition = tempCameraCenter;
                cadu.drawdistance = m_DrawDistance;
                cadu.GroupAccess = 0;
                cadu.Position = AbsolutePosition;
                cadu.regionHandle = m_rootRegionHandle;
                float multiplier = 1;
                int innacurateNeighbors = m_scene.GetInaccurateNeighborCount();
                if (innacurateNeighbors != 0)
                {
                    multiplier = 1f / (float)innacurateNeighbors;
                }
                if (multiplier <= 0f)
                {
                    multiplier = 0.25f;
                }

                //m_log.Info("[NeighborThrottle]: " + m_scene.GetInaccurateNeighborCount().ToString() + " - m: " + multiplier.ToString());
                cadu.throttles = ControllingClient.GetThrottlesPacked(multiplier);
                cadu.Velocity = Velocity;

                AgentPosition agentpos = new AgentPosition();
                agentpos.CopyFrom(cadu);

                m_scene.SendOutChildAgentUpdates(agentpos, this);
            }
        }

        #endregion

        #region Border Crossing Methods

        /// <summary>
        /// Checks to see if the avatar is in range of a border and calls CrossToNewRegion
        /// </summary>
        protected void CheckForBorderCrossing()
        {
            if (IsChildAgent)
                return;

            Vector3 pos2 = AbsolutePosition;
            Vector3 vel = Velocity;
            int neighbor = 0;
            int[] fix = new int[2];

            float timeStep = 0.1f;
            pos2.X = pos2.X + (vel.X*timeStep);
            pos2.Y = pos2.Y + (vel.Y*timeStep);
            pos2.Z = pos2.Z + (vel.Z*timeStep);

            if (!IsInTransit)
            {
                // Checks if where it's headed exists a region

                bool needsTransit = false;
                if (m_scene.TestBorderCross(pos2, Cardinals.W))
                {
                    if (m_scene.TestBorderCross(pos2, Cardinals.S))
                    {
                        needsTransit = true;
                        neighbor = HaveNeighbor(Cardinals.SW, ref fix);
                    }
                    else if (m_scene.TestBorderCross(pos2, Cardinals.N))
                    {
                        needsTransit = true;
                        neighbor = HaveNeighbor(Cardinals.NW, ref fix);
                    }
                    else
                    {
                        needsTransit = true;
                        neighbor = HaveNeighbor(Cardinals.W, ref fix);
                    }
                }
                else if (m_scene.TestBorderCross(pos2, Cardinals.E))
                {
                    if (m_scene.TestBorderCross(pos2, Cardinals.S))
                    {
                        needsTransit = true;
                        neighbor = HaveNeighbor(Cardinals.SE, ref fix);
                    }
                    else if (m_scene.TestBorderCross(pos2, Cardinals.N))
                    {
                        needsTransit = true;
                        neighbor = HaveNeighbor(Cardinals.NE, ref fix);
                    }
                    else
                    {
                        needsTransit = true;
                        neighbor = HaveNeighbor(Cardinals.E, ref fix);
                    }
                }
                else if (m_scene.TestBorderCross(pos2, Cardinals.S))
                {
                    needsTransit = true;
                    neighbor = HaveNeighbor(Cardinals.S, ref fix);
                }
                else if (m_scene.TestBorderCross(pos2, Cardinals.N))
                {
                    needsTransit = true;
                    neighbor = HaveNeighbor(Cardinals.N, ref fix);
                }


                // Makes sure avatar does not end up outside region
                if (neighbor <= 0)
                {
                    if (!needsTransit)
                    {
                        if (m_requestedSitTargetUUID == UUID.Zero)
                        {
                            Vector3 pos = AbsolutePosition;
                            if (AbsolutePosition.X < 0)
                                pos.X += Velocity.X;
                            else if (AbsolutePosition.X > Constants.RegionSize)
                                pos.X -= Velocity.X;
                            if (AbsolutePosition.Y < 0)
                                pos.Y += Velocity.Y;
                            else if (AbsolutePosition.Y > Constants.RegionSize)
                                pos.Y -= Velocity.Y;
                            AbsolutePosition = pos;
                        }
                    }
                }
                else if (neighbor > 0)
                    CrossToNewRegion();
            }
            else
            {
                RemoveFromPhysicalScene();
                // This constant has been inferred from experimentation
                // I'm not sure what this value should be, so I tried a few values.
                timeStep = 0.04f;
                pos2 = AbsolutePosition;
                pos2.X = pos2.X + (vel.X * timeStep);
                pos2.Y = pos2.Y + (vel.Y * timeStep);
                pos2.Z = pos2.Z + (vel.Z * timeStep);
                m_pos = pos2;
            }
        }

        protected int HaveNeighbor(Cardinals car, ref int[] fix)
        {
            uint neighbourx = m_regionInfo.RegionLocX;
            uint neighboury = m_regionInfo.RegionLocY;

            int dir = (int)car;

            if (dir > 1 && dir < 5) //Heading East
                neighbourx++;
            else if (dir > 5) // Heading West
                neighbourx--;

            if (dir < 3 || dir == 8) // Heading North
                neighboury++;
            else if (dir > 3 && dir < 7) // Heading Sout
                neighboury--;

            int x = (int)(neighbourx * Constants.RegionSize);
            int y = (int)(neighboury * Constants.RegionSize);
            GridRegion neighbourRegion = m_scene.GridService.GetRegionByPosition(m_scene.RegionInfo.ScopeID, x, y);

            if (neighbourRegion == null)
            {
                fix[0] = (int)(m_regionInfo.RegionLocX - neighbourx);
                fix[1] = (int)(m_regionInfo.RegionLocY - neighboury);
                return dir * (-1);
            }
            else
                return dir;
        }

        /// <summary>
        /// Moves the agent outside the region bounds
        /// Tells neighbor region that we're crossing to it
        /// If the neighbor accepts, remove the agent's viewable avatar from this scene
        /// set them to a child agent.
        /// </summary>
        protected void CrossToNewRegion()
        {
            InTransit();
            try
            {
                m_scene.CrossAgentToNewRegion(this, m_physicsActor.Flying);
            }
            catch
            {
                m_scene.CrossAgentToNewRegion(this, false);
            }
        }

        public void InTransit()
        {
            m_inTransit = true;

            if ((m_physicsActor != null) && m_physicsActor.Flying)
                m_AgentControlFlags |= AgentManager.ControlFlags.AGENT_CONTROL_FLY;
            else if ((m_AgentControlFlags & AgentManager.ControlFlags.AGENT_CONTROL_FLY) != 0)
                m_AgentControlFlags &= ~AgentManager.ControlFlags.AGENT_CONTROL_FLY;
        }

        public void NotInTransit()
        {
            m_inTransit = false;
        }

        public void RestoreInCurrentScene()
        {
            AddToPhysicalScene(false); // not exactly false
        }

        public void Reset()
        {
            // Put the child agent back at the center
            AbsolutePosition 
                = new Vector3(((float)Constants.RegionSize * 0.5f), ((float)Constants.RegionSize * 0.5f), 70);
            Animator.ResetAnimations();
        }

        /// <summary>
        /// Computes which child agents to close when the scene presence moves to another region.
        /// Removes those regions from m_knownRegions.
        /// </summary>
        /// <param name="newRegionX">The new region's x on the map</param>
        /// <param name="newRegionY">The new region's y on the map</param>
        /// <returns></returns>
        public void CloseChildAgents(uint newRegionX, uint newRegionY)
        {
            List<ulong> byebyeRegions = new List<ulong>();
            m_log.DebugFormat(
                "[SCENE PRESENCE]: Closing child agents. Checking {0} regions in {1}", 
                m_knownChildRegions.Keys.Count, Scene.RegionInfo.RegionName);
            //DumpKnownRegions();

            lock (m_knownChildRegions)
            {
                foreach (ulong handle in m_knownChildRegions.Keys)
                {
                    // Don't close the agent on this region yet
                    if (handle != Scene.RegionInfo.RegionHandle)
                    {
                        uint x, y;
                        Utils.LongToUInts(handle, out x, out y);
                        x = x / Constants.RegionSize;
                        y = y / Constants.RegionSize;

                        //m_log.Debug("---> x: " + x + "; newx:" + newRegionX + "; Abs:" + (int)Math.Abs((int)(x - newRegionX)));
                        //m_log.Debug("---> y: " + y + "; newy:" + newRegionY + "; Abs:" + (int)Math.Abs((int)(y - newRegionY)));
                        if (Util.IsOutsideView(x, newRegionX, y, newRegionY))
                        {
                            byebyeRegions.Add(handle);
                        }
                    }
                }
            }
            
            if (byebyeRegions.Count > 0)
            {
                m_log.Debug("[SCENE PRESENCE]: Closing " + byebyeRegions.Count + " child agents");
                m_scene.SceneGridService.SendCloseChildAgentConnections(m_controllingClient.AgentId, byebyeRegions);
            }
            
            foreach (ulong handle in byebyeRegions)
            {
                RemoveNeighbourRegion(handle);
            }
        }

        #endregion

        /// <summary>
        /// This allows the Sim owner the abiility to kick users from their sim currently.
        /// It tells the client that the agent has permission to do so.
        /// </summary>
        public void GrantGodlikePowers(UUID agentID, UUID sessionID, UUID token, bool godStatus)
        {
            if (godStatus)
            {
                // For now, assign god level 200 to anyone
                // who is granted god powers, but has no god level set.
                //
                UserAccount account = m_scene.UserAccountService.GetUserAccount(m_scene.RegionInfo.ScopeID, agentID);
                if (account != null)
                {
                    if (account.UserLevel > 0)
                        m_godLevel = account.UserLevel;
                    else
                        m_godLevel = 200;
                }
            }
            else
            {
                m_godLevel = 0;
            }

            ControllingClient.SendAdminResponse(token, (uint)m_godLevel);
        }

        #region Child Agent Updates

        public void ChildAgentDataUpdate(AgentData cAgentData)
        {
            //m_log.Debug("   >>> ChildAgentDataUpdate <<< " + Scene.RegionInfo.RegionName);
            if (!IsChildAgent)
                return;

            CopyFrom(cAgentData);
        }

        /// <summary>
        /// This updates important decision making data about a child agent
        /// The main purpose is to figure out what objects to send to a child agent that's in a neighboring region
        /// </summary>
        public void ChildAgentDataUpdate(AgentPosition cAgentData, uint tRegionX, uint tRegionY, uint rRegionX, uint rRegionY)
        {
            if (!IsChildAgent)
                return;

            //m_log.Debug("   >>> ChildAgentPositionUpdate <<< " + rRegionX + "-" + rRegionY);
            int shiftx = ((int)rRegionX - (int)tRegionX) * (int)Constants.RegionSize;
            int shifty = ((int)rRegionY - (int)tRegionY) * (int)Constants.RegionSize;

            Vector3 offset = new Vector3(shiftx, shifty, 0f);

            m_DrawDistance = cAgentData.Far;
            if (cAgentData.Position != new Vector3(-1f, -1f, -1f)) // UGH!!
                m_pos = cAgentData.Position + offset;

            if (Vector3.Distance(AbsolutePosition, posLastSignificantMove) >= Scene.ChildReprioritizationDistance)
            {
                posLastSignificantMove = AbsolutePosition;
                ReprioritizeUpdates();
            }

            m_CameraCenter = cAgentData.Center + offset;

            //SetHeight(cAgentData.AVHeight);

            if ((cAgentData.Throttles != null) && cAgentData.Throttles.Length > 0)
                ControllingClient.SetChildAgentThrottle(cAgentData.Throttles);

            // Sends out the objects in the user's draw distance if m_sendTasksToChild is true.
            if (m_scene.m_seeIntoRegionFromNeighbor)
                m_sceneViewer.Reset();

            //cAgentData.AVHeight;
            m_rootRegionHandle = cAgentData.RegionHandle;
            //m_velocity = cAgentData.Velocity;
        }

        public void CopyTo(AgentData cAgent)
        {
            cAgent.CallbackURI = m_callbackURI;

            cAgent.AgentID = UUID;
            cAgent.RegionID = Scene.RegionInfo.RegionID;

            cAgent.Position = AbsolutePosition;
            cAgent.Velocity = m_velocity;
            cAgent.Center = m_CameraCenter;
            cAgent.AtAxis = m_CameraAtAxis;
            cAgent.LeftAxis = m_CameraLeftAxis;
            cAgent.UpAxis = m_CameraUpAxis;

            cAgent.Far = m_DrawDistance;

            // Throttles 
            float multiplier = 1;
            int innacurateNeighbors = m_scene.GetInaccurateNeighborCount();
            if (innacurateNeighbors != 0)
            {
                multiplier = 1f / innacurateNeighbors;
            }
            if (multiplier <= 0f)
            {
                multiplier = 0.25f;
            }
            //m_log.Info("[NeighborThrottle]: " + m_scene.GetInaccurateNeighborCount().ToString() + " - m: " + multiplier.ToString());
            cAgent.Throttles = ControllingClient.GetThrottlesPacked(multiplier);

            cAgent.HeadRotation = m_headrotation;
            cAgent.BodyRotation = m_bodyRot;
            cAgent.ControlFlags = (uint)m_AgentControlFlags;

            if (m_scene.Permissions.IsGod(new UUID(cAgent.AgentID)))
                cAgent.GodLevel = (byte)m_godLevel;
            else 
                cAgent.GodLevel = (byte) 0;

            cAgent.AlwaysRun = m_setAlwaysRun;

            cAgent.Appearance = new AvatarAppearance(m_appearance);
            
/*
            try
            {
                // We might not pass the Wearables in all cases...
                // They're only needed so that persistent changes to the appearance
                // are preserved in the new region where the user is moving to.
                // But in Hypergrid we might not let this happen.
                int i = 0;
                UUID[] wears = new UUID[m_appearance.Wearables.Length * 2];
                foreach (AvatarWearable aw in m_appearance.Wearables)
                {
                    if (aw != null)
                    {
                        wears[i++] = aw.ItemID;
                        wears[i++] = aw.AssetID;
                    }
                    else
                    {
                        wears[i++] = UUID.Zero;
                        wears[i++] = UUID.Zero;
                    }
                }
                cAgent.Wearables = wears;

                cAgent.VisualParams = m_appearance.VisualParams;

                if (m_appearance.Texture != null)
                    cAgent.AgentTextures = m_appearance.Texture.GetBytes();
            }
            catch (Exception e)
            {
                m_log.Warn("[SCENE PRESENCE]: exception in CopyTo " + e.Message);
            }

            //Attachments
            List<int> attPoints = m_appearance.GetAttachedPoints();
            if (attPoints != null)
            {
                //m_log.DebugFormat("[SCENE PRESENCE]: attachments {0}", attPoints.Count);
                int i = 0;
                AvatarAttachment[] attachs = new AvatarAttachment[attPoints.Count];
                foreach (int point in attPoints)
                {
                    attachs[i++] = new AvatarAttachment(point, m_appearance.GetAttachedItem(point), m_appearance.GetAttachedAsset(point));
                }
                cAgent.Attachments = attachs;
            }
*/
            lock (scriptedcontrols)
            {
                ControllerData[] controls = new ControllerData[scriptedcontrols.Count];
                int i = 0;

                foreach (ScriptControllers c in scriptedcontrols.Values)
                {
                    controls[i++] = new ControllerData(c.itemID, (uint)c.ignoreControls, (uint)c.eventControls);
                }
                cAgent.Controllers = controls;
            }

            // Animations
            try
            {
                cAgent.Anims = Animator.Animations.ToArray();
            }
            catch { }

            // cAgent.GroupID = ??
            // Groups???

        }

        public void CopyFrom(AgentData cAgent)
        {
            m_originRegionID = cAgent.RegionID;

            m_callbackURI = cAgent.CallbackURI;

            m_pos = cAgent.Position;
            
            m_velocity = cAgent.Velocity;
            m_CameraCenter = cAgent.Center;
            m_CameraAtAxis = cAgent.AtAxis;
            m_CameraLeftAxis = cAgent.LeftAxis;
            m_CameraUpAxis = cAgent.UpAxis;

            m_DrawDistance = cAgent.Far;

            if ((cAgent.Throttles != null) && cAgent.Throttles.Length > 0)
                ControllingClient.SetChildAgentThrottle(cAgent.Throttles);

            m_headrotation = cAgent.HeadRotation;
            m_bodyRot = cAgent.BodyRotation;
            m_AgentControlFlags = (AgentManager.ControlFlags)cAgent.ControlFlags; 

            if (m_scene.Permissions.IsGod(new UUID(cAgent.AgentID)))
                m_godLevel = cAgent.GodLevel;
            m_setAlwaysRun = cAgent.AlwaysRun;

            m_appearance = new AvatarAppearance(cAgent.Appearance);
            if (m_physicsActor != null)
            {
                bool isFlying = m_physicsActor.Flying;
                RemoveFromPhysicalScene();
                AddToPhysicalScene(isFlying);
            }
            
/*
            uint i = 0;
            try
            {
                if (cAgent.Wearables == null)
                   cAgent.Wearables  = new UUID[0];
                AvatarWearable[] wears = new AvatarWearable[cAgent.Wearables.Length / 2];
                for (uint n = 0; n < cAgent.Wearables.Length; n += 2)
                {
                    UUID itemId = cAgent.Wearables[n];
                    UUID assetId = cAgent.Wearables[n + 1];
                    wears[i++] = new AvatarWearable(itemId, assetId);
                }
                // m_appearance.Wearables = wears;
                Primitive.TextureEntry textures = null;
                if (cAgent.AgentTextures != null && cAgent.AgentTextures.Length > 1)
                    textures = new Primitive.TextureEntry(cAgent.AgentTextures, 0, cAgent.AgentTextures.Length);

                byte[] visuals = null;

                if ((cAgent.VisualParams != null) && (cAgent.VisualParams.Length < AvatarAppearance.VISUALPARAM_COUNT))
                    visuals = (byte[])cAgent.VisualParams.Clone();

                m_appearance = new AvatarAppearance(cAgent.AgentID,wears,textures,visuals);
            }
            catch (Exception e)
            {
                m_log.Warn("[SCENE PRESENCE]: exception in CopyFrom " + e.Message);
            }

            // Attachments
            try
            {
                if (cAgent.Attachments != null)
                {
                    m_appearance.ClearAttachments();
                    foreach (AvatarAttachment att in cAgent.Attachments)
                    {
                        m_appearance.SetAttachment(att.AttachPoint, att.ItemID, att.AssetID);
                    }
                }
            }
            catch { } 
*/
            try
            {
                lock (scriptedcontrols)
                {
                    if (cAgent.Controllers != null)
                    {
                        scriptedcontrols.Clear();

                        foreach (ControllerData c in cAgent.Controllers)
                        {
                            ScriptControllers sc = new ScriptControllers();
                            sc.itemID = c.ItemID;
                            sc.ignoreControls = (ScriptControlled)c.IgnoreControls;
                            sc.eventControls = (ScriptControlled)c.EventControls;

                            scriptedcontrols[sc.itemID] = sc;
                        }
                    }
                }
            }
            catch { }
            // Animations
            try
            {
                Animator.ResetAnimations();
                Animator.Animations.FromArray(cAgent.Anims);
            }
            catch {  }

            //cAgent.GroupID = ??
            //Groups???
        }

        public bool CopyAgent(out IAgentData agent)
        {
            agent = new CompleteAgentData();
            CopyTo((AgentData)agent);
            return true;
        }

        #endregion Child Agent Updates

        /// <summary>
        /// Handles part of the PID controller function for moving an avatar.
        /// </summary>
        public override void UpdateMovement()
        {
            if (Animator!=null)             // add for jumping
            {                               // add for jumping
                // if (!m_animator.m_jumping)  // add for jumping
                // {                           // add for jumping

                    if (m_forceToApply.HasValue)    // this section realigned
                    {

                        Vector3 force = m_forceToApply.Value;
                        m_updateflag = true;
if (m_animator.m_jumping) force.Z = m_animator.m_jumpVelocity;     // add for jumping
                        Velocity = force;
//Console.WriteLine("UM1 {0}", Velocity);
                        m_forceToApply = null;
                    }
                    else
                    {
                        if (m_isNudging)
                        {
                            Vector3 force = Vector3.Zero;

                            m_updateflag = true;
if (m_animator.m_jumping) force.Z = m_animator.m_jumpVelocity;     // add for jumping
                            Velocity = force;
//Console.WriteLine("UM2 {0}", Velocity);
                            m_isNudging = false;
                           	m_updateCount = UPDATE_COUNT;			//KF: Update anims to pickup "STAND"
                        }
                        else      // add for jumping
                        {  // add for jumping
                            Vector3 force = Vector3.Zero;     // add for jumping
if (m_animator.m_jumping) force.Z = m_animator.m_jumpVelocity;     // add for jumping
//Console.WriteLine("UM3 {0}", Velocity);
                            Velocity = force;     // add for jumping
                        }

                    }
              //  }                                   // end realign
            }                               // add for jumping
        }                                   // add for jumping

        /// <summary>
        /// Adds a physical representation of the avatar to the Physics plugin
        /// </summary>
        public void AddToPhysicalScene(bool isFlying)
        {
            if (m_appearance.AvatarHeight == 0)
                m_appearance.SetHeight();

            PhysicsScene scene = m_scene.PhysicsScene;

            Vector3 pVec = AbsolutePosition;

            m_physicsActor = scene.AddAvatar(Firstname + "." + Lastname, pVec,
                                                 new Vector3(0f, 0f, m_appearance.AvatarHeight), isFlying);
            scene.AddPhysicsActorTaint(m_physicsActor);
            //m_physicsActor.OnRequestTerseUpdate += SendTerseUpdateToAllClients;
            m_physicsActor.OnCollisionUpdate += PhysicsCollisionUpdate;
            m_physicsActor.OnOutOfBounds += OutOfBoundsCall; // Called for PhysicsActors when there's something wrong
            m_physicsActor.SubscribeEvents(500);
            m_physicsActor.LocalID = LocalId;
        }

        private void OutOfBoundsCall(Vector3 pos)
        {
            //bool flying = m_physicsActor.Flying;
            //RemoveFromPhysicalScene();

            //AddToPhysicalScene(flying);
            if (ControllingClient != null)
                ControllingClient.SendAgentAlertMessage("Physics is having a problem with your avatar.  You may not be able to move until you relog.", true);
        }

        // Event called by the physics plugin to tell the avatar about a collision.
        private void PhysicsCollisionUpdate(EventArgs e)
        {
            if (e == null)
                return;
                
            // The Physics Scene will send (spam!) updates every 500 ms grep: m_physicsActor.SubscribeEvents(
            // as of this comment the interval is set in AddToPhysicalScene
            if (Animator!=null)
            {
				if (m_updateCount > 0)			//KF: DO NOT call UpdateMovementAnimations outside of the m_updateCount wrapper,
				{								//  else its will lock out other animation changes, like ground sit.
	            	Animator.UpdateMovementAnimations();
	            	m_updateCount--;
				}
			}

            CollisionEventUpdate collisionData = (CollisionEventUpdate)e;
            Dictionary<uint, ContactPoint> coldata = collisionData.m_objCollisionList;

            CollisionPlane = Vector4.UnitW;

			if (m_lastColCount != coldata.Count)
			{	
				m_updateCount = UPDATE_COUNT;
				m_lastColCount = coldata.Count;
			}
			
            if (coldata.Count != 0 && Animator != null)
            {
                switch (Animator.CurrentMovementAnimation)
                {
                    case "STAND":
                    case "WALK":
                    case "RUN":
                    case "CROUCH":
                    case "CROUCHWALK":
                        {
                            ContactPoint lowest;
                            lowest.SurfaceNormal = Vector3.Zero;
                            lowest.Position = Vector3.Zero;
                            lowest.Position.Z = Single.NaN;

                            foreach (ContactPoint contact in coldata.Values)
                            {
                                if (Single.IsNaN(lowest.Position.Z) || contact.Position.Z < lowest.Position.Z)
                                {
                                    lowest = contact;
                                }
                            }

                            CollisionPlane = new Vector4(-lowest.SurfaceNormal, -Vector3.Dot(lowest.Position, lowest.SurfaceNormal));
                        }
                        break;
                }
            }

            List<uint> thisHitColliders = new List<uint>();
            List<uint> endedColliders = new List<uint>();
            List<uint> startedColliders = new List<uint>();

            foreach (uint localid in coldata.Keys)
            {
                thisHitColliders.Add(localid);
                if (!m_lastColliders.Contains(localid))
                {
                    startedColliders.Add(localid);
                }
                //m_log.Debug("[SCENE PRESENCE]: Collided with:" + localid.ToString() + " at depth of: " + collissionswith[localid].ToString());
            }
            
            // calculate things that ended colliding
            foreach (uint localID in m_lastColliders)
            {
                if (!thisHitColliders.Contains(localID))
                {
                    endedColliders.Add(localID);
                }
            }
            //add the items that started colliding this time to the last colliders list.
            foreach (uint localID in startedColliders)
            {
                m_lastColliders.Add(localID);
            }
            // remove things that ended colliding from the last colliders list
            foreach (uint localID in endedColliders)
            {
                m_lastColliders.Remove(localID);
            }

            // do event notification
            if (startedColliders.Count > 0)
            {
                ColliderArgs StartCollidingMessage = new ColliderArgs();
                List<DetectedObject> colliding = new List<DetectedObject>();
                foreach (uint localId in startedColliders)
                {
                    if (localId == 0)
                        continue;

                    SceneObjectPart obj = Scene.GetSceneObjectPart(localId);
                    string data = "";
                    if (obj != null)
                    {
                        DetectedObject detobj = new DetectedObject();
                        detobj.keyUUID = obj.UUID;
                        detobj.nameStr = obj.Name;
                        detobj.ownerUUID = obj.OwnerID;
                        detobj.posVector = obj.AbsolutePosition;
                        detobj.rotQuat = obj.GetWorldRotation();
                        detobj.velVector = obj.Velocity;
                        detobj.colliderType = 0;
                        detobj.groupUUID = obj.GroupID;
                        colliding.Add(detobj);
                    }
                }

                if (colliding.Count > 0)
                {
                    StartCollidingMessage.Colliders = colliding;

                    foreach (SceneObjectGroup att in Attachments)
                        Scene.EventManager.TriggerScriptCollidingStart(att.LocalId, StartCollidingMessage);
                }
            }

            if (endedColliders.Count > 0)
            {
                ColliderArgs EndCollidingMessage = new ColliderArgs();
                List<DetectedObject> colliding = new List<DetectedObject>();
                foreach (uint localId in endedColliders)
                {
                    if (localId == 0)
                        continue;

                    SceneObjectPart obj = Scene.GetSceneObjectPart(localId);
                    string data = "";
                    if (obj != null)
                    {
                        DetectedObject detobj = new DetectedObject();
                        detobj.keyUUID = obj.UUID;
                        detobj.nameStr = obj.Name;
                        detobj.ownerUUID = obj.OwnerID;
                        detobj.posVector = obj.AbsolutePosition;
                        detobj.rotQuat = obj.GetWorldRotation();
                        detobj.velVector = obj.Velocity;
                        detobj.colliderType = 0;
                        detobj.groupUUID = obj.GroupID;
                        colliding.Add(detobj);
                    }
                }

                if (colliding.Count > 0)
                {
                    EndCollidingMessage.Colliders = colliding;

                    foreach (SceneObjectGroup att in Attachments)
                        Scene.EventManager.TriggerScriptCollidingEnd(att.LocalId, EndCollidingMessage);
                }
            }

            if (thisHitColliders.Count > 0)
            {
                ColliderArgs CollidingMessage = new ColliderArgs();
                List<DetectedObject> colliding = new List<DetectedObject>();
                foreach (uint localId in thisHitColliders)
                {
                    if (localId == 0)
                        continue;

                    SceneObjectPart obj = Scene.GetSceneObjectPart(localId);
                    string data = "";
                    if (obj != null)
                    {
                        DetectedObject detobj = new DetectedObject();
                        detobj.keyUUID = obj.UUID;
                        detobj.nameStr = obj.Name;
                        detobj.ownerUUID = obj.OwnerID;
                        detobj.posVector = obj.AbsolutePosition;
                        detobj.rotQuat = obj.GetWorldRotation();
                        detobj.velVector = obj.Velocity;
                        detobj.colliderType = 0;
                        detobj.groupUUID = obj.GroupID;
                        colliding.Add(detobj);
                    }
                }

                if (colliding.Count > 0)
                {
                    CollidingMessage.Colliders = colliding;

                    lock (m_attachments)
                    {
                        foreach (SceneObjectGroup att in m_attachments)
                            Scene.EventManager.TriggerScriptColliding(att.LocalId, CollidingMessage);
                    }
                }
            }

            if (m_invulnerable)
                return;
            
            float starthealth = Health;
            uint killerObj = 0;
            foreach (uint localid in coldata.Keys)
            {
                SceneObjectPart part = Scene.GetSceneObjectPart(localid);

                if (part != null && part.ParentGroup.Damage != -1.0f)
                    Health -= part.ParentGroup.Damage;
                else
                {
                    if (coldata[localid].PenetrationDepth >= 0.10f)
                        Health -= coldata[localid].PenetrationDepth * 5.0f;
                }

                if (Health <= 0.0f)
                {
                    if (localid != 0)
                        killerObj = localid;
                }
                //m_log.Debug("[AVATAR]: Collision with localid: " + localid.ToString() + " at depth: " + coldata[localid].ToString());
            }
            //Health = 100;
            if (!m_invulnerable)
            {
                if (starthealth != Health)
                {
                    ControllingClient.SendHealth(Health);
                }
                if (m_health <= 0)
                    m_scene.EventManager.TriggerAvatarKill(killerObj, this);
            }
        }

        public void setHealthWithUpdate(float health)
        {
            Health = health;
            ControllingClient.SendHealth(Health);
        }

        public void Close()
        {
            lock (m_attachments)
            {
                // Delete attachments from scene
                // Don't try to save, as this thread won't live long
                // enough to complete the save. This would cause no copy
                // attachments to poof!
                //
                foreach (SceneObjectGroup grp in m_attachments)
                {
                    m_scene.DeleteSceneObject(grp, false);
                }
                m_attachments.Clear();
            }
            
            lock (m_knownChildRegions)
            {
                m_knownChildRegions.Clear();
            }

            lock (m_reprioritization_timer)
            {
                m_reprioritization_timer.Enabled = false;
                m_reprioritization_timer.Elapsed -= new ElapsedEventHandler(Reprioritize);
            }
            
            // I don't get it but mono crashes when you try to dispose of this timer,
            // unsetting the elapsed callback should be enough to allow for cleanup however.
            // m_reprioritizationTimer.Dispose(); 

            m_sceneViewer.Close();

            RemoveFromPhysicalScene();
            m_animator.Close();
            m_animator = null;
        }

        public void AddAttachment(SceneObjectGroup gobj)
        {
            lock (m_attachments)
            {
                m_attachments.Add(gobj);
            }
        }
        
        /// <summary>
        /// Get the scene object attached to the given point.
        /// </summary>
        /// <param name="attachmentPoint"></param>
        /// <returns>Returns an empty list if there were no attachments at the point.</returns>
        public List<SceneObjectGroup> GetAttachments(uint attachmentPoint)
        {
            List<SceneObjectGroup> attachments = new List<SceneObjectGroup>();
            
            lock (m_attachments)
            {
                foreach (SceneObjectGroup so in m_attachments)
                {
                    if (attachmentPoint == so.RootPart.AttachmentPoint)
                        attachments.Add(so);
                }
            }
            
            return attachments;
        }

        public bool HasAttachments()
        {
            return m_attachments.Count > 0;
        }

        public bool HasScriptedAttachments()
        {
            lock (m_attachments)
            {
                foreach (SceneObjectGroup gobj in m_attachments)
                {
                    if (gobj != null)
                    {
                        if (gobj.RootPart.Inventory.ContainsScripts())
                            return true;
                    }
                }
            }
            return false;
        }

        public void RemoveAttachment(SceneObjectGroup gobj)
        {
            lock (m_attachments)
            {
                if (m_attachments.Contains(gobj))
                {
                    m_attachments.Remove(gobj);
                }
            }
        }

        public bool ValidateAttachments()
        {
            lock (m_attachments)
            {
                // Validate
                foreach (SceneObjectGroup gobj in m_attachments)
                {
                    if (gobj == null)
                        return false;

                    if (gobj.IsDeleted)
                        return false;
                }
            }
            return true;
        }

        /// <summary>
        /// Send a script event to this scene presence's attachments
        /// </summary>
        /// <param name="eventName">The name of the event</param>
        /// <param name="args">The arguments for the event</param>
        public void SendScriptEventToAttachments(string eventName, Object[] args)
        {
            if (m_scriptEngines != null)
            {
                lock (m_attachments)
                {
                    foreach (SceneObjectGroup grp in m_attachments)
                    {
                        // 16384 is CHANGED_ANIMATION
                        //
                        // Send this to all attachment root prims
                        //
                        foreach (IScriptModule m in m_scriptEngines)
                        {
                            if (m == null) // No script engine loaded
                                continue;

                            m.PostObjectEvent(grp.RootPart.UUID, "changed", new Object[] { (int)Changed.ANIMATION });
                        }
                    }
                }
            }
        }


        public void initializeScenePresence(IClientAPI client, RegionInfo region, Scene scene)
        {
            m_controllingClient = client;
            m_regionInfo = region;
            m_scene = scene;

            RegisterToEvents();

            /*
            AbsolutePosition = client.StartPos;

            Animations = new AvatarAnimations();
            Animations.LoadAnims();

            m_animations = new List<UUID>();
            m_animations.Add(Animations.AnimsUUID["STAND"]);
            m_animationSeqs.Add(m_controllingClient.NextAnimationSequenceNumber);

            SetDirectionVectors();
            */
        }

        internal void PushForce(Vector3 impulse)
        {
            if (PhysicsActor != null)
            {
                PhysicsActor.AddForce(impulse,true);
            }
        }

        public void RegisterControlEventsToScript(int controls, int accept, int pass_on, uint Obj_localID, UUID Script_item_UUID)
        {
            ScriptControllers obj = new ScriptControllers();
            obj.ignoreControls = ScriptControlled.CONTROL_ZERO;
            obj.eventControls = ScriptControlled.CONTROL_ZERO;

            obj.itemID = Script_item_UUID;
            if (pass_on == 0 && accept == 0)
            {
                IgnoredControls |= (ScriptControlled)controls;
                obj.ignoreControls = (ScriptControlled)controls;
            }

            if (pass_on == 0 && accept == 1)
            {
                IgnoredControls |= (ScriptControlled)controls;
                obj.ignoreControls = (ScriptControlled)controls;
                obj.eventControls = (ScriptControlled)controls;
            }
            if (pass_on == 1 && accept == 1)
            {
                IgnoredControls = ScriptControlled.CONTROL_ZERO;
                obj.eventControls = (ScriptControlled)controls;
                obj.ignoreControls = ScriptControlled.CONTROL_ZERO;
            }

            lock (scriptedcontrols)
            {
                if (pass_on == 1 && accept == 0)
                {
                    IgnoredControls &= ~(ScriptControlled)controls;
                    if (scriptedcontrols.ContainsKey(Script_item_UUID))
                        scriptedcontrols.Remove(Script_item_UUID);
                }
                else
                {
                    scriptedcontrols[Script_item_UUID] = obj;
                }
            }
            ControllingClient.SendTakeControls(controls, pass_on == 1 ? true : false, true);
        }

        public void HandleForceReleaseControls(IClientAPI remoteClient, UUID agentID)
        {
            IgnoredControls = ScriptControlled.CONTROL_ZERO;
            lock (scriptedcontrols)
            {
                scriptedcontrols.Clear();
            }
            ControllingClient.SendTakeControls(int.MaxValue, false, false);
        }

        public void UnRegisterControlEventsToScript(uint Obj_localID, UUID Script_item_UUID)
        {
            ScriptControllers takecontrols;

            lock (scriptedcontrols)
            {
                if (scriptedcontrols.TryGetValue(Script_item_UUID, out takecontrols))
                {
                    ScriptControlled sctc = takecontrols.eventControls;

                    ControllingClient.SendTakeControls((int)sctc, false, false);
                    ControllingClient.SendTakeControls((int)sctc, true, false);

                    scriptedcontrols.Remove(Script_item_UUID);
                    IgnoredControls = ScriptControlled.CONTROL_ZERO;
                    foreach (ScriptControllers scData in scriptedcontrols.Values)
                    {
                        IgnoredControls |= scData.ignoreControls;
                    }
                }
            }
        }

        internal void SendControlToScripts(uint flags)
        {
            ScriptControlled allflags = ScriptControlled.CONTROL_ZERO;

            if (MouseDown)
            {
                allflags = LastCommands & (ScriptControlled.CONTROL_ML_LBUTTON | ScriptControlled.CONTROL_LBUTTON);
                if ((flags & (uint)AgentManager.ControlFlags.AGENT_CONTROL_LBUTTON_UP) != 0 || (flags & unchecked((uint)AgentManager.ControlFlags.AGENT_CONTROL_ML_LBUTTON_UP)) != 0)
                {
                    allflags = ScriptControlled.CONTROL_ZERO;
                    MouseDown = true;
                }
            }

            if ((flags & (uint)AgentManager.ControlFlags.AGENT_CONTROL_ML_LBUTTON_DOWN) != 0)
            {
                allflags |= ScriptControlled.CONTROL_ML_LBUTTON;
                MouseDown = true;
            }
            if ((flags & (uint)AgentManager.ControlFlags.AGENT_CONTROL_LBUTTON_DOWN) != 0)
            {
                allflags |= ScriptControlled.CONTROL_LBUTTON;
                MouseDown = true;
            }

            // find all activated controls, whether the scripts are interested in them or not
            if ((flags & (uint)AgentManager.ControlFlags.AGENT_CONTROL_AT_POS) != 0 || (flags & (uint)AgentManager.ControlFlags.AGENT_CONTROL_NUDGE_AT_POS) != 0)
            {
                allflags |= ScriptControlled.CONTROL_FWD;
            }
            if ((flags & (uint)AgentManager.ControlFlags.AGENT_CONTROL_AT_NEG) != 0 || (flags & (uint)AgentManager.ControlFlags.AGENT_CONTROL_NUDGE_AT_NEG) != 0)
            {
                allflags |= ScriptControlled.CONTROL_BACK;
            }
            if ((flags & (uint)AgentManager.ControlFlags.AGENT_CONTROL_UP_POS) != 0 || (flags & (uint)AgentManager.ControlFlags.AGENT_CONTROL_NUDGE_UP_POS) != 0)
            {
                allflags |= ScriptControlled.CONTROL_UP;
            }
            if ((flags & (uint)AgentManager.ControlFlags.AGENT_CONTROL_UP_NEG) != 0 || (flags & (uint)AgentManager.ControlFlags.AGENT_CONTROL_NUDGE_UP_NEG) != 0)
            {
                allflags |= ScriptControlled.CONTROL_DOWN;
            }
            if ((flags & (uint)AgentManager.ControlFlags.AGENT_CONTROL_LEFT_POS) != 0 || (flags & (uint)AgentManager.ControlFlags.AGENT_CONTROL_NUDGE_LEFT_POS) != 0)
            {
                allflags |= ScriptControlled.CONTROL_LEFT;
            }
            if ((flags & (uint)AgentManager.ControlFlags.AGENT_CONTROL_LEFT_NEG) != 0 || (flags & (uint)AgentManager.ControlFlags.AGENT_CONTROL_NUDGE_LEFT_NEG) != 0)
            {
                allflags |= ScriptControlled.CONTROL_RIGHT;
            }
            if ((flags & (uint)AgentManager.ControlFlags.AGENT_CONTROL_YAW_NEG) != 0)
            {
                allflags |= ScriptControlled.CONTROL_ROT_RIGHT;
            }
            if ((flags & (uint)AgentManager.ControlFlags.AGENT_CONTROL_YAW_POS) != 0)
            {
                allflags |= ScriptControlled.CONTROL_ROT_LEFT;
            }
            // optimization; we have to check per script, but if nothing is pressed and nothing changed, we can skip that
            if (allflags != ScriptControlled.CONTROL_ZERO || allflags != LastCommands)
            {
                lock (scriptedcontrols)
                {
                    foreach (KeyValuePair<UUID, ScriptControllers> kvp in scriptedcontrols)
                    {
                        UUID scriptUUID = kvp.Key;
                        ScriptControllers scriptControlData = kvp.Value;

                        ScriptControlled localHeld = allflags & scriptControlData.eventControls;     // the flags interesting for us
                        ScriptControlled localLast = LastCommands & scriptControlData.eventControls; // the activated controls in the last cycle
                        ScriptControlled localChange = localHeld ^ localLast;                        // the changed bits
                        if (localHeld != ScriptControlled.CONTROL_ZERO || localChange != ScriptControlled.CONTROL_ZERO)
                        {
                            // only send if still pressed or just changed
                            m_scene.EventManager.TriggerControlEvent(scriptUUID, UUID, (uint)localHeld, (uint)localChange);
                        }
                    }
                }
            }

            LastCommands = allflags;
        }

        internal static AgentManager.ControlFlags RemoveIgnoredControls(AgentManager.ControlFlags flags, ScriptControlled ignored)
        {
            if (ignored == ScriptControlled.CONTROL_ZERO)
                return flags;

            if ((ignored & ScriptControlled.CONTROL_BACK) != 0)
                flags &= ~(AgentManager.ControlFlags.AGENT_CONTROL_AT_NEG | AgentManager.ControlFlags.AGENT_CONTROL_NUDGE_AT_NEG);
            if ((ignored & ScriptControlled.CONTROL_FWD) != 0)
                flags &= ~(AgentManager.ControlFlags.AGENT_CONTROL_NUDGE_AT_POS | AgentManager.ControlFlags.AGENT_CONTROL_AT_POS);
            if ((ignored & ScriptControlled.CONTROL_DOWN) != 0)
                flags &= ~(AgentManager.ControlFlags.AGENT_CONTROL_UP_NEG | AgentManager.ControlFlags.AGENT_CONTROL_NUDGE_UP_NEG);
            if ((ignored & ScriptControlled.CONTROL_UP) != 0)
                flags &= ~(AgentManager.ControlFlags.AGENT_CONTROL_NUDGE_UP_POS | AgentManager.ControlFlags.AGENT_CONTROL_UP_POS);
            if ((ignored & ScriptControlled.CONTROL_LEFT) != 0)
                flags &= ~(AgentManager.ControlFlags.AGENT_CONTROL_LEFT_POS | AgentManager.ControlFlags.AGENT_CONTROL_NUDGE_LEFT_POS);
            if ((ignored & ScriptControlled.CONTROL_RIGHT) != 0)
                flags &= ~(AgentManager.ControlFlags.AGENT_CONTROL_NUDGE_LEFT_NEG | AgentManager.ControlFlags.AGENT_CONTROL_LEFT_NEG);
            if ((ignored & ScriptControlled.CONTROL_ROT_LEFT) != 0)
                flags &= ~(AgentManager.ControlFlags.AGENT_CONTROL_YAW_NEG);
            if ((ignored & ScriptControlled.CONTROL_ROT_RIGHT) != 0)
                flags &= ~(AgentManager.ControlFlags.AGENT_CONTROL_YAW_POS);
            if ((ignored & ScriptControlled.CONTROL_ML_LBUTTON) != 0)
                flags &= ~(AgentManager.ControlFlags.AGENT_CONTROL_ML_LBUTTON_DOWN);
            if ((ignored & ScriptControlled.CONTROL_LBUTTON) != 0)
                flags &= ~(AgentManager.ControlFlags.AGENT_CONTROL_LBUTTON_UP | AgentManager.ControlFlags.AGENT_CONTROL_LBUTTON_DOWN);

            //DIR_CONTROL_FLAG_FORWARD = AgentManager.ControlFlags.AGENT_CONTROL_AT_POS,
            //DIR_CONTROL_FLAG_BACK = AgentManager.ControlFlags.AGENT_CONTROL_AT_NEG,
            //DIR_CONTROL_FLAG_LEFT = AgentManager.ControlFlags.AGENT_CONTROL_LEFT_POS,
            //DIR_CONTROL_FLAG_RIGHT = AgentManager.ControlFlags.AGENT_CONTROL_LEFT_NEG,
            //DIR_CONTROL_FLAG_UP = AgentManager.ControlFlags.AGENT_CONTROL_UP_POS,
            //DIR_CONTROL_FLAG_DOWN = AgentManager.ControlFlags.AGENT_CONTROL_UP_NEG,
            //DIR_CONTROL_FLAG_DOWN_NUDGE = AgentManager.ControlFlags.AGENT_CONTROL_NUDGE_UP_NEG

            return flags;
        }

        /// <summary>
        /// RezAttachments. This should only be called upon login on the first region.
        /// Attachment rezzings on crossings and TPs are done in a different way.
        /// </summary>
        public void RezAttachments()
        {
            if (null == m_appearance)
            {
                m_log.WarnFormat("[ATTACHMENT]: Appearance has not been initialized for agent {0}", UUID);
                return;
            }

            XmlDocument doc = new XmlDocument();
            string stateData = String.Empty;

            IAttachmentsService attServ = m_scene.RequestModuleInterface<IAttachmentsService>();
            if (attServ != null)
            {
                m_log.DebugFormat("[ATTACHMENT]: Loading attachment data from attachment service");
                stateData = attServ.Get(ControllingClient.AgentId.ToString());
                if (stateData != String.Empty)
                {
                    try
                    {
                        doc.LoadXml(stateData);
                    }
                    catch { }
                }
            }

            Dictionary<UUID, string> itemData = new Dictionary<UUID, string>();

            XmlNodeList nodes = doc.GetElementsByTagName("Attachment");
            if (nodes.Count > 0)
            {
                foreach (XmlNode n in nodes)
                {
                    XmlElement elem = (XmlElement)n;
                    string itemID = elem.GetAttribute("ItemID");
                    string xml = elem.InnerXml;

                    itemData[new UUID(itemID)] = xml;
                }
            }

            List<AvatarAttachment> attachments = m_appearance.GetAttachments();
            foreach (AvatarAttachment attach in attachments)
            {
                if (m_isDeleted)
                    return;

                int p = attach.AttachPoint;
                UUID itemID = attach.ItemID;

                //UUID assetID = attach.AssetID;
                // For some reason assetIDs are being written as Zero's in the DB -- need to track tat down
                // But they're not used anyway, the item is being looked up for now, so let's proceed.
                //if (UUID.Zero == assetID) 
                //{
                //    m_log.DebugFormat("[ATTACHMENT]: Cannot rez attachment in point {0} with itemID {1}", p, itemID);
                //    continue;
                //}

                try
                {
                    string xmlData;
                    XmlDocument d = new XmlDocument();
                    UUID asset;
                    if (itemData.TryGetValue(itemID, out xmlData))
                    {
                        d.LoadXml(xmlData);
                        m_log.InfoFormat("[ATTACHMENT]: Found saved state for item {0}, loading it", itemID);

                        // Rez from inventory
                        asset 
                            = m_scene.AttachmentsModule.RezSingleAttachmentFromInventory(ControllingClient, itemID, (uint)p, true, d);

                    }
                    else
                    {
                        // Rez from inventory (with a null doc to let
                        // CHANGED_OWNER happen)
                        asset 
                            = m_scene.AttachmentsModule.RezSingleAttachmentFromInventory(ControllingClient, itemID, (uint)p, true, null);
                    }

                    m_log.InfoFormat(
                        "[ATTACHMENT]: Rezzed attachment in point {0} from item {1} and asset {2}",
                        p, itemID, asset);
                }
                catch (Exception e)
                {
                    m_log.ErrorFormat("[ATTACHMENT]: Unable to rez attachment: {0}{1}", e.Message, e.StackTrace);
                }
            }
        }

        private void ReprioritizeUpdates()
        {
            if (Scene.IsReprioritizationEnabled && Scene.UpdatePrioritizationScheme != UpdatePrioritizationSchemes.Time)
            {
                lock (m_reprioritization_timer)
                {
                    if (!m_reprioritizing)
                        m_reprioritization_timer.Enabled = m_reprioritizing = true;
                    else
                        m_reprioritization_called = true;
                }
            }
        }

        private void Reprioritize(object sender, ElapsedEventArgs e)
        {
            m_controllingClient.ReprioritizeUpdates();

            lock (m_reprioritization_timer)
            {
                m_reprioritization_timer.Enabled = m_reprioritizing = m_reprioritization_called;
                m_reprioritization_called = false;
            }
        }
        
        private Vector3 Quat2Euler(Quaternion rot){
        	float x = Utils.RAD_TO_DEG * (float)Math.Atan2((double)((2.0f * rot.X * rot.W) - (2.0f * rot.Y * rot.Z)) , 
        													(double)(1 - (2.0f * rot.X * rot.X) - (2.0f * rot.Z * rot.Z)));
        	float y = Utils.RAD_TO_DEG * (float)Math.Asin ((double)((2.0f * rot.X * rot.Y) + (2.0f * rot.Z * rot.W)));
        	float z = Utils.RAD_TO_DEG * (float)Math.Atan2(((double)(2.0f * rot.Y * rot.W) - (2.0f * rot.X * rot.Z)) , 
        													(double)(1 - (2.0f * rot.Y * rot.Y) - (2.0f * rot.Z * rot.Z)));
	        return(new Vector3(x,y,z));
	    }

        public void SaveChangedAttachments()
        {
            // Need to copy this list because DetachToInventoryPrep mods it
            List<SceneObjectGroup> attachments = new List<SceneObjectGroup>(Attachments.ToArray());

            IAttachmentsModule attachmentsModule = m_scene.AttachmentsModule;
            if (attachmentsModule != null)
            {
                foreach (SceneObjectGroup grp in attachments)
                {
                    if (grp.HasGroupChanged) // Resizer scripts?
                    {
                        grp.RootPart.IsAttachment = false;
                        grp.AbsolutePosition = grp.RootPart.AttachedPos;
//                        grp.DetachToInventoryPrep();
                        attachmentsModule.UpdateKnownItem(ControllingClient,
                                grp, grp.GetFromItemID(), grp.OwnerID);
                        grp.RootPart.IsAttachment = true;
                    }
                }
            }
        }
    }
}<|MERGE_RESOLUTION|>--- conflicted
+++ resolved
@@ -464,18 +464,6 @@
 //                if (actor != null)
                 if ((actor != null) && (m_parentID == 0))   // KF Do NOT update m_pos here if Av is sitting!
                     m_pos = actor.Position;
-<<<<<<< HEAD
-
-                // If we're sitting, we need to update our position
-                if (m_parentID != 0)
-                {
-                    SceneObjectPart part = m_scene.GetSceneObjectPart(m_parentID);
-                    if (part != null)
-                        m_parentPosition = part.AbsolutePosition;
-                }
-
-                return m_parentPosition + m_pos;
-=======
                 else                                                                        // OS Mantis #4063
                 {                                                                           // OS Mantis #4063
                     // OpenSim Mantis #4063. Obtain the correct position of a seated avatar. In addition
@@ -503,7 +491,6 @@
                 }                                                                           // OS Mantis #4063
 
                 return m_pos;                                                               // OS Mantis #4063
->>>>>>> 6ed63487
             }
             set
             {
