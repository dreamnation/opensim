--- conflicted
+++ resolved
@@ -273,7 +273,6 @@
                     physfps = 0;
 
 #endregion
-<<<<<<< HEAD
                 float factor = 1 / statsUpdateFactor;
                 if (reportedFPS <= 0)
                     reportedFPS = 1;
@@ -301,7 +300,6 @@
                         sparetime = TotalFrameTime;
                     sleeptime = m_sleeptimeMS * perframe;
                 }
-=======
 
                 m_rootAgents = m_scene.SceneGraph.GetRootAgentCount();
                 m_childAgents = m_scene.SceneGraph.GetChildAgentCount();
@@ -312,7 +310,6 @@
                 // FIXME: Checking for stat sanity is a complex approach.  What we really need to do is fix the code
                 // so that stat numbers are always consistent.
                 CheckStatSanity();
->>>>>>> 72219eae
                 
                 // other MS is actually simulation time
                 //                m_otherMS = m_frameMS - m_physicsMS - m_imageMS - m_netMS - m_agentMS;
