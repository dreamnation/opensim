--- conflicted
+++ resolved
@@ -120,9 +120,6 @@
             if (!m_scene.TryGetScenePresence(item.PermsGranter, out target))
                 return;
             
-<<<<<<< HEAD
-            attachmentsModule.AttachObject(target, hostPart.ParentGroup, (uint)attachmentPoint, false, true, true);
-=======
             if (target.UUID != hostPart.ParentGroup.OwnerID)
             {
                 uint effectivePerms = hostPart.ParentGroup.GetEffectivePermissions();
@@ -151,8 +148,7 @@
                 hostPart.ParentGroup.RootPart.ScheduleFullUpdate();
             }
 
-            attachmentsModule.AttachObject(target, hostPart.ParentGroup, (uint)attachmentPoint, false, true);
->>>>>>> a5b64922
+            attachmentsModule.AttachObject(target, hostPart.ParentGroup, (uint)attachmentPoint, false, true, true);
         }
     }
 }