/*
 * Copyright (c) Contributors, http://opensimulator.org/
 * See CONTRIBUTORS.TXT for a full list of copyright holders.
 *
 * Redistribution and use in source and binary forms, with or without
 * modification, are permitted provided that the following conditions are met:
 *     * Redistributions of source code must retain the above copyright
 *       notice, this list of conditions and the following disclaimer.
 *     * Redistributions in binary form must reproduce the above copyrightD
 *       notice, this list of conditions and the following disclaimer in the
 *       documentation and/or other materials provided with the distribution.
 *     * Neither the name of the OpenSimulator Project nor the
 *       names of its contributors may be used to endorse or promote products
 *       derived from this software without specific prior written permission.
 *
 * THIS SOFTWARE IS PROVIDED BY THE DEVELOPERS ``AS IS'' AND ANY
 * EXPRESS OR IMPLIED WARRANTIES, INCLUDING, BUT NOT LIMITED TO, THE IMPLIED
 * WARRANTIES OF MERCHANTABILITY AND FITNESS FOR A PARTICULAR PURPOSE ARE
 * DISCLAIMED. IN NO EVENT SHALL THE CONTRIBUTORS BE LIABLE FOR ANY
 * DIRECT, INDIRECT, INCIDENTAL, SPECIAL, EXEMPLARY, OR CONSEQUENTIAL DAMAGES
 * (INCLUDING, BUT NOT LIMITED TO, PROCUREMENT OF SUBSTITUTE GOODS OR SERVICES;
 * LOSS OF USE, DATA, OR PROFITS; OR BUSINESS INTERRUPTION) HOWEVER CAUSED AND
 * ON ANY THEORY OF LIABILITY, WHETHER IN CONTRACT, STRICT LIABILITY, OR TORT
 * (INCLUDING NEGLIGENCE OR OTHERWISE) ARISING IN ANY WAY OUT OF THE USE OF THIS
 * SOFTWARE, EVEN IF ADVISED OF THE POSSIBILITY OF SUCH DAMAGE.
 */
using System;
using System.Collections.Generic;
using System.Text;

using OpenSim.Framework;

using OMV = OpenMetaverse;

namespace OpenSim.Region.Physics.BulletSPlugin
{

// When a child is linked, the relationship position of the child to the parent
//    is remembered so the child's world position can be recomputed when it is
//    removed from the linkset.
sealed class BSLinksetCompoundInfo : BSLinksetInfo
{
    public int Index;
    public OMV.Vector3 OffsetFromRoot;
    public OMV.Vector3 OffsetFromCenterOfMass;
    public OMV.Quaternion OffsetRot;
    public BSLinksetCompoundInfo(int indx, OMV.Vector3 p, OMV.Quaternion r)
    {
        Index = indx;
        OffsetFromRoot = p;
        OffsetFromCenterOfMass = p;
        OffsetRot = r;
    }
    public override void Clear()
    {
        Index = 0;
        OffsetFromRoot = OMV.Vector3.Zero;
        OffsetFromCenterOfMass = OMV.Vector3.Zero;
        OffsetRot = OMV.Quaternion.Identity;
    }
    public override string ToString()
    {
        StringBuilder buff = new StringBuilder();
        buff.Append("<i=");
        buff.Append(Index.ToString());
        buff.Append(",p=");
        buff.Append(OffsetFromRoot.ToString());
        buff.Append(",m=");
        buff.Append(OffsetFromCenterOfMass.ToString());
        buff.Append(",r=");
        buff.Append(OffsetRot.ToString());
        buff.Append(">");
        return buff.ToString();
    }
};

public sealed class BSLinksetCompound : BSLinkset
{
    private static string LogHeader = "[BULLETSIM LINKSET COMPOUND]";

    public BSLinksetCompound(BSScene scene, BSPhysObject parent) : base(scene, parent)
    {
    }

    // For compound implimented linksets, if there are children, use compound shape for the root.
    public override BSPhysicsShapeType PreferredPhysicalShape(BSPhysObject requestor)
    { 
        // Returning 'unknown' means we don't have a preference.
        BSPhysicsShapeType ret = BSPhysicsShapeType.SHAPE_UNKNOWN;
        if (IsRoot(requestor) && HasAnyChildren)
        {
            ret = BSPhysicsShapeType.SHAPE_COMPOUND;
        }
        // DetailLog("{0},BSLinksetCompound.PreferredPhysicalShape,call,shape={1}", LinksetRoot.LocalID, ret);
        return ret;
    }

    // When physical properties are changed the linkset needs to recalculate
    //   its internal properties.
    public override void Refresh(BSPhysObject requestor)
    {
        base.Refresh(requestor);

        // Something changed so do the rebuilding thing
        // ScheduleRebuild();
    }

    // Schedule a refresh to happen after all the other taint processing.
    private void ScheduleRebuild(BSPhysObject requestor)
    {
        DetailLog("{0},BSLinksetCompound.ScheduleRebuild,,rebuilding={1},hasChildren={2}", 
                            requestor.LocalID, Rebuilding, HasAnyChildren);
        // When rebuilding, it is possible to set properties that would normally require a rebuild.
        //    If already rebuilding, don't request another rebuild.
        //    If a linkset with just a root prim (simple non-linked prim) don't bother rebuilding.
        if (!Rebuilding && HasAnyChildren)
        {
            PhysicsScene.PostTaintObject("BSLinksetCompound.ScheduleRebuild", LinksetRoot.LocalID, delegate()
            {
                if (HasAnyChildren)
                    RecomputeLinksetCompound();
            });
        }
    }

    // The object is going dynamic (physical). Do any setup necessary for a dynamic linkset.
    // Only the state of the passed object can be modified. The rest of the linkset
    //     has not yet been fully constructed.
    // Return 'true' if any properties updated on the passed object.
    // Called at taint-time!
    public override bool MakeDynamic(BSPhysObject child)
    {
        bool ret = false;
        DetailLog("{0},BSLinksetCompound.MakeDynamic,call,IsRoot={1}", child.LocalID, IsRoot(child));
        if (IsRoot(child))
        {
            // The root is going dynamic. Rebuild the linkset so parts and mass get computed properly.
            ScheduleRebuild(LinksetRoot);
        }
        else
        {
            // The origional prims are removed from the world as the shape of the root compound
            //     shape takes over.
            PhysicsScene.PE.AddToCollisionFlags(child.PhysBody, CollisionFlags.CF_NO_CONTACT_RESPONSE);
            PhysicsScene.PE.ForceActivationState(child.PhysBody, ActivationState.DISABLE_SIMULATION);
            // We don't want collisions from the old linkset children.
            PhysicsScene.PE.RemoveFromCollisionFlags(child.PhysBody, CollisionFlags.BS_SUBSCRIBE_COLLISION_EVENTS);

            child.PhysBody.collisionType = CollisionType.LinksetChild;

            ret = true;
        }
        return ret;
    }

    // The object is going static (non-physical). Do any setup necessary for a static linkset.
    // Return 'true' if any properties updated on the passed object.
    // This doesn't normally happen -- OpenSim removes the objects from the physical
    //     world if it is a static linkset.
    // Called at taint-time!
    public override bool MakeStatic(BSPhysObject child)
    {
        bool ret = false;
        DetailLog("{0},BSLinksetCompound.MakeStatic,call,IsRoot={1}", child.LocalID, IsRoot(child));
        if (IsRoot(child))
        {
            ScheduleRebuild(LinksetRoot);
        }
        else
        {
            // The non-physical children can come back to life.
            PhysicsScene.PE.RemoveFromCollisionFlags(child.PhysBody, CollisionFlags.CF_NO_CONTACT_RESPONSE);

            child.PhysBody.collisionType = CollisionType.LinksetChild;

            // Don't force activation so setting of DISABLE_SIMULATION can stay if used.
            PhysicsScene.PE.Activate(child.PhysBody, false);
            ret = true;
        }
        return ret;
    }

    // 'physicalUpdate' is true if these changes came directly from the physics engine. Don't need to rebuild then.
    // Called at taint-time.
    public override void UpdateProperties(BSPhysObject updated, bool physicalUpdate)
    {
        // The user moving a child around requires the rebuilding of the linkset compound shape
        // One problem is this happens when a border is crossed -- the simulator implementation
        //    is to store the position into the group which causes the move of the object
        //    but it also means all the child positions get updated.
        //    What would cause an unnecessary rebuild so we make sure the linkset is in a
        //    region before bothering to do a rebuild.
        if (!IsRoot(updated) 
                && !physicalUpdate 
                && PhysicsScene.TerrainManager.IsWithinKnownTerrain(LinksetRoot.RawPosition))
        {
            // TODO: replace this with are calculation of the child prim's orientation and pos.
<<<<<<< HEAD
            updated.LinksetInfo = null;
            ScheduleRebuild(updated);
=======
            // TODO: for the moment, don't rebuild the compound shape.
            //    This is often just the car turning its wheels. When we can just reorient the one
            //    member shape of the compound shape, the overhead of rebuilding won't be a problem.
            // updated.LinksetInfo = null;
            // ScheduleRebuild(updated);
>>>>>>> f54b3985
        }
    }

    // Routine called when rebuilding the body of some member of the linkset.
    // Since we don't keep in world relationships, do nothing unless it's a child changing.
    // Returns 'true' of something was actually removed and would need restoring
    // Called at taint-time!!
    public override bool RemoveBodyDependencies(BSPrim child)
    {
        bool ret = false;

        DetailLog("{0},BSLinksetCompound.RemoveBodyDependencies,refreshIfChild,rID={1},rBody={2},isRoot={3}",
                        child.LocalID, LinksetRoot.LocalID, LinksetRoot.PhysBody.AddrString, IsRoot(child));

        if (!IsRoot(child))
        {
            // Because it is a convenient time, recompute child world position and rotation based on
            //    its position in the linkset.
            RecomputeChildWorldPosition(child, true);
        }

        // Cannot schedule a refresh/rebuild here because this routine is called when
        //     the linkset is being rebuilt.
        // InternalRefresh(LinksetRoot);

        return ret;
    }

    // Companion to RemoveBodyDependencies(). If RemoveBodyDependencies() returns 'true',
    //     this routine will restore the removed constraints.
    // Called at taint-time!!
    public override void RestoreBodyDependencies(BSPrim child)
    {
    }

    // When the linkset is built, the child shape is added to the compound shape relative to the
    //    root shape. The linkset then moves around but this does not move the actual child
    //    prim. The child prim's location must be recomputed based on the location of the root shape.
    private void RecomputeChildWorldPosition(BSPhysObject child, bool inTaintTime)
    {
        BSLinksetCompoundInfo lci = child.LinksetInfo as BSLinksetCompoundInfo;
        if (lci != null)
        {
            if (inTaintTime)
            {
                OMV.Vector3 oldPos = child.RawPosition;
                child.ForcePosition = LinksetRoot.RawPosition + lci.OffsetFromRoot;
                child.ForceOrientation = LinksetRoot.RawOrientation * lci.OffsetRot;
                DetailLog("{0},BSLinksetCompound.RecomputeChildWorldPosition,oldPos={1},lci={2},newPos={3}",
                                            child.LocalID, oldPos, lci, child.RawPosition);
            }
            else
            {
                // TaintedObject is not used here so the raw position is set now and not at taint-time.
                child.Position = LinksetRoot.RawPosition + lci.OffsetFromRoot;
                child.Orientation = LinksetRoot.RawOrientation * lci.OffsetRot;
            }
        }
        else
        {
            // This happens when children have been added to the linkset but the linkset
            //     has not been constructed yet. So like, at taint time, adding children to a linkset
            //     and then changing properties of the children (makePhysical, for instance)
            //     but the post-print action of actually rebuilding the linkset has not yet happened.
            // PhysicsScene.Logger.WarnFormat("{0} Restoring linkset child position failed because of no relative position computed. ID={1}",
            //                                 LogHeader, child.LocalID);
            DetailLog("{0},BSLinksetCompound.recomputeChildWorldPosition,noRelativePositonInfo", child.LocalID);
        }
    }

    // ================================================================

    // Add a new child to the linkset.
    // Called while LinkActivity is locked.
    protected override void AddChildToLinkset(BSPhysObject child)
    {
        if (!HasChild(child))
        {
            m_children.Add(child);

            DetailLog("{0},BSLinksetCompound.AddChildToLinkset,call,child={1}", LinksetRoot.LocalID, child.LocalID);

            // Rebuild the compound shape with the new child shape included
            ScheduleRebuild(child);
        }
        return;
    }

    // Remove the specified child from the linkset.
    // Safe to call even if the child is not really in the linkset.
    protected override void RemoveChildFromLinkset(BSPhysObject child)
    {
        if (m_children.Remove(child))
        {
            DetailLog("{0},BSLinksetCompound.RemoveChildFromLinkset,call,rID={1},rBody={2},cID={3},cBody={4}",
                            child.LocalID,
                            LinksetRoot.LocalID, LinksetRoot.PhysBody.AddrString,
                            child.LocalID, child.PhysBody.AddrString);

            // Cause the child's body to be rebuilt and thus restored to normal operation
            RecomputeChildWorldPosition(child, false);
            child.ForceBodyShapeRebuild(false);

            if (!HasAnyChildren)
            {
                // The linkset is now empty. The root needs rebuilding.
                LinksetRoot.ForceBodyShapeRebuild(false);
            }
            else
            {
                // Rebuild the compound shape with the child removed
                ScheduleRebuild(child);
            }
        }
        return;
    }

    // Called before the simulation step to make sure the compound based linkset
    //    is all initialized.
    // Constraint linksets are rebuilt every time.
    // Note that this works for rebuilding just the root after a linkset is taken apart.
    // Called at taint time!!
    private bool disableCOM = true;     // disable until we get this debugged
    private void RecomputeLinksetCompound()
    {
        try
        {
            // Suppress rebuilding while rebuilding
            Rebuilding = true;

            // Cause the root shape to be rebuilt as a compound object with just the root in it
            LinksetRoot.ForceBodyShapeRebuild(true);

            // The center of mass for the linkset is the geometric center of the group.
            // Compute a displacement for each component so it is relative to the center-of-mass.
            // Bullet presumes an object's origin (relative <0,0,0>) is its center-of-mass
            OMV.Vector3 centerOfMass;
            OMV.Vector3 centerDisplacement = OMV.Vector3.Zero;
            if (disableCOM)                             // DEBUG DEBUG
            {                                           // DEBUG DEBUG
                centerOfMass = LinksetRoot.RawPosition; // DEBUG DEBUG
                LinksetRoot.PositionDisplacement = OMV.Vector3.Zero;
            }                                           // DEBUG DEBUG
            else
            {
                centerOfMass = ComputeLinksetGeometricCenter();
                centerDisplacement = centerOfMass - LinksetRoot.RawPosition;

                // Since we're displacing the center of the shape, we need to move the body in the world
                LinksetRoot.PositionDisplacement = centerDisplacement;

                PhysicsScene.PE.UpdateChildTransform(LinksetRoot.PhysShape, 0, -centerDisplacement, OMV.Quaternion.Identity, false);
                DetailLog("{0},BSLinksetCompound.RecomputeLinksetCompound,COM,com={1},rootPos={2},centerDisp={3}",
                                        LinksetRoot.LocalID, centerOfMass, LinksetRoot.RawPosition, centerDisplacement);
            }

            DetailLog("{0},BSLinksetCompound.RecomputeLinksetCompound,start,rBody={1},rShape={2},numChildren={3}",
                            LinksetRoot.LocalID, LinksetRoot.PhysBody, LinksetRoot.PhysShape, NumberOfChildren);

            // Add a shape for each of the other children in the linkset
            int memberIndex = 1;
            ForEachMember(delegate(BSPhysObject cPrim)
            {
                if (!IsRoot(cPrim))
                {
                    // Compute the displacement of the child from the root of the linkset.
                    // This info is saved in the child prim so the relationship does not
                    //    change over time and the new child position can be computed
                    //    when the linkset is being disassembled (the linkset may have moved).
                    BSLinksetCompoundInfo lci = cPrim.LinksetInfo as BSLinksetCompoundInfo;
                    if (lci == null)
                    {
                        // Each child position and rotation is given relative to the center-of-mass.
                        OMV.Quaternion invRootOrientation = OMV.Quaternion.Inverse(LinksetRoot.RawOrientation);
                        OMV.Vector3 displacementFromRoot = (cPrim.RawPosition - LinksetRoot.RawPosition) * invRootOrientation;
                        OMV.Vector3 displacementFromCOM = displacementFromRoot - centerDisplacement;
                        OMV.Quaternion displacementRot = cPrim.RawOrientation * invRootOrientation;

                        // Save relative position for recomputing child's world position after moving linkset.
                        lci = new BSLinksetCompoundInfo(memberIndex, displacementFromCOM, displacementRot);
                        lci.OffsetFromRoot = displacementFromRoot;
                        cPrim.LinksetInfo = lci;
                        DetailLog("{0},BSLinksetCompound.RecomputeLinksetCompound,creatingRelPos,lci={1}", cPrim.LocalID, lci);
                    }

                    DetailLog("{0},BSLinksetCompound.RecomputeLinksetCompound,addMemberToShape,mID={1},mShape={2},lci={3}",
                                                LinksetRoot.LocalID, cPrim.LocalID, cPrim.PhysShape, lci);

                    if (cPrim.PhysShape.isNativeShape)
                    {
                        // A native shape is turning into a hull collision shape because native
                        //    shapes are not shared so we have to hullify it so it will be tracked
                        //    and freed at the correct time. This also solves the scaling problem
                        //    (native shapes scaled but hull/meshes are assumed to not be).
                        // TODO: decide of the native shape can just be used in the compound shape.
                        //    Use call to CreateGeomNonSpecial().
                        BulletShape saveShape = cPrim.PhysShape;
                        cPrim.PhysShape.Clear();        // Don't let the create free the child's shape
                        // PhysicsScene.Shapes.CreateGeomNonSpecial(true, cPrim, null);
                        PhysicsScene.Shapes.CreateGeomMeshOrHull(cPrim, null);
                        BulletShape newShape = cPrim.PhysShape;
                        cPrim.PhysShape = saveShape;
                        PhysicsScene.PE.AddChildShapeToCompoundShape(LinksetRoot.PhysShape, newShape, lci.OffsetFromCenterOfMass, lci.OffsetRot);
                    }
                    else
                    {
                        // For the shared shapes (meshes and hulls), just use the shape in the child.
                        // The reference count added here will be decremented when the compound shape
                        //     is destroyed in BSShapeCollection (the child shapes are looped over and dereferenced).
                        if (PhysicsScene.Shapes.ReferenceShape(cPrim.PhysShape))
                        {
                            PhysicsScene.Logger.ErrorFormat("{0} Rebuilt sharable shape when building linkset! Region={1}, primID={2}, shape={3}",
                                                LogHeader, PhysicsScene.RegionName, cPrim.LocalID, cPrim.PhysShape);
                        }
                        PhysicsScene.PE.AddChildShapeToCompoundShape(LinksetRoot.PhysShape, cPrim.PhysShape, lci.OffsetFromCenterOfMass, lci.OffsetRot);
                    }
                    lci.Index = memberIndex;
                    memberIndex++;
                }
                return false;   // 'false' says to move onto the next child in the list
            });

            // With all of the linkset packed into the root prim, it has the mass of everyone.
            LinksetMass = ComputeLinksetMass();
            LinksetRoot.UpdatePhysicalMassProperties(LinksetMass, true);
        }
        finally
        {
            Rebuilding = false;
        }

        PhysicsScene.PE.RecalculateCompoundShapeLocalAabb(LinksetRoot.PhysShape);
    }
}
}<|MERGE_RESOLUTION|>--- conflicted
+++ resolved
@@ -195,16 +195,11 @@
                 && PhysicsScene.TerrainManager.IsWithinKnownTerrain(LinksetRoot.RawPosition))
         {
             // TODO: replace this with are calculation of the child prim's orientation and pos.
-<<<<<<< HEAD
-            updated.LinksetInfo = null;
-            ScheduleRebuild(updated);
-=======
             // TODO: for the moment, don't rebuild the compound shape.
             //    This is often just the car turning its wheels. When we can just reorient the one
             //    member shape of the compound shape, the overhead of rebuilding won't be a problem.
             // updated.LinksetInfo = null;
             // ScheduleRebuild(updated);
->>>>>>> f54b3985
         }
     }
 
