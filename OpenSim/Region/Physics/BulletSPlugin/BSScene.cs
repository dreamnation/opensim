﻿/*
 * Copyright (c) Contributors, http://opensimulator.org/
 * See CONTRIBUTORS.TXT for a full list of copyright holders.
 *
 * Redistribution and use in source and binary forms, with or without
 * modification, are permitted provided that the following conditions are met:
 *     * Redistributions of source code must retain the above copyright
 *       notice, this list of conditions and the following disclaimer.
 *     * Redistributions in binary form must reproduce the above copyrightD
 *       notice, this list of conditions and the following disclaimer in the
 *       documentation and/or other materials provided with the distribution.
 *     * Neither the name of the OpenSimulator Project nor the
 *       names of its contributors may be used to endorse or promote products
 *       derived from this software without specific prior written permission.
 *
 * THIS SOFTWARE IS PROVIDED BY THE DEVELOPERS ``AS IS'' AND ANY
 * EXPRESS OR IMPLIED WARRANTIES, INCLUDING, BUT NOT LIMITED TO, THE IMPLIED
 * WARRANTIES OF MERCHANTABILITY AND FITNESS FOR A PARTICULAR PURPOSE ARE
 * DISCLAIMED. IN NO EVENT SHALL THE CONTRIBUTORS BE LIABLE FOR ANY
 * DIRECT, INDIRECT, INCIDENTAL, SPECIAL, EXEMPLARY, OR CONSEQUENTIAL DAMAGES
 * (INCLUDING, BUT NOT LIMITED TO, PROCUREMENT OF SUBSTITUTE GOODS OR SERVICES;
 * LOSS OF USE, DATA, OR PROFITS; OR BUSINESS INTERRUPTION) HOWEVER CAUSED AND
 * ON ANY THEORY OF LIABILITY, WHETHER IN CONTRACT, STRICT LIABILITY, OR TORT
 * (INCLUDING NEGLIGENCE OR OTHERWISE) ARISING IN ANY WAY OUT OF THE USE OF THIS
 * SOFTWARE, EVEN IF ADVISED OF THE POSSIBILITY OF SUCH DAMAGE.
 */
using System;
using System.Collections.Generic;
using System.Runtime.InteropServices;
using System.Text;
using System.Threading;
using Nini.Config;
using log4net;
using OpenSim.Framework;
using OpenSim.Region.Physics.Manager;
using OpenMetaverse;
using OpenSim.Region.Framework;

// TODOs for BulletSim (for BSScene, BSPrim, BSCharacter and BulletSim)
// Debug linkset 
// Test with multiple regions in one simulator 
// Adjust character capsule size when height is adjusted (ScenePresence.SetHeight)
// Test sculpties
// Compute physics FPS reasonably
// Based on material, set density and friction
// More efficient memory usage when passing hull information from BSPrim to BulletSim
// Four states of prim: Physical, regular, phantom and selected. Are we modeling these correctly?
//     In SL one can set both physical and phantom (gravity, does not effect others, makes collisions with ground)
//     At the moment, physical and phantom causes object to drop through the terrain
// Physical phantom objects and related typing (collision options )
// Check out llVolumeDetect. Must do something for that.
// Should prim.link() and prim.delink() membership checking happen at taint time?
// Mesh sharing. Use meshHash to tell if we already have a hull of that shape and only create once
// Do attachments need to be handled separately? Need collision events. Do not collide with VolumeDetect
// Implement the genCollisions feature in BulletSim::SetObjectProperties (don't pass up unneeded collisions)
// Implement LockAngularMotion
// Decide if clearing forces is the right thing to do when setting position (BulletSim::SetObjectTranslation)
// Does NeedsMeshing() really need to exclude all the different shapes?
// Remove mesh and Hull stuff. Use mesh passed to bullet and use convexdecom from bullet.
// Add PID movement operations. What does ScenePresence.MoveToTarget do?
// Check terrain size. 128 or 127?
// Multiple contact points on collision?
//    See code in ode::near... calls to collision_accounting_events()
//    (This might not be a problem. ODE collects all the collisions with one object in one tick.)
// Use collision masks for collision with terrain and phantom objects 
// Figure out how to not allocate a new Dictionary and List for every collision
//    in BSPrim.Collide() and BSCharacter.Collide(). Can the same ones be reused?
// Raycast
// 
namespace OpenSim.Region.Physics.BulletSPlugin
{
public class BSScene : PhysicsScene, IPhysicsParameters
{
    private static readonly ILog m_log = LogManager.GetLogger(System.Reflection.MethodBase.GetCurrentMethod().DeclaringType);
    private static readonly string LogHeader = "[BULLETS SCENE]";

    public string BulletSimVersion = "?";

    private Dictionary<uint, BSCharacter> m_avatars = new Dictionary<uint, BSCharacter>();
    private Dictionary<uint, BSPrim> m_prims = new Dictionary<uint, BSPrim>();
    private List<BSPrim> m_vehicles = new List<BSPrim>();
    private float[] m_heightMap;
    private float m_waterLevel;
    private uint m_worldID;
    public uint WorldID { get { return m_worldID; } }

    private bool m_initialized = false;

    private int m_detailedStatsStep = 0;

    public IMesher mesher;
    private float m_meshLOD;
    public float MeshLOD
    {
        get { return m_meshLOD; }
    }
    private float m_sculptLOD;
    public float SculptLOD
    {
        get { return m_sculptLOD; }
    }

    private int m_maxSubSteps;
    private float m_fixedTimeStep;
    private long m_simulationStep = 0;
    public long SimulationStep { get { return m_simulationStep; } }

    // A value of the time now so all the collision and update routines do not have to get their own
    // Set to 'now' just before all the prims and actors are called for collisions and updates
    private int m_simulationNowTime;
    public int SimulationNowTime { get { return m_simulationNowTime; } }

    private int m_maxCollisionsPerFrame;
    private CollisionDesc[] m_collisionArray;
    private GCHandle m_collisionArrayPinnedHandle;

    private int m_maxUpdatesPerFrame;
    private EntityProperties[] m_updateArray;
    private GCHandle m_updateArrayPinnedHandle;

    private bool _meshSculptedPrim = true;         // cause scuplted prims to get meshed
    private bool _forceSimplePrimMeshing = false;   // if a cube or sphere, let Bullet do internal shapes

    public const uint TERRAIN_ID = 0;       // OpenSim senses terrain with a localID of zero
    public const uint GROUNDPLANE_ID = 1;

    public ConfigurationParameters Params
    {
        get { return m_params[0]; }
    }
    public Vector3 DefaultGravity
    {
        get { return new Vector3(0f, 0f, Params.gravity); }
    }

    private float m_maximumObjectMass;
    public float MaximumObjectMass
    {
        get { return m_maximumObjectMass; }
    }

    public delegate void TaintCallback();
    private List<TaintCallback> _taintedObjects;
    private Object _taintLock = new Object();

    // A pointer to an instance if this structure is passed to the C++ code
    ConfigurationParameters[] m_params;
    GCHandle m_paramsHandle;

    private BulletSimAPI.DebugLogCallback m_DebugLogCallbackHandle;

    public BSScene(string identifier)
    {
        m_initialized = false;
    }

    public override void Initialise(IMesher meshmerizer, IConfigSource config)
    {
        // Allocate pinned memory to pass parameters.
        m_params = new ConfigurationParameters[1];
        m_paramsHandle = GCHandle.Alloc(m_params, GCHandleType.Pinned);

        // Set default values for physics parameters plus any overrides from the ini file
        GetInitialParameterValues(config);

        // allocate more pinned memory close to the above in an attempt to get the memory all together
        m_collisionArray = new CollisionDesc[m_maxCollisionsPerFrame];
        m_collisionArrayPinnedHandle = GCHandle.Alloc(m_collisionArray, GCHandleType.Pinned);
        m_updateArray = new EntityProperties[m_maxUpdatesPerFrame];
        m_updateArrayPinnedHandle = GCHandle.Alloc(m_updateArray, GCHandleType.Pinned);

        // Get the version of the DLL
        // TODO: this doesn't work yet. Something wrong with marshaling the returned string.
        // BulletSimVersion = BulletSimAPI.GetVersion();
        // m_log.WarnFormat("{0}: BulletSim.dll version='{1}'", LogHeader, BulletSimVersion);

        // if Debug, enable logging from the unmanaged code
        if (m_log.IsDebugEnabled)
        {
            m_log.DebugFormat("{0}: Initialize: Setting debug callback for unmanaged code", LogHeader);
            // the handle is saved to it doesn't get freed after this call
            m_DebugLogCallbackHandle = new BulletSimAPI.DebugLogCallback(BulletLogger);
            BulletSimAPI.SetDebugLogCallback(m_DebugLogCallbackHandle);
        }

        _taintedObjects = new List<TaintCallback>();

        mesher = meshmerizer;
        // The bounding box for the simulated world
        Vector3 worldExtent = new Vector3(Constants.RegionSize, Constants.RegionSize, 8192f);

        // m_log.DebugFormat("{0}: Initialize: Calling BulletSimAPI.Initialize.", LogHeader);
        m_worldID = BulletSimAPI.Initialize(worldExtent, m_paramsHandle.AddrOfPinnedObject(),
                                        m_maxCollisionsPerFrame, m_collisionArrayPinnedHandle.AddrOfPinnedObject(),
                                        m_maxUpdatesPerFrame, m_updateArrayPinnedHandle.AddrOfPinnedObject());

        m_initialized = true;
    }

    // All default parameter values are set here. There should be no values set in the
    // variable definitions.
    private void GetInitialParameterValues(IConfigSource config)
    {
        ConfigurationParameters parms = new ConfigurationParameters();

        _meshSculptedPrim = true;           // mesh sculpted prims
        _forceSimplePrimMeshing = false;    // use complex meshing if called for

        m_meshLOD = 8f;
        m_sculptLOD = 32f;

        m_detailedStatsStep = 0;            // disabled

        m_maxSubSteps = 10;
        m_fixedTimeStep = 1f / 60f;
        m_maxCollisionsPerFrame = 2048;
        m_maxUpdatesPerFrame = 2048;
        m_maximumObjectMass = 10000.01f;

        parms.defaultFriction = 0.5f;
        parms.defaultDensity = 10.000006836f; // Aluminum g/cm3
        parms.defaultRestitution = 0f;
        parms.collisionMargin = 0.0f;
        parms.gravity = -9.80665f;

        parms.linearDamping = 0.0f;
        parms.angularDamping = 0.0f;
        parms.deactivationTime = 0.2f;
        parms.linearSleepingThreshold = 0.8f;
        parms.angularSleepingThreshold = 1.0f;
        parms.ccdMotionThreshold = 0.0f;    // set to zero to disable
        parms.ccdSweptSphereRadius = 0.0f;
        parms.contactProcessingThreshold = 0.1f;

        parms.terrainFriction = 0.5f;
        parms.terrainHitFraction = 0.8f;
        parms.terrainRestitution = 0f;
        parms.avatarFriction = 0.5f;
        parms.avatarRestitution = 0.0f;
        parms.avatarDensity = 60f;
        parms.avatarCapsuleRadius = 0.37f;
        parms.avatarCapsuleHeight = 1.5f; // 2.140599f
    	parms.avatarContactProcessingThreshold = 0.1f;

    	parms.maxPersistantManifoldPoolSize = 0f;
    	parms.shouldDisableContactPoolDynamicAllocation = ConfigurationParameters.numericTrue;
    	parms.shouldForceUpdateAllAabbs = ConfigurationParameters.numericFalse;
    	parms.shouldRandomizeSolverOrder = ConfigurationParameters.numericFalse;
    	parms.shouldSplitSimulationIslands = ConfigurationParameters.numericFalse;
    	parms.shouldEnableFrictionCaching = ConfigurationParameters.numericFalse;
    	parms.numberOfSolverIterations = 0f;    // means use default

        if (config != null)
        {
            // If there are specifications in the ini file, use those values
            // WHEN ADDING OR UPDATING THIS SECTION, BE SURE TO UPDATE OpenSimDefaults.ini
            // ALSO REMEMBER TO UPDATE THE RUNTIME SETTING OF THE PARAMETERS.
            IConfig pConfig = config.Configs["BulletSim"];
            if (pConfig != null)
            {
                _meshSculptedPrim = pConfig.GetBoolean("MeshSculptedPrim", _meshSculptedPrim);
                _forceSimplePrimMeshing = pConfig.GetBoolean("ForceSimplePrimMeshing", _forceSimplePrimMeshing);

                m_detailedStatsStep = pConfig.GetInt("DetailedStatsStep", m_detailedStatsStep);
                m_meshLOD = pConfig.GetFloat("MeshLevelOfDetail", m_meshLOD);
                m_sculptLOD = pConfig.GetFloat("SculptLevelOfDetail", m_sculptLOD);

                m_maxSubSteps = pConfig.GetInt("MaxSubSteps", m_maxSubSteps);
                m_fixedTimeStep = pConfig.GetFloat("FixedTimeStep", m_fixedTimeStep);
                m_maxCollisionsPerFrame = pConfig.GetInt("MaxCollisionsPerFrame", m_maxCollisionsPerFrame);
                m_maxUpdatesPerFrame = pConfig.GetInt("MaxUpdatesPerFrame", m_maxUpdatesPerFrame);
                m_maximumObjectMass = pConfig.GetFloat("MaxObjectMass", m_maximumObjectMass);

                parms.defaultFriction = pConfig.GetFloat("DefaultFriction", parms.defaultFriction);
                parms.defaultDensity = pConfig.GetFloat("DefaultDensity", parms.defaultDensity);
                parms.defaultRestitution = pConfig.GetFloat("DefaultRestitution", parms.defaultRestitution);
                parms.collisionMargin = pConfig.GetFloat("CollisionMargin", parms.collisionMargin);
                parms.gravity = pConfig.GetFloat("Gravity", parms.gravity);

                parms.linearDamping = pConfig.GetFloat("LinearDamping", parms.linearDamping);
                parms.angularDamping = pConfig.GetFloat("AngularDamping", parms.angularDamping);
                parms.deactivationTime = pConfig.GetFloat("DeactivationTime", parms.deactivationTime);
                parms.linearSleepingThreshold = pConfig.GetFloat("LinearSleepingThreshold", parms.linearSleepingThreshold);
                parms.angularSleepingThreshold = pConfig.GetFloat("AngularSleepingThreshold", parms.angularSleepingThreshold);
                parms.ccdMotionThreshold = pConfig.GetFloat("CcdMotionThreshold", parms.ccdMotionThreshold);
                parms.ccdSweptSphereRadius = pConfig.GetFloat("CcdSweptSphereRadius", parms.ccdSweptSphereRadius);
                parms.contactProcessingThreshold = pConfig.GetFloat("ContactProcessingThreshold", parms.contactProcessingThreshold);

                parms.terrainFriction = pConfig.GetFloat("TerrainFriction", parms.terrainFriction);
                parms.terrainHitFraction = pConfig.GetFloat("TerrainHitFraction", parms.terrainHitFraction);
                parms.terrainRestitution = pConfig.GetFloat("TerrainRestitution", parms.terrainRestitution);
                parms.avatarFriction = pConfig.GetFloat("AvatarFriction", parms.avatarFriction);
                parms.avatarRestitution = pConfig.GetFloat("AvatarRestitution", parms.avatarRestitution);
                parms.avatarDensity = pConfig.GetFloat("AvatarDensity", parms.avatarDensity);
                parms.avatarCapsuleRadius = pConfig.GetFloat("AvatarCapsuleRadius", parms.avatarCapsuleRadius);
                parms.avatarCapsuleHeight = pConfig.GetFloat("AvatarCapsuleHeight", parms.avatarCapsuleHeight);
                parms.avatarContactProcessingThreshold = pConfig.GetFloat("AvatarContactProcessingThreshold", parms.avatarContactProcessingThreshold);

                parms.maxPersistantManifoldPoolSize = pConfig.GetFloat("MaxPersistantManifoldPoolSize", parms.maxPersistantManifoldPoolSize);
                parms.shouldDisableContactPoolDynamicAllocation = ParamBoolean(pConfig, "ShouldDisableContactPoolDynamicAllocation", parms.shouldDisableContactPoolDynamicAllocation);
	            parms.shouldForceUpdateAllAabbs = ParamBoolean(pConfig, "ShouldForceUpdateAllAabbs", parms.shouldForceUpdateAllAabbs);
	            parms.shouldRandomizeSolverOrder = ParamBoolean(pConfig, "ShouldRandomizeSolverOrder", parms.shouldRandomizeSolverOrder);
	            parms.shouldSplitSimulationIslands = ParamBoolean(pConfig, "ShouldSplitSimulationIslands", parms.shouldSplitSimulationIslands);
	            parms.shouldEnableFrictionCaching = ParamBoolean(pConfig, "ShouldEnableFrictionCaching", parms.shouldEnableFrictionCaching);
	            parms.numberOfSolverIterations = pConfig.GetFloat("NumberOfSolverIterations", parms.numberOfSolverIterations);
            }
        }
        m_params[0] = parms;
    }

    // A helper function that handles a true/false parameter and returns the proper float number encoding
    float ParamBoolean(IConfig config, string parmName, float deflt)
    {
        float ret = deflt;
        if (config.Contains(parmName))
        {
            ret = ConfigurationParameters.numericFalse;
            if (config.GetBoolean(parmName, false))
            {
                ret = ConfigurationParameters.numericTrue;
            }
        }
        return ret;
    }


    // Called directly from unmanaged code so don't do much
    private void BulletLogger(string msg)
    {
        m_log.Debug("[BULLETS UNMANAGED]:" + msg);
    }

    public override PhysicsActor AddAvatar(string avName, Vector3 position, Vector3 size, bool isFlying)
    {
        m_log.ErrorFormat("{0}: CALL TO AddAvatar in BSScene. NOT IMPLEMENTED", LogHeader);
        return null;
    }

    public override PhysicsActor AddAvatar(uint localID, string avName, Vector3 position, Vector3 size, bool isFlying)
    {
        // m_log.DebugFormat("{0}: AddAvatar: {1}", LogHeader, avName);
        BSCharacter actor = new BSCharacter(localID, avName, this, position, size, isFlying);
        lock (m_avatars) m_avatars.Add(localID, actor);
        return actor;
    }

    public override void RemoveAvatar(PhysicsActor actor)
    {
        // m_log.DebugFormat("{0}: RemoveAvatar", LogHeader);
        if (actor is BSCharacter)
        {
            ((BSCharacter)actor).Destroy();
        }
        try
        {
            lock (m_avatars) m_avatars.Remove(actor.LocalID);
        }
        catch (Exception e)
        {
            m_log.WarnFormat("{0}: Attempt to remove avatar that is not in physics scene: {1}", LogHeader, e);
        }
    }

    public override void RemovePrim(PhysicsActor prim)
    {
        // m_log.DebugFormat("{0}: RemovePrim", LogHeader);
        if (prim is BSPrim)
        {
            ((BSPrim)prim).Destroy();
        }
        try
        {
            lock (m_prims) m_prims.Remove(prim.LocalID);
        }
        catch (Exception e)
        {
            m_log.WarnFormat("{0}: Attempt to remove prim that is not in physics scene: {1}", LogHeader, e);
        }
    }

    public override PhysicsActor AddPrimShape(string primName, PrimitiveBaseShape pbs, Vector3 position,
                                              Vector3 size, Quaternion rotation, bool isPhysical, uint localID)
    {
        // m_log.DebugFormat("{0}: AddPrimShape2: {1}", LogHeader, primName);
        BSPrim prim = new BSPrim(localID, primName, this, position, size, rotation, pbs, isPhysical);
        lock (m_prims) m_prims.Add(localID, prim);
        return prim;
    }

    // This is a call from the simulator saying that some physical property has been updated.
    // The BulletSim driver senses the changing of relevant properties so this taint 
    // information call is not needed.
    public override void AddPhysicsActorTaint(PhysicsActor prim) { }

    // Simulate one timestep
    public override float Simulate(float timeStep)
    {
        int updatedEntityCount;
        IntPtr updatedEntitiesPtr;
        int collidersCount;
        IntPtr collidersPtr;

        // prevent simulation until we've been initialized
        if (!m_initialized) return 10.0f;

        // update the prim states while we know the physics engine is not busy
        ProcessTaints();

        // Some of the prims operate with special vehicle properties
        ProcessVehicles(timeStep);
        ProcessTaints();    // the vehicles might have added taints

        // step the physical world one interval
        m_simulationStep++;
        int numSubSteps = BulletSimAPI.PhysicsStep(m_worldID, timeStep, m_maxSubSteps, m_fixedTimeStep, 
                    out updatedEntityCount, out updatedEntitiesPtr, out collidersCount, out collidersPtr);

        // Don't have to use the pointers passed back since we know it is the same pinned memory we passed in

        // Get a value for 'now' so all the collision and update routines don't have to get their own
        m_simulationNowTime = Util.EnvironmentTickCount();

        // If there were collisions, process them by sending the event to the prim.
        // Collisions must be processed before updates.
        if (collidersCount > 0)
        {
            for (int ii = 0; ii < collidersCount; ii++)
            {
                uint cA = m_collisionArray[ii].aID;
                uint cB = m_collisionArray[ii].bID;
                Vector3 point = m_collisionArray[ii].point;
                Vector3 normal = m_collisionArray[ii].normal;
                SendCollision(cA, cB, point, normal, 0.01f);
                SendCollision(cB, cA, point, -normal, 0.01f);
            }
        }

        // If any of the objects had updated properties, tell the object it has been changed by the physics engine
        if (updatedEntityCount > 0)
        {
            for (int ii = 0; ii < updatedEntityCount; ii++)
            {
                EntityProperties entprop = m_updateArray[ii];
                // m_log.DebugFormat("{0}: entprop[{1}]: id={2}, pos={3}", LogHeader, ii, entprop.ID, entprop.Position);
                BSPrim prim;
                if (m_prims.TryGetValue(entprop.ID, out prim))
                {
                    prim.UpdateProperties(entprop);
                    continue;
                }
                BSCharacter actor;
                if (m_avatars.TryGetValue(entprop.ID, out actor))
                {
                    actor.UpdateProperties(entprop);
                }
            }
        }

        if (m_detailedStatsStep > 0)
        {
            if ((m_simulationStep % m_detailedStatsStep) == 0)
            {
                BulletSimAPI.DumpBulletStatistics();
            }
        }

        // TODO: FIX THIS: fps calculation wrong. This calculation always returns about 1 in normal operation.
        return timeStep / (numSubSteps * m_fixedTimeStep) * 1000f;
    }

    // Something has collided
    private void SendCollision(uint localID, uint collidingWith, Vector3 collidePoint, Vector3 collideNormal, float penitration)
    {
        if (localID == TERRAIN_ID || localID == GROUNDPLANE_ID)
        {
            return;         // don't send collisions to the terrain
        }

        ActorTypes type = ActorTypes.Prim;
        if (collidingWith == TERRAIN_ID || collidingWith == GROUNDPLANE_ID)
            type = ActorTypes.Ground;
        else if (m_avatars.ContainsKey(collidingWith))
            type = ActorTypes.Agent;

        BSPrim prim;
        if (m_prims.TryGetValue(localID, out prim)) {
            prim.Collide(collidingWith, type, collidePoint, collideNormal, penitration);
            return;
        }
        BSCharacter actor;
        if (m_avatars.TryGetValue(localID, out actor)) {
            actor.Collide(collidingWith, type, collidePoint, collideNormal, penitration);
            return;
        }
        return;
    }

    public override void GetResults() { }

    public override void SetTerrain(float[] heightMap) {
        m_heightMap = heightMap;
        this.TaintedObject(delegate()
        {
            BulletSimAPI.SetHeightmap(m_worldID, m_heightMap);
        });
    }

    public float GetTerrainHeightAtXY(float tX, float tY)
    {
        return m_heightMap[((int)tX) * Constants.RegionSize + ((int)tY)];
    }

    public override void SetWaterLevel(float baseheight) 
    {
        m_waterLevel = baseheight;
    }
    public float GetWaterLevel()
    {
        return m_waterLevel;
    }

    public override void DeleteTerrain() 
    {
        // m_log.DebugFormat("{0}: DeleteTerrain()", LogHeader);
    }

    public override void Dispose()
    {
        // m_log.DebugFormat("{0}: Dispose()", LogHeader);
    }

    public override Dictionary<uint, float> GetTopColliders()
    {
        return new Dictionary<uint, float>();
    }

    public override bool IsThreaded { get { return false;  } }

    /// <summary>
    /// Routine to figure out if we need to mesh this prim with our mesher
    /// </summary>
    /// <param name="pbs"></param>
    /// <returns>true if the prim needs meshing</returns>
    public bool NeedsMeshing(PrimitiveBaseShape pbs)
    {
        // most of this is redundant now as the mesher will return null if it cant mesh a prim
        // but we still need to check for sculptie meshing being enabled so this is the most
        // convenient place to do it for now...

        // int iPropertiesNotSupportedDefault = 0;

        if (pbs.SculptEntry && !_meshSculptedPrim)
        {
            // Render sculpties as boxes
            return false;
        }

        // if it's a standard box or sphere with no cuts, hollows, twist or top shear, return false since Bullet 
        // can use an internal representation for the prim
        if (!_forceSimplePrimMeshing)
        {
            if ((pbs.ProfileShape == ProfileShape.Square && pbs.PathCurve == (byte)Extrusion.Straight)
                || (pbs.ProfileShape == ProfileShape.HalfCircle && pbs.PathCurve == (byte)Extrusion.Curve1
                        && pbs.Scale.X == pbs.Scale.Y && pbs.Scale.Y == pbs.Scale.Z))
            {

                if (pbs.ProfileBegin == 0 && pbs.ProfileEnd == 0
                    && pbs.ProfileHollow == 0
                    && pbs.PathTwist == 0 && pbs.PathTwistBegin == 0
                    && pbs.PathBegin == 0 && pbs.PathEnd == 0
                    && pbs.PathTaperX == 0 && pbs.PathTaperY == 0
                    && pbs.PathScaleX == 100 && pbs.PathScaleY == 100
                    && pbs.PathShearX == 0 && pbs.PathShearY == 0)
                {
                    return false;
                }
            }
        }

        /*  TODO: verify that the mesher will now do all these shapes
        if (pbs.ProfileHollow != 0)
            iPropertiesNotSupportedDefault++;

        if ((pbs.PathBegin != 0) || pbs.PathEnd != 0)
            iPropertiesNotSupportedDefault++;

        if ((pbs.PathTwistBegin != 0) || (pbs.PathTwist != 0))
            iPropertiesNotSupportedDefault++; 

        if ((pbs.ProfileBegin != 0) || pbs.ProfileEnd != 0)
            iPropertiesNotSupportedDefault++;

        if ((pbs.PathScaleX != 100) || (pbs.PathScaleY != 100))
            iPropertiesNotSupportedDefault++;

        if ((pbs.PathShearX != 0) || (pbs.PathShearY != 0))
            iPropertiesNotSupportedDefault++;

        if (pbs.ProfileShape == ProfileShape.Circle && pbs.PathCurve == (byte)Extrusion.Straight)
            iPropertiesNotSupportedDefault++;

        if (pbs.ProfileShape == ProfileShape.HalfCircle && pbs.PathCurve == (byte)Extrusion.Curve1 && (pbs.Scale.X != pbs.Scale.Y || pbs.Scale.Y != pbs.Scale.Z || pbs.Scale.Z != pbs.Scale.X))
            iPropertiesNotSupportedDefault++;

        if (pbs.ProfileShape == ProfileShape.HalfCircle && pbs.PathCurve == (byte) Extrusion.Curve1)
            iPropertiesNotSupportedDefault++;

        // test for torus
        if ((pbs.ProfileCurve & 0x07) == (byte)ProfileShape.Square)
        {
            if (pbs.PathCurve == (byte)Extrusion.Curve1)
            {
                iPropertiesNotSupportedDefault++;
            }
        }
        else if ((pbs.ProfileCurve & 0x07) == (byte)ProfileShape.Circle)
        {
            if (pbs.PathCurve == (byte)Extrusion.Straight)
            {
                iPropertiesNotSupportedDefault++;
            }
            // ProfileCurve seems to combine hole shape and profile curve so we need to only compare against the lower 3 bits
            else if (pbs.PathCurve == (byte)Extrusion.Curve1)
            {
                iPropertiesNotSupportedDefault++;
            }
        }
        else if ((pbs.ProfileCurve & 0x07) == (byte)ProfileShape.HalfCircle)
        {
            if (pbs.PathCurve == (byte)Extrusion.Curve1 || pbs.PathCurve == (byte)Extrusion.Curve2)
            {
                iPropertiesNotSupportedDefault++;
            }
        }
        else if ((pbs.ProfileCurve & 0x07) == (byte)ProfileShape.EquilateralTriangle)
        {
            if (pbs.PathCurve == (byte)Extrusion.Straight)
            {
                iPropertiesNotSupportedDefault++;
            }
            else if (pbs.PathCurve == (byte)Extrusion.Curve1)
            {
                iPropertiesNotSupportedDefault++;
            }
        }
        if (iPropertiesNotSupportedDefault == 0)
        {
            return false;
        }
         */
        return true; 
    }

    // The calls to the PhysicsActors can't directly call into the physics engine
    // because it might be busy. We we delay changes to a known time.
    // We rely on C#'s closure to save and restore the context for the delegate.
    public void TaintedObject(TaintCallback callback)
    {
        lock (_taintLock)
            _taintedObjects.Add(callback);
        return;
    }

    // When someone tries to change a property on a BSPrim or BSCharacter, the object queues
    // a callback into itself to do the actual property change. That callback is called
    // here just before the physics engine is called to step the simulation.
    public void ProcessTaints()
    {
        if (_taintedObjects.Count > 0)  // save allocating new list if there is nothing to process
        {
            // swizzle a new list into the list location so we can process what's there
            List<TaintCallback> oldList;
            lock (_taintLock)
            {
                oldList = _taintedObjects;
                _taintedObjects = new List<TaintCallback>();
            }

            foreach (TaintCallback callback in oldList)
            {
                try
                {
                    callback();
                }
                catch (Exception e)
                {
                    m_log.ErrorFormat("{0}: ProcessTaints: Exception: {1}", LogHeader, e);
                }
            }
            oldList.Clear();
        }
    }

    #region Vehicles
    // Make so the scene will call this prim for vehicle actions each tick.
    // Safe to call if prim is already in the vehicle list.
    public void AddVehiclePrim(BSPrim vehicle)
    {
        lock (m_vehicles)
        {
            if (!m_vehicles.Contains(vehicle))
            {
                m_vehicles.Add(vehicle);
            }
        }
    }

    // Remove a prim from our list of vehicles.
    // Safe to call if the prim is not in the vehicle list.
    public void RemoveVehiclePrim(BSPrim vehicle)
    {
        lock (m_vehicles)
        {
            if (m_vehicles.Contains(vehicle))
            {
                m_vehicles.Remove(vehicle);
            }
        }
    }

    // Some prims have extra vehicle actions
    // no locking because only called when physics engine is not busy
    private void ProcessVehicles(float timeStep)
    {
        foreach (BSPrim prim in m_vehicles)
        {
            prim.StepVehicle(timeStep);
        }
    }
    #endregion Vehicles

    #region Runtime settable parameters
    public static PhysParameterEntry[] SettableParameters = new PhysParameterEntry[]
    {
        new PhysParameterEntry("MeshLOD", "Level of detail to render meshes (32, 16, 8 or 4. 32=most detailed)"),
        new PhysParameterEntry("SculptLOD", "Level of detail to render sculpties (32, 16, 8 or 4. 32=most detailed)"),
        new PhysParameterEntry("MaxSubStep", "In simulation step, maximum number of substeps"),
        new PhysParameterEntry("FixedTimeStep", "In simulation step, seconds of one substep (1/60)"),
        new PhysParameterEntry("MaxObjectMass", "Maximum object mass (10000.01)"),
        new PhysParameterEntry("DetailedStats", "Frames between outputting detailed phys stats. Zero is off"),

        new PhysParameterEntry("DefaultFriction", "Friction factor used on new objects"),
        new PhysParameterEntry("DefaultDensity", "Density for new objects" ),
        new PhysParameterEntry("DefaultRestitution", "Bouncyness of an object" ),
        // new PhysParameterEntry("CollisionMargin", "Margin around objects before collisions are calculated (must be zero!!)" ),
        new PhysParameterEntry("Gravity", "Vertical force of gravity (negative means down)" ),

        new PhysParameterEntry("LinearDamping", "Factor to damp linear movement per second (0.0 - 1.0)" ),
        new PhysParameterEntry("AngularDamping", "Factor to damp angular movement per second (0.0 - 1.0)" ),
        new PhysParameterEntry("DeactivationTime", "Seconds before considering an object potentially static" ),
        new PhysParameterEntry("LinearSleepingThreshold", "Seconds to measure linear movement before considering static" ),
        new PhysParameterEntry("AngularSleepingThreshold", "Seconds to measure angular movement before considering static" ),
        new PhysParameterEntry("CcdMotionThreshold", "Continuious collision detection threshold (0 means no CCD)" ),
        new PhysParameterEntry("CcdSweptSphereRadius", "Continuious collision detection test radius" ),
        new PhysParameterEntry("ContactProcessingThreshold", "Distance between contacts before doing collision check" ),
        // Can only change the following at initialization time. Change the INI file and reboot.
	    new PhysParameterEntry("MaxPersistantManifoldPoolSize", "Number of manifolds pooled (0 means default)"),
	    new PhysParameterEntry("ShouldDisableContactPoolDynamicAllocation", "Enable to allow large changes in object count"),
	    new PhysParameterEntry("ShouldForceUpdateAllAabbs", "Enable to recomputer AABBs every simulator step"),
	    new PhysParameterEntry("ShouldRandomizeSolverOrder", "Enable for slightly better stacking interaction"),
	    new PhysParameterEntry("ShouldSplitSimulationIslands", "Enable splitting active object scanning islands"),
	    new PhysParameterEntry("ShouldEnableFrictionCaching", "Enable friction computation caching"),
	    new PhysParameterEntry("NumberOfSolverIterations", "Number of internal iterations (0 means default)"),

        new PhysParameterEntry("Friction", "Set friction parameter for a specific object" ),
        new PhysParameterEntry("Restitution", "Set restitution parameter for a specific object" ),

        new PhysParameterEntry("Friction", "Set friction parameter for a specific object" ),
        new PhysParameterEntry("Restitution", "Set restitution parameter for a specific object" ),

        new PhysParameterEntry("TerrainFriction", "Factor to reduce movement against terrain surface" ),
        new PhysParameterEntry("TerrainHitFraction", "Distance to measure hit collisions" ),
        new PhysParameterEntry("TerrainRestitution", "Bouncyness" ),
        new PhysParameterEntry("AvatarFriction", "Factor to reduce movement against an avatar. Changed on avatar recreation." ),
        new PhysParameterEntry("AvatarDensity", "Density of an avatar. Changed on avatar recreation." ),
        new PhysParameterEntry("AvatarRestitution", "Bouncyness. Changed on avatar recreation." ),
        new PhysParameterEntry("AvatarCapsuleRadius", "Radius of space around an avatar" ),
        new PhysParameterEntry("AvatarCapsuleHeight", "Default height of space around avatar" ),
	    new PhysParameterEntry("AvatarContactProcessingThreshold", "Distance from capsule to check for collisions")

    };

    #region IPhysicsParameters
    // Get the list of parameters this physics engine supports
    public PhysParameterEntry[] GetParameterList()
    {
        return SettableParameters;
    }

    // Set parameter on a specific or all instances.
    // Return 'false' if not able to set the parameter.
    // Setting the value in the m_params block will change the value the physics engine
    //   will use the next time since it's pinned and shared memory.
    // Some of the values require calling into the physics engine to get the new
    //   value activated ('terrainFriction' for instance).
    public bool SetPhysicsParameter(string parm, float val, uint localID)
    {
        bool ret = true;
        string lparm = parm.ToLower();
        switch (lparm)
        {
            case "detailedstats": m_detailedStatsStep = (int)val; break;

            case "meshlod": m_meshLOD = (int)val; break;
            case "sculptlod": m_sculptLOD = (int)val; break;
            case "maxsubstep": m_maxSubSteps = (int)val; break;
            case "fixedtimestep": m_fixedTimeStep = val; break;
            case "maxobjectmass": m_maximumObjectMass = val; break;

            case "defaultfriction": m_params[0].defaultFriction = val; break;
            case "defaultdensity": m_params[0].defaultDensity = val; break;
            case "defaultrestitution": m_params[0].defaultRestitution = val; break;
            case "collisionmargin": m_params[0].collisionMargin = val; break;
<<<<<<< HEAD

=======
>>>>>>> efe61b24
            case "gravity": m_params[0].gravity = val; TaintedUpdateParameter(lparm, localID, val); break;

            case "lineardamping": UpdateParameterPrims(ref m_params[0].linearDamping, lparm, localID, val); break;
            case "angulardamping": UpdateParameterPrims(ref m_params[0].angularDamping, lparm, localID, val); break;
            case "deactivationtime": UpdateParameterPrims(ref m_params[0].deactivationTime, lparm, localID, val); break;
            case "linearsleepingthreshold": UpdateParameterPrims(ref m_params[0].linearSleepingThreshold, lparm, localID, val); break;
            case "angularsleepingthreshold": UpdateParameterPrims(ref m_params[0].angularDamping, lparm, localID, val); break;
            case "ccdmotionthreshold": UpdateParameterPrims(ref m_params[0].ccdMotionThreshold, lparm, localID, val); break;
            case "ccdsweptsphereradius": UpdateParameterPrims(ref m_params[0].ccdSweptSphereRadius, lparm, localID, val); break;
            case "contactprocessingthreshold": UpdateParameterPrims(ref m_params[0].contactProcessingThreshold, lparm, localID, val); break;
            // the following are used only at initialization time so setting them makes no sense
	        // case "maxPersistantmanifoldpoolSize": m_params[0].maxPersistantManifoldPoolSize = val; break;
	        // case "shoulddisablecontactpooldynamicallocation": m_params[0].shouldDisableContactPoolDynamicAllocation = val; break;
	        // case "shouldforceupdateallaabbs": m_params[0].shouldForceUpdateAllAabbs = val; break;
	        // case "shouldrandomizesolverorder": m_params[0].shouldRandomizeSolverOrder = val; break;
	        // case "shouldsplitsimulationislands": m_params[0].shouldSplitSimulationIslands = val; break;
	        // case "shouldenablefrictioncaching": m_params[0].shouldEnableFrictionCaching = val; break;
	        // case "numberofsolveriterations": m_params[0].numberOfSolverIterations = val; break;

            case "friction": TaintedUpdateParameter(lparm, localID, val); break;
            case "restitution": TaintedUpdateParameter(lparm, localID, val); break;

            case "friction": TaintedUpdateParameter(lparm, localID, val); break;
            case "restitution": TaintedUpdateParameter(lparm, localID, val); break;

            // set a terrain physical feature and cause terrain to be recalculated
            case "terrainfriction": m_params[0].terrainFriction = val; TaintedUpdateParameter("terrain", 0, val); break;
            case "terrainhitfraction": m_params[0].terrainHitFraction = val; TaintedUpdateParameter("terrain", 0, val); break;
            case "terrainrestitution": m_params[0].terrainRestitution = val; TaintedUpdateParameter("terrain", 0, val); break;
            // set an avatar physical feature and cause avatar(s) to be recalculated
            case "avatarfriction": UpdateParameterAvatars(ref m_params[0].avatarFriction, "avatar", localID, val); break;
            case "avatardensity": UpdateParameterAvatars(ref m_params[0].avatarDensity, "avatar", localID, val); break;
            case "avatarrestitution": UpdateParameterAvatars(ref m_params[0].avatarRestitution, "avatar", localID, val); break;
            case "avatarcapsuleradius": UpdateParameterAvatars(ref m_params[0].avatarCapsuleRadius, "avatar", localID, val); break;
            case "avatarcapsuleheight": UpdateParameterAvatars(ref m_params[0].avatarCapsuleHeight, "avatar", localID, val); break;
            case "avatarcontactprocessingthreshold": UpdateParameterAvatars(ref m_params[0].avatarContactProcessingThreshold, "avatar", localID, val); break;

            default: ret = false; break;
        }
        return ret;
    }

    // check to see if we are updating a parameter for a particular or all of the prims
    private void UpdateParameterPrims(ref float loc, string parm, uint localID, float val)
    {
        List<uint> operateOn;
        lock (m_prims) operateOn = new List<uint>(m_prims.Keys);
        UpdateParameterSet(operateOn, ref loc, parm, localID, val);
    }

    // check to see if we are updating a parameter for a particular or all of the avatars
    private void UpdateParameterAvatars(ref float loc, string parm, uint localID, float val)
    {
        List<uint> operateOn;
        lock (m_avatars) operateOn = new List<uint>(m_avatars.Keys);
        UpdateParameterSet(operateOn, ref loc, parm, localID, val);
    }

    // update all the localIDs specified
    // If the local ID is APPLY_TO_NONE, just change the default value
    // If the localID is APPLY_TO_ALL change the default value and apply the new value to all the lIDs
    // If the localID is a specific object, apply the parameter change to only that object
    private void UpdateParameterSet(List<uint> lIDs, ref float defaultLoc, string parm, uint localID, float val)
    {
        switch (localID)
        {
            case PhysParameterEntry.APPLY_TO_NONE:
                defaultLoc = val;   // setting only the default value
                break;
            case PhysParameterEntry.APPLY_TO_ALL:
                defaultLoc = val;  // setting ALL also sets the default value
                List<uint> objectIDs = lIDs;
                string xparm = parm.ToLower();
                float xval = val;
                TaintedObject(delegate() {
                    foreach (uint lID in objectIDs)
                    {
                        BulletSimAPI.UpdateParameter(m_worldID, lID, xparm, xval);
                    }
                });
                break;
            default: 
                // setting only one localID
                TaintedUpdateParameter(parm, localID, val);
                break;
        }
    }

    // schedule the actual updating of the paramter to when the phys engine is not busy
    private void TaintedUpdateParameter(string parm, uint localID, float val)
    {
        uint xlocalID = localID;
        string xparm = parm.ToLower();
        float xval = val;
        TaintedObject(delegate() {
            BulletSimAPI.UpdateParameter(m_worldID, xlocalID, xparm, xval);
        });
    }

    // Get parameter.
    // Return 'false' if not able to get the parameter.
    public bool GetPhysicsParameter(string parm, out float value)
    {
        float val = 0f;
        bool ret = true;
        switch (parm.ToLower())
        {
            case "detailedstats": val = (int)m_detailedStatsStep; break;
            case "meshlod": val = (float)m_meshLOD; break;
            case "sculptlod": val = (float)m_sculptLOD; break;
            case "maxsubstep": val = (float)m_maxSubSteps; break;
            case "fixedtimestep": val = m_fixedTimeStep; break;
            case "maxobjectmass": val = m_maximumObjectMass; break;

            case "defaultfriction": val = m_params[0].defaultFriction; break;
            case "defaultdensity": val = m_params[0].defaultDensity; break;
            case "defaultrestitution": val = m_params[0].defaultRestitution; break;
            case "collisionmargin": val = m_params[0].collisionMargin; break;
            case "gravity": val = m_params[0].gravity; break;

            case "lineardamping": val = m_params[0].linearDamping; break;
            case "angulardamping": val = m_params[0].angularDamping; break;
            case "deactivationtime": val = m_params[0].deactivationTime; break;
            case "linearsleepingthreshold": val = m_params[0].linearSleepingThreshold; break;
            case "angularsleepingthreshold": val = m_params[0].angularDamping; break;
            case "ccdmotionthreshold": val = m_params[0].ccdMotionThreshold; break;
            case "ccdsweptsphereradius": val = m_params[0].ccdSweptSphereRadius; break;
            case "contactprocessingthreshold": val = m_params[0].contactProcessingThreshold; break;
	        case "maxPersistantmanifoldpoolSize": val = m_params[0].maxPersistantManifoldPoolSize; break;
	        case "shoulddisablecontactpooldynamicallocation": val = m_params[0].shouldDisableContactPoolDynamicAllocation; break;
	        case "shouldforceupdateallaabbs": val = m_params[0].shouldForceUpdateAllAabbs; break;
	        case "shouldrandomizesolverorder": val = m_params[0].shouldRandomizeSolverOrder; break;
	        case "shouldsplitsimulationislands": val = m_params[0].shouldSplitSimulationIslands; break;
	        case "shouldenablefrictioncaching": val = m_params[0].shouldEnableFrictionCaching; break;
	        case "numberofsolveriterations": val = m_params[0].numberOfSolverIterations; break;

            case "terrainfriction": val = m_params[0].terrainFriction; break;
            case "terrainhitfraction": val = m_params[0].terrainHitFraction; break;
            case "terrainrestitution": val = m_params[0].terrainRestitution; break;

            case "avatarfriction": val = m_params[0].avatarFriction; break;
            case "avatardensity": val = m_params[0].avatarDensity; break;
            case "avatarrestitution": val = m_params[0].avatarRestitution; break;
            case "avatarcapsuleradius": val = m_params[0].avatarCapsuleRadius; break;
            case "avatarcapsuleheight": val = m_params[0].avatarCapsuleHeight; break;
            case "avatarcontactprocessingthreshold": val = m_params[0].avatarContactProcessingThreshold; break;
            default: ret = false; break;

        }
        value = val;
        return ret;
    }

    #endregion IPhysicsParameters

    #endregion Runtime settable parameters

}
}<|MERGE_RESOLUTION|>--- conflicted
+++ resolved
@@ -811,10 +811,6 @@
             case "defaultdensity": m_params[0].defaultDensity = val; break;
             case "defaultrestitution": m_params[0].defaultRestitution = val; break;
             case "collisionmargin": m_params[0].collisionMargin = val; break;
-<<<<<<< HEAD
-
-=======
->>>>>>> efe61b24
             case "gravity": m_params[0].gravity = val; TaintedUpdateParameter(lparm, localID, val); break;
 
             case "lineardamping": UpdateParameterPrims(ref m_params[0].linearDamping, lparm, localID, val); break;
