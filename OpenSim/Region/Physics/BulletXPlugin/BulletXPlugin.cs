--- conflicted
+++ resolved
@@ -997,7 +997,6 @@
 
         }
         
-<<<<<<< HEAD
         public override void VehicleFlagsSet(int flags)
         {
 
@@ -1005,15 +1004,13 @@
         
         public override void VehicleFlagsRemove(int flags)
         {
-=======
+        }
+        
         public override void VehicleFlags(int param, bool remove)
         {
 
         }
->>>>>>> 83929c69
-
-        }
-        
+
         public override void SetVolumeDetect(int param)
         {
 
