/* Copyright (c) Contributors, http://opensimulator.org/
 * See CONTRIBUTORS.TXT for a full list of copyright holders.
 * Redistribution and use in source and binary forms, with or without
 * modification, are permitted provided that the following conditions are met:
 *     * Redistributions of source code must retain the above copyright
 *       notice, this list of conditions and the following disclaimer.
 *     * Redistributions in binary form must reproduce the above copyright
 *       notice, this list of conditions and the following disclaimer in the
 *       documentation and/or other materials provided with the distribution.
 *     * Neither the name of the OpenSimulator Project nor the
 *       names of its contributors may be used to endorse or promote products
 *       derived from this software without specific prior written permission.
 *
 * THIS SOFTWARE IS PROVIDED BY THE DEVELOPERS ``AS IS'' AND ANY
 * EXPRESS OR IMPLIED WARRANTIES, INCLUDING, BUT NOT LIMITED TO, THE IMPLIED
 * WARRANTIES OF MERCHANTABILITY AND FITNESS FOR A PARTICULAR PURPOSE ARE
 * DISCLAIMED. IN NO EVENT SHALL THE CONTRIBUTORS BE LIABLE FOR ANY
 * DIRECT, INDIRECT, INCIDENTAL, SPECIAL, EXEMPLARY, OR CONSEQUENTIAL DAMAGES
 * (INCLUDING, BUT NOT LIMITED TO, PROCUREMENT OF SUBSTITUTE GOODS OR SERVICES;
 * LOSS OF USE, DATA, OR PROFITS; OR BUSINESS INTERRUPTION) HOWEVER CAUSED AND
 * ON ANY THEORY OF LIABILITY, WHETHER IN CONTRACT, STRICT LIABILITY, OR TORT
 * (INCLUDING NEGLIGENCE OR OTHERWISE) ARISING IN ANY WAY OUT OF THE USE OF THIS
 * SOFTWARE, EVEN IF ADVISED OF THE POSSIBILITY OF SUCH DAMAGE.
 *
 * Revised March 5th 2010 by Kitto Flora. ODEDynamics.cs 
 * rolled into ODEPrim.cs
 */

using System;
using System.Collections.Generic;
using System.Reflection;
using System.Runtime.InteropServices;
using System.Threading;
using log4net;
using OpenMetaverse;
using Ode.NET;
using OpenSim.Framework;
using OpenSim.Region.Physics.Manager;


namespace OpenSim.Region.Physics.OdePlugin
{
    /// <summary>
    /// Various properties that ODE uses for AMotors but isn't exposed in ODE.NET so we must define them ourselves.
    /// </summary>

    public class OdePrim : PhysicsActor
    {
        private static readonly ILog m_log = LogManager.GetLogger(MethodBase.GetCurrentMethod().DeclaringType);

        private Vector3 _position;
        private Vector3 _velocity;
        private Vector3 _torque;
        private Vector3 m_lastVelocity;
        private Vector3 m_lastposition;
        private Quaternion m_lastorientation = new Quaternion();
        private Vector3 m_rotationalVelocity;
        private Vector3 _size;
        private Vector3 _acceleration;
        // private d.Vector3 _zeroPosition = new d.Vector3(0.0f, 0.0f, 0.0f);
        private Quaternion _orientation;
        private Vector3 m_taintposition;
        private Vector3 m_taintsize;
        private Vector3 m_taintVelocity;
        private Vector3 m_taintTorque;
        private Quaternion m_taintrot;
        private Vector3 m_angularlock = Vector3.One;				// Current setting
        private Vector3 m_taintAngularLock = Vector3.One;			// Request from LSL
        
        
        private IntPtr Amotor = IntPtr.Zero;

        private Vector3 m_PIDTarget;
        private float m_PIDTau;
        private float PID_D = 35f;
        private float PID_G = 25f;
        private bool m_usePID = false;
        
        private Quaternion m_APIDTarget = new Quaternion();
        private float m_APIDStrength = 0.5f;
        private float m_APIDDamping = 0.5f;
        private bool m_useAPID = false;

        // These next 7 params apply to llSetHoverHeight(float height, integer water, float tau),
        // do not confuse with VEHICLE HOVER

        private float m_PIDHoverHeight;
        private float m_PIDHoverTau;
        private bool m_useHoverPID;
        private PIDHoverType m_PIDHoverType = PIDHoverType.Ground;
        private float m_targetHoverHeight;
        private float m_groundHeight;
        private float m_waterHeight;
        private float m_buoyancy;				//m_buoyancy set by llSetBuoyancy() 

        // private float m_tensor = 5f;
        private int body_autodisable_frames = 20;


        private const CollisionCategories m_default_collisionFlags = (CollisionCategories.Geom
                                                        | CollisionCategories.Space
                                                        | CollisionCategories.Body
                                                        | CollisionCategories.Character
                                                        );
        private bool m_taintshape;
        private bool m_taintPhysics;
        private bool m_collidesLand = true;
        private bool m_collidesWater;
        public bool m_returnCollisions;

        // Default we're a Geometry
        private CollisionCategories m_collisionCategories = (CollisionCategories.Geom);

        // Default, Collide with Other Geometries, spaces and Bodies
        private CollisionCategories m_collisionFlags = m_default_collisionFlags;

        public bool m_taintremove;
        public bool m_taintdisable;
        public bool m_disabled;
        public bool m_taintadd;
        public bool m_taintselected;
        public bool m_taintCollidesWater;

        public uint m_localID;

        //public GCHandle gc;
        private CollisionLocker ode;

        private bool m_taintforce = false;
        private bool m_taintaddangularforce = false;
        private Vector3 m_force;
        private List<Vector3> m_forcelist = new List<Vector3>();
        private List<Vector3> m_angularforcelist = new List<Vector3>();

        private IMesh _mesh;
        private PrimitiveBaseShape _pbs;
        private OdeScene _parent_scene;
        public IntPtr m_targetSpace = IntPtr.Zero;
        public IntPtr prim_geom;
        public IntPtr prev_geom;
        public IntPtr _triMeshData;

        private IntPtr _linkJointGroup = IntPtr.Zero;
        private PhysicsActor _parent;
        private PhysicsActor m_taintparent;

        private List<OdePrim> childrenPrim = new List<OdePrim>();

        private bool iscolliding;
        private bool m_isphysical;
        private bool m_isSelected;

        internal bool m_isVolumeDetect; // If true, this prim only detects collisions but doesn't collide actively

        private bool m_throttleUpdates;
        private int throttleCounter;
        public int m_interpenetrationcount;
        public float m_collisionscore;
        public int m_roundsUnderMotionThreshold;
        private int m_crossingfailures;

        public bool outofBounds;
        private float m_density = 10.000006836f; // Aluminum g/cm3;

        public bool _zeroFlag;					 // if body has been stopped
        private bool m_lastUpdateSent;

        public IntPtr Body = IntPtr.Zero;
        public String m_primName;
        private Vector3 _target_velocity;
        public d.Mass pMass;

        public int m_eventsubscription;
        private CollisionEventUpdate CollisionEventsThisFrame;

        private IntPtr m_linkJoint = IntPtr.Zero;

        public volatile bool childPrim;

        internal int m_material = (int)Material.Wood;
        
        private int frcount = 0;										// Used to limit dynamics debug output to 

        private IntPtr m_body = IntPtr.Zero;
        
        // Vehicle properties ============================================================================================
        private Vehicle m_type = Vehicle.TYPE_NONE;						// If a 'VEHICLE', and what kind
        // private Quaternion m_referenceFrame = Quaternion.Identity;	// Axis modifier
        private VehicleFlag m_flags = (VehicleFlag) 0;					// Bit settings:
																		// HOVER_TERRAIN_ONLY
																		// HOVER_GLOBAL_HEIGHT
																		// NO_DEFLECTION_UP
																		// HOVER_WATER_ONLY
																		// HOVER_UP_ONLY
																		// LIMIT_MOTOR_UP
																		// LIMIT_ROLL_ONLY
        
        // Linear properties
        private Vector3 m_linearMotorDirection = Vector3.Zero;			// (was m_linearMotorDirectionLASTSET) the (local) Velocity 
        																			//requested by LSL
        private float   m_linearMotorTimescale = 0;						// Motor Attack rate set by LSL
        private float   m_linearMotorDecayTimescale = 0;				// Motor Decay rate set by LSL
        private Vector3 m_linearFrictionTimescale = Vector3.Zero;		// General Friction set by LSL
        
		private Vector3 m_lLinMotorDVel = Vector3.Zero;					// decayed motor
		private Vector3 m_lLinObjectVel = Vector3.Zero;					// local frame object velocity
		private Vector3 m_wLinObjectVel = Vector3.Zero;					// world frame object velocity
        
        //Angular properties
        private Vector3 m_angularMotorDirection = Vector3.Zero;			// angular velocity requested by LSL motor 
        
        private float m_angularMotorTimescale = 0;						// motor angular Attack rate set by LSL
        private float m_angularMotorDecayTimescale = 0;					// motor angular Decay rate set by LSL
        private Vector3 m_angularFrictionTimescale = Vector3.Zero;		// body angular Friction set by LSL

        private Vector3 m_angularMotorDVel = Vector3.Zero;				// decayed angular motor
//        private Vector3 m_angObjectVel = Vector3.Zero;					// current body angular velocity
        private Vector3 m_lastAngularVelocity = Vector3.Zero;			// what was last applied to body
        
        private Vector3 m_angularLock = Vector3.One;

		//Deflection properties        
        // private float m_angularDeflectionEfficiency = 0;
        // private float m_angularDeflectionTimescale = 0;
        // private float m_linearDeflectionEfficiency = 0;
        // private float m_linearDeflectionTimescale = 0;
        
        //Banking properties
        // private float m_bankingEfficiency = 0;
        // private float m_bankingMix = 0;
        // private float m_bankingTimescale = 0;
        
        //Hover and Buoyancy properties
        private float m_VhoverHeight = 0f;
//        private float m_VhoverEfficiency = 0f;
        private float m_VhoverTimescale = 0f;
        private float m_VhoverTargetHeight = -1.0f;     // if <0 then no hover, else its the current target height 
        private float m_VehicleBuoyancy = 0f;			// Set by VEHICLE_BUOYANCY, for a vehicle.
        			// Modifies gravity. Slider between -1 (double-gravity) and 1 (full anti-gravity) 
        			// KF: So far I have found no good method to combine a script-requested .Z velocity and gravity.
        			// Therefore only m_VehicleBuoyancy=1 (0g) will use the script-requested .Z velocity. 
        												
		//Attractor properties        												
        private float m_verticalAttractionEfficiency = 1.0f;		// damped
        private float m_verticalAttractionTimescale = 500f;			// Timescale > 300  means no vert attractor.
        
        




        public OdePrim(String primName, OdeScene parent_scene, Vector3 pos, Vector3 size,
                       Quaternion rotation, IMesh mesh, PrimitiveBaseShape pbs, bool pisPhysical, CollisionLocker dode)
        {
            ode = dode;
            if (!pos.IsFinite())
            {
                pos = new Vector3(((float)Constants.RegionSize * 0.5f), ((float)Constants.RegionSize * 0.5f),
                    parent_scene.GetTerrainHeightAtXY(((float)Constants.RegionSize * 0.5f), ((float)Constants.RegionSize * 0.5f)) + 0.5f);
                m_log.Warn("[PHYSICS]: Got nonFinite Object create Position");
            }
            
            _position = pos;
            m_taintposition = pos;
            PID_D = parent_scene.bodyPIDD;
            PID_G = parent_scene.bodyPIDG;
            m_density = parent_scene.geomDefaultDensity;
            // m_tensor = parent_scene.bodyMotorJointMaxforceTensor;
            body_autodisable_frames = parent_scene.bodyFramesAutoDisable;


            prim_geom = IntPtr.Zero;
            prev_geom = IntPtr.Zero;

            if (!pos.IsFinite())
            {
                size = new Vector3(0.5f, 0.5f, 0.5f);
                m_log.Warn("[PHYSICS]: Got nonFinite Object create Size");
            }

            if (size.X <= 0) size.X = 0.01f;
            if (size.Y <= 0) size.Y = 0.01f;
            if (size.Z <= 0) size.Z = 0.01f;

            _size = size;
            m_taintsize = _size;

            if (!QuaternionIsFinite(rotation))
            {
                rotation = Quaternion.Identity;
                m_log.Warn("[PHYSICS]: Got nonFinite Object create Rotation");
            }

            _orientation = rotation;
            m_taintrot = _orientation;
            _mesh = mesh;
            _pbs = pbs;

            _parent_scene = parent_scene;
            m_targetSpace = (IntPtr)0;

//            if (pos.Z < 0)
            if (pos.Z < parent_scene.GetTerrainHeightAtXY(pos.X, pos.Y))
                m_isphysical = false;
            else
            {
                m_isphysical = pisPhysical;
                // If we're physical, we need to be in the master space for now.
                // linksets *should* be in a space together..  but are not currently
                if (m_isphysical)
                    m_targetSpace = _parent_scene.space;
            }
            m_primName = primName;
            m_taintadd = true;
            _parent_scene.AddPhysicsActorTaint(this);
            //  don't do .add() here; old geoms get recycled with the same hash
        }

        public override int PhysicsActorType
        {
            get { return (int) ActorTypes.Prim; }
            set { return; }
        }

        public override bool SetAlwaysRun
        {
            get { return false; }
            set { return; }
        }

        public override uint LocalID
        {
            set {
                //m_log.Info("[PHYSICS]: Setting TrackerID: " + value);
                m_localID = value; }
        }

        public override bool Grabbed
        {
            set { return; }
        }

        public override bool Selected
        {
            set {
        
Console.WriteLine("Sel {0}  {1}  {2}", m_primName, value,   m_isphysical);        
                // This only makes the object not collidable if the object
                // is physical or the object is modified somehow *IN THE FUTURE*
                // without this, if an avatar selects prim, they can walk right
                // through it while it's selected
                m_collisionscore = 0;
                if ((m_isphysical && !_zeroFlag) || !value)
                {
                    m_taintselected = value;
                    _parent_scene.AddPhysicsActorTaint(this);
                }
                else
                {
                    m_taintselected = value;
                    m_isSelected = value;
                }
                if(m_isSelected) disableBodySoft();         
            }
        }

        public override bool IsPhysical
        {
            get { return m_isphysical; }
            set 
            { 
                  m_isphysical = value;
                  if (!m_isphysical)
                  {		// Zero the remembered last velocity
                   		m_lastVelocity = Vector3.Zero;
                   	    if (m_type != Vehicle.TYPE_NONE) Halt();
                  }
            }
        }

        public void setPrimForRemoval()
        {
            m_taintremove = true;
        }

        public override bool Flying
        {
            // no flying prims for you
            get { return false; }
            set { }
        }

        public override bool IsColliding
        {
            get { return iscolliding; }
            set { iscolliding = value; }
        }

        public override bool CollidingGround
        {
            get { return false; }
            set { return; }
        }

        public override bool CollidingObj
        {
            get { return false; }
            set { return; }
        }

        public override bool ThrottleUpdates
        {
            get { return m_throttleUpdates; }
            set { m_throttleUpdates = value; }
        }

        public override bool Stopped
        {
            get { return _zeroFlag; }
        }

        public override Vector3 Position
        {
            get { return _position; }

            set { _position = value;
                //m_log.Info("[PHYSICS]: " + _position.ToString());
            }
        }

        public override Vector3 Size
        {
            get { return _size; }
            set
            {
                if (value.IsFinite())
                {
                    _size = value;
                }
                else
                {
                    m_log.Warn("[PHYSICS]: Got NaN Size on object");
                }
            }
        }

        public override float Mass
        {
            get { return CalculateMass(); }
        }

        public override Vector3 Force
        {
            //get { return Vector3.Zero; }
            get { return m_force; }
            set
            {
                if (value.IsFinite())
                {
                    m_force = value;
                }
                else
                {
                    m_log.Warn("[PHYSICS]: NaN in Force Applied to an Object");
                }
            }
        }

        public override int VehicleType
        {
            get { return (int)m_type; }
            set { ProcessTypeChange((Vehicle)value); }
        }

        public override void VehicleFloatParam(int param, float value)
        {
            ProcessFloatVehicleParam((Vehicle) param, value);
        }

        public override void VehicleVectorParam(int param, Vector3 value)
        {
            ProcessVectorVehicleParam((Vehicle) param, value);
        }

        public override void VehicleRotationParam(int param, Quaternion rotation)
        {
            ProcessRotationVehicleParam((Vehicle) param, rotation);
        }
        
        public override void VehicleFlagsSet(int flags)
        {
			ProcessFlagsVehicleSet(flags);
        }
        
        public override void VehicleFlagsRemove(int flags)
        {
			ProcessFlagsVehicleRemove(flags);
        }
        
        public override void SetVolumeDetect(int param)
        {
            lock (_parent_scene.OdeLock)
            {
                m_isVolumeDetect = (param!=0);
            }
        }

        public override Vector3 CenterOfMass
        {
            get { return Vector3.Zero; }
        }

        public override Vector3 GeometricCenter
        {
            get { return Vector3.Zero; }
        }

        public override PrimitiveBaseShape Shape
        {
            set
            {
                _pbs = value;
                m_taintshape = true;
            }
        }

        public override Vector3 Velocity
        {
            get
            {
                // Averate previous velocity with the new one so
                // client object interpolation works a 'little' better
                if (_zeroFlag)
                    return Vector3.Zero;

                Vector3 returnVelocity = Vector3.Zero;
                returnVelocity.X = (m_lastVelocity.X + _velocity.X)/2;
                returnVelocity.Y = (m_lastVelocity.Y + _velocity.Y)/2;
                returnVelocity.Z = (m_lastVelocity.Z + _velocity.Z)/2;
                return returnVelocity;
            }
            set
            {
                if (value.IsFinite())
                {
                    _velocity = value;

                    m_taintVelocity = value;
                    _parent_scene.AddPhysicsActorTaint(this);
                }
                else
                {
                    m_log.Warn("[PHYSICS]: Got NaN Velocity in Object");
                }

            }
        }

        public override Vector3 Torque
        {
            get
            {
                if (!m_isphysical || Body == IntPtr.Zero)
                    return Vector3.Zero;

                return _torque;
            }

            set
            {
                if (value.IsFinite())
                {
                    m_taintTorque = value;
                    _parent_scene.AddPhysicsActorTaint(this);
                }
                else
                {
                    m_log.Warn("[PHYSICS]: Got NaN Torque in Object");
                }
            }
        }

        public override float CollisionScore
        {
            get { return m_collisionscore; }
            set { m_collisionscore = value; }
        }

        public override bool Kinematic
        {
            get { return false; }
            set { }
        }

        public override Quaternion Orientation
        {
            get { return _orientation; }
            set
            {
                if (QuaternionIsFinite(value))
                {
                    _orientation = value;
				}
                else
                    m_log.Warn("[PHYSICS]: Got NaN quaternion Orientation from Scene in Object");

            }
        }
        
        
                public override bool FloatOnWater
        {
            set {
                m_taintCollidesWater = value;
                _parent_scene.AddPhysicsActorTaint(this);
            }
        }

        public override void SetMomentum(Vector3 momentum)
        {
        }

        public override Vector3 PIDTarget 
        { 
            set
            {
                if (value.IsFinite())
                {
                    m_PIDTarget = value;
                }
                else
                    m_log.Warn("[PHYSICS]: Got NaN PIDTarget from Scene on Object");
            } 
        }
        public override bool PIDActive { set { m_usePID = value; } }
        public override float PIDTau { set { m_PIDTau = value; } }
        
		// For RotLookAt        
        public  override Quaternion APIDTarget { set { m_APIDTarget = value; } }
        public  override bool APIDActive { set { m_useAPID = value; } }
        public  override float APIDStrength { set { m_APIDStrength = value; } }
        public  override float APIDDamping { set { m_APIDDamping = value; } }

        public override float PIDHoverHeight { set { m_PIDHoverHeight = value; ; } }
        public override bool PIDHoverActive { set { m_useHoverPID = value; } }
        public override PIDHoverType PIDHoverType { set { m_PIDHoverType = value; } }
        public override float PIDHoverTau { set { m_PIDHoverTau = value; } }

        internal static bool QuaternionIsFinite(Quaternion q)
        {
            if (Single.IsNaN(q.X) || Single.IsInfinity(q.X))
                return false;
            if (Single.IsNaN(q.Y) || Single.IsInfinity(q.Y))
                return false;
            if (Single.IsNaN(q.Z) || Single.IsInfinity(q.Z))
                return false;
            if (Single.IsNaN(q.W) || Single.IsInfinity(q.W))
                return false;
            return true;
        }

        public override Vector3 Acceleration
        {
            get { return _acceleration; }
        }


        public void SetAcceleration(Vector3 accel) // No one calls this, and it would not do anything.
        {
            _acceleration = accel;
        }

        public override void AddForce(Vector3 force, bool pushforce)
        {
            if (force.IsFinite())
            {
                lock (m_forcelist)
                    m_forcelist.Add(force);

                m_taintforce = true;
            }
            else
            {
                m_log.Warn("[PHYSICS]: Got Invalid linear force vector from Scene in Object");
            }
            //m_log.Info("[PHYSICS]: Added Force:" + force.ToString() +  " to prim at " + Position.ToString());
        }

        public override void AddAngularForce(Vector3 force, bool pushforce)
        {
            if (force.IsFinite())
            {
                m_angularforcelist.Add(force);
                m_taintaddangularforce = true;
            }
            else
            {
                m_log.Warn("[PHYSICS]: Got Invalid Angular force vector from Scene in Object");
            }
        }

        public override Vector3 RotationalVelocity
        {
            get
            {
/*                Vector3 pv = Vector3.Zero;
                if (_zeroFlag)
                    return pv;
                m_lastUpdateSent = false;

                if (m_rotationalVelocity.ApproxEquals(pv, 0.2f))
                    return pv;
*/
                return m_rotationalVelocity;
            }
            set
            {
                if (value.IsFinite())
                {
                    m_rotationalVelocity = value;
                }
                else
                {
                    m_log.Warn("[PHYSICS]: Got NaN RotationalVelocity in Object");
                }
            }
        }

        public override void CrossingFailure()
        {
            m_crossingfailures++;
            if (m_crossingfailures > _parent_scene.geomCrossingFailuresBeforeOutofbounds)
            {
                base.RaiseOutOfBounds(_position);
                return;
            }
            else if (m_crossingfailures == _parent_scene.geomCrossingFailuresBeforeOutofbounds)
            {
                m_log.Warn("[PHYSICS]: Too many crossing failures for: " + m_primName);
            }
        }

        public override float Buoyancy
        {
            get { return m_buoyancy; }
            set { m_buoyancy = value; }
        }

        public override void link(PhysicsActor obj)
        {
            m_taintparent = obj;
        }

        public override void delink()
        {
            m_taintparent = null;
        }

        public override void LockAngularMotion(Vector3 axis)
        {
            // reverse the zero/non zero values for ODE.
            if (axis.IsFinite())
            {
                axis.X = (axis.X > 0) ? 1f : 0f;
                axis.Y = (axis.Y > 0) ? 1f : 0f;
                axis.Z = (axis.Z > 0) ? 1f : 0f;
                m_log.DebugFormat("[axislock]: <{0},{1},{2}>", axis.X, axis.Y, axis.Z);
                m_taintAngularLock = axis;
            }
            else
            {
                m_log.Warn("[PHYSICS]: Got NaN locking axis from Scene on Object");
            }
        }


        public void SetGeom(IntPtr geom)
        {
            prev_geom = prim_geom;
            prim_geom = geom;
//Console.WriteLine("SetGeom to " + prim_geom + " for " + m_primName);     
            if (prim_geom != IntPtr.Zero)
            {
                d.GeomSetCategoryBits(prim_geom, (int)m_collisionCategories);
                d.GeomSetCollideBits(prim_geom, (int)m_collisionFlags);
            }

            if (childPrim)
            {
                if (_parent != null && _parent is OdePrim)
                {
                    OdePrim parent = (OdePrim)_parent;
//Console.WriteLine("SetGeom calls ChildSetGeom");                    
                    parent.ChildSetGeom(this);
                }
            }
            //m_log.Warn("Setting Geom to: " + prim_geom);
        }

        public void enableBodySoft()
        {
            if (!childPrim)
            {
                if (m_isphysical && Body != IntPtr.Zero)
                {
                    d.BodyEnable(Body);
                    if (m_type != Vehicle.TYPE_NONE)
	                    Enable(Body, _parent_scene);
                }

                m_disabled = false;
            }
        }

        public void disableBodySoft()
        {
            m_disabled = true;

            if (m_isphysical && Body != IntPtr.Zero)
            {
                d.BodyDisable(Body);
            }
        }

        public void enableBody()
        {
            // Don't enable this body if we're a child prim
            // this should be taken care of in the parent function not here
            if (!childPrim)
            {
                // Sets the geom to a body
                Body = d.BodyCreate(_parent_scene.world);

                setMass();
                d.BodySetPosition(Body, _position.X, _position.Y, _position.Z);
                d.Quaternion myrot = new d.Quaternion();
                myrot.X = _orientation.X;
                myrot.Y = _orientation.Y;
                myrot.Z = _orientation.Z;
                myrot.W = _orientation.W;
                d.BodySetQuaternion(Body, ref myrot);
                d.GeomSetBody(prim_geom, Body);
                m_collisionCategories |= CollisionCategories.Body;
                m_collisionFlags |= (CollisionCategories.Land | CollisionCategories.Wind);

                d.GeomSetCategoryBits(prim_geom, (int)m_collisionCategories);
                d.GeomSetCollideBits(prim_geom, (int)m_collisionFlags);

                d.BodySetAutoDisableFlag(Body, true);
                d.BodySetAutoDisableSteps(Body, body_autodisable_frames);
                
                // disconnect from world gravity so we can apply buoyancy
				d.BodySetGravityMode (Body, false);

                m_interpenetrationcount = 0;
                m_collisionscore = 0;
                m_disabled = false;

                if (m_type != Vehicle.TYPE_NONE)
                {
                    Enable(Body, _parent_scene);
                }

                _parent_scene.addActivePrim(this);
            }
        }

        #region Mass Calculation

        private float CalculateMass()
        {
            float volume = 0;

            // No material is passed to the physics engines yet..  soo..
            // we're using the m_density constant in the class definition

            float returnMass = 0;

            switch (_pbs.ProfileShape)
            {
                case ProfileShape.Square:
                    // Profile Volume

                    volume = _size.X*_size.Y*_size.Z;

                    // If the user has 'hollowed out'
                    // ProfileHollow is one of those 0 to 50000 values :P
                    // we like percentages better..   so turning into a percentage

                    if (((float) _pbs.ProfileHollow/50000f) > 0.0)
                    {
                        float hollowAmount = (float) _pbs.ProfileHollow/50000f;

                        // calculate the hollow volume by it's shape compared to the prim shape
                        float hollowVolume = 0;
                        switch (_pbs.HollowShape)
                        {
                            case HollowShape.Square:
                            case HollowShape.Same:
                                // Cube Hollow volume calculation
                                float hollowsizex = _size.X*hollowAmount;
                                float hollowsizey = _size.Y*hollowAmount;
                                float hollowsizez = _size.Z*hollowAmount;
                                hollowVolume = hollowsizex*hollowsizey*hollowsizez;
                                break;

                            case HollowShape.Circle:
                                // Hollow shape is a perfect cyllinder in respect to the cube's scale
                                // Cyllinder hollow volume calculation
                                float hRadius = _size.X/2;
                                float hLength = _size.Z;

                                // pi * r2 * h
                                hollowVolume = ((float) (Math.PI*Math.Pow(hRadius, 2)*hLength)*hollowAmount);
                                break;

                            case HollowShape.Triangle:
                                // Equilateral Triangular Prism volume hollow calculation
                                // Triangle is an Equilateral Triangular Prism with aLength = to _size.Y

                                float aLength = _size.Y;
                                // 1/2 abh
                                hollowVolume = (float) ((0.5*aLength*_size.X*_size.Z)*hollowAmount);
                                break;

                            default:
                                hollowVolume = 0;
                                break;
                        }
                        volume = volume - hollowVolume;
                    }

                    break;
                case ProfileShape.Circle:
                    if (_pbs.PathCurve == (byte)Extrusion.Straight)
                    {
                        // Cylinder
                        float volume1 = (float)(Math.PI * Math.Pow(_size.X/2, 2) * _size.Z);
                        float volume2 = (float)(Math.PI * Math.Pow(_size.Y/2, 2) * _size.Z);

                        // Approximating the cylinder's irregularity.
                        if (volume1 > volume2)
                        {
                            volume = (float)volume1 - (volume1 - volume2);
                        }
                        else if (volume2 > volume1)
                        {
                            volume = (float)volume2 - (volume2 - volume1);
                        }
                        else
                        {
                            // Regular cylinder
                            volume = volume1;
                        }
                    }
                    else
                    {
                        // We don't know what the shape is yet, so use default
                        volume = _size.X * _size.Y * _size.Z;
                    }
                    // If the user has 'hollowed out'
                    // ProfileHollow is one of those 0 to 50000 values :P
                    // we like percentages better..   so turning into a percentage

                    if (((float)_pbs.ProfileHollow / 50000f) > 0.0)
                    {
                        float hollowAmount = (float)_pbs.ProfileHollow / 50000f;

                        // calculate the hollow volume by it's shape compared to the prim shape
                        float hollowVolume = 0;
                        switch (_pbs.HollowShape)
                        {
                            case HollowShape.Same:
                            case HollowShape.Circle:
                                // Hollow shape is a perfect cyllinder in respect to the cube's scale
                                // Cyllinder hollow volume calculation
                                float hRadius = _size.X / 2;
                                float hLength = _size.Z;

                                // pi * r2 * h
                                hollowVolume = ((float)(Math.PI * Math.Pow(hRadius, 2) * hLength) * hollowAmount);
                                break;

                            case HollowShape.Square:
                                // Cube Hollow volume calculation
                                float hollowsizex = _size.X * hollowAmount;
                                float hollowsizey = _size.Y * hollowAmount;
                                float hollowsizez = _size.Z * hollowAmount;
                                hollowVolume = hollowsizex * hollowsizey * hollowsizez;
                                break;

                            case HollowShape.Triangle:
                                // Equilateral Triangular Prism volume hollow calculation
                                // Triangle is an Equilateral Triangular Prism with aLength = to _size.Y

                                float aLength = _size.Y;
                                // 1/2 abh
                                hollowVolume = (float)((0.5 * aLength * _size.X * _size.Z) * hollowAmount);
                                break;

                            default:
                                hollowVolume = 0;
                                break;
                        }
                        volume = volume - hollowVolume;
                    }
                    break;

                case ProfileShape.HalfCircle:
                    if (_pbs.PathCurve == (byte)Extrusion.Curve1)
                    {
                        if (_size.X == _size.Y && _size.Y == _size.Z)
                        {
                            // regular sphere
                            // v = 4/3 * pi * r^3
                            float sradius3 = (float)Math.Pow((_size.X / 2), 3);
                            volume = (float)((4f / 3f) * Math.PI * sradius3);
                        }
                        else
                        {
                            // we treat this as a box currently
                            volume = _size.X * _size.Y * _size.Z;
                        }
                    }
                    else
                    {
                        // We don't know what the shape is yet, so use default
                        volume = _size.X * _size.Y * _size.Z;
                    }
                    break;

                case ProfileShape.EquilateralTriangle:
                    /*
                        v = (abs((xB*yA-xA*yB)+(xC*yB-xB*yC)+(xA*yC-xC*yA))/2) * h

                        // seed mesh
                        Vertex MM = new Vertex(-0.25f, -0.45f, 0.0f);
                        Vertex PM = new Vertex(+0.5f, 0f, 0.0f);
                        Vertex PP = new Vertex(-0.25f, +0.45f, 0.0f);
                     */
                    float xA = -0.25f * _size.X;
                    float yA = -0.45f * _size.Y;

                    float xB = 0.5f * _size.X;
                    float yB = 0;

                    float xC = -0.25f * _size.X;
                    float yC = 0.45f * _size.Y;

                    volume = (float)((Math.Abs((xB * yA - xA * yB) + (xC * yB - xB * yC) + (xA * yC - xC * yA)) / 2) * _size.Z);

                    // If the user has 'hollowed out'
                    // ProfileHollow is one of those 0 to 50000 values :P
                    // we like percentages better..   so turning into a percentage
                    float fhollowFactor = ((float)_pbs.ProfileHollow / 1.9f);
                    if (((float)fhollowFactor / 50000f) > 0.0)
                    {
                        float hollowAmount = (float)fhollowFactor / 50000f;

                        // calculate the hollow volume by it's shape compared to the prim shape
                        float hollowVolume = 0;
                        switch (_pbs.HollowShape)
                        {
                            case HollowShape.Same:
                            case HollowShape.Triangle:
                                // Equilateral Triangular Prism volume hollow calculation
                                // Triangle is an Equilateral Triangular Prism with aLength = to _size.Y

                                float aLength = _size.Y;
                                // 1/2 abh
                                hollowVolume = (float)((0.5 * aLength * _size.X * _size.Z) * hollowAmount);
                                break;

                            case HollowShape.Square:
                                // Cube Hollow volume calculation
                                float hollowsizex = _size.X * hollowAmount;
                                float hollowsizey = _size.Y * hollowAmount;
                                float hollowsizez = _size.Z * hollowAmount;
                                hollowVolume = hollowsizex * hollowsizey * hollowsizez;
                                break;

                            case HollowShape.Circle:
                                // Hollow shape is a perfect cyllinder in respect to the cube's scale
                                // Cyllinder hollow volume calculation
                                float hRadius = _size.X / 2;
                                float hLength = _size.Z;

                                // pi * r2 * h
                                hollowVolume = ((float)((Math.PI * Math.Pow(hRadius, 2) * hLength)/2) * hollowAmount);
                                break;

                            default:
                                hollowVolume = 0;
                                break;
                        }
                        volume = volume - hollowVolume;
                    }
                    break;

                default:
                    // we don't have all of the volume formulas yet so
                    // use the common volume formula for all
                    volume = _size.X*_size.Y*_size.Z;
                    break;
            }

            // Calculate Path cut effect on volume
            // Not exact, in the triangle hollow example
            // They should never be zero or less then zero..
            // we'll ignore it if it's less then zero

            // ProfileEnd and ProfileBegin are values
            // from 0 to 50000

            // Turning them back into percentages so that I can cut that percentage off the volume

            float PathCutEndAmount = _pbs.ProfileEnd;
            float PathCutStartAmount = _pbs.ProfileBegin;
            if (((PathCutStartAmount + PathCutEndAmount)/50000f) > 0.0f)
            {
                float pathCutAmount = ((PathCutStartAmount + PathCutEndAmount)/50000f);

                // Check the return amount for sanity
                if (pathCutAmount >= 0.99f)
                    pathCutAmount = 0.99f;

                volume = volume - (volume*pathCutAmount);
            }
            UInt16 taperX = _pbs.PathScaleX;
            UInt16 taperY = _pbs.PathScaleY;
            float taperFactorX = 0;
            float taperFactorY = 0;

            // Mass = density * volume
            if (taperX != 100)
            {
                if (taperX > 100)
                {
                    taperFactorX = 1.0f - ((float)taperX / 200);
                    //m_log.Warn("taperTopFactorX: " + extr.taperTopFactorX.ToString());
                }
                else
                {
                    taperFactorX = 1.0f - ((100 - (float)taperX) / 100);
                    //m_log.Warn("taperBotFactorX: " + extr.taperBotFactorX.ToString());
                }
                volume = (float)volume * ((taperFactorX / 3f) + 0.001f);
            }

            if (taperY != 100)
            {
                if (taperY > 100)
                {
                    taperFactorY = 1.0f - ((float)taperY / 200);
                    //m_log.Warn("taperTopFactorY: " + extr.taperTopFactorY.ToString());
                }
                else
                {
                    taperFactorY = 1.0f - ((100 - (float)taperY) / 100);
                    //m_log.Warn("taperBotFactorY: " + extr.taperBotFactorY.ToString());
                }
                volume = (float)volume * ((taperFactorY / 3f) + 0.001f);
            }
            returnMass = m_density*volume;
            if (returnMass <= 0) returnMass = 0.0001f;//ckrinke: Mass must be greater then zero.



            // Recursively calculate mass
            bool HasChildPrim = false;
            lock (childrenPrim)
            {
                if (childrenPrim.Count > 0)
                {
                    HasChildPrim = true;
                }

            }
            if (HasChildPrim)
            {
                OdePrim[] childPrimArr = new OdePrim[0];

                lock (childrenPrim)
                    childPrimArr = childrenPrim.ToArray();

                for (int i = 0; i < childPrimArr.Length; i++)
                {
                    if (childPrimArr[i] != null && !childPrimArr[i].m_taintremove)
                        returnMass += childPrimArr[i].CalculateMass();
                    // failsafe, this shouldn't happen but with OpenSim, you never know :)
                    if (i > 256)
                        break;
                }
            }
            if (returnMass > _parent_scene.maximumMassObject)
                returnMass = _parent_scene.maximumMassObject;
            return returnMass;
        }// end CalculateMass

        #endregion

        public void setMass()
        {
            if (Body != (IntPtr) 0)
            {
                float newmass = CalculateMass();

                //m_log.Info("[PHYSICS]: New Mass: " + newmass.ToString());

                d.MassSetBoxTotal(out pMass, newmass, _size.X, _size.Y, _size.Z);
                d.BodySetMass(Body, ref pMass);
            }
        }

        public void disableBody()
        {
            //this kills the body so things like 'mesh' can re-create it.
            lock (this)
            {
                if (!childPrim)
                {
                    if (Body != IntPtr.Zero)
                    {
                        _parent_scene.remActivePrim(this);
                        m_collisionCategories &= ~CollisionCategories.Body;
                        m_collisionFlags &= ~(CollisionCategories.Wind | CollisionCategories.Land);

                        if (prim_geom != IntPtr.Zero)
                        {
                            d.GeomSetCategoryBits(prim_geom, (int)m_collisionCategories);
                            d.GeomSetCollideBits(prim_geom, (int)m_collisionFlags);
                        }

                        
                        d.BodyDestroy(Body);
                        lock (childrenPrim)
                        {
                            if (childrenPrim.Count > 0)
                            {
                                foreach (OdePrim prm in childrenPrim)
                                {
                                    _parent_scene.remActivePrim(prm);
                                    prm.Body = IntPtr.Zero;
                                }
                            }
                        }
                        Body = IntPtr.Zero;
                    }
                }
                else
                {
                    _parent_scene.remActivePrim(this);
                    
                    m_collisionCategories &= ~CollisionCategories.Body;
                    m_collisionFlags &= ~(CollisionCategories.Wind | CollisionCategories.Land);

                    if (prim_geom != IntPtr.Zero)
                    {
                        d.GeomSetCategoryBits(prim_geom, (int)m_collisionCategories);
                        d.GeomSetCollideBits(prim_geom, (int)m_collisionFlags);
                    }

                    
                    Body = IntPtr.Zero;
                }
            }
            m_disabled = true;
            m_collisionscore = 0;
        }

        private static Dictionary<IMesh, IntPtr> m_MeshToTriMeshMap = new Dictionary<IMesh, IntPtr>();

        public void setMesh(OdeScene parent_scene, IMesh mesh)
        {
            // This sleeper is there to moderate how long it takes between
            // setting up the mesh and pre-processing it when we get rapid fire mesh requests on a single object

            //Thread.Sleep(10);

            //Kill Body so that mesh can re-make the geom
            if (IsPhysical && Body != IntPtr.Zero)
            {
                if (childPrim)
                {
                    if (_parent != null)
                    {
                        OdePrim parent = (OdePrim)_parent;
                        parent.ChildDelink(this);
                    }
                }
                else
                {
                    disableBody();
                }
            }

            IntPtr vertices, indices;
            int vertexCount, indexCount;
            int vertexStride, triStride;
            mesh.getVertexListAsPtrToFloatArray(out vertices, out vertexStride, out vertexCount); // Note, that vertices are fixed in unmanaged heap
            mesh.getIndexListAsPtrToIntArray(out indices, out triStride, out indexCount); // Also fixed, needs release after usage

            mesh.releaseSourceMeshData(); // free up the original mesh data to save memory
            if (m_MeshToTriMeshMap.ContainsKey(mesh))
            {
                _triMeshData = m_MeshToTriMeshMap[mesh];
            }
            else
            {
                _triMeshData = d.GeomTriMeshDataCreate();

                d.GeomTriMeshDataBuildSimple(_triMeshData, vertices, vertexStride, vertexCount, indices, indexCount, triStride);
                d.GeomTriMeshDataPreprocess(_triMeshData);
                m_MeshToTriMeshMap[mesh] = _triMeshData;
            }

            _parent_scene.waitForSpaceUnlock(m_targetSpace);
            try
            {
                if (prim_geom == IntPtr.Zero)
                {
                    SetGeom(d.CreateTriMesh(m_targetSpace, _triMeshData, parent_scene.triCallback, null, null));
                }
            }
            catch (AccessViolationException)
            {
                m_log.Error("[PHYSICS]: MESH LOCKED");
                return;
            }


           // if (IsPhysical && Body == (IntPtr) 0)
           // {
                // Recreate the body
          //     m_interpenetrationcount = 0;
           //     m_collisionscore = 0;

           //     enableBody();
           // }
        }

        public void ProcessTaints(float timestep) //=============================================================================
        {
            if (m_taintadd)
            {
                changeadd(timestep);
            }
            
            if (prim_geom != IntPtr.Zero)
            {
	        	 if (!_position.ApproxEquals(m_taintposition, 0f))
	                    changemove(timestep);

	             if (m_taintrot != _orientation)
	             {
	                if(childPrim && IsPhysical)	// For physical child prim...
	                {
	                    rotate(timestep);       
	                    // KF: ODE will also rotate the parent prim!
	                    // so rotate the root back to where it was
	                    OdePrim parent = (OdePrim)_parent;
	                    parent.rotate(timestep);
                    }
                    else
                    {
	                    //Just rotate the prim
	                    rotate(timestep);
                    }  
                }
                //
            
                if (m_taintPhysics != m_isphysical && !(m_taintparent != _parent))
                    changePhysicsStatus(timestep);
                //

                if (!_size.ApproxEquals(m_taintsize,0f))
                    changesize(timestep);
                //

                if (m_taintshape)
                    changeshape(timestep);
                //

                if (m_taintforce)
                    changeAddForce(timestep);

                if (m_taintaddangularforce)
                    changeAddAngularForce(timestep);

                if (!m_taintTorque.ApproxEquals(Vector3.Zero, 0.001f))
                    changeSetTorque(timestep);

                if (m_taintdisable)
                    changedisable(timestep);

                if (m_taintselected != m_isSelected)
                    changeSelectedStatus(timestep);

                if (!m_taintVelocity.ApproxEquals(Vector3.Zero, 0.001f))
                    changevelocity(timestep);

                if (m_taintparent != _parent)
                    changelink(timestep);

                if (m_taintCollidesWater != m_collidesWater)
                    changefloatonwater(timestep);
                    
                    // ##*
                if (!m_angularlock.ApproxEquals(m_taintAngularLock,0f))
//Console.WriteLine("ALchange req {0}    is {1}", m_taintAngularLock, m_angularlock);
                    changeAngularLock(timestep);
 
            }
            else
            {
                m_log.Error("[PHYSICS]: The scene reused a disposed PhysActor! *waves finger*, Don't be evil.  A couple of things can cause this.   An improper prim breakdown(be sure to set prim_geom to zero after d.GeomDestroy!   An improper buildup (creating the geom failed).   Or, the Scene Reused a physics actor after disposing it.)");
            }
        }


        private void changeAngularLock(float timestep)  // ##*
        {
            // do we have a Physical object?
//            if (Body != IntPtr.Zero)
//            {
                //Check that we have a Parent
                //If we have a parent then we're not authorative here
                if (_parent == null)
                {
//Console.WriteLine("Alock changed to {0}",   m_taintAngularLock);
		            m_angularlock = m_taintAngularLock;
            }
        }

        private void changelink(float timestep)
        {
            // If the newly set parent is not null
            // create link
            if (_parent == null && m_taintparent != null)
            {
                if (m_taintparent.PhysicsActorType == (int)ActorTypes.Prim)
                {
                    OdePrim obj = (OdePrim)m_taintparent;
                    //obj.disableBody();
//Console.WriteLine("changelink calls ParentPrim");
                    obj.ParentPrim(this);

                    /*
                    if (obj.Body != (IntPtr)0 && Body != (IntPtr)0 && obj.Body != Body)
                    {
                        _linkJointGroup = d.JointGroupCreate(0);
                        m_linkJoint = d.JointCreateFixed(_parent_scene.world, _linkJointGroup);
                        d.JointAttach(m_linkJoint, obj.Body, Body);
                        d.JointSetFixed(m_linkJoint);
                    }
                     */
                }
            }
            // If the newly set parent is null
            // destroy link
            else if (_parent != null && m_taintparent == null)
            {
//Console.WriteLine("  changelink B");        
            
                if (_parent is OdePrim)
                {
                    OdePrim obj = (OdePrim)_parent;
                    obj.ChildDelink(this);
                    childPrim = false;
                    //_parent = null;
                }
                
                /*
                    if (Body != (IntPtr)0 && _linkJointGroup != (IntPtr)0)
                    d.JointGroupDestroy(_linkJointGroup);
                        
                    _linkJointGroup = (IntPtr)0;
                    m_linkJoint = (IntPtr)0;
                */
            }
 
            _parent = m_taintparent;
            m_taintPhysics = m_isphysical;
        }

        // I'm the parent
        // prim is the child
        public void ParentPrim(OdePrim prim)
        {
//Console.WriteLine("ParentPrim  " + m_primName);        
            if (this.m_localID != prim.m_localID)
            {
                if (Body == IntPtr.Zero)
                {
                    Body = d.BodyCreate(_parent_scene.world);
                    setMass();
                }
                if (Body != IntPtr.Zero)
                {
                    lock (childrenPrim)
                    {
                        if (!childrenPrim.Contains(prim))
                        {
//Console.WriteLine("childrenPrim.Add " + prim);                          
                            childrenPrim.Add(prim);
                            
                            foreach (OdePrim prm in childrenPrim)
                            {
                                d.Mass m2;
                                d.MassSetZero(out m2);
                                d.MassSetBoxTotal(out m2, prim.CalculateMass(), prm._size.X, prm._size.Y, prm._size.Z);


                                d.Quaternion quat = new d.Quaternion();
                                quat.W = prm._orientation.W;
                                quat.X = prm._orientation.X;
                                quat.Y = prm._orientation.Y;
                                quat.Z = prm._orientation.Z;

                                d.Matrix3 mat = new d.Matrix3();
                                d.RfromQ(out mat, ref quat);
                                d.MassRotate(ref m2, ref mat);
                                d.MassTranslate(ref m2, Position.X - prm.Position.X, Position.Y - prm.Position.Y, Position.Z - prm.Position.Z);
                                d.MassAdd(ref pMass, ref m2);
                            }
                            foreach (OdePrim prm in childrenPrim)
                            {
                       
                                prm.m_collisionCategories |= CollisionCategories.Body;
                                prm.m_collisionFlags |= (CollisionCategories.Land | CollisionCategories.Wind);

                                if (prm.prim_geom == IntPtr.Zero)
                                {
                                    m_log.Warn("[PHYSICS]: Unable to link one of the linkset elements.  No geom yet");
                                    continue;
                                }
//Console.WriteLine(" GeomSetCategoryBits 1: " + prm.prim_geom + " - " + (int)prm.m_collisionCategories + " for " + m_primName);    
                                d.GeomSetCategoryBits(prm.prim_geom, (int)prm.m_collisionCategories);
                                d.GeomSetCollideBits(prm.prim_geom, (int)prm.m_collisionFlags);


                                d.Quaternion quat = new d.Quaternion();
                                quat.W = prm._orientation.W;
                                quat.X = prm._orientation.X;
                                quat.Y = prm._orientation.Y;
                                quat.Z = prm._orientation.Z;

                                d.Matrix3 mat = new d.Matrix3();
                                d.RfromQ(out mat, ref quat);
                                if (Body != IntPtr.Zero)
                                {
                                    d.GeomSetBody(prm.prim_geom, Body);
                                    prm.childPrim = true;
                                    d.GeomSetOffsetWorldPosition(prm.prim_geom, prm.Position.X , prm.Position.Y, prm.Position.Z);
                                    //d.GeomSetOffsetPosition(prim.prim_geom,
                                    //    (Position.X - prm.Position.X) - pMass.c.X,
                                    //    (Position.Y - prm.Position.Y) - pMass.c.Y,
                                    //    (Position.Z - prm.Position.Z) - pMass.c.Z);
                                    d.GeomSetOffsetWorldRotation(prm.prim_geom, ref mat);
                                    //d.GeomSetOffsetRotation(prm.prim_geom, ref mat);
                                    d.MassTranslate(ref pMass, -pMass.c.X, -pMass.c.Y, -pMass.c.Z);
                                    d.BodySetMass(Body, ref pMass);
                                }
                                else
                                {
                                    m_log.Debug("[PHYSICS]:I ain't got no boooooooooddy, no body");
                                }


                                prm.m_interpenetrationcount = 0;
                                prm.m_collisionscore = 0;
                                prm.m_disabled = false;

                                prm.Body = Body;
                                _parent_scene.addActivePrim(prm);
                            }
                            m_collisionCategories |= CollisionCategories.Body;
                            m_collisionFlags |= (CollisionCategories.Land | CollisionCategories.Wind);

//Console.WriteLine("GeomSetCategoryBits 2: " + prim_geom + " - " + (int)m_collisionCategories + " for " + m_primName);  
                            d.GeomSetCategoryBits(prim_geom, (int)m_collisionCategories);
//Console.WriteLine(" Post GeomSetCategoryBits 2");
                            d.GeomSetCollideBits(prim_geom, (int)m_collisionFlags);


                            d.Quaternion quat2 = new d.Quaternion();
                            quat2.W = _orientation.W;
                            quat2.X = _orientation.X;
                            quat2.Y = _orientation.Y;
                            quat2.Z = _orientation.Z;

                            d.Matrix3 mat2 = new d.Matrix3();
                            d.RfromQ(out mat2, ref quat2);
                            d.GeomSetBody(prim_geom, Body);
                            d.GeomSetOffsetWorldPosition(prim_geom, Position.X - pMass.c.X, Position.Y - pMass.c.Y, Position.Z - pMass.c.Z);
                            //d.GeomSetOffsetPosition(prim.prim_geom,
                            //    (Position.X - prm.Position.X) - pMass.c.X,
                            //    (Position.Y - prm.Position.Y) - pMass.c.Y,
                            //    (Position.Z - prm.Position.Z) - pMass.c.Z);
                            //d.GeomSetOffsetRotation(prim_geom, ref mat2);
                            d.MassTranslate(ref pMass, -pMass.c.X, -pMass.c.Y, -pMass.c.Z);
                            d.BodySetMass(Body, ref pMass);

                            d.BodySetAutoDisableFlag(Body, true);
                            d.BodySetAutoDisableSteps(Body, body_autodisable_frames);


                            m_interpenetrationcount = 0;
                            m_collisionscore = 0;
                            m_disabled = false;

                            d.BodySetPosition(Body, Position.X, Position.Y, Position.Z);
                            if (m_type != Vehicle.TYPE_NONE) Enable(Body, _parent_scene);
                            _parent_scene.addActivePrim(this);
                        }
                    }
                }
            }

        }

        private void ChildSetGeom(OdePrim odePrim)
        {
            //if (m_isphysical && Body != IntPtr.Zero)
            lock (childrenPrim)
            {
                foreach (OdePrim prm in childrenPrim)
                {
                    //prm.childPrim = true;
                    prm.disableBody();
                    //prm.m_taintparent = null;
                    //prm._parent = null;
                    //prm.m_taintPhysics = false;
                    //prm.m_disabled = true;
                    //prm.childPrim = false;
                }
            }
            disableBody();


            if (Body != IntPtr.Zero)
            {
                _parent_scene.remActivePrim(this);
            }

            lock (childrenPrim)
            {
                foreach (OdePrim prm in childrenPrim)
                {
//Console.WriteLine("ChildSetGeom calls ParentPrim");               
                    ParentPrim(prm);
                }
            }
            
        }

        private void ChildDelink(OdePrim odePrim)
        {
            // Okay, we have a delinked child..   need to rebuild the body.
            lock (childrenPrim)
            {
                foreach (OdePrim prm in childrenPrim)
                {
                    prm.childPrim = true;
                    prm.disableBody();
                    //prm.m_taintparent = null;
                    //prm._parent = null;
                    //prm.m_taintPhysics = false;
                    //prm.m_disabled = true;
                    //prm.childPrim = false;
                }
            }
            disableBody();

            lock (childrenPrim)
            {
 //Console.WriteLine("childrenPrim.Remove " + odePrim);          
                childrenPrim.Remove(odePrim);
            }

            if (Body != IntPtr.Zero)
            {
                _parent_scene.remActivePrim(this);
            }

            lock (childrenPrim)
            {
                foreach (OdePrim prm in childrenPrim)
                {
//Console.WriteLine("ChildDelink calls ParentPrim");                
                    ParentPrim(prm);
                }
            }
        }

        private void changeSelectedStatus(float timestep)
        {
            if (m_taintselected)
            {
                m_collisionCategories = CollisionCategories.Selected;
                m_collisionFlags = (CollisionCategories.Sensor | CollisionCategories.Space);

                // We do the body disable soft twice because 'in theory' a collision could have happened
                // in between the disabling and the collision properties setting
                // which would wake the physical body up from a soft disabling and potentially cause it to fall
                // through the ground.
                
                // NOTE FOR JOINTS: this doesn't always work for jointed assemblies because if you select
                // just one part of the assembly, the rest of the assembly is non-selected and still simulating,
                // so that causes the selected part to wake up and continue moving.

                // even if you select all parts of a jointed assembly, it is not guaranteed that the entire
                // assembly will stop simulating during the selection, because of the lack of atomicity
                // of select operations (their processing could be interrupted by a thread switch, causing
                // simulation to continue before all of the selected object notifications trickle down to
                // the physics engine).

                // e.g. we select 100 prims that are connected by joints. non-atomically, the first 50 are
                // selected and disabled. then, due to a thread switch, the selection processing is
                // interrupted and the physics engine continues to simulate, so the last 50 items, whose
                // selection was not yet processed, continues to simulate. this wakes up ALL of the 
                // first 50 again. then the last 50 are disabled. then the first 50, which were just woken
                // up, start simulating again, which in turn wakes up the last 50.

                if (m_isphysical)
                {
                    disableBodySoft();
                }

                if (prim_geom != IntPtr.Zero)
                {
                    d.GeomSetCategoryBits(prim_geom, (int)m_collisionCategories);
                    d.GeomSetCollideBits(prim_geom, (int)m_collisionFlags);
                }

                if (m_isphysical)
                {
                    disableBodySoft();
                }
            }
            else
            {
                m_collisionCategories = CollisionCategories.Geom;

                if (m_isphysical)
                    m_collisionCategories |= CollisionCategories.Body;

                m_collisionFlags = m_default_collisionFlags;

                if (m_collidesLand)
                    m_collisionFlags |= CollisionCategories.Land;
                if (m_collidesWater)
                    m_collisionFlags |= CollisionCategories.Water;

                if (prim_geom != IntPtr.Zero)
                {
                    d.GeomSetCategoryBits(prim_geom, (int)m_collisionCategories);
                    d.GeomSetCollideBits(prim_geom, (int)m_collisionFlags);
                }
                if (m_isphysical)
                {
                    if (Body != IntPtr.Zero)
                    {
                        d.BodySetLinearVel(Body, 0f, 0f, 0f);
                        d.BodySetForce(Body, 0, 0, 0);
                        enableBodySoft();
                    }
                }
            }

            resetCollisionAccounting();
            m_isSelected = m_taintselected;
        }//end changeSelectedStatus

        public void ResetTaints()
        {
            m_taintposition = _position;
            m_taintrot = _orientation;
            m_taintPhysics = m_isphysical;
            m_taintselected = m_isSelected;
            m_taintsize = _size;
            m_taintshape = false;
            m_taintforce = false;
            m_taintdisable = false;
            m_taintVelocity = Vector3.Zero;
        }

        public void CreateGeom(IntPtr m_targetSpace, IMesh _mesh)
        {
//Console.WriteLine("CreateGeom:");         
            if (_mesh != null)
            {
                setMesh(_parent_scene, _mesh);
            }
            else
            {
                if (_pbs.ProfileShape == ProfileShape.HalfCircle && _pbs.PathCurve == (byte)Extrusion.Curve1)
                {
                    if (_size.X == _size.Y && _size.Y == _size.Z && _size.X == _size.Z)
                    {
                        if (((_size.X / 2f) > 0f))
                        {
                            _parent_scene.waitForSpaceUnlock(m_targetSpace);
                            try
                            {
//Console.WriteLine(" CreateGeom 1");
                                SetGeom(d.CreateSphere(m_targetSpace, _size.X / 2));
                            }
                            catch (AccessViolationException)
                            {
                                m_log.Warn("[PHYSICS]: Unable to create physics proxy for object");
                                ode.dunlock(_parent_scene.world);
                                return;
                            }
                        }
                        else
                        {
                            _parent_scene.waitForSpaceUnlock(m_targetSpace);
                            try
                            {
//Console.WriteLine(" CreateGeom 2");                           
                                SetGeom(d.CreateBox(m_targetSpace, _size.X, _size.Y, _size.Z));
                            }
                            catch (AccessViolationException)
                            {
                                m_log.Warn("[PHYSICS]: Unable to create physics proxy for object");
                                ode.dunlock(_parent_scene.world);
                                return;
                            }
                        }
                    }
                    else
                    {
                        _parent_scene.waitForSpaceUnlock(m_targetSpace);
                        try
                        {
//Console.WriteLine("  CreateGeom 3");                       
                            SetGeom(d.CreateBox(m_targetSpace, _size.X, _size.Y, _size.Z));
                        }
                        catch (AccessViolationException)
                        {
                            m_log.Warn("[PHYSICS]: Unable to create physics proxy for object");
                            ode.dunlock(_parent_scene.world);
                            return;
                        }
                    }
                }

                else
                {
                    _parent_scene.waitForSpaceUnlock(m_targetSpace);
                    try
                    {
//Console.WriteLine("  CreateGeom 4");                  
                        SetGeom(d.CreateBox(m_targetSpace, _size.X, _size.Y, _size.Z));
                    }
                    catch (AccessViolationException)
                    {
                        m_log.Warn("[PHYSICS]: Unable to create physics proxy for object");
                        ode.dunlock(_parent_scene.world);
                        return;
                    }
                }
            }
        }

        public void changeadd(float timestep)
        {
            int[] iprimspaceArrItem = _parent_scene.calculateSpaceArrayItemFromPos(_position);
            IntPtr targetspace = _parent_scene.calculateSpaceForGeom(_position);

            if (targetspace == IntPtr.Zero)
                targetspace = _parent_scene.createprimspace(iprimspaceArrItem[0], iprimspaceArrItem[1]);

            m_targetSpace = targetspace;

            if (_mesh == null)
            {
                if (_parent_scene.needsMeshing(_pbs))
                {
                    // Don't need to re-enable body..   it's done in SetMesh
                    _mesh = _parent_scene.mesher.CreateMesh(m_primName, _pbs, _size, _parent_scene.meshSculptLOD, IsPhysical);
                    // createmesh returns null when it's a shape that isn't a cube.
                   // m_log.Debug(m_localID);
                }
            }


            lock (_parent_scene.OdeLock)
            {
//Console.WriteLine("changeadd 1");           
                CreateGeom(m_targetSpace, _mesh);

                if (prim_geom != IntPtr.Zero)
                {
                    d.GeomSetPosition(prim_geom, _position.X, _position.Y, _position.Z);
                    d.Quaternion myrot = new d.Quaternion();
                    myrot.X = _orientation.X;
                    myrot.Y = _orientation.Y;
                    myrot.Z = _orientation.Z;
                    myrot.W = _orientation.W;
                    d.GeomSetQuaternion(prim_geom, ref myrot);
                }

                if (m_isphysical && Body == IntPtr.Zero)
                {
                    enableBody();
                }
            }

            _parent_scene.geom_name_map[prim_geom] = this.m_primName;
            _parent_scene.actor_name_map[prim_geom] = (PhysicsActor)this;

            changeSelectedStatus(timestep);

            m_taintadd = false;
        }

        public void changemove(float timestep)
        {
//Console.WriteLine("changemove for {0}", m_primName );
        
            if (m_isphysical)
            {
//Console.WriteLine("phys  {0}   {1}   {2}", m_disabled, m_taintremove, childPrim);                
//                if (!m_disabled && !m_taintremove && !childPrim)  After one edit m_disabled is sometimes set, disabling further edits!
                if (!m_taintremove && !childPrim)
                {
//Console.WriteLine("physOK");                
                    if (Body == IntPtr.Zero)
                        enableBody();
                    //Prim auto disable after 20 frames,
                    //if you move it, re-enable the prim manually.
                    if (_parent != null)
                    {
//Console.WriteLine("physChild");                
                        if (m_linkJoint != IntPtr.Zero)
                        {
                            d.JointDestroy(m_linkJoint);
                            m_linkJoint = IntPtr.Zero;
                        }
                    }
                    if (Body != IntPtr.Zero)
                    {
//Console.WriteLine("physNotIPZ");                
                        d.BodySetPosition(Body, _position.X, _position.Y, _position.Z);

                        if (_parent != null)
                        {
                            OdePrim odParent = (OdePrim)_parent;
                            if (Body != (IntPtr)0 && odParent.Body != (IntPtr)0 && Body != odParent.Body)
                            {
// KF: Fixed Joints were removed? Anyway - this Console.WriteLine does not show up, so routine is not used??
Console.WriteLine(" JointCreateFixed");                           
                                m_linkJoint = d.JointCreateFixed(_parent_scene.world, _linkJointGroup);
                                d.JointAttach(m_linkJoint, Body, odParent.Body);
                                d.JointSetFixed(m_linkJoint);
                            }
                        }
                        d.BodyEnable(Body);
                        if (m_type != Vehicle.TYPE_NONE)
                        {
                            Enable(Body, _parent_scene);
                        }
                    }
                    else
                    {
                        m_log.Warn("[PHYSICS]: Body Still null after enableBody().  This is a crash scenario.");
                    }
                }
                //else
               // {
                    //m_log.Debug("[BUG]: race!");
                //}
            }
            else
            {
//Console.WriteLine("NONphys");                
                // string primScenAvatarIn = _parent_scene.whichspaceamIin(_position);
                // int[] arrayitem = _parent_scene.calculateSpaceArrayItemFromPos(_position);
                _parent_scene.waitForSpaceUnlock(m_targetSpace);

                IntPtr tempspace = _parent_scene.recalculateSpaceForGeom(prim_geom, _position, m_targetSpace);
                m_targetSpace = tempspace;

                _parent_scene.waitForSpaceUnlock(m_targetSpace);
                if (prim_geom != IntPtr.Zero)
                {
                    d.GeomSetPosition(prim_geom, _position.X, _position.Y, _position.Z);

                    _parent_scene.waitForSpaceUnlock(m_targetSpace);
                    d.SpaceAdd(m_targetSpace, prim_geom);
                }
            }

            changeSelectedStatus(timestep);

            resetCollisionAccounting();
            m_taintposition = _position;
        }



        public void rotate(float timestep)
        {
            d.Quaternion myrot = new d.Quaternion();
            myrot.X = _orientation.X;
            myrot.Y = _orientation.Y;
            myrot.Z = _orientation.Z;
            myrot.W = _orientation.W;
            if (Body != IntPtr.Zero)
            {
	            // KF: If this is a root prim do BodySet
                d.BodySetQuaternion(Body, ref myrot);
	        }
	        else
	        {
	        	// daughter prim, do Geom set
	            d.GeomSetQuaternion(prim_geom, ref myrot);
            }
            
            resetCollisionAccounting();
            m_taintrot = _orientation;
        }

        private void resetCollisionAccounting()
        {
            m_collisionscore = 0;
            m_interpenetrationcount = 0;
            m_disabled = false;
        }

        public void changedisable(float timestep)
        {
            m_disabled = true;
            if (Body != IntPtr.Zero)
            {
                d.BodyDisable(Body);
                Body = IntPtr.Zero;
            }

            m_taintdisable = false;
        }

        public void changePhysicsStatus(float timestep)
        {
            if (m_isphysical == true)
            {
                if (Body == IntPtr.Zero)
                {
                    if (_pbs.SculptEntry && _parent_scene.meshSculptedPrim)
                    {
                        changeshape(2f);
                    }
                    else
                    {
                        enableBody();
                    }
                }
            }
            else
            {
                if (Body != IntPtr.Zero)
                {
                    if (_pbs.SculptEntry && _parent_scene.meshSculptedPrim)
                    {
                        

                        if (prim_geom != IntPtr.Zero)
                        {
                            try
                            {
                                d.GeomDestroy(prim_geom);
                                prim_geom = IntPtr.Zero;
                                _mesh = null;
                            }
                            catch (System.AccessViolationException)
                            {
                                prim_geom = IntPtr.Zero;
                                m_log.Error("[PHYSICS]: PrimGeom dead");
                            }
                        }
//Console.WriteLine("changePhysicsStatus for " + m_primName );
                        changeadd(2f);
                    }
                    if (childPrim)
                    {
                        if (_parent != null)
                        {
                            OdePrim parent = (OdePrim)_parent;
                            parent.ChildDelink(this);
                        }
                    }
                    else
                    {
                        disableBody();
                    }
                }
            }

            changeSelectedStatus(timestep);

            resetCollisionAccounting();
            m_taintPhysics = m_isphysical;
        }

        public void changesize(float timestamp)
        {
            
            string oldname = _parent_scene.geom_name_map[prim_geom];

            if (_size.X <= 0) _size.X = 0.01f;
            if (_size.Y <= 0) _size.Y = 0.01f;
            if (_size.Z <= 0) _size.Z = 0.01f;

            // Cleanup of old prim geometry
            if (_mesh != null)
            {
                // Cleanup meshing here
            }
            //kill body to rebuild
            if (IsPhysical && Body != IntPtr.Zero)
            {
                if (childPrim)
                {
                    if (_parent != null)
                    {
                        OdePrim parent = (OdePrim)_parent;
                        parent.ChildDelink(this);
                    }
                }
                else
                {
                    disableBody();
                }
            }
            if (d.SpaceQuery(m_targetSpace, prim_geom))
            {
                _parent_scene.waitForSpaceUnlock(m_targetSpace);
                d.SpaceRemove(m_targetSpace, prim_geom);
            }
            d.GeomDestroy(prim_geom);
            prim_geom = IntPtr.Zero;
            // we don't need to do space calculation because the client sends a position update also.

            // Construction of new prim
            if (_parent_scene.needsMeshing(_pbs))
            {
                float meshlod = _parent_scene.meshSculptLOD;

                if (IsPhysical)
                    meshlod = _parent_scene.MeshSculptphysicalLOD;
                // Don't need to re-enable body..   it's done in SetMesh

                IMesh mesh = null;

                if (_parent_scene.needsMeshing(_pbs))
                    mesh = _parent_scene.mesher.CreateMesh(oldname, _pbs, _size, meshlod, IsPhysical);

                //IMesh mesh = _parent_scene.mesher.CreateMesh(oldname, _pbs, _size, meshlod, IsPhysical);
//Console.WriteLine("changesize 1");
                CreateGeom(m_targetSpace, mesh);

               
            }
            else
            {
                _mesh = null;
//Console.WriteLine("changesize 2");    
                CreateGeom(m_targetSpace, _mesh);
            }

            d.GeomSetPosition(prim_geom, _position.X, _position.Y, _position.Z);
            d.Quaternion myrot = new d.Quaternion();
            myrot.X = _orientation.X;
            myrot.Y = _orientation.Y;
            myrot.Z = _orientation.Z;
            myrot.W = _orientation.W;
            d.GeomSetQuaternion(prim_geom, ref myrot);

            //d.GeomBoxSetLengths(prim_geom, _size.X, _size.Y, _size.Z);
            if (IsPhysical && Body == IntPtr.Zero && !childPrim)
            {
                // Re creates body on size.
                // EnableBody also does setMass()
                enableBody();
                d.BodyEnable(Body);
            }

            _parent_scene.geom_name_map[prim_geom] = oldname;

            changeSelectedStatus(timestamp);
            if (childPrim)
            {
                if (_parent is OdePrim)
                {
                    OdePrim parent = (OdePrim)_parent;
                    parent.ChildSetGeom(this);
                }
            }
            resetCollisionAccounting();
            m_taintsize = _size;
        }

       

        public void changefloatonwater(float timestep)
        {
            m_collidesWater = m_taintCollidesWater;

            if (prim_geom != IntPtr.Zero)
            {
                if (m_collidesWater)
                {
                    m_collisionFlags |= CollisionCategories.Water;
                }
                else
                {
                    m_collisionFlags &= ~CollisionCategories.Water;
                }
                d.GeomSetCollideBits(prim_geom, (int)m_collisionFlags);
            }
        }

        public void changeshape(float timestamp)
        {
            string oldname = _parent_scene.geom_name_map[prim_geom];

            // Cleanup of old prim geometry and Bodies
            if (IsPhysical && Body != IntPtr.Zero)
            {
                if (childPrim)
                {
                    if (_parent != null)
                    {
                        OdePrim parent = (OdePrim)_parent;
                        parent.ChildDelink(this);
                    }
                }
                else
                {
                    disableBody();
                }
            }
            try
            {
                d.GeomDestroy(prim_geom);
            }
            catch (System.AccessViolationException)
            {
                prim_geom = IntPtr.Zero;
                m_log.Error("[PHYSICS]: PrimGeom dead");
            }
            prim_geom = IntPtr.Zero;
            // we don't need to do space calculation because the client sends a position update also.
            if (_size.X <= 0) _size.X = 0.01f;
            if (_size.Y <= 0) _size.Y = 0.01f;
            if (_size.Z <= 0) _size.Z = 0.01f;
            // Construction of new prim

            if (_parent_scene.needsMeshing(_pbs))
            {
                // Don't need to re-enable body..   it's done in SetMesh
                float meshlod = _parent_scene.meshSculptLOD;

                if (IsPhysical)
                    meshlod = _parent_scene.MeshSculptphysicalLOD;

                IMesh mesh = _parent_scene.mesher.CreateMesh(oldname, _pbs, _size, meshlod, IsPhysical);
                // createmesh returns null when it doesn't mesh.
                CreateGeom(m_targetSpace, mesh);
            }
            else
            {
                _mesh = null;
//Console.WriteLine("changeshape");              
                CreateGeom(m_targetSpace, null);
            }

            d.GeomSetPosition(prim_geom, _position.X, _position.Y, _position.Z);
            d.Quaternion myrot = new d.Quaternion();
            //myrot.W = _orientation.w;
            myrot.W = _orientation.W;
            myrot.X = _orientation.X;
            myrot.Y = _orientation.Y;
            myrot.Z = _orientation.Z;
            d.GeomSetQuaternion(prim_geom, ref myrot);

            //d.GeomBoxSetLengths(prim_geom, _size.X, _size.Y, _size.Z);
            if (IsPhysical && Body == IntPtr.Zero)
            {
                // Re creates body on size.
                // EnableBody also does setMass()
                enableBody();
                if (Body != IntPtr.Zero)
                {
                    d.BodyEnable(Body);
                }
            }
            _parent_scene.geom_name_map[prim_geom] = oldname;

            changeSelectedStatus(timestamp);
            if (childPrim)
            {
                if (_parent is OdePrim)
                {
                    OdePrim parent = (OdePrim)_parent;
                    parent.ChildSetGeom(this);
                }
            }
            resetCollisionAccounting();
            m_taintshape = false;
        }

        public void changeAddForce(float timestamp)
        {
            if (!m_isSelected)
            {
                lock (m_forcelist)
                {
                    //m_log.Info("[PHYSICS]: dequeing forcelist");
                    if (IsPhysical)
                    {
                        Vector3 iforce = Vector3.Zero;
                        int i = 0;
                        try
                        {
                            for (i = 0; i < m_forcelist.Count; i++)
                            {

                                iforce = iforce + (m_forcelist[i] * 100);
                            }
                        }
                        catch (IndexOutOfRangeException)
                        {
                            m_forcelist = new List<Vector3>();
                            m_collisionscore = 0;
                            m_interpenetrationcount = 0;
                            m_taintforce = false;
                            return;
                        }
                        catch (ArgumentOutOfRangeException)
                        {
                            m_forcelist = new List<Vector3>();
                            m_collisionscore = 0;
                            m_interpenetrationcount = 0;
                            m_taintforce = false;
                            return;
                        }
                        d.BodyEnable(Body);
                        d.BodyAddForce(Body, iforce.X, iforce.Y, iforce.Z);
                    }
                    m_forcelist.Clear();
                }

                m_collisionscore = 0;
                m_interpenetrationcount = 0;
            }

            m_taintforce = false;

        }



        public void changeSetTorque(float timestamp)
        {
            if (!m_isSelected)
            {
                if (IsPhysical && Body != IntPtr.Zero)
                {
                    d.BodySetTorque(Body, m_taintTorque.X, m_taintTorque.Y, m_taintTorque.Z);
                }
            }

            m_taintTorque = Vector3.Zero;
        }

        public void changeAddAngularForce(float timestamp)
        {
            if (!m_isSelected)
            {
                lock (m_angularforcelist)
                {
                    //m_log.Info("[PHYSICS]: dequeing forcelist");
                    if (IsPhysical)
                    {
                        Vector3 iforce = Vector3.Zero;
                        for (int i = 0; i < m_angularforcelist.Count; i++)
                        {
                            iforce = iforce + (m_angularforcelist[i] * 100);
                        }
                        d.BodyEnable(Body);
                        d.BodyAddTorque(Body, iforce.X, iforce.Y, iforce.Z);
                        
                    }
                    m_angularforcelist.Clear();
                }

                m_collisionscore = 0;
                m_interpenetrationcount = 0;
            }

            m_taintaddangularforce = false;
        }

        private void changevelocity(float timestep)
        {
            if (!m_isSelected)
            {
                Thread.Sleep(20);
                if (IsPhysical)
                {
                    if (Body != IntPtr.Zero)
                    {
                        d.BodySetLinearVel(Body, m_taintVelocity.X, m_taintVelocity.Y, m_taintVelocity.Z);
                    }
                }
                
                //resetCollisionAccounting();
            }
            m_taintVelocity = Vector3.Zero;
        }

        public void UpdatePositionAndVelocity()
        {
        	return;   // moved to the MOVE() method
            //  no lock; called from Simulate() -- if you call this from elsewhere, gotta lock or do Monitor.Enter/Exit!
            if (_parent == null)
            {
                Vector3 pv = Vector3.Zero;
                bool lastZeroFlag = _zeroFlag;
                if (Body != (IntPtr)0) // FIXME -> or if it is a joint
                {
                    d.Vector3 vec = d.BodyGetPosition(Body);
                    d.Quaternion ori = d.BodyGetQuaternion(Body);
                    d.Vector3 vel = d.BodyGetLinearVel(Body);
                    d.Vector3 rotvel = d.BodyGetAngularVel(Body);
                    d.Vector3 torque = d.BodyGetTorque(Body);
                    _torque = new Vector3(torque.X, torque.Y, torque.Z);
                    Vector3 l_position = Vector3.Zero;
                    Quaternion l_orientation = Quaternion.Identity;

                    //  kluge to keep things in bounds.  ODE lets dead avatars drift away (they should be removed!)
                    //if (vec.X < 0.0f) { vec.X = 0.0f; if (Body != (IntPtr)0) d.BodySetAngularVel(Body, 0, 0, 0); }
                    //if (vec.Y < 0.0f) { vec.Y = 0.0f; if (Body != (IntPtr)0) d.BodySetAngularVel(Body, 0, 0, 0); }
                    //if (vec.X > 255.95f) { vec.X = 255.95f; if (Body != (IntPtr)0) d.BodySetAngularVel(Body, 0, 0, 0); }
                    //if (vec.Y > 255.95f) { vec.Y = 255.95f; if (Body != (IntPtr)0) d.BodySetAngularVel(Body, 0, 0, 0); }

                    m_lastposition = _position;
                    m_lastorientation = _orientation;
                    
                    l_position.X = vec.X;
                    l_position.Y = vec.Y;
                    l_position.Z = vec.Z;
                    l_orientation.X = ori.X;
                    l_orientation.Y = ori.Y;
                    l_orientation.Z = ori.Z;
                    l_orientation.W = ori.W;
                    
//	if(l_position.Y != m_lastposition.Y){
//		Console.WriteLine("UP&V {0}  {1}", m_primName, l_position);
//	}

                    if (l_position.X > ((int)_parent_scene.WorldExtents.X - 0.05f) || l_position.X < 0f || l_position.Y > ((int)_parent_scene.WorldExtents.Y - 0.05f) || l_position.Y < 0f)
                    {
                        //base.RaiseOutOfBounds(l_position);

                        if (m_crossingfailures < _parent_scene.geomCrossingFailuresBeforeOutofbounds)
                        {
                            _position = l_position;
                            //_parent_scene.remActivePrim(this);
                            if (_parent == null)
                                base.RequestPhysicsterseUpdate();
                            return;
                        }
                        else
                        {
                            if (_parent == null)
                                base.RaiseOutOfBounds(l_position);
                            return;
                        }
                    }

                    if (l_position.Z < 0)
                    {
                        // This is so prim that get lost underground don't fall forever and suck up
                        //
                        // Sim resources and memory.
                        // Disables the prim's movement physics....
                        // It's a hack and will generate a console message if it fails.

                        //IsPhysical = false;
                        if (_parent == null)
                            base.RaiseOutOfBounds(_position);

                        _acceleration.X = 0;
                        _acceleration.Y = 0;
                        _acceleration.Z = 0;

                        _velocity.X = 0;
                        _velocity.Y = 0;
                        _velocity.Z = 0;
                        m_rotationalVelocity.X = 0;
                        m_rotationalVelocity.Y = 0;
                        m_rotationalVelocity.Z = 0;

                        if (_parent == null)
                            base.RequestPhysicsterseUpdate();

                        m_throttleUpdates = false;
                        throttleCounter = 0;
                        _zeroFlag = true;
                        //outofBounds = true;
                    }

					//float Adiff = 1.0f - Math.Abs(Quaternion.Dot(m_lastorientation, l_orientation));
//Console.WriteLine("Adiff " + m_primName + " = " + Adiff);					
                    if ((Math.Abs(m_lastposition.X - l_position.X) < 0.02)
                        && (Math.Abs(m_lastposition.Y - l_position.Y) < 0.02)
                        && (Math.Abs(m_lastposition.Z - l_position.Z) < 0.02)
//                        && (1.0 - Math.Abs(Quaternion.Dot(m_lastorientation, l_orientation)) < 0.01))
                        && (1.0 - Math.Abs(Quaternion.Dot(m_lastorientation, l_orientation)) < 0.0001))  // KF 0.01 is far to large
                    {
                        _zeroFlag = true;
//Console.WriteLine("ZFT 2");                        
                        m_throttleUpdates = false;
                    }
                    else
                    {
                        //m_log.Debug(Math.Abs(m_lastposition.X - l_position.X).ToString());
                        _zeroFlag = false;
                        m_lastUpdateSent = false;
                        //m_throttleUpdates = false;
                    }

                    if (_zeroFlag)
                    {
                        _velocity.X = 0.0f;
                        _velocity.Y = 0.0f;
                        _velocity.Z = 0.0f;

                        _acceleration.X = 0;
                        _acceleration.Y = 0;
                        _acceleration.Z = 0;

                        //_orientation.w = 0f;
                        //_orientation.X = 0f;
                        //_orientation.Y = 0f;
                        //_orientation.Z = 0f;
                        m_rotationalVelocity.X = 0;
                        m_rotationalVelocity.Y = 0;
                        m_rotationalVelocity.Z = 0;
                        if (!m_lastUpdateSent)
                        {
                            m_throttleUpdates = false;
                            throttleCounter = 0;
                            m_rotationalVelocity = pv;

                            if (_parent == null)
                            {
                                base.RequestPhysicsterseUpdate();
                            }

                            m_lastUpdateSent = true;
                        }
                    }
                    else
                    {
                        if (lastZeroFlag != _zeroFlag)
                        {
                            if (_parent == null)
                            {
                                base.RequestPhysicsterseUpdate();
                            }
                        }

                        m_lastVelocity = _velocity;

                        _position = l_position;

                        _velocity.X = vel.X;
                        _velocity.Y = vel.Y;
                        _velocity.Z = vel.Z;

                        _acceleration = ((_velocity - m_lastVelocity) / 0.1f);
                        _acceleration = new Vector3(_velocity.X - m_lastVelocity.X / 0.1f, _velocity.Y - m_lastVelocity.Y / 0.1f, _velocity.Z - m_lastVelocity.Z / 0.1f);
                        //m_log.Info("[PHYSICS]: V1: " + _velocity + " V2: " + m_lastVelocity + " Acceleration: " + _acceleration.ToString());

//                        if (_velocity.ApproxEquals(pv, 0.5f))   ???? Disregard rotational vel if lin vel is < 0.5 ?????
//                        {
//                            m_rotationalVelocity = pv;/

//                        }
//                        else
//                        {
                            m_rotationalVelocity = new Vector3(rotvel.X, rotvel.Y, rotvel.Z);
//                        }

                        //m_log.Debug("ODE: " + m_rotationalVelocity.ToString());
                        _orientation.X = ori.X;
                        _orientation.Y = ori.Y;
                        _orientation.Z = ori.Z;
                        _orientation.W = ori.W;
                        m_lastUpdateSent = false;
                        if (!m_throttleUpdates || throttleCounter > _parent_scene.geomUpdatesPerThrottledUpdate)
                        {
                            if (_parent == null)
                            {
                                base.RequestPhysicsterseUpdate();
                            }
                        }
                        else
                        {
                            throttleCounter++;
                        }
                    }
                    m_lastposition = l_position;
                }
                else
                {
                    // Not a body..   so Make sure the client isn't interpolating
                    _velocity.X = 0;
                    _velocity.Y = 0;
                    _velocity.Z = 0;

                    _acceleration.X = 0;
                    _acceleration.Y = 0;
                    _acceleration.Z = 0;

                    m_rotationalVelocity.X = 0;
                    m_rotationalVelocity.Y = 0;
                    m_rotationalVelocity.Z = 0;
                    _zeroFlag = true;
                }
            }
        }

        public Matrix4 FromDMass(d.Mass pMass)
        {
            Matrix4 obj;
            obj.M11 = pMass.I.M00;
            obj.M12 = pMass.I.M01;
            obj.M13 = pMass.I.M02;
            obj.M14 = 0;
            obj.M21 = pMass.I.M10;
            obj.M22 = pMass.I.M11;
            obj.M23 = pMass.I.M12;
            obj.M24 = 0;
            obj.M31 = pMass.I.M20;
            obj.M32 = pMass.I.M21;
            obj.M33 = pMass.I.M22;
            obj.M34 = 0;
            obj.M41 = 0;
            obj.M42 = 0;
            obj.M43 = 0;
            obj.M44 = 1;
            return obj;
        }

        public d.Mass FromMatrix4(Matrix4 pMat, ref d.Mass obj)
        {
            obj.I.M00 = pMat[0, 0];
            obj.I.M01 = pMat[0, 1];
            obj.I.M02 = pMat[0, 2];
            obj.I.M10 = pMat[1, 0];
            obj.I.M11 = pMat[1, 1];
            obj.I.M12 = pMat[1, 2];
            obj.I.M20 = pMat[2, 0];
            obj.I.M21 = pMat[2, 1];
            obj.I.M22 = pMat[2, 2];
            return obj;
        }

        public override void SubscribeEvents(int ms)
        {
            m_eventsubscription = ms;
            _parent_scene.addCollisionEventReporting(this);
        }

<<<<<<< HEAD
        public override void UnSubscribeEvents()
=======
        public override void VehicleRotationParam(int param, Quaternion rotation)
        {
            m_vehicle.ProcessRotationVehicleParam((Vehicle) param, rotation);
        }
        
        public override void VehicleFlags(int flags, bool remove)
        {
            if (!remove)
                VehicleFlagsSet(flags);
            else
                VehicleFlagsRemove(flags);
        }

        public override void VehicleFlagsSet(int flags)
        {
			m_vehicle.ProcessFlagsVehicleSet(flags);
        }
        
        public override void VehicleFlagsRemove(int flags)
>>>>>>> c8c608ac
        {
            _parent_scene.remCollisionEventReporting(this);
            m_eventsubscription = 0;
        }

        public void AddCollisionEvent(uint CollidedWith, ContactPoint contact)
        {
            if (CollisionEventsThisFrame == null)
                CollisionEventsThisFrame = new CollisionEventUpdate();
            CollisionEventsThisFrame.addCollider(CollidedWith, contact);
        }

        public void SendCollisions()
        {
            if (CollisionEventsThisFrame == null)
                return;

            base.SendCollisionUpdate(CollisionEventsThisFrame);

            if (CollisionEventsThisFrame.m_objCollisionList.Count == 0)
                CollisionEventsThisFrame = null;
            else
                CollisionEventsThisFrame = new CollisionEventUpdate();
        }

        public override bool SubscribedEvents()
        {
            if (m_eventsubscription > 0)
                return true;
            return false;
        }

        public static Matrix4 Inverse(Matrix4 pMat)
        {
            if (determinant3x3(pMat) == 0)
            {
                return Matrix4.Identity; // should probably throw an error.  singluar matrix inverse not possible
            }



            return (Adjoint(pMat) / determinant3x3(pMat));
        }

        public static Matrix4 Adjoint(Matrix4 pMat)
        {
            Matrix4 adjointMatrix = new Matrix4();
            for (int i=0; i<4; i++)
            {
                for (int j=0; j<4; j++)
                {
                    Matrix4SetValue(ref adjointMatrix, i, j, (float)(Math.Pow(-1, i + j) * (determinant3x3(Minor(pMat, i, j)))));
                }
            }

            adjointMatrix = Transpose(adjointMatrix);
            return adjointMatrix;
        }

        public static Matrix4 Minor(Matrix4 matrix, int iRow, int iCol)
        {
            Matrix4 minor = new Matrix4();
            int m = 0, n = 0;
            for (int i = 0; i < 4; i++)
            {
                if (i == iRow)
                    continue;
                n = 0;
                for (int j = 0; j < 4; j++)
                {
                    if (j == iCol)
                        continue;
                    Matrix4SetValue(ref minor, m,n, matrix[i, j]);
                    n++;
                }
                m++;
            }
            return minor;
        }

        public static Matrix4 Transpose(Matrix4 pMat)
        {
            Matrix4 transposeMatrix = new Matrix4();
            for (int i = 0; i < 4; i++)
                for (int j = 0; j < 4; j++)
                    Matrix4SetValue(ref transposeMatrix, i, j, pMat[j, i]);
            return transposeMatrix;
        }

        public static void Matrix4SetValue(ref Matrix4 pMat, int r, int c, float val)
        {
            switch (r)
            {
                case 0:
                    switch (c)
                    {
                        case 0:
                            pMat.M11 = val;
                            break;
                        case 1:
                            pMat.M12 = val;
                            break;
                        case 2:
                            pMat.M13 = val;
                            break;
                        case 3:
                            pMat.M14 = val;
                            break;
                    }

                    break;
                case 1:
                    switch (c)
                    {
                        case 0:
                            pMat.M21 = val;
                            break;
                        case 1:
                            pMat.M22 = val;
                            break;
                        case 2:
                            pMat.M23 = val;
                            break;
                        case 3:
                            pMat.M24 = val;
                            break;
                    }

                    break;
                case 2:
                    switch (c)
                    {
                        case 0:
                            pMat.M31 = val;
                            break;
                        case 1:
                            pMat.M32 = val;
                            break;
                        case 2:
                            pMat.M33 = val;
                            break;
                        case 3:
                            pMat.M34 = val;
                            break;
                    }

                    break;
                case 3:
                    switch (c)
                    {
                        case 0:
                            pMat.M41 = val;
                            break;
                        case 1:
                            pMat.M42 = val;
                            break;
                        case 2:
                            pMat.M43 = val;
                            break;
                        case 3:
                            pMat.M44 = val;
                            break;
                    }

                    break;
            }
        }
        private static float determinant3x3(Matrix4 pMat)
        {
            float det = 0;
            float diag1 = pMat[0, 0]*pMat[1, 1]*pMat[2, 2];
            float diag2 = pMat[0, 1]*pMat[2, 1]*pMat[2, 0];
            float diag3 = pMat[0, 2]*pMat[1, 0]*pMat[2, 1];
            float diag4 = pMat[2, 0]*pMat[1, 1]*pMat[0, 2];
            float diag5 = pMat[2, 1]*pMat[1, 2]*pMat[0, 0];
            float diag6 = pMat[2, 2]*pMat[1, 0]*pMat[0, 1];

            det = diag1 + diag2 + diag3 - (diag4 + diag5 + diag6);
            return det;

        }
        
        private static void DMassCopy(ref d.Mass src, ref d.Mass dst)
        {
            dst.c.W = src.c.W;
            dst.c.X = src.c.X;
            dst.c.Y = src.c.Y;
            dst.c.Z = src.c.Z;
            dst.mass = src.mass;
            dst.I.M00 = src.I.M00;
            dst.I.M01 = src.I.M01;
            dst.I.M02 = src.I.M02;
            dst.I.M10 = src.I.M10;
            dst.I.M11 = src.I.M11;
            dst.I.M12 = src.I.M12;
            dst.I.M20 = src.I.M20;
            dst.I.M21 = src.I.M21;
            dst.I.M22 = src.I.M22;
        }

        public override void SetMaterial(int pMaterial)
        {
            m_material = pMaterial;
        }

    
    



        internal void ProcessFloatVehicleParam(Vehicle pParam, float pValue)
        {
            switch (pParam)
            {
                case Vehicle.ANGULAR_DEFLECTION_EFFICIENCY:
                    if (pValue < 0.01f) pValue = 0.01f;
                    // m_angularDeflectionEfficiency = pValue;
                    break;
                case Vehicle.ANGULAR_DEFLECTION_TIMESCALE:
                    if (pValue < 0.01f) pValue = 0.01f;
                    // m_angularDeflectionTimescale = pValue;
                    break;
                case Vehicle.ANGULAR_MOTOR_DECAY_TIMESCALE:
                    if (pValue < 0.01f) pValue = 0.01f;
                    m_angularMotorDecayTimescale = pValue;
                    break;
                case Vehicle.ANGULAR_MOTOR_TIMESCALE:
                    if (pValue < 0.01f) pValue = 0.01f;
                    m_angularMotorTimescale = pValue;
                    break;
                case Vehicle.BANKING_EFFICIENCY:
                    if (pValue < 0.01f) pValue = 0.01f;
                    // m_bankingEfficiency = pValue;
                    break;
                case Vehicle.BANKING_MIX:
                    if (pValue < 0.01f) pValue = 0.01f;
                    // m_bankingMix = pValue;
                    break;
                case Vehicle.BANKING_TIMESCALE:
                    if (pValue < 0.01f) pValue = 0.01f;
                    // m_bankingTimescale = pValue;
                    break;
                case Vehicle.BUOYANCY:
                	if (pValue < -1f) pValue = -1f;
                	if (pValue > 1f) pValue = 1f;
                    m_VehicleBuoyancy = pValue;
                    break;
//                case Vehicle.HOVER_EFFICIENCY:
//                	if (pValue < 0f) pValue = 0f;
//                	if (pValue > 1f) pValue = 1f;
//                    m_VhoverEfficiency = pValue;
//                    break;
                case Vehicle.HOVER_HEIGHT:
                    m_VhoverHeight = pValue;
                    break;
                case Vehicle.HOVER_TIMESCALE:
                    if (pValue < 0.01f) pValue = 0.01f;
                    m_VhoverTimescale = pValue;
                    break;
                case Vehicle.LINEAR_DEFLECTION_EFFICIENCY:
                    if (pValue < 0.01f) pValue = 0.01f;
                    // m_linearDeflectionEfficiency = pValue;
                    break;
                case Vehicle.LINEAR_DEFLECTION_TIMESCALE:
                    if (pValue < 0.01f) pValue = 0.01f;
                    // m_linearDeflectionTimescale = pValue;
                    break;
                case Vehicle.LINEAR_MOTOR_DECAY_TIMESCALE:
                    if (pValue < 0.01f) pValue = 0.01f;
                    m_linearMotorDecayTimescale = pValue;
                    break;
                case Vehicle.LINEAR_MOTOR_TIMESCALE:
                    if (pValue < 0.01f) pValue = 0.01f;
                    m_linearMotorTimescale = pValue;
                    break;
                case Vehicle.VERTICAL_ATTRACTION_EFFICIENCY:
                    if (pValue < 0.1f) pValue = 0.1f;	// Less goes unstable
                    if (pValue > 1.0f) pValue = 1.0f;
                    m_verticalAttractionEfficiency = pValue;
                    break;
                case Vehicle.VERTICAL_ATTRACTION_TIMESCALE:
                    if (pValue < 0.01f) pValue = 0.01f;
                    m_verticalAttractionTimescale = pValue;
                    break;
                    
                // These are vector properties but the engine lets you use a single float value to 
                // set all of the components to the same value
                case Vehicle.ANGULAR_FRICTION_TIMESCALE:
                	if (pValue > 30f) pValue = 30f;
                	if (pValue < 0.1f) pValue = 0.1f;
                    m_angularFrictionTimescale = new Vector3(pValue, pValue, pValue);
                    break;
                case Vehicle.ANGULAR_MOTOR_DIRECTION:
                    m_angularMotorDirection = new Vector3(pValue, pValue, pValue);
                    UpdateAngDecay();
                    break;
                case Vehicle.LINEAR_FRICTION_TIMESCALE:
                    m_linearFrictionTimescale = new Vector3(pValue, pValue, pValue);
                    break;
                case Vehicle.LINEAR_MOTOR_DIRECTION:
                    m_linearMotorDirection = new Vector3(pValue, pValue, pValue);
                    UpdateLinDecay();
                    break;
                case Vehicle.LINEAR_MOTOR_OFFSET:
                    // m_linearMotorOffset = new Vector3(pValue, pValue, pValue);
                    break;

            }
            
        }//end ProcessFloatVehicleParam

        internal void ProcessVectorVehicleParam(Vehicle pParam, Vector3 pValue)
        {
            switch (pParam)
            {
                case Vehicle.ANGULAR_FRICTION_TIMESCALE:
                	if (pValue.X > 30f) pValue.X = 30f;
                	if (pValue.X < 0.1f) pValue.X = 0.1f;
                	if (pValue.Y > 30f) pValue.Y = 30f;
                	if (pValue.Y < 0.1f) pValue.Y = 0.1f;
                	if (pValue.Z > 30f) pValue.Z = 30f;
                	if (pValue.Z < 0.1f) pValue.Z = 0.1f;
                    m_angularFrictionTimescale = new Vector3(pValue.X, pValue.Y, pValue.Z);
                    break;
                case Vehicle.ANGULAR_MOTOR_DIRECTION:
                    m_angularMotorDirection = new Vector3(pValue.X, pValue.Y, pValue.Z);
                    // Limit requested angular speed to 2 rps= 4 pi rads/sec
                    if(m_angularMotorDirection.X > 12.56f) m_angularMotorDirection.X = 12.56f; 
                    if(m_angularMotorDirection.X < - 12.56f) m_angularMotorDirection.X = - 12.56f; 
                    if(m_angularMotorDirection.Y > 12.56f) m_angularMotorDirection.Y = 12.56f; 
                    if(m_angularMotorDirection.Y < - 12.56f) m_angularMotorDirection.Y = - 12.56f; 
                    if(m_angularMotorDirection.Z > 12.56f) m_angularMotorDirection.Z = 12.56f; 
                    if(m_angularMotorDirection.Z < - 12.56f) m_angularMotorDirection.Z = - 12.56f; 
                    UpdateAngDecay();
                    break;
                case Vehicle.LINEAR_FRICTION_TIMESCALE:
                    m_linearFrictionTimescale = new Vector3(pValue.X, pValue.Y, pValue.Z);
                    break;
                case Vehicle.LINEAR_MOTOR_DIRECTION:
                    m_linearMotorDirection = new Vector3(pValue.X, pValue.Y, pValue.Z);	// velocity requested by LSL, for max limiting
                    UpdateLinDecay();
                    break;
                case Vehicle.LINEAR_MOTOR_OFFSET:
                    // m_linearMotorOffset = new Vector3(pValue.X, pValue.Y, pValue.Z);
                    break;
            }
            
        }//end ProcessVectorVehicleParam

        internal void ProcessRotationVehicleParam(Vehicle pParam, Quaternion pValue)
        {
            switch (pParam)
            {
                case Vehicle.REFERENCE_FRAME:
                    // m_referenceFrame = pValue;
                    break;
            }
            
        }//end ProcessRotationVehicleParam

        internal void ProcessFlagsVehicleSet(int flags)
        {
        	m_flags |= (VehicleFlag)flags;
        }

        internal void ProcessFlagsVehicleRemove(int flags)
        {
        	m_flags &= ~((VehicleFlag)flags);         
        }
        
        internal void ProcessTypeChange(Vehicle pType)
        {
			// Set Defaults For Type
            m_type = pType;
            switch (pType)
            {
                case Vehicle.TYPE_SLED:
                    m_linearFrictionTimescale = new Vector3(30, 1, 1000);
                    m_angularFrictionTimescale = new Vector3(30, 30, 30);
//                     m_lLinMotorVel = Vector3.Zero;
                    m_linearMotorTimescale = 1000;
                    m_linearMotorDecayTimescale = 120;
                    m_angularMotorDirection = Vector3.Zero;
                    m_angularMotorDVel = Vector3.Zero;
                    m_angularMotorTimescale = 1000;
                    m_angularMotorDecayTimescale = 120;
                    m_VhoverHeight = 0;
//                    m_VhoverEfficiency = 1;
                    m_VhoverTimescale = 10;
                    m_VehicleBuoyancy = 0;
                    // m_linearDeflectionEfficiency = 1;
                    // m_linearDeflectionTimescale = 1;
                    // m_angularDeflectionEfficiency = 1;
                    // m_angularDeflectionTimescale = 1000;
                    // m_bankingEfficiency = 0;
                    // m_bankingMix = 1;
                    // m_bankingTimescale = 10;
                    // m_referenceFrame = Quaternion.Identity;
                    m_flags &=
                        ~(VehicleFlag.HOVER_WATER_ONLY | VehicleFlag.HOVER_TERRAIN_ONLY |
                          VehicleFlag.HOVER_GLOBAL_HEIGHT | VehicleFlag.HOVER_UP_ONLY);
                    m_flags |= (VehicleFlag.NO_DEFLECTION_UP | VehicleFlag.LIMIT_ROLL_ONLY | VehicleFlag.LIMIT_MOTOR_UP);
                    break;
                case Vehicle.TYPE_CAR:
                    m_linearFrictionTimescale = new Vector3(100, 2, 1000);
                    m_angularFrictionTimescale = new Vector3(30, 30, 30);		// was 1000, but sl max frict time is 30.
//                     m_lLinMotorVel = Vector3.Zero;
                    m_linearMotorTimescale = 1;
                    m_linearMotorDecayTimescale = 60;
                    m_angularMotorDirection = Vector3.Zero;
                    m_angularMotorDVel = Vector3.Zero;
                    m_angularMotorTimescale = 1;
                    m_angularMotorDecayTimescale = 0.8f;
                    m_VhoverHeight = 0;
//                    m_VhoverEfficiency = 0;
                    m_VhoverTimescale = 1000;
                    m_VehicleBuoyancy = 0;
                    // // m_linearDeflectionEfficiency = 1;
                    // // m_linearDeflectionTimescale = 2;
                    // // m_angularDeflectionEfficiency = 0;
                    // m_angularDeflectionTimescale = 10;
                    m_verticalAttractionEfficiency = 1f;
                    m_verticalAttractionTimescale = 10f;
                    // m_bankingEfficiency = -0.2f;
                    // m_bankingMix = 1;
                    // m_bankingTimescale = 1;
                    // m_referenceFrame = Quaternion.Identity;
                    m_flags &= ~(VehicleFlag.HOVER_WATER_ONLY | VehicleFlag.HOVER_TERRAIN_ONLY | VehicleFlag.HOVER_GLOBAL_HEIGHT);
                    m_flags |= (VehicleFlag.NO_DEFLECTION_UP | VehicleFlag.LIMIT_ROLL_ONLY | VehicleFlag.HOVER_UP_ONLY |
                                VehicleFlag.LIMIT_MOTOR_UP);
                    break;
                case Vehicle.TYPE_BOAT:
                    m_linearFrictionTimescale = new Vector3(10, 3, 2);
                    m_angularFrictionTimescale = new Vector3(10,10,10);
//                     m_lLinMotorVel = Vector3.Zero;
                    m_linearMotorTimescale = 5;
                    m_linearMotorDecayTimescale = 60;
                    m_angularMotorDirection = Vector3.Zero;
                    m_angularMotorDVel = Vector3.Zero;
                    m_angularMotorTimescale = 4;
                    m_angularMotorDecayTimescale = 4;
                    m_VhoverHeight = 0;
//                    m_VhoverEfficiency = 0.5f;
                    m_VhoverTimescale = 2;
                    m_VehicleBuoyancy = 1;
                    // m_linearDeflectionEfficiency = 0.5f;
                    // m_linearDeflectionTimescale = 3;
                    // m_angularDeflectionEfficiency = 0.5f;
                    // m_angularDeflectionTimescale = 5;
                    m_verticalAttractionEfficiency = 0.5f;
                    m_verticalAttractionTimescale = 5f;
                    // m_bankingEfficiency = -0.3f;
                    // m_bankingMix = 0.8f;
                    // m_bankingTimescale = 1;
                    // m_referenceFrame = Quaternion.Identity;
                    m_flags &= ~(VehicleFlag.HOVER_TERRAIN_ONLY | VehicleFlag.LIMIT_ROLL_ONLY | 
                    		VehicleFlag.HOVER_GLOBAL_HEIGHT | VehicleFlag.HOVER_UP_ONLY);
                    m_flags |= (VehicleFlag.NO_DEFLECTION_UP | VehicleFlag.HOVER_WATER_ONLY |
                                VehicleFlag.LIMIT_MOTOR_UP);
                    break;
                case Vehicle.TYPE_AIRPLANE:
                    m_linearFrictionTimescale = new Vector3(200, 10, 5);
                    m_angularFrictionTimescale = new Vector3(20, 20, 20);
//                     m_lLinMotorVel = Vector3.Zero;
                    m_linearMotorTimescale = 2;
                    m_linearMotorDecayTimescale = 60;
                    m_angularMotorDirection = Vector3.Zero;
                    m_angularMotorDVel = Vector3.Zero;
                    m_angularMotorTimescale = 4;
                    m_angularMotorDecayTimescale = 4;
                    m_VhoverHeight = 0;
//                    m_VhoverEfficiency = 0.5f;
                    m_VhoverTimescale = 1000;
                    m_VehicleBuoyancy = 0;
                    // m_linearDeflectionEfficiency = 0.5f;
                    // m_linearDeflectionTimescale = 3;
                    // m_angularDeflectionEfficiency = 1;
                    // m_angularDeflectionTimescale = 2;
                    m_verticalAttractionEfficiency = 0.9f;
                    m_verticalAttractionTimescale = 2f;
                    // m_bankingEfficiency = 1;
                    // m_bankingMix = 0.7f;
                    // m_bankingTimescale = 2;
                    // m_referenceFrame = Quaternion.Identity;
                    m_flags &= ~(VehicleFlag.NO_DEFLECTION_UP | VehicleFlag.HOVER_WATER_ONLY | VehicleFlag.HOVER_TERRAIN_ONLY |
                        VehicleFlag.HOVER_GLOBAL_HEIGHT | VehicleFlag.HOVER_UP_ONLY | VehicleFlag.LIMIT_MOTOR_UP);
                    m_flags |= (VehicleFlag.LIMIT_ROLL_ONLY);
                    break;
                case Vehicle.TYPE_BALLOON:
                    m_linearFrictionTimescale = new Vector3(5, 5, 5);
                    m_angularFrictionTimescale = new Vector3(10, 10, 10);
                    m_linearMotorTimescale = 5;
                    m_linearMotorDecayTimescale = 60;
                    m_angularMotorDirection = Vector3.Zero;
                    m_angularMotorDVel = Vector3.Zero;
                    m_angularMotorTimescale = 6;
                    m_angularMotorDecayTimescale = 10;
                    m_VhoverHeight = 5;
//                    m_VhoverEfficiency = 0.8f;
                    m_VhoverTimescale = 10;
                    m_VehicleBuoyancy = 1;
                    // m_linearDeflectionEfficiency = 0;
                    // m_linearDeflectionTimescale = 5;
                    // m_angularDeflectionEfficiency = 0;
                    // m_angularDeflectionTimescale = 5;
                    m_verticalAttractionEfficiency = 1f;
                    m_verticalAttractionTimescale = 100f;
                    // m_bankingEfficiency = 0;
                    // m_bankingMix = 0.7f;
                    // m_bankingTimescale = 5;
                    // m_referenceFrame = Quaternion.Identity;
                    m_flags &= ~(VehicleFlag.NO_DEFLECTION_UP | VehicleFlag.HOVER_WATER_ONLY | VehicleFlag.HOVER_TERRAIN_ONLY |
                        VehicleFlag.HOVER_UP_ONLY | VehicleFlag.LIMIT_MOTOR_UP);
                    m_flags |= (VehicleFlag.LIMIT_ROLL_ONLY | VehicleFlag.HOVER_GLOBAL_HEIGHT);
                    break;

            }
        }//end SetDefaultsForType

        internal void Enable(IntPtr pBody, OdeScene pParentScene)
        {
            if (m_type == Vehicle.TYPE_NONE)
                return;

            m_body = pBody;
        }


		internal void Halt()
		{	// Kill all motions, when non-physical
			m_linearMotorDirection = Vector3.Zero;
			m_lLinMotorDVel = Vector3.Zero;
			m_lLinObjectVel = Vector3.Zero;						
			m_wLinObjectVel = Vector3.Zero;
			m_angularMotorDirection = Vector3.Zero;		
			m_lastAngularVelocity = Vector3.Zero;
			m_angularMotorDVel = Vector3.Zero;	
		}
		
		private void UpdateLinDecay()
		{
			if (Math.Abs(m_linearMotorDirection.X) > Math.Abs(m_lLinMotorDVel.X)) m_lLinMotorDVel.X = m_linearMotorDirection.X;
			if (Math.Abs(m_linearMotorDirection.Y) > Math.Abs(m_lLinMotorDVel.Y)) m_lLinMotorDVel.Y = m_linearMotorDirection.Y;
			if (Math.Abs(m_linearMotorDirection.Z) > Math.Abs(m_lLinMotorDVel.Z)) m_lLinMotorDVel.Z = m_linearMotorDirection.Z;
		} // else let the motor decay on its own

		private void UpdateAngDecay()
		{
			if (Math.Abs(m_angularMotorDirection.X) > Math.Abs(m_angularMotorDVel.X)) m_angularMotorDVel.X = m_angularMotorDirection.X;
			if (Math.Abs(m_angularMotorDirection.Y) > Math.Abs(m_angularMotorDVel.Y)) m_angularMotorDVel.Y = m_angularMotorDirection.Y;
			if (Math.Abs(m_angularMotorDirection.Z) > Math.Abs(m_angularMotorDVel.Z)) m_angularMotorDVel.Z = m_angularMotorDirection.Z;
		} // else let the motor decay on its own
        
        public void Move(float timestep)
        {
            float fx = 0;
            float fy = 0;
            float fz = 0;

            frcount++;					// used to limit debug comment output
            if (frcount > 100)
                frcount = 0;
                
            if (IsPhysical && (Body != IntPtr.Zero) && !m_isSelected && !childPrim)		// KF: Only move root prims.
            {
            	
//  Old public void UpdatePositionAndVelocity(), more accuratley calculated here
          //      Vector3 pv = Vector3.Zero;		// what was this for?
                bool lastZeroFlag = _zeroFlag;  // was it stopped
        //        if (Body != (IntPtr)0) // FIXME -> or if it is a joint
        //        {
                    d.Vector3 vec = d.BodyGetPosition(Body);
                    d.Quaternion ori = d.BodyGetQuaternion(Body);
                    d.Vector3 vel = d.BodyGetLinearVel(Body);
                    d.Vector3 rotvel = d.BodyGetAngularVel(Body);
                    d.Vector3 torque = d.BodyGetTorque(Body);
                    _torque = new Vector3(torque.X, torque.Y, torque.Z);
                    Vector3 l_position = Vector3.Zero;
                    Quaternion l_orientation = Quaternion.Identity;

                    //  kluge to keep things in bounds.  ODE lets dead avatars drift away (they should be removed!)
                    //if (vec.X < 0.0f) { vec.X = 0.0f; if (Body != (IntPtr)0) d.BodySetAngularVel(Body, 0, 0, 0); }
                    //if (vec.Y < 0.0f) { vec.Y = 0.0f; if (Body != (IntPtr)0) d.BodySetAngularVel(Body, 0, 0, 0); }
                    //if (vec.X > 255.95f) { vec.X = 255.95f; if (Body != (IntPtr)0) d.BodySetAngularVel(Body, 0, 0, 0); }
                    //if (vec.Y > 255.95f) { vec.Y = 255.95f; if (Body != (IntPtr)0) d.BodySetAngularVel(Body, 0, 0, 0); }

                    m_lastposition = _position;
                    m_lastorientation = _orientation;
                    
                    l_position.X = vec.X;
                    l_position.Y = vec.Y;
                    l_position.Z = vec.Z;
                    l_orientation.X = ori.X;
                    l_orientation.Y = ori.Y;
                    l_orientation.Z = ori.Z;
                    l_orientation.W = ori.W;
//Console.WriteLine("Move {0}  at  {1}", m_primName, l_position);        
                    

                    if (l_position.X > ((int)_parent_scene.WorldExtents.X - 0.05f) || 
                    	l_position.X < 0f || 
                    	l_position.Y > ((int)_parent_scene.WorldExtents.Y - 0.05f) || 
                    	l_position.Y < 0f)
                    {
                        //base.RaiseOutOfBounds(l_position);

                        if (m_crossingfailures < _parent_scene.geomCrossingFailuresBeforeOutofbounds)
                        {
                            _position = l_position;
                            //_parent_scene.remActivePrim(this);
                            if (_parent == null)
                                base.RequestPhysicsterseUpdate();
                            return;
                        }
                        else
                        {
                            if (_parent == null)
                                base.RaiseOutOfBounds(l_position);
                            return;
                        }
                    }

                    if (l_position.Z < 0)
                    {
                        // This is so prim that get lost underground don't fall forever and suck up
                        //
                        // Sim resources and memory.
                        // Disables the prim's movement physics....
                        // It's a hack and will generate a console message if it fails.

                        //IsPhysical = false;
                        if (_parent == null)
                            base.RaiseOutOfBounds(_position);

                        _acceleration.X = 0;
                        _acceleration.Y = 0;
                        _acceleration.Z = 0;

                        _velocity.X = 0;
                        _velocity.Y = 0;
                        _velocity.Z = 0;
                        m_rotationalVelocity.X = 0;
                        m_rotationalVelocity.Y = 0;
                        m_rotationalVelocity.Z = 0;

                        if (_parent == null)
                            base.RequestPhysicsterseUpdate();

                        m_throttleUpdates = false;
                        throttleCounter = 0;
                        _zeroFlag = true;
                        //outofBounds = true;
                    }

					//float Adiff = 1.0f - Math.Abs(Quaternion.Dot(m_lastorientation, l_orientation));
//Console.WriteLine("Adiff " + m_primName + " = " + Adiff);					
                    if ((Math.Abs(m_lastposition.X - l_position.X) < 0.02)
                        && (Math.Abs(m_lastposition.Y - l_position.Y) < 0.02)
                        && (Math.Abs(m_lastposition.Z - l_position.Z) < 0.02)
//                        && (1.0 - Math.Abs(Quaternion.Dot(m_lastorientation, l_orientation)) < 0.01))
                        && (1.0 - Math.Abs(Quaternion.Dot(m_lastorientation, l_orientation)) < 0.0001))  // KF 0.01 is far to large
                    {
                        _zeroFlag = true;
//Console.WriteLine("ZFT 2");                        
                        m_throttleUpdates = false;
                    }
                    else
                    {
                        //m_log.Debug(Math.Abs(m_lastposition.X - l_position.X).ToString());
                        _zeroFlag = false;
                        m_lastUpdateSent = false;
                        //m_throttleUpdates = false;
                    }

                    if (_zeroFlag)
                    {		// Its stopped
                        _velocity.X = 0.0f;
                        _velocity.Y = 0.0f;
                        _velocity.Z = 0.0f;

                        _acceleration.X = 0;
                        _acceleration.Y = 0;
                        _acceleration.Z = 0;

                        //_orientation.w = 0f;
                        //_orientation.X = 0f;
                        //_orientation.Y = 0f;
                        //_orientation.Z = 0f;
                        m_rotationalVelocity.X = 0;
                        m_rotationalVelocity.Y = 0;
                        m_rotationalVelocity.Z = 0;
                        if (!m_lastUpdateSent)
                        {
                            m_throttleUpdates = false;
                            throttleCounter = 0;
                     //       m_rotationalVelocity = pv;   What was this for?

                            if (_parent == null)
                            {
                                base.RequestPhysicsterseUpdate();
                            }

                            m_lastUpdateSent = true;
                        }
                    }
                    else
                    {			// Its moving
                        if (lastZeroFlag != _zeroFlag)
                        {
                            if (_parent == null)
                            {
                                base.RequestPhysicsterseUpdate();
                            }
                        }

                        m_lastVelocity = _velocity;

                        _position = l_position;

                        _velocity.X = vel.X;
                        _velocity.Y = vel.Y;
                        _velocity.Z = vel.Z;
// Why 2 calcs???
//                        _acceleration = ((_velocity - m_lastVelocity) / 0.1f);
//                        _acceleration = new Vector3(_velocity.X - m_lastVelocity.X / 0.1f, 
//                        							_velocity.Y - m_lastVelocity.Y / 0.1f, 
//                        							_velocity.Z - m_lastVelocity.Z / 0.1f);
                        							
                        _acceleration = ((_velocity - m_lastVelocity) / timestep);
                                                							
                        _orientation.X = ori.X;
                        _orientation.Y = ori.Y;
                        _orientation.Z = ori.Z;
                        _orientation.W = ori.W;
                        m_lastUpdateSent = false;
                        if (!m_throttleUpdates || throttleCounter > _parent_scene.geomUpdatesPerThrottledUpdate)
                        {
                            if (_parent == null)
                            {
                                base.RequestPhysicsterseUpdate();
                            }
                        }
                        else
                        {
                            throttleCounter++;
                        }
                    }
                    m_lastposition = l_position;
              
				/// End of old   UpdatePositionAndVelocity insert         
            
//if (!Acceleration.ApproxEquals(Vector3.Zero, 0.01f)) Console.WriteLine("Move " +  m_primName + "  Accel=" + Acceleration);            
//if(frcount == 0) Console.WriteLine("Move " +  m_primName + "  VTyp " + m_type +
			//			"    usePID=" + m_usePID  + "    seHover=" + m_useHoverPID  + "  useAPID=" + m_useAPID);           	
            	if (m_type != Vehicle.TYPE_NONE)
            	{
            		// get body attitude
		            d.Quaternion rot = d.BodyGetQuaternion(Body);
			        Quaternion rotq = new Quaternion(rot.X, rot.Y, rot.Z, rot.W);	// rotq = rotation of object
			        Quaternion irotq = Quaternion.Inverse(rotq);
			        
		  			// VEHICLE Linear Motion
					d.Vector3 velnow = d.BodyGetLinearVel(Body);					// this is in world frame
					Vector3 vel_now = new Vector3(velnow.X, velnow.Y, velnow.Z);
			        m_lLinObjectVel = vel_now * irotq;
        	
		            if (m_linearMotorDecayTimescale < 300.0f) //setting of 300 or more disables decay rate
		            {
		            	if ( Vector3.Mag(m_lLinMotorDVel) < 1.0f)
		            	{
			           		float decayfactor = m_linearMotorDecayTimescale/timestep;
			            	Vector3 decayAmount = (m_lLinMotorDVel/decayfactor);
			            	m_lLinMotorDVel -= decayAmount;
						}
						else
						{
			           		float decayfactor = 3.0f - (0.57f * (float)Math.Log((double)(m_linearMotorDecayTimescale)));
							Vector3 decel = Vector3.Normalize(m_lLinMotorDVel) * decayfactor * timestep;
							m_lLinMotorDVel -= decel;
						}
						if (m_lLinMotorDVel.ApproxEquals(Vector3.Zero, 0.01f))
						{
							m_lLinMotorDVel = Vector3.Zero;
						}
						else
		            	{
					        if (Math.Abs(m_lLinMotorDVel.X) <  Math.Abs(m_lLinObjectVel.X)) m_lLinObjectVel.X = m_lLinMotorDVel.X;
			    		    if (Math.Abs(m_lLinMotorDVel.Y) <  Math.Abs(m_lLinObjectVel.Y)) m_lLinObjectVel.Y = m_lLinMotorDVel.Y;
					        if (Math.Abs(m_lLinMotorDVel.Z) <  Math.Abs(m_lLinObjectVel.Z)) m_lLinObjectVel.Z = m_lLinMotorDVel.Z;
					    }
					}  // end linear motor decay
	
		            if ( (! m_lLinMotorDVel.ApproxEquals(Vector3.Zero, 0.01f)) || (! m_lLinObjectVel.ApproxEquals(Vector3.Zero, 0.01f)) )
		            {
		            	if(!d.BodyIsEnabled (Body))  d.BodyEnable (Body);
		                if (m_linearMotorTimescale < 300.0f)
		                {	
			                Vector3 attack_error = m_lLinMotorDVel - m_lLinObjectVel;	
			                float linfactor = m_linearMotorTimescale/timestep;
			                Vector3 attackAmount = (attack_error/linfactor) * 1.3f;
		                	m_lLinObjectVel += attackAmount;
		                }
				        if (m_linearFrictionTimescale.X < 300.0f)
				        {
					        float fricfactor = m_linearFrictionTimescale.X / timestep;
					        float fricX = m_lLinObjectVel.X / fricfactor;
					        m_lLinObjectVel.X -= fricX;
					    }
				        if (m_linearFrictionTimescale.Y < 300.0f)
				        {
					        float fricfactor = m_linearFrictionTimescale.Y / timestep;
					        float fricY = m_lLinObjectVel.Y / fricfactor;
					        m_lLinObjectVel.Y -= fricY;
					    }
				        if (m_linearFrictionTimescale.Z < 300.0f)
				        {
					        float fricfactor = m_linearFrictionTimescale.Z / timestep;
//if(frcount == 0) Console.WriteLine("Zfric={0}", fricfactor);
					        float fricZ = m_lLinObjectVel.Z / fricfactor;
					        m_lLinObjectVel.Z -= fricZ;
					    }
					}
				    m_wLinObjectVel = m_lLinObjectVel * rotq;
				    
					// Gravity and Buoyancy
		            Vector3 grav = Vector3.Zero;
					if(m_VehicleBuoyancy < 1.0f)
					{
						// There is some gravity, make a gravity force vector
						// that is applied after object velocity.     
			            d.Mass objMass;
			            d.BodyGetMass(Body, out objMass);
			            // m_VehicleBuoyancy: -1=2g; 0=1g; 1=0g; 
			            grav.Z = _parent_scene.gravityz * objMass.mass * (1f - m_VehicleBuoyancy); // Applied later as a force
			        } // else its 1.0, no gravity.
	        
			        // Hovering
			        if( (m_flags & (VehicleFlag.HOVER_WATER_ONLY | VehicleFlag.HOVER_TERRAIN_ONLY | VehicleFlag.HOVER_GLOBAL_HEIGHT)) != 0)
			        {	
			        	// We should hover, get the target height
		        		d.Vector3 pos = d.BodyGetPosition(Body);
			        	if((m_flags & VehicleFlag.HOVER_WATER_ONLY) == VehicleFlag.HOVER_WATER_ONLY)
			        	{
			        		m_VhoverTargetHeight = _parent_scene.GetWaterLevel() + m_VhoverHeight;
			        	}
			        	else if((m_flags & VehicleFlag.HOVER_TERRAIN_ONLY) == VehicleFlag.HOVER_TERRAIN_ONLY)
			        	{
			        		m_VhoverTargetHeight = _parent_scene.GetTerrainHeightAtXY(pos.X, pos.Y) + m_VhoverHeight;
			        	}
			        	else if((m_flags & VehicleFlag.HOVER_GLOBAL_HEIGHT) == VehicleFlag.HOVER_GLOBAL_HEIGHT)
			        	{
			        		m_VhoverTargetHeight = m_VhoverHeight;
			        	}
	        	
						if((m_flags & VehicleFlag.HOVER_UP_ONLY) == VehicleFlag.HOVER_UP_ONLY)
						{
							// If body is aready heigher, use its height as target height
							if(pos.Z > m_VhoverTargetHeight) m_VhoverTargetHeight = pos.Z;
						}
				
//	            m_VhoverEfficiency = 0f;	// 0=boucy, 1=Crit.damped
//				m_VhoverTimescale = 0f;		// time to acheive height
//				timestep  is time since last frame,in secs 
						float herr0 = pos.Z - m_VhoverTargetHeight;
						// Replace Vertical speed with correction figure if significant
						if(Math.Abs(herr0) > 0.01f )
						{
				  //?          d.Mass objMass;
				  //?          d.BodyGetMass(Body, out objMass);
							m_wLinObjectVel.Z = - ( (herr0 * timestep * 50.0f) / m_VhoverTimescale);
							//KF: m_VhoverEfficiency is not yet implemented
						}
						else
						{
							m_wLinObjectVel.Z = 0f;
						}
					}
					else
					{	// not hovering, Gravity rules
						m_wLinObjectVel.Z = vel_now.Z;
	    		    }	
	    		    
	    		    
	    		    // Vehicle Linear  Motion done =======================================
			        // Apply velocity
			        d.BodySetLinearVel(Body, m_wLinObjectVel.X, m_wLinObjectVel.Y, m_wLinObjectVel.Z);        
		            // apply gravity force
					d.BodyAddForce(Body, grav.X, grav.Y, grav.Z);		
//if(frcount == 0) Console.WriteLine("Grav {0}", grav);
		        	// end MoveLinear()

		  			
				    // MoveAngular
			        /*
			        private Vector3 m_angularMotorDirection = Vector3.Zero;			// angular velocity requested by LSL motor 
        
			        private float m_angularMotorTimescale = 0;						// motor angular Attack rate set by LSL
			        private float m_angularMotorDecayTimescale = 0;					// motor angular Decay rate set by LSL
			        private Vector3 m_angularFrictionTimescale = Vector3.Zero;		// body angular Friction set by LSL

			        private Vector3 m_angularMotorDVel = Vector3.Zero;				// decayed angular motor
			        private Vector3 m_angObjectVel = Vector3.Zero;					// what was last applied to body
					*/
//if(frcount == 0) Console.WriteLine("MoveAngular ");	
        
		        	d.Vector3 angularObjectVel = d.BodyGetAngularVel(Body);
		        	Vector3 angObjectVel = new Vector3(angularObjectVel.X, angularObjectVel.Y, angularObjectVel.Z);
		         	angObjectVel = angObjectVel * irotq;	// ============ Converts to LOCAL rotation
        	
//if(frcount == 0) Console.WriteLine("V0 = {0}", angObjectVel);        	

		        	// Decay Angular Motor 1. In SL this also depends on attack rate! decay ~= 23/Attack.
		        	float atk_decayfactor = 23.0f  / (m_angularMotorTimescale * timestep); 
		        	m_angularMotorDVel -= m_angularMotorDVel / atk_decayfactor;
		        	// Decay Angular Motor 2.
		        	if (m_angularMotorDecayTimescale < 300.0f)
		        	{
		            	if ( Vector3.Mag(m_angularMotorDVel) < 1.0f)
		            	{
							float decayfactor = (m_angularMotorDecayTimescale)/timestep;
				            Vector3 decayAmount = (m_angularMotorDVel/decayfactor);	
				            m_angularMotorDVel -= decayAmount;             	
						}
						else
						{
							Vector3 decel = Vector3.Normalize(m_angularMotorDVel) * timestep / m_angularMotorDecayTimescale;
							m_angularMotorDVel -= decel;
						}
        	
						if (m_angularMotorDVel.ApproxEquals(Vector3.Zero, 0.01f))
						{
							m_angularMotorDVel = Vector3.Zero;
						}
						else
			           	{
					        if (Math.Abs(m_angularMotorDVel.X) <  Math.Abs(angObjectVel.X)) angObjectVel.X = m_angularMotorDVel.X;
			    		    if (Math.Abs(m_angularMotorDVel.Y) <  Math.Abs(angObjectVel.Y)) angObjectVel.Y = m_angularMotorDVel.Y;
					        if (Math.Abs(m_angularMotorDVel.Z) <  Math.Abs(angObjectVel.Z)) angObjectVel.Z = m_angularMotorDVel.Z;
					    }        	
		        	} // end decay angular motor
//if(frcount == 0) Console.WriteLine("MotorDvel {0}    Obj {1}", m_angularMotorDVel, angObjectVel);

//if(frcount == 0) Console.WriteLine("VA = {0}", angObjectVel);   

		            // Vertical attractor section
					Vector3 vertattr = Vector3.Zero;
            
					if(m_verticalAttractionTimescale < 300)
					{
			            float VAservo = 1.0f / (m_verticalAttractionTimescale * timestep);
			    	    // make a vector pointing up
						Vector3 verterr = Vector3.Zero;
						verterr.Z = 1.0f;
						// rotate it to Body Angle
						verterr = verterr * rotq;
						// verterr.X and .Y are the World error ammounts. They are 0 when there is no error (Vehicle Body is 'vertical'), and .Z will be 1.
						// As the body leans to its side |.X| will increase to 1 and .Z fall to 0. As body inverts |.X| will fall and .Z will go
						// negative. Similar for tilt and |.Y|. .X and .Y must be modulated to prevent a stable inverted body.
				
						if (verterr.Z < 0.0f)
						{	// Deflection from vertical exceeds 90-degrees. This method will ensure stable return to
							// vertical, BUT for some reason a z-rotation is imparted to the object. TBI.
//Console.WriteLine("InvertFlip");	
							verterr.X = 2.0f - verterr.X;
							verterr.Y = 2.0f - verterr.Y;
						}
						verterr *= 0.5f;
						// verterror is 0 (no error) to +/- 1 (max error at 180-deg tilt)
	
						if ((!angObjectVel.ApproxEquals(Vector3.Zero, 0.001f)) || (verterr.Z < 0.49f))
						{
							// As the body rotates around the X axis, then verterr.Y increases; Rotated around Y then .X increases, so 
							// Change  Body angular velocity  X based on Y, and Y based on X. Z is not changed.
							vertattr.X =    verterr.Y;
							vertattr.Y =  - verterr.X;
							vertattr.Z = 0f;
//if(frcount == 0) Console.WriteLine("VAerr=" + verterr);	
			
							// scaling appears better usingsquare-law
							float damped = m_verticalAttractionEfficiency * m_verticalAttractionEfficiency;
							float bounce = 1.0f - damped;  
							// 0 = crit damp, 1 = bouncy
							float oavz = angObjectVel.Z;   // retain z velocity
							// time-scaled correction, which sums, therefore is bouncy:
							angObjectVel = (angObjectVel + (vertattr * VAservo * 0.0333f)) * bounce; 
							// damped, good @ < 90:
							angObjectVel = angObjectVel + (vertattr * VAservo *  0.0667f * damped); 
							angObjectVel.Z = oavz;
//if(frcount == 0) Console.WriteLine("VA+");					
//Console.WriteLine("VAttr {0}         OAvel {1}", vertattr, angObjectVel);
						}
						else
						{
							// else error is very small
							angObjectVel.X = 0f;
							angObjectVel.Y = 0f;
//if(frcount == 0) Console.WriteLine("VA0");					
						}
					} // else vertical attractor is off
//if(frcount == 0) Console.WriteLine("V1 = {0}", angObjectVel);        	

		            if ( (! m_angularMotorDVel.ApproxEquals(Vector3.Zero, 0.01f)) || (! angObjectVel.ApproxEquals(Vector3.Zero, 0.01f)) )
		            {  // if motor or object have motion
		            	if(!d.BodyIsEnabled (Body))  d.BodyEnable (Body);
            	
		                if (m_angularMotorTimescale < 300.0f)
		                {	
			                Vector3 attack_error = m_angularMotorDVel - angObjectVel;	
			                float angfactor = m_angularMotorTimescale/timestep;
			                Vector3 attackAmount = (attack_error/angfactor);
		                	angObjectVel += attackAmount;
//if(frcount == 0) Console.WriteLine("Accel {0}      Attk {1}",FrAaccel, attackAmount);                	
//if(frcount == 0) Console.WriteLine("V2+= {0}", angObjectVel);        	
		                }
                
				        angObjectVel.X -= angObjectVel.X / (m_angularFrictionTimescale.X * 0.7f / timestep);
				        angObjectVel.Y -= angObjectVel.Y / (m_angularFrictionTimescale.Y * 0.7f / timestep);
				        angObjectVel.Z -= angObjectVel.Z / (m_angularFrictionTimescale.Z * 0.7f / timestep);
					} // else no signif. motion
			
//if(frcount == 0) Console.WriteLine("Dmotor {0}      Obj {1}", m_angularMotorDVel, angObjectVel);
					// Bank section tba
					// Deflection section tba
//if(frcount == 0) Console.WriteLine("V3 = {0}", angObjectVel);        	
			
					m_lastAngularVelocity = angObjectVel;
//if(frcount == 0) Console.WriteLine("angularLock {0}", m_angularLock);			

				    if (!m_angularLock.ApproxEquals(Vector3.One, 0.003f))
			        {
		                if (m_angularLock.X == 0)
			            	m_lastAngularVelocity.X = 0f;
			            if (m_angularLock.Y == 0)
			            	m_lastAngularVelocity.Y = 0f;
			            if (m_angularLock.Z == 0)
			            	m_lastAngularVelocity.Z = 0f;
			        }        
					// Apply to the body
// Vector3 aInc = m_lastAngularVelocity - initavel;
//if(frcount == 0) Console.WriteLine("Inc {0}", aInc);	
					m_lastAngularVelocity = m_lastAngularVelocity * rotq; // ================ Converts to WORLD rotation

					d.BodySetAngularVel (Body, m_lastAngularVelocity.X, m_lastAngularVelocity.Y, m_lastAngularVelocity.Z);
//if(frcount == 0) Console.WriteLine("V4 = {0}", m_lastAngularVelocity);        	
		            
            	}  // end VEHICLES ####
            	else
            	{
            		if(!d.BodyIsEnabled (Body))  d.BodyEnable (Body); // KF add 161009
            		// NON-'VEHICLES' are dealt with here
            		// m_angularlock = <1,1,1> means no lock. a 0 on axis means locked.
            		
// NB this may be wrong - may lock global axis! Should be LOCAL axis!
					/// Dynamics Angular Lock ========================================================================
	                if (d.BodyIsEnabled(Body) && !m_angularlock.ApproxEquals(Vector3.One, 0.003f))
	                {
	                    d.Vector3 avel2 = d.BodyGetAngularVel(Body);
	                    if (m_angularlock.X == 0)
	                        avel2.X = 0;
	                    if (m_angularlock.Y == 0)
	                        avel2.Y = 0;
	                    if (m_angularlock.Z == 0)
	                        avel2.Z = 0;
	                    d.BodySetAngularVel(Body, avel2.X, avel2.Y, avel2.Z);
	                }


					/// Dynamics Buoyancy ===============================================================================	                
	                //KF: m_buoyancy is set by llSetBuoyancy() and is for non-vehicle.
	                // m_buoyancy: (unlimited value) <0=Falls fast; 0=1g; 1=0g; >1 = floats up 
	                // NB Prims in ODE are no subject to global gravity
	                float m_mass = CalculateMass();
	                fz = _parent_scene.gravityz * (1.0f - m_buoyancy) * m_mass; // force = acceleration * mass

	                if (m_usePID)
	                {
//if(frcount == 0) Console.WriteLine("PID " +  m_primName);           	
                    	// KF - this is for object MoveToTarget.
                    	
	                    //if (!d.BodyIsEnabled(Body))
	                    //d.BodySetForce(Body, 0f, 0f, 0f);

	                    //  no lock; for now it's only called from within Simulate()
	
	                    // If the PID Controller isn't active then we set our force
	                    // calculating base velocity to the current position

	                    if ((m_PIDTau < 1) && (m_PIDTau != 0))
	                    {
	                        //PID_G = PID_G / m_PIDTau;
	                        m_PIDTau = 1;
	                    }
	
	                    if ((PID_G - m_PIDTau) <= 0)
	                    {
	                        PID_G = m_PIDTau + 1;
	                    }
	                    //PidStatus = true;

	                    // PhysicsVector vec = new PhysicsVector();
//	                    d.Vector3 vel = d.BodyGetLinearVel(Body);

	                    d.Vector3 pos = d.BodyGetPosition(Body);
	                    _target_velocity =
                            new Vector3(
	                            (m_PIDTarget.X - pos.X) * ((PID_G - m_PIDTau) * timestep),
	                            (m_PIDTarget.Y - pos.Y) * ((PID_G - m_PIDTau) * timestep),
	                            (m_PIDTarget.Z - pos.Z) * ((PID_G - m_PIDTau) * timestep)
	                            );

	                    //  if velocity is zero, use position control; otherwise, velocity control

	                    if (_target_velocity.ApproxEquals(Vector3.Zero,0.1f))
	                    {
	                        //  keep track of where we stopped.  No more slippin' & slidin'
	
	                        // We only want to deactivate the PID Controller if we think we want to have our surrogate
	                        // react to the physics scene by moving it's position.
	                        // Avatar to Avatar collisions
	                        // Prim to avatar collisions

	                        //fx = (_target_velocity.X - vel.X) * (PID_D) + (_zeroPosition.X - pos.X) * (PID_P * 2);
	                        //fy = (_target_velocity.Y - vel.Y) * (PID_D) + (_zeroPosition.Y - pos.Y) * (PID_P * 2);
	                        //fz = fz + (_target_velocity.Z - vel.Z) * (PID_D) + (_zeroPosition.Z - pos.Z) * PID_P;
	                        d.BodySetPosition(Body, m_PIDTarget.X, m_PIDTarget.Y, m_PIDTarget.Z);
	                        d.BodySetLinearVel(Body, 0, 0, 0);
	                        d.BodyAddForce(Body, 0, 0, fz);
	                        return;
	                    }
	                    else
	                    {
	                        _zeroFlag = false;

	                        // We're flying and colliding with something
	                        fx = ((_target_velocity.X) - vel.X) * (PID_D);
	                        fy = ((_target_velocity.Y) - vel.Y) * (PID_D);
	
	                        // vec.Z = (_target_velocity.Z - vel.Z) * PID_D + (_zeroPosition.Z - pos.Z) * PID_P;

	                        fz = fz + ((_target_velocity.Z - vel.Z) * (PID_D) * m_mass);
	                    }
	                }		// end if (m_usePID)
	                
	                /// Dynamics Hover ===================================================================================
	                // Hover PID Controller needs to be mutually exlusive to MoveTo PID controller
	                if (m_useHoverPID && !m_usePID)
	                {
//Console.WriteLine("Hover " +  m_primName);           	
	                
	                    // If we're using the PID controller, then we have no gravity
	                    fz = (-1 * _parent_scene.gravityz) * m_mass;

	                    //  no lock; for now it's only called from within Simulate()

	                    // If the PID Controller isn't active then we set our force
	                    // calculating base velocity to the current position

	                    if ((m_PIDTau < 1))
	                    {
	                        PID_G = PID_G / m_PIDTau;
	                    }

	                    if ((PID_G - m_PIDTau) <= 0)
	                    {
	                        PID_G = m_PIDTau + 1;
	                    }
                    

	                    // Where are we, and where are we headed?
	                    d.Vector3 pos = d.BodyGetPosition(Body);
//	                    d.Vector3 vel = d.BodyGetLinearVel(Body);


						//    Non-Vehicles have a limited set of Hover options.
	                    // determine what our target height really is based on HoverType
	                    switch (m_PIDHoverType)
	                    {
	                        case PIDHoverType.Ground:
	                            m_groundHeight = _parent_scene.GetTerrainHeightAtXY(pos.X, pos.Y);
	                            m_targetHoverHeight = m_groundHeight + m_PIDHoverHeight;
	                            break;
	                        case PIDHoverType.GroundAndWater:
	                            m_groundHeight = _parent_scene.GetTerrainHeightAtXY(pos.X, pos.Y);
	                            m_waterHeight  = _parent_scene.GetWaterLevel();
	                            if (m_groundHeight > m_waterHeight)
	                            {
	                                m_targetHoverHeight = m_groundHeight + m_PIDHoverHeight;
	                            }
	                            else
	                            {
	                                m_targetHoverHeight = m_waterHeight + m_PIDHoverHeight;
	                            }
	                            break;

	                    } 	// end switch (m_PIDHoverType)


	                    _target_velocity =
                            new Vector3(0.0f, 0.0f,
    	                        (m_targetHoverHeight - pos.Z) * ((PID_G - m_PIDHoverTau) * timestep)
    	                        );

    	                //  if velocity is zero, use position control; otherwise, velocity control

    	                if (_target_velocity.ApproxEquals(Vector3.Zero, 0.1f))
    	                {
    	                    //  keep track of where we stopped.  No more slippin' & slidin'
	
    	                    // We only want to deactivate the PID Controller if we think we want to have our surrogate
    	                    // react to the physics scene by moving it's position.
    	                    // Avatar to Avatar collisions
    	                    // Prim to avatar collisions

    	                    d.BodySetPosition(Body, pos.X, pos.Y, m_targetHoverHeight);
    	                    d.BodySetLinearVel(Body, vel.X, vel.Y, 0);
    	                    d.BodyAddForce(Body, 0, 0, fz);
    	            //KF this prevents furthur motions        return;
    	                }
    	                else
    	                {
    	                    _zeroFlag = false;

    	                    // We're flying and colliding with something
    	                    fz = fz + ((_target_velocity.Z - vel.Z) * (PID_D) * m_mass);
    	                }
    	            } // end m_useHoverPID && !m_usePID
    	            
    	            /// Dynamics RotLookAt =================================================================================
	                if (m_useAPID)
	                {
	                	// RotLookAt, apparently overrides all other rotation sources. Inputs:
	                	// Quaternion m_APIDTarget
						// float m_APIDStrength		// From SL experiments, this is the time to get there
						// float m_APIDDamping		// From SL experiments, this is damping, 1.0 = damped, 0.1 = wobbly
													// Also in SL the mass of the object has no effect on time to get there.
						// Factors:
//if(frcount == 0) Console.WriteLine("APID ");							
			    	    // get present body rotation
			    	    float limit = 1.0f;
			    	    float scaler = 50f;		// adjusts damping time
			    	    float RLAservo = 0f;
			    	    
			    	    d.Quaternion rot = d.BodyGetQuaternion(Body);
			    	    Quaternion rotq = new Quaternion(rot.X, rot.Y, rot.Z, rot.W);
			    	    Quaternion rot_diff = Quaternion.Inverse(rotq) * m_APIDTarget;
                        float diff_angle;
                        Vector3 diff_axis;
                        rot_diff.GetAxisAngle(out diff_axis, out diff_angle);
                        diff_axis.Normalize();
						if(diff_angle > 0.01f)			// diff_angle is always +ve
						{
//	                        PhysicsVector rotforce = new PhysicsVector(diff_axis.X, diff_axis.Y, diff_axis.Z);
	                        Vector3 rotforce = new Vector3(diff_axis.X, diff_axis.Y, diff_axis.Z);
    	                    rotforce = rotforce * rotq;
    	                    if(diff_angle > limit) diff_angle = limit;		// cap the rotate rate
//    	                    RLAservo = timestep / m_APIDStrength * m_mass * scaler;
  //  	                    rotforce = rotforce * RLAservo * diff_angle ;
    //	                    d.BodyAddRelTorque(Body, rotforce.X, rotforce.Y, rotforce.Z);
    	                    RLAservo = timestep / m_APIDStrength * scaler;
    	                    rotforce = rotforce * RLAservo * diff_angle ;
    	                    
		                    if (m_angularlock.X == 0)
		                        rotforce.X = 0;
		                    if (m_angularlock.Y == 0)
		                        rotforce.Y = 0;
		                    if (m_angularlock.Z == 0)
		                        rotforce.Z = 0;
    	                    
							d.BodySetAngularVel (Body,  rotforce.X, rotforce.Y, rotforce.Z);
//Console.WriteLine("axis= " + diff_axis + "    angle= " + diff_angle + "servo= " + RLAservo);							
						}
//if(frcount == 0) Console.WriteLine("mass= " + m_mass + "  servo= " + RLAservo + "   angle= " + diff_angle);							
	                } // end m_useAPID
	                
	                /// Dynamics Apply Forces ===================================================================================
    	            fx *= m_mass;
    	            fy *= m_mass;
    	            //fz *= m_mass;

    	            fx += m_force.X;
    	            fy += m_force.Y;
    	            fz += m_force.Z;

    	            //m_log.Info("[OBJPID]: X:" + fx.ToString() + " Y:" + fy.ToString() + " Z:" + fz.ToString());
    	            if (fx != 0 || fy != 0 || fz != 0)
    	            {
    	                //m_taintdisable = true;
    	                //base.RaiseOutOfBounds(Position);
    	                //d.BodySetLinearVel(Body, fx, fy, 0f);
    	                if (!d.BodyIsEnabled(Body))
    	                {
    	                	// A physical body at rest on a surface will auto-disable after a while,
    	                	// this appears to re-enable it incase the surface it is upon vanishes,
    	                	// and the body should fall again. 
    	                    d.BodySetLinearVel(Body, 0f, 0f, 0f);
    	                    d.BodySetForce(Body, 0, 0, 0);
    	                    enableBodySoft();
    	                }

    	                // 35x10 = 350n times the mass per second applied maximum.
    	                float nmax = 35f * m_mass;
    	                float nmin = -35f * m_mass;

                    
    	                if (fx > nmax)
    	                    fx = nmax;
    	                if (fx < nmin)
    	                    fx = nmin;
    	                if (fy > nmax)
    	                    fy = nmax;
    	                if (fy < nmin)
    	                    fy = nmin;
    	                d.BodyAddForce(Body, fx, fy, fz);
//Console.WriteLine("AddForce " + fx + "," + fy + "," + fz);    	                
    	            }
				}		
            }
            else
            {	// is not physical, or is not a body or is selected
                     // from old UpdatePositionAndVelocity, ... Not a body..   so Make sure the client isn't interpolating
                    _velocity.X = 0;
                    _velocity.Y = 0;
                    _velocity.Z = 0;

                    _acceleration.X = 0;
                    _acceleration.Y = 0;
                    _acceleration.Z = 0;

                    m_rotationalVelocity.X = 0;
                    m_rotationalVelocity.Y = 0;
                    m_rotationalVelocity.Z = 0;
                    _zeroFlag = true;
               return;
			}   
        }  // end Move()
	} // end class
}<|MERGE_RESOLUTION|>--- conflicted
+++ resolved
@@ -344,7 +344,7 @@
         {
             set {
         
-Console.WriteLine("Sel {0}  {1}  {2}", m_primName, value,   m_isphysical);        
+//Console.WriteLine("Sel {0}  {1}  {2}", m_primName, value,   m_isphysical);        
                 // This only makes the object not collidable if the object
                 // is physical or the object is modified somehow *IN THE FUTURE*
                 // without this, if an avatar selects prim, they can walk right
@@ -486,15 +486,10 @@
         {
             ProcessRotationVehicleParam((Vehicle) param, rotation);
         }
-        
-        public override void VehicleFlagsSet(int flags)
-        {
-			ProcessFlagsVehicleSet(flags);
-        }
-        
-        public override void VehicleFlagsRemove(int flags)
-        {
-			ProcessFlagsVehicleRemove(flags);
+
+        public override void VehicleFlags(int param, bool remove)
+        {
+            ProcessVehicleFlags(param, remove);
         }
         
         public override void SetVolumeDetect(int param)
@@ -2425,8 +2420,9 @@
         public void UpdatePositionAndVelocity()
         {
         	return;   // moved to the MOVE() method
+        }
             //  no lock; called from Simulate() -- if you call this from elsewhere, gotta lock or do Monitor.Enter/Exit!
-            if (_parent == null)
+/*            if (_parent == null)
             {
                 Vector3 pv = Vector3.Zero;
                 bool lastZeroFlag = _zeroFlag;
@@ -2635,7 +2631,7 @@
                 }
             }
         }
-
+*/
         public Matrix4 FromDMass(d.Mass pMass)
         {
             Matrix4 obj;
@@ -2678,33 +2674,11 @@
             _parent_scene.addCollisionEventReporting(this);
         }
 
-<<<<<<< HEAD
         public override void UnSubscribeEvents()
-=======
-        public override void VehicleRotationParam(int param, Quaternion rotation)
-        {
-            m_vehicle.ProcessRotationVehicleParam((Vehicle) param, rotation);
-        }
-        
-        public override void VehicleFlags(int flags, bool remove)
-        {
-            if (!remove)
-                VehicleFlagsSet(flags);
-            else
-                VehicleFlagsRemove(flags);
-        }
-
-        public override void VehicleFlagsSet(int flags)
-        {
-			m_vehicle.ProcessFlagsVehicleSet(flags);
-        }
-        
-        public override void VehicleFlagsRemove(int flags)
->>>>>>> c8c608ac
         {
             _parent_scene.remCollisionEventReporting(this);
             m_eventsubscription = 0;
-        }
+        }        
 
         public void AddCollisionEvent(uint CollidedWith, ContactPoint contact)
         {
@@ -3060,15 +3034,17 @@
             }
             
         }//end ProcessRotationVehicleParam
-
-        internal void ProcessFlagsVehicleSet(int flags)
-        {
-        	m_flags |= (VehicleFlag)flags;
-        }
-
-        internal void ProcessFlagsVehicleRemove(int flags)
-        {
-        	m_flags &= ~((VehicleFlag)flags);         
+        
+        internal void ProcessVehicleFlags(int pParam, bool remove)
+        {
+            if (remove)
+            {
+        		m_flags &= ~((VehicleFlag)pParam);         
+			}
+			else
+			{
+        		m_flags |= (VehicleFlag)pParam;
+        	}
         }
         
         internal void ProcessTypeChange(Vehicle pType)
@@ -3275,7 +3251,7 @@
                     d.Vector3 vec = d.BodyGetPosition(Body);
                     d.Quaternion ori = d.BodyGetQuaternion(Body);
                     d.Vector3 vel = d.BodyGetLinearVel(Body);
-                    d.Vector3 rotvel = d.BodyGetAngularVel(Body);
+      //              d.Vector3 rotvel = d.BodyGetAngularVel(Body);
                     d.Vector3 torque = d.BodyGetTorque(Body);
                     _torque = new Vector3(torque.X, torque.Y, torque.Z);
                     Vector3 l_position = Vector3.Zero;
