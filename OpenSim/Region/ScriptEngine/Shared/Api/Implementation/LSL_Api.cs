/*
 * Copyright (c) Contributors, http://opensimulator.org/
 * See CONTRIBUTORS.TXT for a full list of copyright holders.
 *
 * Redistribution and use in source and binary forms, with or without
 * modification, are permitted provided that the following conditions are met:
 *     * Redistributions of source code must retain the above copyright
 *       notice, this list of conditions and the following disclaimer.
 *     * Redistributions in binary form must reproduce the above copyright
 *       notice, this list of conditions and the following disclaimer in the
 *       documentation and/or other materials provided with the distribution.
 *     * Neither the name of the OpenSimulator Project nor the
 *       names of its contributors may be used to endorse or promote products
 *       derived from this software without specific prior written permission.
 *
 * THIS SOFTWARE IS PROVIDED BY THE DEVELOPERS ``AS IS'' AND ANY
 * EXPRESS OR IMPLIED WARRANTIES, INCLUDING, BUT NOT LIMITED TO, THE IMPLIED
 * WARRANTIES OF MERCHANTABILITY AND FITNESS FOR A PARTICULAR PURPOSE ARE
 * DISCLAIMED. IN NO EVENT SHALL THE CONTRIBUTORS BE LIABLE FOR ANY
 * DIRECT, INDIRECT, INCIDENTAL, SPECIAL, EXEMPLARY, OR CONSEQUENTIAL DAMAGES
 * (INCLUDING, BUT NOT LIMITED TO, PROCUREMENT OF SUBSTITUTE GOODS OR SERVICES;
 * LOSS OF USE, DATA, OR PROFITS; OR BUSINESS INTERRUPTION) HOWEVER CAUSED AND
 * ON ANY THEORY OF LIABILITY, WHETHER IN CONTRACT, STRICT LIABILITY, OR TORT
 * (INCLUDING NEGLIGENCE OR OTHERWISE) ARISING IN ANY WAY OUT OF THE USE OF THIS
 * SOFTWARE, EVEN IF ADVISED OF THE POSSIBILITY OF SUCH DAMAGE.
 */

using System;
using System.Collections;
using System.Collections.Generic;
using System.Diagnostics; //for [DebuggerNonUserCode]
using System.Runtime.Remoting.Lifetime;
using System.Text;
using System.Threading;
using System.Text.RegularExpressions;
using System.Timers;
using Nini.Config;
using log4net;
using OpenMetaverse;
using OpenMetaverse.Packets;
using OpenSim;
using OpenSim.Framework;

using OpenSim.Region.CoreModules;
using OpenSim.Region.CoreModules.World.Land;
using OpenSim.Region.CoreModules.World.Terrain;
using OpenSim.Region.Framework.Interfaces;
using OpenSim.Region.Framework.Scenes;
using OpenSim.Region.Framework.Scenes.Serialization;
using OpenSim.Region.Framework.Scenes.Animation;
using OpenSim.Region.Physics.Manager;
using OpenSim.Region.ScriptEngine.Shared;
using OpenSim.Region.ScriptEngine.Shared.Api.Plugins;
using OpenSim.Region.ScriptEngine.Shared.ScriptBase;
using OpenSim.Region.ScriptEngine.Interfaces;
using OpenSim.Region.ScriptEngine.Shared.Api.Interfaces;
using OpenSim.Services.Interfaces;
using GridRegion = OpenSim.Services.Interfaces.GridRegion;
using PresenceInfo = OpenSim.Services.Interfaces.PresenceInfo;
using PrimType = OpenSim.Region.Framework.Scenes.PrimType;
using AssetLandmark = OpenSim.Framework.AssetLandmark;

using LSL_Float = OpenSim.Region.ScriptEngine.Shared.LSL_Types.LSLFloat;
using LSL_Integer = OpenSim.Region.ScriptEngine.Shared.LSL_Types.LSLInteger;
using LSL_Key = OpenSim.Region.ScriptEngine.Shared.LSL_Types.LSLString;
using LSL_List = OpenSim.Region.ScriptEngine.Shared.LSL_Types.list;
using LSL_Rotation = OpenSim.Region.ScriptEngine.Shared.LSL_Types.Quaternion;
using LSL_String = OpenSim.Region.ScriptEngine.Shared.LSL_Types.LSLString;
using LSL_Vector = OpenSim.Region.ScriptEngine.Shared.LSL_Types.Vector3;
using System.Reflection;
using Timer = System.Timers.Timer;

namespace OpenSim.Region.ScriptEngine.Shared.Api
{
    // MUST be a ref type
    public class UserInfoCacheEntry
    {
        public int time;
        public UserAccount account;
        public PresenceInfo pinfo;
    }

    /// <summary>
    /// Contains all LSL ll-functions. This class will be in Default AppDomain.
    /// </summary>
    public class LSL_Api : MarshalByRefObject, ILSL_Api, IScriptApi
    {
//        private static readonly ILog m_log = LogManager.GetLogger(MethodBase.GetCurrentMethod().DeclaringType);
        protected IScriptEngine m_ScriptEngine;
        protected SceneObjectPart m_host;
        protected uint m_localID;
        protected UUID m_itemID;
        protected bool throwErrorOnNotImplemented = true;
        protected AsyncCommandManager AsyncCommands = null;
        protected float m_ScriptDelayFactor = 1.0f;
        protected float m_ScriptDistanceFactor = 1.0f;
        protected float m_MinTimerInterval = 0.5f;

        protected DateTime m_timer = DateTime.Now;
        protected bool m_waitingForScriptAnswer = false;
        protected bool m_automaticLinkPermission = false;
        protected IMessageTransferModule m_TransferModule = null;
        protected int m_notecardLineReadCharsMax = 255;
        protected int m_scriptConsoleChannel = 0;
        protected bool m_scriptConsoleChannelEnabled = false;
        protected bool m_debuggerSafe = false;
        protected IUrlModule m_UrlModule = null;
        protected Dictionary<UUID, UserInfoCacheEntry> m_userInfoCache =
                new Dictionary<UUID, UserInfoCacheEntry>();

        protected Timer m_ShoutSayTimer;
        protected int m_SayShoutCount = 0;

        public void Initialize(IScriptEngine ScriptEngine, SceneObjectPart host, uint localID, UUID itemID)
        {
            m_ShoutSayTimer = new Timer(1000);
            m_ShoutSayTimer.Elapsed += SayShoutTimerElapsed;
            m_ShoutSayTimer.AutoReset = true;
            m_ShoutSayTimer.Start();

            m_ScriptEngine = ScriptEngine;
            m_host = host;
            m_localID = localID;
            m_itemID = itemID;
            m_debuggerSafe = m_ScriptEngine.Config.GetBoolean("DebuggerSafe", false);

            m_ScriptDelayFactor =
                m_ScriptEngine.Config.GetFloat("ScriptDelayFactor", 1.0f);
            m_ScriptDistanceFactor =
                m_ScriptEngine.Config.GetFloat("ScriptDistanceLimitFactor", 1.0f);
            m_MinTimerInterval =
                m_ScriptEngine.Config.GetFloat("MinTimerInterval", 0.5f);
            m_automaticLinkPermission =
                m_ScriptEngine.Config.GetBoolean("AutomaticLinkPermission", false);
            m_notecardLineReadCharsMax =
                m_ScriptEngine.Config.GetInt("NotecardLineReadCharsMax", 255);
            if (m_notecardLineReadCharsMax > 65535)
                m_notecardLineReadCharsMax = 65535;

            m_TransferModule =
                    m_ScriptEngine.World.RequestModuleInterface<IMessageTransferModule>();
            m_UrlModule = m_ScriptEngine.World.RequestModuleInterface<IUrlModule>();
            if (m_UrlModule != null)
            {
                m_ScriptEngine.OnScriptRemoved += m_UrlModule.ScriptRemoved;
                m_ScriptEngine.OnObjectRemoved += m_UrlModule.ObjectRemoved;
            }

            AsyncCommands = new AsyncCommandManager(ScriptEngine);
        }

        public override Object InitializeLifetimeService()
        {
            ILease lease = (ILease)base.InitializeLifetimeService();

            if (lease.CurrentState == LeaseState.Initial)
            {
                lease.InitialLeaseTime = TimeSpan.FromMinutes(0);
//                lease.RenewOnCallTime = TimeSpan.FromSeconds(10.0);
//                lease.SponsorshipTimeout = TimeSpan.FromMinutes(1.0);
            }
            return lease;
        }

        protected virtual void ScriptSleep(int delay)
        {
            delay = (int)((float)delay * m_ScriptDelayFactor);
            if (delay == 0)
                return;
            System.Threading.Thread.Sleep(delay);
        }

        public Scene World
        {
            get { return m_ScriptEngine.World; }
        }

        [DebuggerNonUserCode]
        public void state(string newState)
        {
            m_ScriptEngine.SetState(m_itemID, newState);
        }

        /// <summary>
        /// Reset the named script. The script must be present
        /// in the same prim.
        /// </summary>
        [DebuggerNonUserCode]
        public void llResetScript()
        {
            m_host.AddScriptLPS(1);
            m_ScriptEngine.ApiResetScript(m_itemID);
        }

        public void llResetOtherScript(string name)
        {
            UUID item;

            m_host.AddScriptLPS(1);

            if ((item = ScriptByName(name)) != UUID.Zero)
                m_ScriptEngine.ResetScript(item);
            else
                ShoutError("llResetOtherScript: script "+name+" not found");
        }

        public LSL_Integer llGetScriptState(string name)
        {
            UUID item;

            m_host.AddScriptLPS(1);

            if ((item = ScriptByName(name)) != UUID.Zero)
            {
                return m_ScriptEngine.GetScriptState(item) ?1:0;
            }

            ShoutError("llGetScriptState: script "+name+" not found");

            // If we didn't find it, then it's safe to
            // assume it is not running.

            return 0;
        }

        public void llSetScriptState(string name, int run)
        {
            UUID item;

            m_host.AddScriptLPS(1);

            // These functions are supposed to be robust,
            // so get the state one step at a time.

            if ((item = ScriptByName(name)) != UUID.Zero)
            {
                m_ScriptEngine.SetScriptState(item, run == 0 ? false : true);
            }
            else
            {
                ShoutError("llSetScriptState: script "+name+" not found");
            }
        }

        public List<ScenePresence> GetLinkAvatars(int linkType)
        {
            List<ScenePresence> ret = new List<ScenePresence>();
            if (m_host == null || m_host.ParentGroup == null || m_host.ParentGroup.IsDeleted)
                return ret;
            
            List<ScenePresence> avs = m_host.ParentGroup.GetLinkedAvatars();

            switch (linkType)
            {
                case ScriptBaseClass.LINK_SET:
                    return avs;

                case ScriptBaseClass.LINK_ROOT:
                    return ret;

                case ScriptBaseClass.LINK_ALL_OTHERS:
                    return avs;

                case ScriptBaseClass.LINK_ALL_CHILDREN:
                    return avs;

                case ScriptBaseClass.LINK_THIS:
                    return ret;

                default:
                    if (linkType < 0)
                        return ret;

                    int partCount = m_host.ParentGroup.GetPartCount();

                    if (linkType <= partCount)
                    {
                        return ret;
                    }
                    else
                    {
                        linkType = linkType - partCount;
                        if (linkType > avs.Count)
                        {
                            return ret;
                        }
                        else
                        {
                            ret.Add(avs[linkType-1]);
                            return ret;
                        }
                    }
            }
        }

        public List<SceneObjectPart> GetLinkParts(int linkType)
        {
            List<SceneObjectPart> ret = new List<SceneObjectPart>();
            if (m_host == null || m_host.ParentGroup == null || m_host.ParentGroup.IsDeleted)
                return ret;
            ret.Add(m_host);

            switch (linkType)
            {
            case ScriptBaseClass.LINK_SET:
                return new List<SceneObjectPart>(m_host.ParentGroup.Parts);

            case ScriptBaseClass.LINK_ROOT:
                ret = new List<SceneObjectPart>();
                ret.Add(m_host.ParentGroup.RootPart);
                return ret;

            case ScriptBaseClass.LINK_ALL_OTHERS:
                ret = new List<SceneObjectPart>(m_host.ParentGroup.Parts);

                if (ret.Contains(m_host))
                    ret.Remove(m_host);

                return ret;

            case ScriptBaseClass.LINK_ALL_CHILDREN:
                ret = new List<SceneObjectPart>(m_host.ParentGroup.Parts);

                if (ret.Contains(m_host.ParentGroup.RootPart))
                    ret.Remove(m_host.ParentGroup.RootPart);
                return ret;

            case ScriptBaseClass.LINK_THIS:
                return ret;

            default:
                if (linkType < 0)
                    return new List<SceneObjectPart>();

                SceneObjectPart target = m_host.ParentGroup.GetLinkNumPart(linkType);
                if (target == null)
                    return new List<SceneObjectPart>();
                ret = new List<SceneObjectPart>();
                ret.Add(target);
                return ret;
            }
        }

        protected UUID InventorySelf()
        {
            UUID invItemID = new UUID();
            bool unlock = false;
            if (!m_host.TaskInventory.IsReadLockedByMe())
            {
                m_host.TaskInventory.LockItemsForRead(true);
                unlock = true;
            }
            foreach (KeyValuePair<UUID, TaskInventoryItem> inv in m_host.TaskInventory)
            {
                if (inv.Value.Type == 10 && inv.Value.ItemID == m_itemID)
                {
                    invItemID = inv.Key;
                    break;
                }
            }
            if (unlock)
            {
                m_host.TaskInventory.LockItemsForRead(false);
            }
            return invItemID;
        }

        protected UUID InventoryKey(string name, int type)
        {
            m_host.AddScriptLPS(1);
            m_host.TaskInventory.LockItemsForRead(true);
            
            foreach (KeyValuePair<UUID, TaskInventoryItem> inv in m_host.TaskInventory)
            {
                if (inv.Value.Name == name)
                {
                    m_host.TaskInventory.LockItemsForRead(false);
                    
                    if (inv.Value.Type != type)
                    {
                        return UUID.Zero;
                    }

                    return inv.Value.AssetID;
                }
            }

            m_host.TaskInventory.LockItemsForRead(false);
            return UUID.Zero;
        }

        protected UUID InventoryKey(string name)
        {
            m_host.AddScriptLPS(1);

            
            m_host.TaskInventory.LockItemsForRead(true);

            foreach (KeyValuePair<UUID, TaskInventoryItem> inv in m_host.TaskInventory)
            {
                if (inv.Value.Name == name)
                {
                    m_host.TaskInventory.LockItemsForRead(false);
                    return inv.Value.AssetID;
                }
            }

            m_host.TaskInventory.LockItemsForRead(false);


            return UUID.Zero;
        }


        /// <summary>
        /// accepts a valid UUID, -or- a name of an inventory item.
        /// Returns a valid UUID or UUID.Zero if key invalid and item not found
        /// in prim inventory.
        /// </summary>
        /// <param name="k"></param>
        /// <returns></returns>
        protected UUID KeyOrName(string k)
        {
            UUID key = UUID.Zero;

            // if we can parse the string as a key, use it.
            if (UUID.TryParse(k, out key))
            {
                return key;
            }
            // else try to locate the name in inventory of object. found returns key,
            // not found returns UUID.Zero which will translate to the default particle texture
            else
            {
                return InventoryKey(k);
            }
        }

        // convert a LSL_Rotation to a Quaternion
        public static Quaternion Rot2Quaternion(LSL_Rotation r)
        {
            Quaternion q = new Quaternion((float)r.x, (float)r.y, (float)r.z, (float)r.s);
            q.Normalize();
            return q;
        }

        //These are the implementations of the various ll-functions used by the LSL scripts.
        public LSL_Float llSin(double f)
        {
            m_host.AddScriptLPS(1);
            return (double)Math.Sin(f);
        }

        public LSL_Float llCos(double f)
        {
            m_host.AddScriptLPS(1);
            return (double)Math.Cos(f);
        }

        public LSL_Float llTan(double f)
        {
            m_host.AddScriptLPS(1);
            return (double)Math.Tan(f);
        }

        public LSL_Float llAtan2(double x, double y)
        {
            m_host.AddScriptLPS(1);
            return (double)Math.Atan2(x, y);
        }

        public LSL_Float llSqrt(double f)
        {
            m_host.AddScriptLPS(1);
            return (double)Math.Sqrt(f);
        }

        public LSL_Float llPow(double fbase, double fexponent)
        {
            m_host.AddScriptLPS(1);
            return (double)Math.Pow(fbase, fexponent);
        }

        public LSL_Integer llAbs(int i)
        {
            // changed to replicate LSL behaviour whereby minimum int value is returned untouched.
            m_host.AddScriptLPS(1);
            if (i == Int32.MinValue)
                return i;
            else
                return (int)Math.Abs(i);
        }

        public LSL_Float llFabs(double f)
        {
            m_host.AddScriptLPS(1);
            return (double)Math.Abs(f);
        }

        public LSL_Float llFrand(double mag)
        {
            m_host.AddScriptLPS(1);
            lock (Util.RandomClass)
            {
                return Util.RandomClass.NextDouble() * mag;
            }
        }

        public LSL_Integer llFloor(double f)
        {
            m_host.AddScriptLPS(1);
            return (int)Math.Floor(f);
        }

        public LSL_Integer llCeil(double f)
        {
            m_host.AddScriptLPS(1);
            return (int)Math.Ceiling(f);
        }

        // Xantor 01/May/2008 fixed midpointrounding (2.5 becomes 3.0 instead of 2.0, default = ToEven)
        public LSL_Integer llRound(double f)
        {
            m_host.AddScriptLPS(1);
            return (int)Math.Round(f, MidpointRounding.AwayFromZero);
        }

        //This next group are vector operations involving squaring and square root. ckrinke
        public LSL_Float llVecMag(LSL_Vector v)
        {
            m_host.AddScriptLPS(1);
            return LSL_Vector.Mag(v);
        }

        public LSL_Vector llVecNorm(LSL_Vector v)
        {
            m_host.AddScriptLPS(1);
            return LSL_Vector.Norm(v);
        }

        public LSL_Float llVecDist(LSL_Vector a, LSL_Vector b)
        {
            m_host.AddScriptLPS(1);
            double dx = a.x - b.x;
            double dy = a.y - b.y;
            double dz = a.z - b.z;
            return Math.Sqrt(dx * dx + dy * dy + dz * dz);
        }

        //Now we start getting into quaternions which means sin/cos, matrices and vectors. ckrinke

        // Utility function for llRot2Euler

        // normalize an angle between -PI and PI (-180 to +180 degrees)
        protected double NormalizeAngle(double angle)
        {
            if (angle > -Math.PI && angle < Math.PI)
                return angle;

            int numPis = (int)(Math.PI / angle);
            double remainder = angle - Math.PI * numPis;
            if (numPis % 2 == 1)
                return Math.PI - angle;
            return remainder;
        }

        public LSL_Vector llRot2Euler(LSL_Rotation q1)
        {
            m_host.AddScriptLPS(1);
            LSL_Vector eul = new LSL_Vector();

            double sqw = q1.s*q1.s;
            double sqx = q1.x*q1.x;
            double sqy = q1.z*q1.z;
            double sqz = q1.y*q1.y;
            double unit = sqx + sqy + sqz + sqw; // if normalised is one, otherwise is correction factor
            double test = q1.x*q1.z + q1.y*q1.s;
            if (test > 0.4999*unit) { // singularity at north pole
                eul.z = 2 * Math.Atan2(q1.x,q1.s);
                eul.y = Math.PI/2;
                eul.x = 0;
                return eul;
            }
            if (test < -0.4999*unit) { // singularity at south pole
                eul.z = -2 * Math.Atan2(q1.x,q1.s);
                eul.y = -Math.PI/2;
                eul.x = 0;
                return eul;
            }
            eul.z = Math.Atan2(2*q1.z*q1.s-2*q1.x*q1.y , sqx - sqy - sqz + sqw);
            eul.y = Math.Asin(2*test/unit);
            eul.x = Math.Atan2(2*q1.x*q1.s-2*q1.z*q1.y , -sqx + sqy - sqz + sqw);
            return eul;
        }

        /* From wiki:
        The Euler angle vector (in radians) is converted to a rotation by doing the rotations around the 3 axes
        in Z, Y, X order. So llEuler2Rot(<1.0, 2.0, 3.0> * DEG_TO_RAD) generates a rotation by taking the zero rotation,
        a vector pointing along the X axis, first rotating it 3 degrees around the global Z axis, then rotating the resulting
        vector 2 degrees around the global Y axis, and finally rotating that 1 degree around the global X axis.
        */

        /* How we arrived at this llEuler2Rot
         *
         * Experiment in SL to determine conventions:
         *   llEuler2Rot(<PI,0,0>)=<1,0,0,0>
         *   llEuler2Rot(<0,PI,0>)=<0,1,0,0>
         *   llEuler2Rot(<0,0,PI>)=<0,0,1,0>
         *
         * Important facts about Quaternions
         *  - multiplication is non-commutative (a*b != b*a)
         *  - http://en.wikipedia.org/wiki/Quaternion#Basis_multiplication
         *
         * Above SL experiment gives (c1,c2,c3,s1,s2,s3 as defined in our llEuler2Rot):
         *   Qx = c1+i*s1
         *   Qy = c2+j*s2;
         *   Qz = c3+k*s3;
         *
         * Rotations applied in order (from above) Z, Y, X
         * Q = (Qz * Qy) * Qx
         * ((c1+i*s1)*(c2+j*s2))*(c3+k*s3)
         * (c1*c2+i*s1*c2+j*c1*s2+ij*s1*s2)*(c3+k*s3)
         * (c1*c2+i*s1*c2+j*c1*s2+k*s1*s2)*(c3+k*s3)
         * c1*c2*c3+i*s1*c2*c3+j*c1*s2*c3+k*s1*s2*c3+k*c1*c2*s3+ik*s1*c2*s3+jk*c1*s2*s3+kk*s1*s2*s3
         * c1*c2*c3+i*s1*c2*c3+j*c1*s2*c3+k*s1*s2*c3+k*c1*c2*s3 -j*s1*c2*s3 +i*c1*s2*s3   -s1*s2*s3
         * regroup: x=i*(s1*c2*c3+c1*s2*s3)
         *          y=j*(c1*s2*c3-s1*c2*s3)
         *          z=k*(s1*s2*c3+c1*c2*s3)
         *          s=   c1*c2*c3-s1*s2*s3
         *
         * This implementation agrees with the functions found here:
         * http://lslwiki.net/lslwiki/wakka.php?wakka=LibraryRotationFunctions
         * And with the results in SL.
         *
         * It's also possible to calculate llEuler2Rot by direct multiplication of
         * the Qz, Qy, and Qx vectors (as above - and done in the "accurate" function
         * from the wiki).
         * Apparently in some cases this is better from a numerical precision perspective?
         */

        public LSL_Rotation llEuler2Rot(LSL_Vector v)
        {
            m_host.AddScriptLPS(1);

            double x,y,z,s;

            double c1 = Math.Cos(v.x * 0.5);
            double c2 = Math.Cos(v.y * 0.5);
            double c3 = Math.Cos(v.z * 0.5);
            double s1 = Math.Sin(v.x * 0.5);
            double s2 = Math.Sin(v.y * 0.5);
            double s3 = Math.Sin(v.z * 0.5);

            x = s1 * c2 * c3 + c1 * s2 * s3;
            y = c1 * s2 * c3 - s1 * c2 * s3;
            z = s1 * s2 * c3 + c1 * c2 * s3;
            s = c1 * c2 * c3 - s1 * s2 * s3;

            return new LSL_Rotation(x, y, z, s);
        }

        public LSL_Rotation llAxes2Rot(LSL_Vector fwd, LSL_Vector left, LSL_Vector up)
        {
            m_host.AddScriptLPS(1);
            double s;
            double tr = fwd.x + left.y + up.z + 1.0;

            if (tr >= 1.0)
            {
                s = 0.5 / Math.Sqrt(tr);
                return new LSL_Rotation(
                        (left.z - up.y) * s,
                        (up.x - fwd.z) * s,
                        (fwd.y - left.x) * s,
                        0.25 / s);
            }
            else
            {
                double max = (left.y > up.z) ? left.y : up.z;

                if (max < fwd.x)
                {
                    s = Math.Sqrt(fwd.x - (left.y + up.z) + 1.0);
                    double x = s * 0.5;
                    s = 0.5 / s;
                    return new LSL_Rotation(
                            x,
                            (fwd.y + left.x) * s,
                            (up.x + fwd.z) * s,
                            (left.z - up.y) * s);
                }
                else if (max == left.y)
                {
                    s = Math.Sqrt(left.y - (up.z + fwd.x) + 1.0);
                    double y = s * 0.5;
                    s = 0.5 / s;
                    return new LSL_Rotation(
                            (fwd.y + left.x) * s,
                            y,
                            (left.z + up.y) * s,
                            (up.x - fwd.z) * s);
                }
                else
                {
                    s = Math.Sqrt(up.z - (fwd.x + left.y) + 1.0);
                    double z = s * 0.5;
                    s = 0.5 / s;
                    return new LSL_Rotation(
                            (up.x + fwd.z) * s,
                            (left.z + up.y) * s,
                            z,
                            (fwd.y - left.x) * s);
                }
            }
        }

        public LSL_Vector llRot2Fwd(LSL_Rotation r)
        {
            m_host.AddScriptLPS(1);

            double x, y, z, m;

            m = r.x * r.x + r.y * r.y + r.z * r.z + r.s * r.s;
            // m is always greater than zero
            // if m is not equal to 1 then Rotation needs to be normalized
            if (Math.Abs(1.0 - m) > 0.000001) // allow a little slop here for calculation precision
            {
                m = 1.0 / Math.Sqrt(m);
                r.x *= m;
                r.y *= m;
                r.z *= m;
                r.s *= m;
            }

            // Fast Algebric Calculations instead of Vectors & Quaternions Product
            x = r.x * r.x - r.y * r.y - r.z * r.z + r.s * r.s;
            y = 2 * (r.x * r.y + r.z * r.s);
            z = 2 * (r.x * r.z - r.y * r.s);
            return (new LSL_Vector(x, y, z));
        }

        public LSL_Vector llRot2Left(LSL_Rotation r)
        {
            m_host.AddScriptLPS(1);

            double x, y, z, m;

            m = r.x * r.x + r.y * r.y + r.z * r.z + r.s * r.s;
            // m is always greater than zero
            // if m is not equal to 1 then Rotation needs to be normalized
            if (Math.Abs(1.0 - m) > 0.000001) // allow a little slop here for calculation precision
            {
                m = 1.0 / Math.Sqrt(m);
                r.x *= m;
                r.y *= m;
                r.z *= m;
                r.s *= m;
            }

            // Fast Algebric Calculations instead of Vectors & Quaternions Product
            x = 2 * (r.x * r.y - r.z * r.s);
            y = -r.x * r.x + r.y * r.y - r.z * r.z + r.s * r.s;
            z = 2 * (r.x * r.s + r.y * r.z);
            return (new LSL_Vector(x, y, z));
        }

        public LSL_Vector llRot2Up(LSL_Rotation r)
        {
            m_host.AddScriptLPS(1);
            double x, y, z, m;

            m = r.x * r.x + r.y * r.y + r.z * r.z + r.s * r.s;
            // m is always greater than zero
            // if m is not equal to 1 then Rotation needs to be normalized
            if (Math.Abs(1.0 - m) > 0.000001) // allow a little slop here for calculation precision
            {
                m = 1.0 / Math.Sqrt(m);
                r.x *= m;
                r.y *= m;
                r.z *= m;
                r.s *= m;
            }

            // Fast Algebric Calculations instead of Vectors & Quaternions Product
            x = 2 * (r.x * r.z + r.y * r.s);
            y = 2 * (-r.x * r.s + r.y * r.z);
            z = -r.x * r.x - r.y * r.y + r.z * r.z + r.s * r.s;
            return (new LSL_Vector(x, y, z));
        }

        public LSL_Rotation llRotBetween(LSL_Vector a, LSL_Vector b)
        {
            //A and B should both be normalized
            m_host.AddScriptLPS(1);
            /*  This method is more accurate than the SL one, and thus causes problems
                for scripts that deal with the SL inaccuracy around 180-degrees -.- .._.
                
            double dotProduct = LSL_Vector.Dot(a, b);
            LSL_Vector crossProduct = LSL_Vector.Cross(a, b);
            double magProduct = LSL_Vector.Mag(a) * LSL_Vector.Mag(b);
            double angle = Math.Acos(dotProduct / magProduct);
            LSL_Vector axis = LSL_Vector.Norm(crossProduct);
            double s = Math.Sin(angle / 2);

            double x = axis.x * s;
            double y = axis.y * s;
            double z = axis.z * s;
            double w = Math.Cos(angle / 2);

            if (Double.IsNaN(x) || Double.IsNaN(y) || Double.IsNaN(z) || Double.IsNaN(w))
                return new LSL_Rotation(0.0f, 0.0f, 0.0f, 1.0f);

            return new LSL_Rotation((float)x, (float)y, (float)z, (float)w);
            */
            
            // This method mimics the 180 errors found in SL
            // See www.euclideanspace.com... angleBetween
            LSL_Vector vec_a = a;
            LSL_Vector vec_b = b;
            
            // Eliminate zero length
            LSL_Float vec_a_mag = LSL_Vector.Mag(vec_a);
            LSL_Float vec_b_mag = LSL_Vector.Mag(vec_b);
            if (vec_a_mag < 0.00001 ||
                vec_b_mag < 0.00001)
            {
                return new LSL_Rotation(0.0f, 0.0f, 0.0f, 1.0f);
            }
            
            // Normalize
            vec_a = llVecNorm(vec_a);
            vec_b = llVecNorm(vec_b);

            // Calculate axis and rotation angle
            LSL_Vector axis = vec_a % vec_b;
            LSL_Float cos_theta  = vec_a * vec_b;
    
            // Check if parallel
            if (cos_theta > 0.99999)
            {
                return new LSL_Rotation(0.0f, 0.0f, 0.0f, 1.0f);
            }
            
            // Check if anti-parallel
            else if (cos_theta < -0.99999)
            {
                LSL_Vector orthog_axis = new LSL_Vector(1.0, 0.0, 0.0) - (vec_a.x / (vec_a * vec_a) * vec_a);
                if (LSL_Vector.Mag(orthog_axis)  < 0.000001)  orthog_axis = new LSL_Vector(0.0, 0.0, 1.0);
                return new LSL_Rotation((float)orthog_axis.x, (float)orthog_axis.y, (float)orthog_axis.z, 0.0);
            }
            else // other rotation
            {
                LSL_Float theta = (LSL_Float)Math.Acos(cos_theta) * 0.5f;
                axis = llVecNorm(axis);
                double x, y, z, s, t;
                s = Math.Cos(theta);
                t = Math.Sin(theta);
                x = axis.x * t;
                y = axis.y * t;
                z = axis.z * t;
                return new LSL_Rotation(x,y,z,s);
            }
        }
                
        public void llWhisper(int channelID, string text)
        {
            m_host.AddScriptLPS(1);

            if (text.Length > 1023)
                text = text.Substring(0, 1023);

            World.SimChat(Utils.StringToBytes(text),
                          ChatTypeEnum.Whisper, channelID, m_host.ParentGroup.RootPart.AbsolutePosition, m_host.Name, m_host.UUID, false);

            IWorldComm wComm = m_ScriptEngine.World.RequestModuleInterface<IWorldComm>();
            if (wComm != null)
                wComm.DeliverMessage(ChatTypeEnum.Whisper, channelID, m_host.Name, m_host.UUID, text);
        }

        public void llSay(int channelID, string text)
        {
            m_host.AddScriptLPS(1);

            if (channelID == 0)
                m_SayShoutCount++;

            if (m_SayShoutCount >= 11)
                ScriptSleep(2000);

            if (m_scriptConsoleChannelEnabled && (channelID == m_scriptConsoleChannel))
            {
                Console.WriteLine(text);
            }
            else
            {
                if (text.Length > 1023)
                    text = text.Substring(0, 1023);

                World.SimChat(Utils.StringToBytes(text),
                              ChatTypeEnum.Say, channelID, m_host.ParentGroup.RootPart.AbsolutePosition, m_host.Name, m_host.UUID, false);

                IWorldComm wComm = m_ScriptEngine.World.RequestModuleInterface<IWorldComm>();
                if (wComm != null)
                    wComm.DeliverMessage(ChatTypeEnum.Say, channelID, m_host.Name, m_host.UUID, text);
            }
        }

        public void llShout(int channelID, string text)
        {
            m_host.AddScriptLPS(1);

            if (channelID == 0)
                m_SayShoutCount++;

            if (m_SayShoutCount >= 11)
                ScriptSleep(2000);

            if (text.Length > 1023)
                text = text.Substring(0, 1023);

            World.SimChat(Utils.StringToBytes(text),
                          ChatTypeEnum.Shout, channelID, m_host.ParentGroup.RootPart.AbsolutePosition, m_host.Name, m_host.UUID, true);

            IWorldComm wComm = m_ScriptEngine.World.RequestModuleInterface<IWorldComm>();
            if (wComm != null)
                wComm.DeliverMessage(ChatTypeEnum.Shout, channelID, m_host.Name, m_host.UUID, text);
        }

        public void llRegionSay(int channelID, string text)
        {
            if (channelID == 0)
            {
                LSLError("Cannot use llRegionSay() on channel 0");
                return;
            }

            if (text.Length > 1023)
                text = text.Substring(0, 1023);

            m_host.AddScriptLPS(1);

            IWorldComm wComm = m_ScriptEngine.World.RequestModuleInterface<IWorldComm>();
            if (wComm != null)
                wComm.DeliverMessage(ChatTypeEnum.Region, channelID, m_host.Name, m_host.UUID, text);
        }

        public void  llRegionSayTo(string target, int channel, string msg)
        {
            string error = String.Empty;

            if (msg.Length > 1023)
                msg = msg.Substring(0, 1023);

            m_host.AddScriptLPS(1);

            UUID TargetID;
            UUID.TryParse(target, out TargetID);

            IWorldComm wComm = m_ScriptEngine.World.RequestModuleInterface<IWorldComm>();
            if (wComm != null)
                if (!wComm.DeliverMessageTo(TargetID, channel, m_host.AbsolutePosition, m_host.Name, m_host.UUID, msg, out error))
                    LSLError(error);
        }

        public LSL_Integer llListen(int channelID, string name, string ID, string msg)
        {
            m_host.AddScriptLPS(1);
            UUID keyID;
            UUID.TryParse(ID, out keyID);
            IWorldComm wComm = m_ScriptEngine.World.RequestModuleInterface<IWorldComm>();
            if (wComm != null)
                return wComm.Listen(m_localID, m_itemID, m_host.UUID, channelID, name, keyID, msg);
            else
                return -1;
        }

        public void llListenControl(int number, int active)
        {
            m_host.AddScriptLPS(1);
            IWorldComm wComm = m_ScriptEngine.World.RequestModuleInterface<IWorldComm>();
            if (wComm != null)
                wComm.ListenControl(m_itemID, number, active);
        }

        public void llListenRemove(int number)
        {
            m_host.AddScriptLPS(1);
            IWorldComm wComm = m_ScriptEngine.World.RequestModuleInterface<IWorldComm>();
            if (wComm != null)
                wComm.ListenRemove(m_itemID, number);
        }

        public void llSensor(string name, string id, int type, double range, double arc)
        {
            m_host.AddScriptLPS(1);
            UUID keyID = UUID.Zero;
            UUID.TryParse(id, out keyID);

            AsyncCommands.SensorRepeatPlugin.SenseOnce(m_localID, m_itemID, name, keyID, type, range, arc, m_host);
       }

        public void llSensorRepeat(string name, string id, int type, double range, double arc, double rate)
        {
            m_host.AddScriptLPS(1);
            UUID keyID = UUID.Zero;
            UUID.TryParse(id, out keyID);

            AsyncCommands.SensorRepeatPlugin.SetSenseRepeatEvent(m_localID, m_itemID, name, keyID, type, range, arc, rate, m_host);
        }

        public void llSensorRemove()
        {
            m_host.AddScriptLPS(1);
            AsyncCommands.SensorRepeatPlugin.UnSetSenseRepeaterEvents(m_localID, m_itemID);
        }

        public string resolveName(UUID objecUUID)
        {
            // try avatar username surname
            UserAccount account = World.UserAccountService.GetUserAccount(World.RegionInfo.ScopeID, objecUUID);
            if (account != null)
            {
                string avatarname = account.Name;
                return avatarname;
            }
            // try an scene object
            SceneObjectPart SOP = World.GetSceneObjectPart(objecUUID);
            if (SOP != null)
            {
                string objectname = SOP.Name;
                return objectname;
            }

            EntityBase SensedObject;
            World.Entities.TryGetValue(objecUUID, out SensedObject);

            if (SensedObject == null)
            {
                IGroupsModule groups = World.RequestModuleInterface<IGroupsModule>();
                if (groups != null)
                {
                    GroupRecord gr = groups.GetGroupRecord(objecUUID);
                    if (gr != null)
                        return gr.GroupName;
                }
                return String.Empty;
            }

            return SensedObject.Name;
        }

        public LSL_String llDetectedName(int number)
        {
            m_host.AddScriptLPS(1);
            DetectParams detectedParams = m_ScriptEngine.GetDetectParams(m_itemID, number);
            if (detectedParams == null)
                return String.Empty;
            return detectedParams.Name;
        }

        public LSL_String llDetectedKey(int number)
        {
            m_host.AddScriptLPS(1);
            DetectParams detectedParams = m_ScriptEngine.GetDetectParams(m_itemID, number);
            if (detectedParams == null)
                return String.Empty;
            return detectedParams.Key.ToString();
        }

        public LSL_String llDetectedOwner(int number)
        {
            m_host.AddScriptLPS(1);
            DetectParams detectedParams = m_ScriptEngine.GetDetectParams(m_itemID, number);
            if (detectedParams == null)
                return String.Empty;
            return detectedParams.Owner.ToString();
        }

        public LSL_Integer llDetectedType(int number)
        {
            m_host.AddScriptLPS(1);
            DetectParams detectedParams = m_ScriptEngine.GetDetectParams(m_itemID, number);
            if (detectedParams == null)
                return 0;
            return new LSL_Integer(detectedParams.Type);
        }

        public LSL_Vector llDetectedPos(int number)
        {
            m_host.AddScriptLPS(1);
            DetectParams detectedParams = m_ScriptEngine.GetDetectParams(m_itemID, number);
            if (detectedParams == null)
                return new LSL_Vector();
            return detectedParams.Position;
        }

        public LSL_Vector llDetectedVel(int number)
        {
            m_host.AddScriptLPS(1);
            DetectParams detectedParams = m_ScriptEngine.GetDetectParams(m_itemID, number);
            if (detectedParams == null)
                return new LSL_Vector();
            return detectedParams.Velocity;
        }

        public LSL_Vector llDetectedGrab(int number)
        {
            m_host.AddScriptLPS(1);
            DetectParams parms = m_ScriptEngine.GetDetectParams(m_itemID, number);
            if (parms == null)
                return new LSL_Vector(0, 0, 0);

            return parms.OffsetPos;
        }

        public LSL_Rotation llDetectedRot(int number)
        {
            m_host.AddScriptLPS(1);
            DetectParams detectedParams = m_ScriptEngine.GetDetectParams(m_itemID, number);
            if (detectedParams == null)
                return new LSL_Rotation();
            return detectedParams.Rotation;
        }

        public LSL_Integer llDetectedGroup(int number)
        {
            m_host.AddScriptLPS(1);
            DetectParams detectedParams = m_ScriptEngine.GetDetectParams(m_itemID, number);
            if (detectedParams == null)
                return new LSL_Integer(0);
            if (m_host.GroupID == detectedParams.Group)
                return new LSL_Integer(1);
            return new LSL_Integer(0);
        }

        public LSL_Integer llDetectedLinkNumber(int number)
        {
            m_host.AddScriptLPS(1);
            DetectParams parms = m_ScriptEngine.GetDetectParams(m_itemID, number);
            if (parms == null)
                return new LSL_Integer(0);

            return new LSL_Integer(parms.LinkNum);
        }

        /// <summary>
        /// See http://wiki.secondlife.com/wiki/LlDetectedTouchBinormal for details
        /// </summary>
        public LSL_Vector llDetectedTouchBinormal(int index)
        {
            m_host.AddScriptLPS(1);
            DetectParams detectedParams = m_ScriptEngine.GetDetectParams(m_itemID, index);
            if (detectedParams == null)
                return new LSL_Vector();
            return detectedParams.TouchBinormal;
        }

        /// <summary>
        /// See http://wiki.secondlife.com/wiki/LlDetectedTouchFace for details
        /// </summary>
        public LSL_Integer llDetectedTouchFace(int index)
        {
            m_host.AddScriptLPS(1);
            DetectParams detectedParams = m_ScriptEngine.GetDetectParams(m_itemID, index);
            if (detectedParams == null)
                return new LSL_Integer(-1);
            return new LSL_Integer(detectedParams.TouchFace);
        }

        /// <summary>
        /// See http://wiki.secondlife.com/wiki/LlDetectedTouchNormal for details
        /// </summary>
        public LSL_Vector llDetectedTouchNormal(int index)
        {
            m_host.AddScriptLPS(1);
            DetectParams detectedParams = m_ScriptEngine.GetDetectParams(m_itemID, index);
            if (detectedParams == null)
                return new LSL_Vector();
            return detectedParams.TouchNormal;
        }

        /// <summary>
        /// See http://wiki.secondlife.com/wiki/LlDetectedTouchPos for details
        /// </summary>
        public LSL_Vector llDetectedTouchPos(int index)
        {
            m_host.AddScriptLPS(1);
            DetectParams detectedParams = m_ScriptEngine.GetDetectParams(m_itemID, index);
            if (detectedParams == null)
                return new LSL_Vector();
            return detectedParams.TouchPos;
        }

        /// <summary>
        /// See http://wiki.secondlife.com/wiki/LlDetectedTouchST for details
        /// </summary>
        public LSL_Vector llDetectedTouchST(int index)
        {
            m_host.AddScriptLPS(1);
            DetectParams detectedParams = m_ScriptEngine.GetDetectParams(m_itemID, index);
            if (detectedParams == null)
                return new LSL_Vector(-1.0, -1.0, 0.0);
            return detectedParams.TouchST;
        }

        /// <summary>
        /// See http://wiki.secondlife.com/wiki/LlDetectedTouchUV for details
        /// </summary>
        public LSL_Vector llDetectedTouchUV(int index)
        {
            m_host.AddScriptLPS(1);
            DetectParams detectedParams = m_ScriptEngine.GetDetectParams(m_itemID, index);
            if (detectedParams == null)
                return new LSL_Vector(-1.0, -1.0, 0.0);
            return detectedParams.TouchUV;
        }

        [DebuggerNonUserCode]
        public virtual void llDie()
        {
            m_host.AddScriptLPS(1);
            if (!m_host.ParentGroup.IsAttachment) throw new SelfDeleteException();
        }

        public LSL_Float llGround(LSL_Vector offset)
        {
            m_host.AddScriptLPS(1);
            Vector3 pos = m_host.GetWorldPosition() + new Vector3((float)offset.x,
                                                                  (float)offset.y,
                                                                  (float)offset.z);

            //Get the slope normal.  This gives us the equation of the plane tangent to the slope.
            LSL_Vector vsn = llGroundNormal(offset);

            // Clamp to valid position
            if (pos.X < 0)
                pos.X = 0;
            else if (pos.X >= World.Heightmap.Width)
                pos.X = World.Heightmap.Width - 1;
            if (pos.Y < 0)
                pos.Y = 0;
            else if (pos.Y >= World.Heightmap.Height)
                pos.Y = World.Heightmap.Height - 1;

            //Get the height for the integer coordinates from the Heightmap
            float baseheight = (float)World.Heightmap[(int)pos.X, (int)pos.Y];

            //Calculate the difference between the actual coordinates and the integer coordinates
            float xdiff = pos.X - (float)((int)pos.X);
            float ydiff = pos.Y - (float)((int)pos.Y);

            //Use the equation of the tangent plane to adjust the height to account for slope

            return (((vsn.x * xdiff) + (vsn.y * ydiff)) / (-1 * vsn.z)) + baseheight;
        }

        public LSL_Float llCloud(LSL_Vector offset)
        {
            m_host.AddScriptLPS(1);
            float cloudCover = 0f;
            ICloudModule module = World.RequestModuleInterface<ICloudModule>();
            if (module != null)
            {
                Vector3 pos = m_host.GetWorldPosition();
                int x = (int)(pos.X + offset.x);
                int y = (int)(pos.Y + offset.y);

                cloudCover = module.CloudCover(x, y, 0);

            }
            return cloudCover;
        }

        public LSL_Vector llWind(LSL_Vector offset)
        {
            m_host.AddScriptLPS(1);
            LSL_Vector wind = new LSL_Vector(0, 0, 0);
            IWindModule module = World.RequestModuleInterface<IWindModule>();
            if (module != null)
            {
                Vector3 pos = m_host.GetWorldPosition();
                int x = (int)(pos.X + offset.x);
                int y = (int)(pos.Y + offset.y);

                Vector3 windSpeed = module.WindSpeed(x, y, 0);

                wind.x = windSpeed.X;
                wind.y = windSpeed.Y;
            }
            return wind;
        }

        public void llSetStatus(int status, int value)
        {
            if (m_host == null || m_host.ParentGroup == null || m_host.ParentGroup.IsDeleted)
                return;
            m_host.AddScriptLPS(1);

            int statusrotationaxis = 0;

            if ((status & ScriptBaseClass.STATUS_PHYSICS) == ScriptBaseClass.STATUS_PHYSICS)
            {
                if (value != 0)
                {
                    SceneObjectGroup group = m_host.ParentGroup;
                    bool allow = true;

                    foreach (SceneObjectPart part in group.Parts)
                    {
                        if (part.Scale.X > World.m_maxPhys || part.Scale.Y > World.m_maxPhys || part.Scale.Z > World.m_maxPhys)
                        {
                            allow = false;
                            break;
                        }
                    }

                    if (!allow)
                        return;

                    m_host.ScriptSetPhysicsStatus(true);
                }
                else
                {
                    m_host.ScriptSetPhysicsStatus(false);
                }
            }

            if ((status & ScriptBaseClass.STATUS_PHANTOM) == ScriptBaseClass.STATUS_PHANTOM)
            {
                m_host.ParentGroup.ScriptSetPhantomStatus(value != 0);
            }

            if ((status & ScriptBaseClass.STATUS_CAST_SHADOWS) == ScriptBaseClass.STATUS_CAST_SHADOWS)
            {
                m_host.AddFlag(PrimFlags.CastShadows);
            }

            if ((status & ScriptBaseClass.STATUS_ROTATE_X) == ScriptBaseClass.STATUS_ROTATE_X)
            {
                statusrotationaxis |= ScriptBaseClass.STATUS_ROTATE_X;
            }

            if ((status & ScriptBaseClass.STATUS_ROTATE_Y) == ScriptBaseClass.STATUS_ROTATE_Y)
            {
                statusrotationaxis |= ScriptBaseClass.STATUS_ROTATE_Y;
            }

            if ((status & ScriptBaseClass.STATUS_ROTATE_Z) == ScriptBaseClass.STATUS_ROTATE_Z)
            {
                statusrotationaxis |= ScriptBaseClass.STATUS_ROTATE_Z;
            }

            if ((status & ScriptBaseClass.STATUS_BLOCK_GRAB) == ScriptBaseClass.STATUS_BLOCK_GRAB)
            {
                if (value != 0)
                    m_host.SetBlockGrab(true);
                else
                    m_host.SetBlockGrab(false);
            }

            if ((status & ScriptBaseClass.STATUS_DIE_AT_EDGE) == ScriptBaseClass.STATUS_DIE_AT_EDGE)
            {
                if (value != 0)
                    m_host.SetDieAtEdge(true);
                else
                    m_host.SetDieAtEdge(false);
            }

            if ((status & ScriptBaseClass.STATUS_RETURN_AT_EDGE) == ScriptBaseClass.STATUS_RETURN_AT_EDGE)
            {
                if (value != 0)
                    m_host.SetReturnAtEdge(true);
                else
                    m_host.SetReturnAtEdge(false);
            }

            if ((status & ScriptBaseClass.STATUS_SANDBOX) == ScriptBaseClass.STATUS_SANDBOX)
            {
                if (value != 0)
                    m_host.SetStatusSandbox(true);
                else
                    m_host.SetStatusSandbox(false);
            }

            if (statusrotationaxis != 0)
            {
                m_host.SetAxisRotation(statusrotationaxis, value);
            }
        }

        public LSL_Integer llGetStatus(int status)
        {
            m_host.AddScriptLPS(1);
            // m_log.Debug(m_host.ToString() + " status is " + m_host.GetEffectiveObjectFlags().ToString());
            switch (status)
            {
                case ScriptBaseClass.STATUS_PHYSICS:
                    if ((m_host.GetEffectiveObjectFlags() & (uint)PrimFlags.Physics) == (uint)PrimFlags.Physics)
                    {
                        return 1;
                    }
                    return 0;

                case ScriptBaseClass.STATUS_PHANTOM:
                    if ((m_host.GetEffectiveObjectFlags() & (uint)PrimFlags.Phantom) == (uint)PrimFlags.Phantom)
                    {
                        return 1;
                    }
                    return 0;

                case ScriptBaseClass.STATUS_CAST_SHADOWS:
                    if ((m_host.GetEffectiveObjectFlags() & (uint)PrimFlags.CastShadows) == (uint)PrimFlags.CastShadows)
                    {
                        return 1;
                    }
                    return 0;

                case ScriptBaseClass.STATUS_BLOCK_GRAB:
                    if (m_host.GetBlockGrab())
                        return 1;
                    else
                        return 0;

                case ScriptBaseClass.STATUS_DIE_AT_EDGE:
                    if (m_host.GetDieAtEdge())
                        return 1;
                    else
                        return 0;

                case ScriptBaseClass.STATUS_RETURN_AT_EDGE:
                    if (m_host.GetReturnAtEdge())
                        return 1;
                    else
                        return 0;

                case ScriptBaseClass.STATUS_ROTATE_X:
                    if (m_host.GetAxisRotation(2) == 2)
                        return 1;
                    else
                        return 0;

                case ScriptBaseClass.STATUS_ROTATE_Y:
                    if (m_host.GetAxisRotation(4) == 4)
                        return 1;
                    else
                        return 0;

                case ScriptBaseClass.STATUS_ROTATE_Z:
                    if (m_host.GetAxisRotation(8) == 8)
                        return 1;
                    else
                        return 0;

                case ScriptBaseClass.STATUS_SANDBOX:
                    if (m_host.GetStatusSandbox())
                        return 1;
                    else
                        return 0;
            }
            return 0;
        }

        public void llSetScale(LSL_Vector scale)
        {
            m_host.AddScriptLPS(1);
            SetScale(m_host, scale);
        }

        protected void SetScale(SceneObjectPart part, LSL_Vector scale)
        {
            // TODO: this needs to trigger a persistance save as well
            if (part == null || part.ParentGroup.IsDeleted)
                return;

            if (scale.x < 0.01)
                scale.x = 0.01;
            if (scale.y < 0.01)
                scale.y = 0.01;
            if (scale.z < 0.01)
                scale.z = 0.01;

            if (part.ParentGroup.RootPart.PhysActor != null && part.ParentGroup.RootPart.PhysActor.IsPhysical)
            {
                if (scale.x > World.m_maxPhys)
                    scale.x = World.m_maxPhys;
                if (scale.y > World.m_maxPhys)
                    scale.y = World.m_maxPhys;
                if (scale.z > World.m_maxPhys)
                    scale.z = World.m_maxPhys;
            }

            if (scale.x > World.m_maxNonphys)
                scale.x = World.m_maxNonphys;
            if (scale.y > World.m_maxNonphys)
                scale.y = World.m_maxNonphys;
            if (scale.z > World.m_maxNonphys)
                scale.z = World.m_maxNonphys;

            Vector3 tmp = part.Scale;
            tmp.X = (float)scale.x;
            tmp.Y = (float)scale.y;
            tmp.Z = (float)scale.z;
            part.Scale = tmp;
            part.SendFullUpdateToAllClients();
        }

        public LSL_Vector llGetScale()
        {
            m_host.AddScriptLPS(1);
            return new LSL_Vector(m_host.Scale.X, m_host.Scale.Y, m_host.Scale.Z);
        }

        public void llSetClickAction(int action)
        {
            m_host.AddScriptLPS(1);
            m_host.ClickAction = (byte)action;
            m_host.ParentGroup.HasGroupChanged = true;
            m_host.ScheduleFullUpdate();
            return;
        }

        public void llSetColor(LSL_Vector color, int face)
        {
            m_host.AddScriptLPS(1);

            SetColor(m_host, color, face);
        }

        protected void SetColor(SceneObjectPart part, LSL_Vector color, int face)
        {
            if (part == null || part.ParentGroup == null || part.ParentGroup.IsDeleted)
                return;

            Primitive.TextureEntry tex = part.Shape.Textures;
            Color4 texcolor;
            if (face >= 0 && face < GetNumberOfSides(part))
            {
                texcolor = tex.CreateFace((uint)face).RGBA;
                texcolor.R = Util.Clip((float)color.x, 0.0f, 1.0f);
                texcolor.G = Util.Clip((float)color.y, 0.0f, 1.0f);
                texcolor.B = Util.Clip((float)color.z, 0.0f, 1.0f);
                tex.FaceTextures[face].RGBA = texcolor;
                part.UpdateTexture(tex);
                return;
            }
            else if (face == ScriptBaseClass.ALL_SIDES)
            {
                for (uint i = 0; i < GetNumberOfSides(part); i++)
                {
                    if (tex.FaceTextures[i] != null)
                    {
                        texcolor = tex.FaceTextures[i].RGBA;
                        texcolor.R = Util.Clip((float)color.x, 0.0f, 1.0f);
                        texcolor.G = Util.Clip((float)color.y, 0.0f, 1.0f);
                        texcolor.B = Util.Clip((float)color.z, 0.0f, 1.0f);
                        tex.FaceTextures[i].RGBA = texcolor;
                    }
                    texcolor = tex.DefaultTexture.RGBA;
                    texcolor.R = Util.Clip((float)color.x, 0.0f, 1.0f);
                    texcolor.G = Util.Clip((float)color.y, 0.0f, 1.0f);
                    texcolor.B = Util.Clip((float)color.z, 0.0f, 1.0f);
                    tex.DefaultTexture.RGBA = texcolor;
                }
                part.UpdateTexture(tex);
                return;
            }

            if (face == ScriptBaseClass.ALL_SIDES)
                face = SceneObjectPart.ALL_SIDES;

            m_host.SetFaceColor(new Vector3((float)color.x, (float)color.y, (float)color.z), face);
        }

        public void SetTexGen(SceneObjectPart part, int face,int style)
        {
            if (part == null || part.ParentGroup == null || part.ParentGroup.IsDeleted)
                return;

            Primitive.TextureEntry tex = part.Shape.Textures;
            MappingType textype;
            textype = MappingType.Default;
            if (style == (int)ScriptBaseClass.PRIM_TEXGEN_PLANAR)
                textype = MappingType.Planar;

            if (face >= 0 && face < GetNumberOfSides(part))
            {
                tex.CreateFace((uint) face);
                tex.FaceTextures[face].TexMapType = textype;
                part.UpdateTexture(tex);
                return;
            }
            else if (face == ScriptBaseClass.ALL_SIDES)
            {
                for (uint i = 0; i < GetNumberOfSides(part); i++)
                {
                    if (tex.FaceTextures[i] != null)
                    {
                        tex.FaceTextures[i].TexMapType = textype;
                    }
                    tex.DefaultTexture.TexMapType = textype;
                }
                part.UpdateTexture(tex);
                return;
            }
        }

        public void SetGlow(SceneObjectPart part, int face, float glow)
        {
            if (part == null || part.ParentGroup == null || part.ParentGroup.IsDeleted)
                return;

            Primitive.TextureEntry tex = part.Shape.Textures;
            if (face >= 0 && face < GetNumberOfSides(part))
            {
                tex.CreateFace((uint) face);
                tex.FaceTextures[face].Glow = glow;
                part.UpdateTexture(tex);
                return;
            }
            else if (face == ScriptBaseClass.ALL_SIDES)
            {
                for (uint i = 0; i < GetNumberOfSides(part); i++)
                {
                    if (tex.FaceTextures[i] != null)
                    {
                        tex.FaceTextures[i].Glow = glow;
                    }
                    tex.DefaultTexture.Glow = glow;
                }
                part.UpdateTexture(tex);
                return;
            }
        }

        public void SetShiny(SceneObjectPart part, int face, int shiny, Bumpiness bump)
        {
            if (part == null || part.ParentGroup == null || part.ParentGroup.IsDeleted)
                return;

            Shininess sval = new Shininess();

            switch (shiny)
            {
            case 0:
                sval = Shininess.None;
                break;
            case 1:
                sval = Shininess.Low;
                break;
            case 2:
                sval = Shininess.Medium;
                break;
            case 3:
                sval = Shininess.High;
                break;
            default:
                sval = Shininess.None;
                break;
            }

            Primitive.TextureEntry tex = part.Shape.Textures;
            if (face >= 0 && face < GetNumberOfSides(part))
            {
                tex.CreateFace((uint) face);
                tex.FaceTextures[face].Shiny = sval;
                tex.FaceTextures[face].Bump = bump;
                part.UpdateTexture(tex);
                return;
            }
            else if (face == ScriptBaseClass.ALL_SIDES)
            {
                for (uint i = 0; i < GetNumberOfSides(part); i++)
                {
                    if (tex.FaceTextures[i] != null)
                    {
                        tex.FaceTextures[i].Shiny = sval;
                        tex.FaceTextures[i].Bump = bump;;
                    }
                    tex.DefaultTexture.Shiny = sval;
                    tex.DefaultTexture.Bump = bump;
                }
                part.UpdateTexture(tex);
                return;
            }
        }

        public void SetFullBright(SceneObjectPart part, int face, bool bright)
        {
            if (part == null || part.ParentGroup == null || part.ParentGroup.IsDeleted)
                return;

             Primitive.TextureEntry tex = part.Shape.Textures;
             if (face >= 0 && face < GetNumberOfSides(part))
             {
                 tex.CreateFace((uint) face);
                 tex.FaceTextures[face].Fullbright = bright;
                 part.UpdateTexture(tex);
                 return;
             }
             else if (face == ScriptBaseClass.ALL_SIDES)
             {
                 for (uint i = 0; i < GetNumberOfSides(part); i++)
                 {
                     if (tex.FaceTextures[i] != null)
                     {
                         tex.FaceTextures[i].Fullbright = bright;
                     }
                 }
                 tex.DefaultTexture.Fullbright = bright;
                 part.UpdateTexture(tex);
                 return;
             }
         }

        public LSL_Float llGetAlpha(int face)
        {
            m_host.AddScriptLPS(1);

            return GetAlpha(m_host, face);
        }

        protected LSL_Float GetAlpha(SceneObjectPart part, int face)
        {
            Primitive.TextureEntry tex = part.Shape.Textures;
            if (face == ScriptBaseClass.ALL_SIDES)
            {
                int i;
                double sum = 0.0;
                for (i = 0 ; i < GetNumberOfSides(part); i++)
                    sum += (double)tex.GetFace((uint)i).RGBA.A;
                return sum;
            }
            if (face >= 0 && face < GetNumberOfSides(part))
            {
                return (double)tex.GetFace((uint)face).RGBA.A;
            }
            return 0.0;
        }

        public void llSetAlpha(double alpha, int face)
        {
            m_host.AddScriptLPS(1);

            SetAlpha(m_host, alpha, face);
        }

        public void llSetLinkAlpha(int linknumber, double alpha, int face)
        {
            m_host.AddScriptLPS(1);

            List<SceneObjectPart> parts = GetLinkParts(linknumber);
            if (parts.Count > 0)
            {
                try
                {
                    parts[0].ParentGroup.areUpdatesSuspended = true;
                    foreach (SceneObjectPart part in parts)
                        SetAlpha(part, alpha, face);
                }
                finally
                {
                    parts[0].ParentGroup.areUpdatesSuspended = false;
                }
            }
        }

        protected void SetAlpha(SceneObjectPart part, double alpha, int face)
        {
            if (part == null || part.ParentGroup == null || part.ParentGroup.IsDeleted)
                return;

            Primitive.TextureEntry tex = part.Shape.Textures;
            Color4 texcolor;
            if (face >= 0 && face < GetNumberOfSides(part))
            {
                texcolor = tex.CreateFace((uint)face).RGBA;
                texcolor.A = Util.Clip((float)alpha, 0.0f, 1.0f);
                tex.FaceTextures[face].RGBA = texcolor;
                part.UpdateTexture(tex);
                return;
            }
            else if (face == ScriptBaseClass.ALL_SIDES)
            {
                for (int i = 0; i < GetNumberOfSides(part); i++)
                {
                    if (tex.FaceTextures[i] != null)
                    {
                        texcolor = tex.FaceTextures[i].RGBA;
                        texcolor.A = Util.Clip((float)alpha, 0.0f, 1.0f);
                        tex.FaceTextures[i].RGBA = texcolor;
                    }
                }

                // In some cases, the default texture can be null, eg when every face
                // has a unique texture
                if (tex.DefaultTexture != null)
                {
                    texcolor = tex.DefaultTexture.RGBA;
                    texcolor.A = Util.Clip((float)alpha, 0.0f, 1.0f);
                    tex.DefaultTexture.RGBA = texcolor;
                }
                
                part.UpdateTexture(tex);
                return;
            }
        }

        /// <summary>
        /// Set flexi parameters of a part.
        ///
        /// FIXME: Much of this code should probably be within the part itself.
        /// </summary>
        /// <param name="part"></param>
        /// <param name="flexi"></param>
        /// <param name="softness"></param>
        /// <param name="gravity"></param>
        /// <param name="friction"></param>
        /// <param name="wind"></param>
        /// <param name="tension"></param>
        /// <param name="Force"></param>
        protected void SetFlexi(SceneObjectPart part, bool flexi, int softness, float gravity, float friction,
            float wind, float tension, LSL_Vector Force)
        {
            if (part == null || part.ParentGroup == null || part.ParentGroup.IsDeleted)
                return;

            if (flexi)
            {
                part.Shape.FlexiEntry = true;   // this setting flexi true isn't working, but the below parameters do
                                                // work once the prim is already flexi
                part.Shape.FlexiSoftness = softness;
                part.Shape.FlexiGravity = gravity;
                part.Shape.FlexiDrag = friction;
                part.Shape.FlexiWind = wind;
                part.Shape.FlexiTension = tension;
                part.Shape.FlexiForceX = (float)Force.x;
                part.Shape.FlexiForceY = (float)Force.y;
                part.Shape.FlexiForceZ = (float)Force.z;
                part.Shape.PathCurve = 0x80;
            }

            part.ParentGroup.HasGroupChanged = true;
            part.ScheduleFullUpdate();
        }

        /// <summary>
        /// Set a light point on a part
        /// </summary>
        /// FIXME: Much of this code should probably be in SceneObjectGroup
        ///
        /// <param name="part"></param>
        /// <param name="light"></param>
        /// <param name="color"></param>
        /// <param name="intensity"></param>
        /// <param name="radius"></param>
        /// <param name="falloff"></param>
        protected void SetPointLight(SceneObjectPart part, bool light, LSL_Vector color, float intensity, float radius, float falloff)
        {
            if (part == null || part.ParentGroup == null || part.ParentGroup.IsDeleted)
                return;

            if (light)
            {
                part.Shape.LightEntry = true;
                part.Shape.LightColorR = Util.Clip((float)color.x, 0.0f, 1.0f);
                part.Shape.LightColorG = Util.Clip((float)color.y, 0.0f, 1.0f);
                part.Shape.LightColorB = Util.Clip((float)color.z, 0.0f, 1.0f);
                part.Shape.LightIntensity = intensity;
                part.Shape.LightRadius = radius;
                part.Shape.LightFalloff = falloff;
            }
            else
            {
                part.Shape.LightEntry = false;
            }

            part.ParentGroup.HasGroupChanged = true;
            part.ScheduleFullUpdate();
        }

        public LSL_Vector llGetColor(int face)
        {
            m_host.AddScriptLPS(1);
            return GetColor(m_host, face);
        }

        protected LSL_Vector GetColor(SceneObjectPart part, int face)
        {
            Primitive.TextureEntry tex = part.Shape.Textures;
            Color4 texcolor;
            LSL_Vector rgb = new LSL_Vector();
            if (face == ScriptBaseClass.ALL_SIDES)
            {
                int i;

                for (i = 0 ; i < GetNumberOfSides(part); i++)
                {
                    texcolor = tex.GetFace((uint)i).RGBA;
                    rgb.x += texcolor.R;
                    rgb.y += texcolor.G;
                    rgb.z += texcolor.B;
                }

                rgb.x /= (float)GetNumberOfSides(part);
                rgb.y /= (float)GetNumberOfSides(part);
                rgb.z /= (float)GetNumberOfSides(part);

                return rgb;
            }
            if (face >= 0 && face < GetNumberOfSides(part))
            {
                texcolor = tex.GetFace((uint)face).RGBA;
                rgb.x = texcolor.R;
                rgb.y = texcolor.G;
                rgb.z = texcolor.B;
                return rgb;
            }
            else
            {
                return new LSL_Vector();
            }
        }

        public void llSetTexture(string texture, int face)
        {
            m_host.AddScriptLPS(1);
            SetTexture(m_host, texture, face);
            ScriptSleep(200);
        }

        public void llSetLinkTexture(int linknumber, string texture, int face)
        {
            m_host.AddScriptLPS(1);

            List<SceneObjectPart> parts = GetLinkParts(linknumber);
            if (parts.Count > 0)
            {
                try
                {
                    parts[0].ParentGroup.areUpdatesSuspended = true;
                    foreach (SceneObjectPart part in parts)
                        SetTexture(part, texture, face);
                }
                finally
                {
                    parts[0].ParentGroup.areUpdatesSuspended = false;
                }
            }
            ScriptSleep(200);
        }

        protected void SetTexture(SceneObjectPart part, string texture, int face)
        {
            if (part == null || part.ParentGroup == null || part.ParentGroup.IsDeleted)
                return;

            UUID textureID = new UUID();

		    textureID = InventoryKey(texture, (int)AssetType.Texture);
		    if (textureID == UUID.Zero)
		    {
			    if (!UUID.TryParse(texture, out textureID))
			        return;
		    }

            Primitive.TextureEntry tex = part.Shape.Textures;

            if (face >= 0 && face < GetNumberOfSides(part))
            {
                Primitive.TextureEntryFace texface = tex.CreateFace((uint)face);
                texface.TextureID = textureID;
                tex.FaceTextures[face] = texface;
                part.UpdateTexture(tex);
                return;
            }
            else if (face == ScriptBaseClass.ALL_SIDES)
            {
                for (uint i = 0; i < GetNumberOfSides(part); i++)
                {
                    if (tex.FaceTextures[i] != null)
                    {
                        tex.FaceTextures[i].TextureID = textureID;
                    }
                }
                tex.DefaultTexture.TextureID = textureID;
                part.UpdateTexture(tex);
                return;
            }
        }

        public void llScaleTexture(double u, double v, int face)
        {
            m_host.AddScriptLPS(1);

            ScaleTexture(m_host, u, v, face);
            ScriptSleep(200);
        }

        protected void ScaleTexture(SceneObjectPart part, double u, double v, int face)
        {
            if (part == null || part.ParentGroup == null || part.ParentGroup.IsDeleted)
                return;

            Primitive.TextureEntry tex = part.Shape.Textures;
            if (face >= 0 && face < GetNumberOfSides(part))
            {
                Primitive.TextureEntryFace texface = tex.CreateFace((uint)face);
                texface.RepeatU = (float)u;
                texface.RepeatV = (float)v;
                tex.FaceTextures[face] = texface;
                part.UpdateTexture(tex);
                return;
            }
            if (face == ScriptBaseClass.ALL_SIDES)
            {
                for (int i = 0; i < GetNumberOfSides(part); i++)
                {
                    if (tex.FaceTextures[i] != null)
                    {
                        tex.FaceTextures[i].RepeatU = (float)u;
                        tex.FaceTextures[i].RepeatV = (float)v;
                    }
                }
                tex.DefaultTexture.RepeatU = (float)u;
                tex.DefaultTexture.RepeatV = (float)v;
                part.UpdateTexture(tex);
                return;
            }
        }

        public void llOffsetTexture(double u, double v, int face)
        {
            m_host.AddScriptLPS(1);
            OffsetTexture(m_host, u, v, face);
            ScriptSleep(200);
        }

        protected void OffsetTexture(SceneObjectPart part, double u, double v, int face)
        {
            if (part == null || part.ParentGroup == null || part.ParentGroup.IsDeleted)
                return;

            Primitive.TextureEntry tex = part.Shape.Textures;
            if (face >= 0 && face < GetNumberOfSides(part))
            {
                Primitive.TextureEntryFace texface = tex.CreateFace((uint)face);
                texface.OffsetU = (float)u;
                texface.OffsetV = (float)v;
                tex.FaceTextures[face] = texface;
                part.UpdateTexture(tex);
                return;
            }
            if (face == ScriptBaseClass.ALL_SIDES)
            {
                for (int i = 0; i < GetNumberOfSides(part); i++)
                {
                    if (tex.FaceTextures[i] != null)
                    {
                        tex.FaceTextures[i].OffsetU = (float)u;
                        tex.FaceTextures[i].OffsetV = (float)v;
                    }
                }
                tex.DefaultTexture.OffsetU = (float)u;
                tex.DefaultTexture.OffsetV = (float)v;
                part.UpdateTexture(tex);
                return;
            }
        }

        public void llRotateTexture(double rotation, int face)
        {
            m_host.AddScriptLPS(1);
            RotateTexture(m_host, rotation, face);
            ScriptSleep(200);
        }

        protected void RotateTexture(SceneObjectPart part, double rotation, int face)
        {
            if (part == null || part.ParentGroup == null || part.ParentGroup.IsDeleted)
                return;

            Primitive.TextureEntry tex = part.Shape.Textures;
            if (face >= 0 && face < GetNumberOfSides(part))
            {
                Primitive.TextureEntryFace texface = tex.CreateFace((uint)face);
                texface.Rotation = (float)rotation;
                tex.FaceTextures[face] = texface;
                part.UpdateTexture(tex);
                return;
            }
            if (face == ScriptBaseClass.ALL_SIDES)
            {
                for (int i = 0; i < GetNumberOfSides(part); i++)
                {
                    if (tex.FaceTextures[i] != null)
                    {
                        tex.FaceTextures[i].Rotation = (float)rotation;
                    }
                }
                tex.DefaultTexture.Rotation = (float)rotation;
                part.UpdateTexture(tex);
                return;
            }
        }

        public LSL_String llGetTexture(int face)
        {
            m_host.AddScriptLPS(1);
            return GetTexture(m_host, face);
        }

        protected LSL_String GetTexture(SceneObjectPart part, int face)
        {
            Primitive.TextureEntry tex = part.Shape.Textures;
            if (face == ScriptBaseClass.ALL_SIDES)
            {
                face = 0;
            }

            if (face >= 0 && face < GetNumberOfSides(part))
            {
                Primitive.TextureEntryFace texface;
                texface = tex.GetFace((uint)face);
                string texture = texface.TextureID.ToString();

                lock (part.TaskInventory)
                {
                    foreach (KeyValuePair<UUID, TaskInventoryItem> inv in part.TaskInventory)
                    {
                        if (inv.Value.AssetID == texface.TextureID)
                        {
                            texture = inv.Value.Name.ToString();
                            break;
                        }
                    }
                }

                return texture;
            }
            else
            {
                return UUID.Zero.ToString();
            }
        }

        public void llSetPos(LSL_Vector pos)
        {
            m_host.AddScriptLPS(1);

            SetPos(m_host, pos);

            ScriptSleep(200);
        }

        // Capped movemment if distance > 10m (http://wiki.secondlife.com/wiki/LlSetPos)
        // note linked setpos is capped "differently"
        private LSL_Vector SetPosAdjust(LSL_Vector start, LSL_Vector end)
        {
            if (llVecDist(start, end) > 10.0f * m_ScriptDistanceFactor)
                return start + m_ScriptDistanceFactor * 10.0f * llVecNorm(end - start);
            else
                return end;
        }

        protected LSL_Vector GetSetPosTarget(SceneObjectPart part, LSL_Vector targetPos, LSL_Vector fromPos)
<<<<<<< HEAD
=======
        {
            if (part == null || part.ParentGroup == null || part.ParentGroup.IsDeleted)
                return fromPos;

            // Capped movemment if distance > 10m (http://wiki.secondlife.com/wiki/LlSetPos)


            float ground = World.GetGroundHeight((float)targetPos.x, (float)targetPos.y);
            bool disable_underground_movement = m_ScriptEngine.Config.GetBoolean("DisableUndergroundMovement", true);

            if (part.ParentGroup.RootPart == part)
            {
                if ((targetPos.z < ground) && disable_underground_movement && m_host.ParentGroup.AttachmentPoint == 0)
                    targetPos.z = ground;
            }
            LSL_Vector real_vec = SetPosAdjust(fromPos, targetPos);

            return real_vec;
        }

        protected void SetPos(SceneObjectPart part, LSL_Vector targetPos)
>>>>>>> c5fb39e2
        {
            if (part == null || part.ParentGroup == null || part.ParentGroup.IsDeleted)
                return fromPos;

            // Capped movemment if distance > 10m (http://wiki.secondlife.com/wiki/LlSetPos)
            

            float ground = World.GetGroundHeight((float)targetPos.x, (float)targetPos.y);
            bool disable_underground_movement = m_ScriptEngine.Config.GetBoolean("DisableUndergroundMovement", true);

            if (part.ParentGroup.RootPart == part)
            {
                if ((targetPos.z < ground) && disable_underground_movement && m_host.ParentGroup.AttachmentPoint == 0)
                    targetPos.z = ground;
            }
            LSL_Vector real_vec = SetPosAdjust(fromPos, targetPos);

            return real_vec;
        }

        protected void SetPos(SceneObjectPart part, LSL_Vector targetPos)
        {
            if (part == null || part.ParentGroup == null || part.ParentGroup.IsDeleted)
                return;

            LSL_Vector currentPos = GetPartLocalPos(part);
            LSL_Vector toPos = GetSetPosTarget(part, targetPos, currentPos);

            if (part.ParentGroup.RootPart == part)
            {
                SceneObjectGroup parent = part.ParentGroup;
                parent.UpdateGroupPosition(new Vector3((float)toPos.x, (float)toPos.y, (float)toPos.z));
            }
            else
            {
                part.OffsetPosition = new Vector3((float)toPos.x, (float)toPos.y, (float)toPos.z);
                SceneObjectGroup parent = part.ParentGroup;
                parent.HasGroupChanged = true;
                parent.ScheduleGroupForTerseUpdate();
            }
        }

        public LSL_Vector llGetPos()
        {
            m_host.AddScriptLPS(1);
            Vector3 pos = m_host.GetWorldPosition();
            return new LSL_Vector(pos.X, pos.Y, pos.Z);
        }

        public LSL_Vector llGetLocalPos()
        {
            m_host.AddScriptLPS(1);
            return GetPartLocalPos(m_host);
        }

        protected LSL_Vector GetPartLocalPos(SceneObjectPart part)
        {
            m_host.AddScriptLPS(1);
            if (part.ParentID == 0)
            {
                return new LSL_Vector(part.AbsolutePosition.X,
                                      part.AbsolutePosition.Y,
                                      part.AbsolutePosition.Z);
            }
            else
            {
                if (m_host.IsRoot)
                {
                    return new LSL_Vector(m_host.AttachedPos.X,
                                          m_host.AttachedPos.Y,
                                          m_host.AttachedPos.Z);
                }
                else
                {
                    return new LSL_Vector(part.OffsetPosition.X,
                                          part.OffsetPosition.Y,
                                          part.OffsetPosition.Z);
                }
            }
        }

        public void llSetRot(LSL_Rotation rot)
        {
            m_host.AddScriptLPS(1);

            // try to let this work as in SL...
            if (m_host.LinkNum < 2)
            {
                // Special case: If we are root, rotate complete SOG to new
                // rotation.
                // We are root if the link number is 0 (single prim) or 1
                // (root prim). ParentID may be nonzero in attachments and
                // using it would cause attachments and HUDs to rotate
                // to the wrong positions.
                SetRot(m_host, Rot2Quaternion(rot));
            }
            else
            {
                // we are a child. The rotation values will be set to the one of root modified by rot, as in SL. Don't ask.
                SceneObjectPart rootPart = m_host.ParentGroup.RootPart;
                if (rootPart != null) // better safe than sorry
                {
                    SetRot(m_host, rootPart.RotationOffset * Rot2Quaternion(rot));
                }
            }

            ScriptSleep(200);
        }

        public void llSetLocalRot(LSL_Rotation rot)
        {
            m_host.AddScriptLPS(1);
            SetRot(m_host, Rot2Quaternion(rot));
            ScriptSleep(200);
        }

        protected void SetRot(SceneObjectPart part, Quaternion rot)
        {
            if (part == null || part.ParentGroup == null || part.ParentGroup.IsDeleted)
                return;

            part.UpdateRotation(rot);
            // Update rotation does not move the object in the physics scene if it's a linkset.

//KF:  Do NOT use this next line if using ODE physics engine. This need a switch based on .ini Phys Engine type
//          part.ParentGroup.AbsolutePosition = part.ParentGroup.AbsolutePosition;

            // So, after thinking about this for a bit, the issue with the part.ParentGroup.AbsolutePosition = part.ParentGroup.AbsolutePosition line
            // is it isn't compatible with vehicles because it causes the vehicle body to have to be broken down and rebuilt
            // It's perfectly okay when the object is not an active physical body though.
            // So, part.ParentGroup.ResetChildPrimPhysicsPositions(); does the thing that Kitto is warning against
            // but only if the object is not physial and active.   This is important for rotating doors.
            // without the absoluteposition = absoluteposition happening, the doors do not move in the physics
            // scene
            if (part.PhysActor != null && !part.PhysActor.IsPhysical)
            {
                part.ParentGroup.ResetChildPrimPhysicsPositions();
            }
        }

        /// <summary>
        /// See http://lslwiki.net/lslwiki/wakka.php?wakka=ChildRotation
        /// </summary>
        public LSL_Rotation llGetRot()
        {
            // unlinked or root prim then use llRootRotation
            // see llRootRotaion for references.
            if (m_host.LinkNum == 0 || m_host.LinkNum == 1)
            {
                return llGetRootRotation();
            }
            
            m_host.AddScriptLPS(1);
            Quaternion q = m_host.GetWorldRotation();
            return new LSL_Rotation(q.X, q.Y, q.Z, q.W);
        }

        private LSL_Rotation GetPartRot(SceneObjectPart part)
        {
            Quaternion q;
            if (part.LinkNum == 0 || part.LinkNum == 1) // unlinked or root prim
            {
                if (part.ParentGroup.AttachmentPoint != 0)
                {
                    ScenePresence avatar = World.GetScenePresence(part.ParentGroup.AttachedAvatar);
                    if (avatar != null)
                    {
                        if ((avatar.AgentControlFlags & (uint)AgentManager.ControlFlags.AGENT_CONTROL_MOUSELOOK) != 0)
                            q = avatar.CameraRotation; // Mouselook
                        else
                            q = avatar.Rotation; // Currently infrequently updated so may be inaccurate
                    }
                    else
                        q = part.ParentGroup.GroupRotation; // Likely never get here but just in case
                }
                else
                    q = part.ParentGroup.GroupRotation; // just the group rotation
                return new LSL_Rotation(q.X, q.Y, q.Z, q.W);
            }
            q = part.GetWorldRotation();
            return new LSL_Rotation(q.X, q.Y, q.Z, q.W);
        }

        public LSL_Rotation llGetLocalRot()
        {
            m_host.AddScriptLPS(1);
            return new LSL_Rotation(m_host.RotationOffset.X, m_host.RotationOffset.Y, m_host.RotationOffset.Z, m_host.RotationOffset.W);
        }

        public void llSetForce(LSL_Vector force, int local)
        {
            m_host.AddScriptLPS(1);

            if (!m_host.ParentGroup.IsDeleted)
            {
                if (local != 0)
                    force *= llGetRot();

                m_host.ParentGroup.RootPart.SetForce(new Vector3((float)force.x, (float)force.y, (float)force.z));
            }
        }

        public LSL_Vector llGetForce()
        {
            LSL_Vector force = new LSL_Vector(0.0, 0.0, 0.0);

            m_host.AddScriptLPS(1);

            if (!m_host.ParentGroup.IsDeleted)
            {
                Vector3 tmpForce = m_host.ParentGroup.RootPart.GetForce();
                force.x = tmpForce.X;
                force.y = tmpForce.Y;
                force.z = tmpForce.Z;
            }

            return force;
        }

        public LSL_Integer llTarget(LSL_Vector position, double range)
        {
            m_host.AddScriptLPS(1);
            return m_host.ParentGroup.registerTargetWaypoint(
                new Vector3((float)position.x, (float)position.y, (float)position.z), (float)range);
        }

        public void llTargetRemove(int number)
        {
            m_host.AddScriptLPS(1);
            m_host.ParentGroup.unregisterTargetWaypoint(number);
        }

        public LSL_Integer llRotTarget(LSL_Rotation rot, double error)
        {
            m_host.AddScriptLPS(1);
            return m_host.ParentGroup.registerRotTargetWaypoint(
                new Quaternion((float)rot.x, (float)rot.y, (float)rot.z, (float)rot.s), (float)error);
        }

        public void llRotTargetRemove(int number)
        {
            m_host.AddScriptLPS(1);
            m_host.ParentGroup.unregisterRotTargetWaypoint(number);
        }

        public void llMoveToTarget(LSL_Vector target, double tau)
        {
            m_host.AddScriptLPS(1);
            m_host.MoveToTarget(new Vector3((float)target.x, (float)target.y, (float)target.z), (float)tau);
        }

        public void llStopMoveToTarget()
        {
            m_host.AddScriptLPS(1);
            m_host.StopMoveToTarget();
        }

        public void llApplyImpulse(LSL_Vector force, int local)
        {
            m_host.AddScriptLPS(1);
            //No energy force yet
            Vector3 v = new Vector3((float)force.x, (float)force.y, (float)force.z);
            if (v.Length() > 20000.0f)
            {
                v.Normalize();
                v = v * 20000.0f;
            }
            m_host.ApplyImpulse(v, local != 0);
        }

        public void llApplyRotationalImpulse(LSL_Vector force, int local)
        {
            m_host.AddScriptLPS(1);
            m_host.ApplyAngularImpulse(new Vector3((float)force.x, (float)force.y, (float)force.z), local != 0);
        }

        public void llSetTorque(LSL_Vector torque, int local)
        {
            m_host.AddScriptLPS(1);
            m_host.SetAngularImpulse(new Vector3((float)torque.x, (float)torque.y, (float)torque.z), local != 0);
        }

        public LSL_Vector llGetTorque()
        {
            m_host.AddScriptLPS(1);
            Vector3 torque = m_host.ParentGroup.GetTorque();
            return new LSL_Vector(torque.X,torque.Y,torque.Z);
        }

        public void llSetForceAndTorque(LSL_Vector force, LSL_Vector torque, int local)
        {
            m_host.AddScriptLPS(1);
            llSetForce(force, local);
            llSetTorque(torque, local);
        }

        public LSL_Vector llGetVel()
        {
            m_host.AddScriptLPS(1);

            Vector3 vel;

            if (m_host.ParentGroup.IsAttachment)
            {
                ScenePresence avatar = m_host.ParentGroup.Scene.GetScenePresence(m_host.ParentGroup.AttachedAvatar);
                vel = avatar.Velocity;
            }
            else
            {
                vel = m_host.Velocity;
            }

            return new LSL_Vector(vel.X, vel.Y, vel.Z);
        }

        public LSL_Vector llGetAccel()
        {
            m_host.AddScriptLPS(1);
            return new LSL_Vector(m_host.Acceleration.X, m_host.Acceleration.Y, m_host.Acceleration.Z);
        }

        public LSL_Vector llGetOmega()
        {
            m_host.AddScriptLPS(1);
            return new LSL_Vector(m_host.AngularVelocity.X, m_host.AngularVelocity.Y, m_host.AngularVelocity.Z);
        }

        public LSL_Float llGetTimeOfDay()
        {
            m_host.AddScriptLPS(1);
            return (double)((DateTime.Now.TimeOfDay.TotalMilliseconds / 1000) % (3600 * 4));
        }

        public LSL_Float llGetWallclock()
        {
            m_host.AddScriptLPS(1);
            return DateTime.Now.TimeOfDay.TotalSeconds;
        }

        public LSL_Float llGetTime()
        {
            m_host.AddScriptLPS(1);
            TimeSpan ScriptTime = DateTime.Now - m_timer;
            return (double)(ScriptTime.TotalMilliseconds / 1000);
        }

        public void llResetTime()
        {
            m_host.AddScriptLPS(1);
            m_timer = DateTime.Now;
        }

        public LSL_Float llGetAndResetTime()
        {
            m_host.AddScriptLPS(1);
            TimeSpan ScriptTime = DateTime.Now - m_timer;
            m_timer = DateTime.Now;
            return (double)(ScriptTime.TotalMilliseconds / 1000);
        }

        public void llSound(string sound, double volume, int queue, int loop)
        {
            m_host.AddScriptLPS(1);
            // This function has been deprecated
            // see http://www.lslwiki.net/lslwiki/wakka.php?wakka=llSound
            Deprecated("llSound");
        }

        // Xantor 20080528 PlaySound updated so it accepts an objectinventory name -or- a key to a sound
        // 20080530 Updated to remove code duplication
        public void llPlaySound(string sound, double volume)
        {
            m_host.AddScriptLPS(1);

            // send the sound, once, to all clients in range
            m_host.SendSound(KeyOrName(sound).ToString(), volume, false, 0, 0, false, false);
        }

        // Xantor 20080528 we should do this differently.
        // 1) apply the sound to the object
        // 2) schedule full update
        // just sending the sound out once doesn't work so well when other avatars come in view later on
        // or when the prim gets moved, changed, sat on, whatever
        // see large number of mantises (mantes?)
        // 20080530 Updated to remove code duplication
        // 20080530 Stop sound if there is one, otherwise volume only changes don't work
        public void llLoopSound(string sound, double volume)
        {
            m_host.AddScriptLPS(1);

            if (m_host.Sound != UUID.Zero)
                llStopSound();

            m_host.Sound = KeyOrName(sound);
            m_host.SoundGain = volume;
            m_host.SoundFlags = 1;      // looping
            m_host.SoundRadius = 20;    // Magic number, 20 seems reasonable. Make configurable?

            m_host.ScheduleFullUpdate();
            m_host.SendFullUpdateToAllClients();
        }

        public void llLoopSoundMaster(string sound, double volume)
        {
            m_host.AddScriptLPS(1);
            m_host.ParentGroup.LoopSoundMasterPrim = m_host;
            lock (m_host.ParentGroup.LoopSoundSlavePrims)
            {
                foreach (SceneObjectPart prim in m_host.ParentGroup.LoopSoundSlavePrims)
                {
                    if (prim.Sound != UUID.Zero)
                        llStopSound();

                    prim.Sound = KeyOrName(sound);
                    prim.SoundGain = volume;
                    prim.SoundFlags = 1;      // looping
                    prim.SoundRadius = 20;    // Magic number, 20 seems reasonable. Make configurable?

                    prim.ScheduleFullUpdate();
                    prim.SendFullUpdateToAllClients();
                }
            }
            if (m_host.Sound != UUID.Zero)
                llStopSound();

            m_host.Sound = KeyOrName(sound);
            m_host.SoundGain = volume;
            m_host.SoundFlags = 1;      // looping
            m_host.SoundRadius = 20;    // Magic number, 20 seems reasonable. Make configurable?

            m_host.ScheduleFullUpdate();
            m_host.SendFullUpdateToAllClients();
        }

        public void llLoopSoundSlave(string sound, double volume)
        {
            m_host.AddScriptLPS(1);
            lock (m_host.ParentGroup.LoopSoundSlavePrims)
            {
                m_host.ParentGroup.LoopSoundSlavePrims.Add(m_host);
            }
        }

        public void llPlaySoundSlave(string sound, double volume)
        {
            m_host.AddScriptLPS(1);

            // send the sound, once, to all clients in range
            m_host.SendSound(KeyOrName(sound).ToString(), volume, false, 0, 0, true, false);
        }

        public void llTriggerSound(string sound, double volume)
        {
            m_host.AddScriptLPS(1);
            // send the sound, once, to all clients in range
            m_host.SendSound(KeyOrName(sound).ToString(), volume, true, 0, 0, false, false);
        }

        // Xantor 20080528: Clear prim data of sound instead
        public void llStopSound()
        {
            m_host.AddScriptLPS(1);
            if (m_host.ParentGroup.LoopSoundSlavePrims.Contains(m_host))
            {
                if (m_host.ParentGroup.LoopSoundMasterPrim == m_host)
                {
                    foreach (SceneObjectPart part in m_host.ParentGroup.LoopSoundSlavePrims)
                    {
                        part.Sound = UUID.Zero;
                        part.SoundGain = 0;
                        part.SoundFlags = 0;
                        part.SoundRadius = 0;
                        part.ScheduleFullUpdate();
                        part.SendFullUpdateToAllClients();
                    }
                    m_host.ParentGroup.LoopSoundMasterPrim = null;
                    m_host.ParentGroup.LoopSoundSlavePrims.Clear();
                }
                else
                {
                    m_host.Sound = UUID.Zero;
                    m_host.SoundGain = 0;
                    m_host.SoundFlags = 0;
                    m_host.SoundRadius = 0;
                    m_host.ScheduleFullUpdate();
                    m_host.SendFullUpdateToAllClients();
                }
            }
            else
            {
                m_host.Sound = UUID.Zero;
                m_host.SoundGain = 0;
                m_host.SoundFlags = 0;
                m_host.SoundRadius = 0;
                m_host.ScheduleFullUpdate();
                m_host.SendFullUpdateToAllClients();
            }
        }

        public void llPreloadSound(string sound)
        {
            m_host.AddScriptLPS(1);
            m_host.PreloadSound(sound);
            ScriptSleep(1000);
        }

        /// <summary>
        /// Return a portion of the designated string bounded by
        /// inclusive indices (start and end). As usual, the negative
        /// indices, and the tolerance for out-of-bound values, makes
        /// this more complicated than it might otherwise seem.
        /// </summary>
        public LSL_String llGetSubString(string src, int start, int end)
        {
            m_host.AddScriptLPS(1);

            // Normalize indices (if negative).
            // After normlaization they may still be
            // negative, but that is now relative to
            // the start, rather than the end, of the
            // sequence.

            if (start < 0)
            {
                start = src.Length+start;
            }
            if (end < 0)
            {
                end = src.Length+end;
            }

            // Conventional substring
            if (start <= end)
            {
                // Implies both bounds are out-of-range.
                if (end < 0 || start >= src.Length)
                {
                    return String.Empty;
                }
                // If end is positive, then it directly
                // corresponds to the lengt of the substring
                // needed (plus one of course). BUT, it
                // must be within bounds.
                if (end >= src.Length)
                {
                    end = src.Length-1;
                }

                if (start < 0)
                {
                    return src.Substring(0,end+1);
                }
                // Both indices are positive
                return src.Substring(start, (end+1) - start);
            }

            // Inverted substring (end < start)
            else
            {
                // Implies both indices are below the
                // lower bound. In the inverted case, that
                // means the entire string will be returned
                // unchanged.
                if (start < 0)
                {
                    return src;
                }
                // If both indices are greater than the upper
                // bound the result may seem initially counter
                // intuitive.
                if (end >= src.Length)
                {
                    return src;
                }

                if (end < 0)
                {
                    if (start < src.Length)
                    {
                        return src.Substring(start);
                    }
                    else
                    {
                        return String.Empty;
                    }
                }
                else
                {
                    if (start < src.Length)
                    {
                        return src.Substring(0,end+1) + src.Substring(start);
                    }
                    else
                    {
                        return src.Substring(0,end+1);
                    }
                }
            }
         }

        /// <summary>
        /// Delete substring removes the specified substring bounded
        /// by the inclusive indices start and end. Indices may be
        /// negative (indicating end-relative) and may be inverted,
        /// i.e. end < start.
        /// </summary>
        public LSL_String llDeleteSubString(string src, int start, int end)
        {
            m_host.AddScriptLPS(1);

            // Normalize indices (if negative).
            // After normlaization they may still be
            // negative, but that is now relative to
            // the start, rather than the end, of the
            // sequence.
            if (start < 0)
            {
                start = src.Length+start;
            }
            if (end < 0)
            {
                end = src.Length+end;
            }
            // Conventionally delimited substring
            if (start <= end)
            {
                // If both bounds are outside of the existing
                // string, then return unchanges.
                if (end < 0 || start >= src.Length)
                {
                    return src;
                }
                // At least one bound is in-range, so we
                // need to clip the out-of-bound argument.
                if (start < 0)
                {
                    start = 0;
                }

                if (end >= src.Length)
                {
                    end = src.Length-1;
                }

                return src.Remove(start,end-start+1);
            }
            // Inverted substring
            else
            {
                // In this case, out of bounds means that
                // the existing string is part of the cut.
                if (start < 0 || end >= src.Length)
                {
                    return String.Empty;
                }

                if (end > 0)
                {
                    if (start < src.Length)
                    {
                        return src.Remove(start).Remove(0,end+1);
                    }
                    else
                    {
                        return src.Remove(0,end+1);
                    }
                }
                else
                {
                    if (start < src.Length)
                    {
                        return src.Remove(start);
                    }
                    else
                    {
                        return src;
                    }
                }
            }
        }

        /// <summary>
        /// Insert string inserts the specified string identified by src
        /// at the index indicated by index. Index may be negative, in
        /// which case it is end-relative. The index may exceed either
        /// string bound, with the result being a concatenation.
        /// </summary>
        public LSL_String llInsertString(string dest, int index, string src)
        {
            m_host.AddScriptLPS(1);

            // Normalize indices (if negative).
            // After normlaization they may still be
            // negative, but that is now relative to
            // the start, rather than the end, of the
            // sequence.
            if (index < 0)
            {
                index = dest.Length+index;

                // Negative now means it is less than the lower
                // bound of the string.

                if (index < 0)
                {
                    return src+dest;
                }

            }

            if (index >= dest.Length)
            {
                return dest+src;
            }

            // The index is in bounds.
            // In this case the index refers to the index that will
            // be assigned to the first character of the inserted string.
            // So unlike the other string operations, we do not add one
            // to get the correct string length.
            return dest.Substring(0,index)+src+dest.Substring(index);

        }

        public LSL_String llToUpper(string src)
        {
            m_host.AddScriptLPS(1);
            return src.ToUpper();
        }

        public LSL_String llToLower(string src)
        {
            m_host.AddScriptLPS(1);
            return src.ToLower();
        }

        public LSL_Integer llGiveMoney(string destination, int amount)
        {
            UUID invItemID=InventorySelf();
            if (invItemID == UUID.Zero)
                return 0;

            m_host.AddScriptLPS(1);

            m_host.TaskInventory.LockItemsForRead(true);
            TaskInventoryItem item = m_host.TaskInventory[invItemID];
            m_host.TaskInventory.LockItemsForRead(false);

            if (item.PermsGranter == UUID.Zero)
                return 0;

            if ((item.PermsMask & ScriptBaseClass.PERMISSION_DEBIT) == 0)
            {
                LSLError("No permissions to give money");
                return 0;
            }

            UUID toID = new UUID();

            if (!UUID.TryParse(destination, out toID))
            {
                LSLError("Bad key in llGiveMoney");
                return 0;
            }

            IMoneyModule money = World.RequestModuleInterface<IMoneyModule>();

            if (money == null)
            {
                NotImplemented("llGiveMoney");
                return 0;
            }

            bool result = money.ObjectGiveMoney(
                m_host.ParentGroup.RootPart.UUID, m_host.ParentGroup.RootPart.OwnerID, toID, amount);

            if (result)
                return 1;

            return 0;
        }

        public void llMakeExplosion(int particles, double scale, double vel, double lifetime, double arc, string texture, LSL_Vector offset)
        {
            m_host.AddScriptLPS(1);
            Deprecated("llMakeExplosion");
            ScriptSleep(100);
        }

        public void llMakeFountain(int particles, double scale, double vel, double lifetime, double arc, int bounce, string texture, LSL_Vector offset, double bounce_offset)
        {
            m_host.AddScriptLPS(1);
            Deprecated("llMakeFountain");
            ScriptSleep(100);
        }

        public void llMakeSmoke(int particles, double scale, double vel, double lifetime, double arc, string texture, LSL_Vector offset)
        {
            m_host.AddScriptLPS(1);
            Deprecated("llMakeSmoke");
            ScriptSleep(100);
        }

        public void llMakeFire(int particles, double scale, double vel, double lifetime, double arc, string texture, LSL_Vector offset)
        {
            m_host.AddScriptLPS(1);
            Deprecated("llMakeFire");
            ScriptSleep(100);
        }

        public void llRezAtRoot(string inventory, LSL_Vector pos, LSL_Vector vel, LSL_Rotation rot, int param)
        {
            m_host.AddScriptLPS(1);

            if (Double.IsNaN(rot.x) || Double.IsNaN(rot.y) || Double.IsNaN(rot.z) || Double.IsNaN(rot.s))
                return;
            float dist = (float)llVecDist(llGetPos(), pos);

            if (dist > m_ScriptDistanceFactor * 10.0f)
                return;

            //Clone is thread-safe
            TaskInventoryDictionary partInventory = (TaskInventoryDictionary)m_host.TaskInventory.Clone();

            foreach (KeyValuePair<UUID, TaskInventoryItem> inv in partInventory)
            {
                if (inv.Value.Name == inventory)
                {
                    // make sure we're an object.
                    if (inv.Value.InvType != (int)InventoryType.Object)
                    {
                        llSay(0, "Unable to create requested object. Object is missing from database.");
                        return;
                    }

                    Vector3 llpos = new Vector3((float)pos.x, (float)pos.y, (float)pos.z);
                    Vector3 llvel = new Vector3((float)vel.x, (float)vel.y, (float)vel.z);

                    // need the magnitude later
                    float velmag = (float)Util.GetMagnitude(llvel);

                    SceneObjectGroup new_group = World.RezObject(m_host, inv.Value, llpos, Rot2Quaternion(rot), llvel, param);

                    // If either of these are null, then there was an unknown error.
                    if (new_group == null)
                        continue;

                    // objects rezzed with this method are die_at_edge by default.
                    new_group.RootPart.SetDieAtEdge(true);

                    new_group.ResumeScripts();

                    m_ScriptEngine.PostObjectEvent(m_host.LocalId, new EventParams(
                            "object_rez", new Object[] {
                            new LSL_String(
                            new_group.RootPart.UUID.ToString()) },
                            new DetectParams[0]));

                    float groupmass = new_group.GetMass();

                    if (new_group.RootPart.PhysActor != null && new_group.RootPart.PhysActor.IsPhysical && llvel != Vector3.Zero)
                    {
                        //Recoil.
                        llApplyImpulse(new LSL_Vector(llvel.X * groupmass, llvel.Y * groupmass, llvel.Z * groupmass), 0);
                    }
                    // Variable script delay? (see (http://wiki.secondlife.com/wiki/LSL_Delay)
                    ScriptSleep((int)((groupmass * velmag) / 10));
                    ScriptSleep(100);
                    return;
                }
            }

            llSay(0, "Could not find object " + inventory);
        }

        public void llRezObject(string inventory, LSL_Vector pos, LSL_Vector vel, LSL_Rotation rot, int param)
        {
            llRezAtRoot(inventory, pos, vel, rot, param);
        }

        public void llLookAt(LSL_Vector target, double strength, double damping)
        {
            /*
            m_host.AddScriptLPS(1);
            // Determine where we are looking from
            LSL_Vector from = llGetPos();

            // Work out the normalised vector from the source to the target
            LSL_Vector delta = llVecNorm(target - from);
            LSL_Vector angle = new LSL_Vector(0,0,0);

            // Calculate the yaw
            // subtracting PI_BY_TWO is required to compensate for the odd SL co-ordinate system
            angle.x = llAtan2(delta.z, delta.y) - ScriptBaseClass.PI_BY_TWO;

            // Calculate pitch
            angle.y = llAtan2(delta.x, llSqrt((delta.y * delta.y) + (delta.z * delta.z)));

            // we need to convert from a vector describing
            // the angles of rotation in radians into rotation value

            LSL_Types.Quaternion rot = llEuler2Rot(angle);

            // This would only work if your physics system contains an APID controller:
            // Quaternion rotation = new Quaternion((float)rot.x, (float)rot.y, (float)rot.z, (float)rot.s);
            // m_host.startLookAt(rotation, (float)damping, (float)strength);
            
            // Orient the object to the angle calculated
            llSetRot(rot);
            */

            //The above code, while nice, doesn't replicate the behaviour of SL and tends to "roll" the object.
            //There's probably a smarter way of doing this, my rotation math-fu is weak.
            // http://bugs.meta7.com/view.php?id=28
            //                                       - Tom

			/* And the following does not do the job either. It has to be performed inside the ODE glue-code. -.- .._.
			LSL_Rotation newrot = llGetRot() * llRotBetween(new LSL_Vector(1.0d, 0.0d, 0.0d) * llGetRot(), new LSL_Vector(0.0d, 0.0d, -1.0d));
            llSetRot(newrot * llRotBetween(new LSL_Vector(0.0d,0.0d,1.0d) * newrot, target - llGetPos()));
			*/
            if (m_host.PhysActor != null && !m_host.PhysActor.IsPhysical)
            {
                // Part is non-phys, convert this to a llSetRot()
                Vector3 tgt = new Vector3((float)target.x, (float)target.y, (float)target.z);
                Vector3 dir = tgt - m_host.GroupPosition;
				dir.Normalize();
                float tzrot = (float)Math.Atan2(dir.Y, dir.X);
                float txy = (float)Math.Sqrt((dir.X * dir.X) + (dir.Y * dir.Y));
                float terot = (float)Math.Atan2(-dir.Z, txy);
                LSL_Vector az = new LSL_Vector(0.0f, 0.0f, tzrot);
                LSL_Vector ae = new LSL_Vector(0.0f, terot, 0.0f);
                LSL_Types.Quaternion spin =  llEuler2Rot(az);
                LSL_Types.Quaternion rot =  llEuler2Rot(ae) * spin;
                llSetRot(rot);
            }
            else
            {
    			// Physical, send the target vector to RotLookAt method inside a 'rotation', the .w -99.9 value indicates it is really a LookAt.
    			Quaternion q = new Quaternion((float)target.x, (float)target.y, (float)target.z, -99.9f);
    			m_host.RotLookAt(q, (float)strength, (float)damping);
            }

        }
        
        public void llRotLookAt(LSL_Rotation target, double strength, double damping)
        {
            m_host.AddScriptLPS(1);
//            NotImplemented("llRotLookAt");
            m_host.RotLookAt(Rot2Quaternion(target), (float)strength, (float)damping);
            
        }

        public void llStopLookAt()
        {
            m_host.AddScriptLPS(1);
//            NotImplemented("llStopLookAt");
            m_host.StopLookAt();
        }

        public void llSetTimerEvent(double sec)
        {
            if (sec != 0.0 && sec < m_MinTimerInterval)
                sec = m_MinTimerInterval;
            m_host.AddScriptLPS(1);
            // Setting timer repeat
            AsyncCommands.TimerPlugin.SetTimerEvent(m_localID, m_itemID, sec);
        }

        public virtual void llSleep(double sec)
        {
            m_host.AddScriptLPS(1);
            Thread.Sleep((int)(sec * 1000));
        }

        public LSL_Float llGetMass()
        {
            m_host.AddScriptLPS(1);
            return m_host.GetMass();
        }

        public void llCollisionFilter(string name, string id, int accept)
        {
            m_host.AddScriptLPS(1);
            m_host.CollisionFilter.Clear();
            if (id != null)
            {
                m_host.CollisionFilter.Add(accept,id);
            }
            else
            {
                m_host.CollisionFilter.Add(accept,name);
            }
        }

        public void llTakeControls(int controls, int accept, int pass_on)
        {
            TaskInventoryItem item;

            m_host.TaskInventory.LockItemsForRead(true);
            if (!m_host.TaskInventory.ContainsKey(InventorySelf()))
            {
                m_host.TaskInventory.LockItemsForRead(false);
                return;
            }
            else
            {
                item = m_host.TaskInventory[InventorySelf()];
            }
            m_host.TaskInventory.LockItemsForRead(false);

            if (item.PermsGranter != UUID.Zero)
            {
                ScenePresence presence = World.GetScenePresence(item.PermsGranter);

                if (presence != null)
                {
                    if ((item.PermsMask & ScriptBaseClass.PERMISSION_TAKE_CONTROLS) != 0)
                    {
                        presence.RegisterControlEventsToScript(controls, accept, pass_on, m_localID, m_itemID);
                    }
                }
            }

            m_host.AddScriptLPS(1);
        }

        public void llReleaseControls()
        {
            TaskInventoryItem item;

            m_host.TaskInventory.LockItemsForRead(true);
            lock (m_host.TaskInventory)
            {
                
                if (!m_host.TaskInventory.ContainsKey(InventorySelf()))
                {
                    m_host.TaskInventory.LockItemsForRead(false);
                    return;
                }
                else
                {
                    item = m_host.TaskInventory[InventorySelf()];
                }
            }
            m_host.TaskInventory.LockItemsForRead(false);

            m_host.AddScriptLPS(1);

            if (item.PermsGranter != UUID.Zero)
            {
                ScenePresence presence = World.GetScenePresence(item.PermsGranter);

                if (presence != null)
                {
                    if ((item.PermsMask & ScriptBaseClass.PERMISSION_TAKE_CONTROLS) != 0)
                    {
                        // Unregister controls from Presence
                        presence.UnRegisterControlEventsToScript(m_localID, m_itemID);
                        // Remove Take Control permission.
                        item.PermsMask &= ~ScriptBaseClass.PERMISSION_TAKE_CONTROLS;
                    }
                }
            }
        }

        public void llReleaseURL(string url)
        {
            m_host.AddScriptLPS(1);
            if (m_UrlModule != null)
                m_UrlModule.ReleaseURL(url);
        }

        public void llAttachToAvatar(int attachment)
        {
            m_host.AddScriptLPS(1);

            TaskInventoryItem item;

            m_host.TaskInventory.LockItemsForRead(true);

            if (!m_host.TaskInventory.ContainsKey(InventorySelf()))
            {
                m_host.TaskInventory.LockItemsForRead(false);
                return;
            }
            else
            {
                item = m_host.TaskInventory[InventorySelf()];
            }

            m_host.TaskInventory.LockItemsForRead(false);

            if (item.PermsGranter != m_host.OwnerID)
                return;

            if ((item.PermsMask & ScriptBaseClass.PERMISSION_ATTACH) != 0)
            {
                SceneObjectGroup grp = m_host.ParentGroup;

                ScenePresence presence = World.GetScenePresence(m_host.OwnerID);

                IAttachmentsModule attachmentsModule = m_ScriptEngine.World.AttachmentsModule;
                if (attachmentsModule != null)
                    attachmentsModule.AttachObject(presence, grp, (uint)attachment, false);
            }
        }

        public void llDetachFromAvatar()
        {
            m_host.AddScriptLPS(1);

            if (m_host.ParentGroup.AttachmentPoint == 0)
                return;

            TaskInventoryItem item;

            m_host.TaskInventory.LockItemsForRead(true);

            if (!m_host.TaskInventory.ContainsKey(InventorySelf()))
            {
                m_host.TaskInventory.LockItemsForRead(false);
                return;
            }
            else
            {
                item = m_host.TaskInventory[InventorySelf()];
            }
            m_host.TaskInventory.LockItemsForRead(false);


            if (item.PermsGranter != m_host.OwnerID)
                return;

            if ((item.PermsMask & ScriptBaseClass.PERMISSION_ATTACH) != 0)
            {
                IAttachmentsModule attachmentsModule = m_ScriptEngine.World.AttachmentsModule;
                if (attachmentsModule != null)
                    Util.FireAndForget(DetachWrapper, m_host);
            }
        }

        private void DetachWrapper(object o)
        {
            SceneObjectPart host = (SceneObjectPart)o;

            SceneObjectGroup grp = host.ParentGroup;
            UUID itemID = grp.GetFromItemID();
            ScenePresence presence = World.GetScenePresence(host.OwnerID);

            IAttachmentsModule attachmentsModule = m_ScriptEngine.World.AttachmentsModule;
            if (attachmentsModule != null)
                attachmentsModule.DetachSingleAttachmentToInv(presence, itemID);
        }

        public void llTakeCamera(string avatar)
        {
            m_host.AddScriptLPS(1);
            Deprecated("llTakeCamera");
        }

        public void llReleaseCamera(string avatar)
        {
            m_host.AddScriptLPS(1);
            Deprecated("llReleaseCamera");
        }

        public LSL_String llGetOwner()
        {
            m_host.AddScriptLPS(1);

            return m_host.OwnerID.ToString();
        }

        public void llInstantMessage(string user, string message)
        {
            UUID result;
            if (!UUID.TryParse(user, out result))
            {
                ShoutError("An invalid key  was passed to llInstantMessage");
                ScriptSleep(2000);
                return;
            }
            

            m_host.AddScriptLPS(1);

            // We may be able to use ClientView.SendInstantMessage here, but we need a client instance.
            // InstantMessageModule.OnInstantMessage searches through a list of scenes for a client matching the toAgent,
            // but I don't think we have a list of scenes available from here.
            // (We also don't want to duplicate the code in OnInstantMessage if we can avoid it.)

            // user is a UUID

            // TODO: figure out values for client, fromSession, and imSessionID
            // client.SendInstantMessage(m_host.UUID, fromSession, message, user, imSessionID, m_host.Name, AgentManager.InstantMessageDialog.MessageFromAgent, (uint)Util.UnixTimeSinceEpoch());
            UUID friendTransactionID = UUID.Random();

            //m_pendingFriendRequests.Add(friendTransactionID, fromAgentID);
            
            GridInstantMessage msg = new GridInstantMessage();
            msg.fromAgentID = new Guid(m_host.UUID.ToString()); // fromAgentID.Guid;
            msg.toAgentID = new Guid(user); // toAgentID.Guid;
            msg.imSessionID = new Guid(friendTransactionID.ToString()); // This is the item we're mucking with here
//            m_log.Debug("[Scripting IM]: From:" + msg.fromAgentID.ToString() + " To: " + msg.toAgentID.ToString() + " Session:" + msg.imSessionID.ToString() + " Message:" + message);
//            m_log.Debug("[Scripting IM]: Filling Session: " + msg.imSessionID.ToString());
//            DateTime dt = DateTime.UtcNow;
//
//            // Ticks from UtcNow, but make it look like local. Evil, huh?
//            dt = DateTime.SpecifyKind(dt, DateTimeKind.Local);
//
//            try
//            {
//                // Convert that to the PST timezone
//                TimeZoneInfo timeZoneInfo = TimeZoneInfo.FindSystemTimeZoneById("America/Los_Angeles");
//                dt = TimeZoneInfo.ConvertTime(dt, timeZoneInfo);
//            }
//            catch
//            {
//                // No logging here, as it could be VERY spammy
//            }
//
//            // And make it look local again to fool the unix time util
//            dt = DateTime.SpecifyKind(dt, DateTimeKind.Utc);

            msg.timestamp = (uint)Util.UnixTimeSinceEpoch();

            //if (client != null)
            //{
                msg.fromAgentName = m_host.Name;//client.FirstName + " " + client.LastName;// fromAgentName;
            //}
            //else
            //{
            //    msg.fromAgentName = "(hippos)";// Added for posterity.  This means that we can't figure out who sent it
            //}
            // Cap the message length at 1024.
            if (message != null && message.Length > 1024)
                msg.message = message.Substring(0, 1024);
            else
                msg.message = message;
            msg.dialog = (byte)19; // MessageFromObject
            msg.fromGroup = false;// fromGroup;
            msg.offline = (byte)0; //offline;
            msg.ParentEstateID = World.RegionInfo.EstateSettings.EstateID;
            msg.Position = new Vector3(m_host.AbsolutePosition);
            msg.RegionID = World.RegionInfo.RegionID.Guid;
            msg.binaryBucket 
                = Util.StringToBytes256(
                    "{0}/{1}/{2}/{3}", 
                    World.RegionInfo.RegionName, 
                    (int)Math.Floor(m_host.AbsolutePosition.X), 
                    (int)Math.Floor(m_host.AbsolutePosition.Y), 
                    (int)Math.Floor(m_host.AbsolutePosition.Z));

            if (m_TransferModule != null)
            {
                m_TransferModule.SendInstantMessage(msg, delegate(bool success) {});
            }
            
            ScriptSleep(2000);
      }

        public void llEmail(string address, string subject, string message)
        {
            m_host.AddScriptLPS(1);
            IEmailModule emailModule = m_ScriptEngine.World.RequestModuleInterface<IEmailModule>();
            if (emailModule == null)
            {
                ShoutError("llEmail: email module not configured");
                return;
            }

            emailModule.SendEmail(m_host.UUID, address, subject, message);
            ScriptSleep(15000);
        }

        public void llGetNextEmail(string address, string subject)
        {
            m_host.AddScriptLPS(1);
            IEmailModule emailModule = m_ScriptEngine.World.RequestModuleInterface<IEmailModule>();
            if (emailModule == null)
            {
                ShoutError("llGetNextEmail: email module not configured");
                return;
            }
            Email email;

            email = emailModule.GetNextEmail(m_host.UUID, address, subject);

            if (email == null)
                return;

            m_ScriptEngine.PostObjectEvent(m_host.LocalId,
                    new EventParams("email",
                    new Object[] {
                        new LSL_String(email.time),
                        new LSL_String(email.sender),
                        new LSL_String(email.subject),
                        new LSL_String(email.message),
                        new LSL_Integer(email.numLeft)},
                    new DetectParams[0]));

        }

        public LSL_String llGetKey()
        {
            m_host.AddScriptLPS(1);
            return m_host.UUID.ToString();
        }

        public void llSetBuoyancy(double buoyancy)
        {
            m_host.AddScriptLPS(1);

            if (!m_host.ParentGroup.IsDeleted)
            {
                m_host.ParentGroup.RootPart.SetBuoyancy((float)buoyancy);
            }
        }

        /// <summary>
        /// Attempt to clamp the object on the Z axis at the given height over tau seconds.
        /// </summary>
        /// <param name="height">Height to hover.  Height of zero disables hover.</param>
        /// <param name="water">False if height is calculated just from ground, otherwise uses ground or water depending on whichever is higher</param>
        /// <param name="tau">Number of seconds over which to reach target</param>
        public void llSetHoverHeight(double height, int water, double tau)
        {
            m_host.AddScriptLPS(1);
            if (m_host.PhysActor != null)
            {
                PIDHoverType hoverType = PIDHoverType.Ground;
                if (water != 0)
                {
                    hoverType = PIDHoverType.GroundAndWater;
                }

                m_host.SetHoverHeight((float)height, hoverType, (float)tau);
            }
        }

        public void llStopHover()
        {
            m_host.AddScriptLPS(1);
            if (m_host.PhysActor != null)
            {
                m_host.SetHoverHeight(0f, PIDHoverType.Ground, 0f);
            }
        }

        public void llMinEventDelay(double delay)
        {
            m_host.AddScriptLPS(1);
            try
            {
                m_ScriptEngine.SetMinEventDelay(m_itemID, delay);
            }
            catch (NotImplementedException)
            {
                // Currently not implemented in DotNetEngine only XEngine
                NotImplemented("llMinEventDelay in DotNetEngine");
            }
        }

        /// <summary>
        /// llSoundPreload is deprecated. In SL this appears to do absolutely nothing
        /// and is documented to have no delay.
        /// </summary>
        public void llSoundPreload(string sound)
        {
            m_host.AddScriptLPS(1);
        }

        public LSL_Integer llStringLength(string str)
        {
            m_host.AddScriptLPS(1);
            if (str.Length > 0)
            {
                return str.Length;
            }
            else
            {
                return 0;
            }
        }

        public void llStartAnimation(string anim)
        {
            m_host.AddScriptLPS(1);

            UUID invItemID = InventorySelf();
            if (invItemID == UUID.Zero)
                return;

            TaskInventoryItem item;

            m_host.TaskInventory.LockItemsForRead(true);
            if (!m_host.TaskInventory.ContainsKey(InventorySelf()))
            {
                m_host.TaskInventory.LockItemsForRead(false);
                return;
            }
            else
            {
                item = m_host.TaskInventory[InventorySelf()];
            }
            m_host.TaskInventory.LockItemsForRead(false);
            if (item.PermsGranter == UUID.Zero)
                return;

            if ((item.PermsMask & ScriptBaseClass.PERMISSION_TRIGGER_ANIMATION) != 0)
            {
                ScenePresence presence = World.GetScenePresence(item.PermsGranter);

                if (presence != null)
                {
                    // Do NOT try to parse UUID, animations cannot be triggered by ID
                    UUID animID = InventoryKey(anim, (int)AssetType.Animation);
                    if (animID == UUID.Zero)
                        presence.Animator.AddAnimation(anim, m_host.UUID);
                    else
                        presence.Animator.AddAnimation(animID, m_host.UUID);
                }
            }
        }

        public void llStopAnimation(string anim)
        {
            m_host.AddScriptLPS(1);

            UUID invItemID=InventorySelf();
            if (invItemID == UUID.Zero)
                return;

            TaskInventoryItem item;

            m_host.TaskInventory.LockItemsForRead(true);
            if (!m_host.TaskInventory.ContainsKey(InventorySelf()))
            {
                m_host.TaskInventory.LockItemsForRead(false);
                return;
            }
            else
            {
                item = m_host.TaskInventory[InventorySelf()];
            }
            m_host.TaskInventory.LockItemsForRead(false);
            

            if (item.PermsGranter == UUID.Zero)
                return;

            if ((item.PermsMask & ScriptBaseClass.PERMISSION_TRIGGER_ANIMATION) != 0)
            {
                UUID animID = new UUID();

                if (!UUID.TryParse(anim, out animID))
                {
                    animID=InventoryKey(anim);
                }

                ScenePresence presence = World.GetScenePresence(item.PermsGranter);

                if (presence != null)
                {
                    if (animID == UUID.Zero)
                        presence.Animator.RemoveAnimation(anim);
                    else
                        presence.Animator.RemoveAnimation(animID);
                }
            }
        }

        public void llPointAt(LSL_Vector pos)
        {
            m_host.AddScriptLPS(1);
        }

        public void llStopPointAt()
        {
            m_host.AddScriptLPS(1);
        }

        public void llTargetOmega(LSL_Vector axis, double spinrate, double gain)
        {
            m_host.AddScriptLPS(1);
            TargetOmega(m_host, axis, spinrate, gain);
        }

        protected void TargetOmega(SceneObjectPart part, LSL_Vector axis, double spinrate, double gain)
        {
            part.AngularVelocity = new Vector3((float)(axis.x * spinrate), (float)(axis.y * spinrate), (float)(axis.z * spinrate));
            part.ScheduleTerseUpdate();
            part.SendTerseUpdateToAllClients();
            part.ParentGroup.HasGroupChanged = true;
         }

        public LSL_Integer llGetStartParameter()
        {
            m_host.AddScriptLPS(1);
            return m_ScriptEngine.GetStartParameter(m_itemID);
        }

        public void llRequestPermissions(string agent, int perm)
        {
            UUID agentID = new UUID();

            if (!UUID.TryParse(agent, out agentID))
                return;

            UUID invItemID = InventorySelf();

            if (invItemID == UUID.Zero)
                return; // Not in a prim? How??

            TaskInventoryItem item;


            m_host.TaskInventory.LockItemsForRead(true);
            if (!m_host.TaskInventory.ContainsKey(invItemID))
            {
                m_host.TaskInventory.LockItemsForRead(false);
                return;
            }
            else
            {
                item = m_host.TaskInventory[invItemID];
            }
            m_host.TaskInventory.LockItemsForRead(false);

            if (agentID == UUID.Zero || perm == 0) // Releasing permissions
            {
                llReleaseControls();

                item.PermsGranter = UUID.Zero;
                item.PermsMask = 0;

                m_ScriptEngine.PostScriptEvent(m_itemID, new EventParams(
                        "run_time_permissions", new Object[] {
                        new LSL_Integer(0) },
                        new DetectParams[0]));

                return;
            }

            if (item.PermsGranter != agentID || (perm & ScriptBaseClass.PERMISSION_TAKE_CONTROLS) == 0)
                llReleaseControls();

            m_host.AddScriptLPS(1);

            if (m_host.ParentGroup.IsAttachment && (UUID)agent == m_host.ParentGroup.AttachedAvatar)
            {
                // When attached, certain permissions are implicit if requested from owner
                int implicitPerms = ScriptBaseClass.PERMISSION_TAKE_CONTROLS |
                        ScriptBaseClass.PERMISSION_TRIGGER_ANIMATION |
                        ScriptBaseClass.PERMISSION_CONTROL_CAMERA |
                        ScriptBaseClass.PERMISSION_TRACK_CAMERA |
                        ScriptBaseClass.PERMISSION_ATTACH;

                if ((perm & (~implicitPerms)) == 0) // Requested only implicit perms
                {
                    m_host.TaskInventory.LockItemsForWrite(true);
                    m_host.TaskInventory[invItemID].PermsGranter = agentID;
                    m_host.TaskInventory[invItemID].PermsMask = perm;
                    m_host.TaskInventory.LockItemsForWrite(false);

                    m_ScriptEngine.PostScriptEvent(m_itemID, new EventParams(
                            "run_time_permissions", new Object[] {
                            new LSL_Integer(perm) },
                            new DetectParams[0]));

                    return;
                }
            }
            else
            {
                bool sitting = false;
                if (m_host.SitTargetAvatar == agentID)
                {
                    sitting = true;
                }
                else
                {
                    foreach (SceneObjectPart p in m_host.ParentGroup.Parts)
                    {
                        if (p.SitTargetAvatar == agentID)
                            sitting = true;
                    }
                }

                if (sitting)
                {
                    // When agent is sitting, certain permissions are implicit if requested from sitting agent
                    int implicitPerms = ScriptBaseClass.PERMISSION_TRIGGER_ANIMATION |
                        ScriptBaseClass.PERMISSION_CONTROL_CAMERA |
                        ScriptBaseClass.PERMISSION_TRACK_CAMERA |
                        ScriptBaseClass.PERMISSION_TAKE_CONTROLS;

                    if ((perm & (~implicitPerms)) == 0) // Requested only implicit perms
                    {
                        m_host.TaskInventory.LockItemsForWrite(true);
                        m_host.TaskInventory[invItemID].PermsGranter = agentID;
                        m_host.TaskInventory[invItemID].PermsMask = perm;
                        m_host.TaskInventory.LockItemsForWrite(false);

                        m_ScriptEngine.PostScriptEvent(m_itemID, new EventParams(
                                "run_time_permissions", new Object[] {
                                new LSL_Integer(perm) },
                                new DetectParams[0]));

                        return;
                    }
                }
            }

            ScenePresence presence = World.GetScenePresence(agentID);

            if (presence != null)
            {
                string ownerName = resolveName(m_host.ParentGroup.RootPart.OwnerID);
                if (ownerName == String.Empty)
                    ownerName = "(hippos)";

                if (!m_waitingForScriptAnswer)
                {
                    m_host.TaskInventory.LockItemsForWrite(true);
                    m_host.TaskInventory[invItemID].PermsGranter = agentID;
                    m_host.TaskInventory[invItemID].PermsMask = 0;
                    m_host.TaskInventory.LockItemsForWrite(false);

                    presence.ControllingClient.OnScriptAnswer += handleScriptAnswer;
                    m_waitingForScriptAnswer=true;
                }

                presence.ControllingClient.SendScriptQuestion(
                    m_host.UUID, m_host.ParentGroup.RootPart.Name, ownerName, invItemID, perm);

                return;
            }

            // Requested agent is not in range, refuse perms
            m_ScriptEngine.PostScriptEvent(m_itemID, new EventParams(
                    "run_time_permissions", new Object[] {
                    new LSL_Integer(0) },
                    new DetectParams[0]));
        }

        void handleScriptAnswer(IClientAPI client, UUID taskID, UUID itemID, int answer)
        {
            if (taskID != m_host.UUID)
                return;

            UUID invItemID = InventorySelf();

            if (invItemID == UUID.Zero)
                return;

            client.OnScriptAnswer-=handleScriptAnswer;
            m_waitingForScriptAnswer=false;

            if ((answer & ScriptBaseClass.PERMISSION_TAKE_CONTROLS) == 0)
                llReleaseControls();

            
            m_host.TaskInventory.LockItemsForWrite(true);
            m_host.TaskInventory[invItemID].PermsMask = answer;
            m_host.TaskInventory.LockItemsForWrite(false);
            

            m_ScriptEngine.PostScriptEvent(m_itemID, new EventParams(
                    "run_time_permissions", new Object[] {
                    new LSL_Integer(answer) },
                    new DetectParams[0]));
        }

        public LSL_String llGetPermissionsKey()
        {
            m_host.AddScriptLPS(1);

            m_host.TaskInventory.LockItemsForRead(true);
            
            foreach (TaskInventoryItem item in m_host.TaskInventory.Values)
            {
                if (item.Type == 10 && item.ItemID == m_itemID)
                {
                    m_host.TaskInventory.LockItemsForRead(false);
                    return item.PermsGranter.ToString();
                }
            }
            m_host.TaskInventory.LockItemsForRead(false);

            return UUID.Zero.ToString();
        }

        public LSL_Integer llGetPermissions()
        {
            m_host.AddScriptLPS(1);

            m_host.TaskInventory.LockItemsForRead(true);

            foreach (TaskInventoryItem item in m_host.TaskInventory.Values)
            {
                if (item.Type == 10 && item.ItemID == m_itemID)
                {
                    int perms = item.PermsMask;
                    if (m_automaticLinkPermission)
                        perms |= ScriptBaseClass.PERMISSION_CHANGE_LINKS;
                    m_host.TaskInventory.LockItemsForRead(false);
                    return perms;
                }
            }
            m_host.TaskInventory.LockItemsForRead(false);

            return 0;
        }

        public LSL_Integer llGetLinkNumber()
        {
            m_host.AddScriptLPS(1);

            if (m_host.ParentGroup.PrimCount > 1)
            {
                return m_host.LinkNum;
            }
            else
            {
                return 0;
            }
        }

        public void llSetLinkColor(int linknumber, LSL_Vector color, int face)
        {
            List<SceneObjectPart> parts = GetLinkParts(linknumber);
            if (parts.Count > 0)
            {
                try
                {
                    parts[0].ParentGroup.areUpdatesSuspended = true;
                    foreach (SceneObjectPart part in parts)
                        part.SetFaceColor(new Vector3((float)color.x, (float)color.y, (float)color.z), face);
                }
                finally
                {
                    parts[0].ParentGroup.areUpdatesSuspended = false;
                }
            }
        }

        public void llCreateLink(string target, int parent)
        {
            m_host.AddScriptLPS(1);
            UUID invItemID = InventorySelf();
            UUID targetID;

            if (!UUID.TryParse(target, out targetID))
                return;

            TaskInventoryItem item;
            m_host.TaskInventory.LockItemsForRead(true);
            item = m_host.TaskInventory[invItemID];
            m_host.TaskInventory.LockItemsForRead(false);
             
            if ((item.PermsMask & ScriptBaseClass.PERMISSION_CHANGE_LINKS) == 0
                && !m_automaticLinkPermission)
            {
                ShoutError("Script trying to link but PERMISSION_CHANGE_LINKS permission not set!");
                return;
            }

            IClientAPI client = null;
            ScenePresence sp = World.GetScenePresence(item.PermsGranter);
            if (sp != null)
                client = sp.ControllingClient;

            SceneObjectPart targetPart = World.GetSceneObjectPart((UUID)targetID);

            if (targetPart.ParentGroup.AttachmentPoint != 0)
                return; // Fail silently if attached

            if (targetPart.ParentGroup.RootPart.OwnerID != m_host.ParentGroup.RootPart.OwnerID)
                return;

            SceneObjectGroup parentPrim = null, childPrim = null;

            if (targetPart != null)
            {
                if (parent != 0)
                {
                    parentPrim = m_host.ParentGroup;
                    childPrim = targetPart.ParentGroup;
                }
                else
                {
                    parentPrim = targetPart.ParentGroup;
                    childPrim = m_host.ParentGroup;
                }
//                byte uf = childPrim.RootPart.UpdateFlag;
                childPrim.RootPart.UpdateFlag = 0;
                parentPrim.LinkToGroup(childPrim);
//                if (uf != (Byte)0)
//                    parent.RootPart.UpdateFlag = uf;
            }

            parentPrim.TriggerScriptChangedEvent(Changed.LINK);
            parentPrim.RootPart.CreateSelected = true;
            parentPrim.HasGroupChanged = true;
            parentPrim.ScheduleGroupForFullUpdate();

            if (client != null)
                parentPrim.SendPropertiesToClient(client);

            ScriptSleep(1000);
        }

        public void llBreakLink(int linknum)
        {
            m_host.AddScriptLPS(1);
            UUID invItemID = InventorySelf();

            m_host.TaskInventory.LockItemsForRead(true);
                if ((m_host.TaskInventory[invItemID].PermsMask & ScriptBaseClass.PERMISSION_CHANGE_LINKS) == 0
                    && !m_automaticLinkPermission)
                {
                    ShoutError("Script trying to link but PERMISSION_CHANGE_LINKS permission not set!");
                    m_host.TaskInventory.LockItemsForRead(false);
                    return;
                }
            m_host.TaskInventory.LockItemsForRead(false);
            
            if (linknum < ScriptBaseClass.LINK_THIS)
                return;

            SceneObjectGroup parentPrim = m_host.ParentGroup;

            if (parentPrim.AttachmentPoint != 0)
                return; // Fail silently if attached
            SceneObjectPart childPrim = null;

            switch (linknum)
            {
                case ScriptBaseClass.LINK_ROOT:
                    break;
                case ScriptBaseClass.LINK_SET:
                case ScriptBaseClass.LINK_ALL_OTHERS:
                case ScriptBaseClass.LINK_ALL_CHILDREN:
                case ScriptBaseClass.LINK_THIS:
                    foreach (SceneObjectPart part in parentPrim.Parts)
                    {
                        if (part.UUID != m_host.UUID)
                        {
                            childPrim = part;
                            break;
                        }
                    }
                    break;
                default:
                    childPrim = parentPrim.GetLinkNumPart(linknum);
                    if (childPrim.UUID == m_host.UUID)
                        childPrim = null;
                    break;
            }

            if (linknum == ScriptBaseClass.LINK_ROOT)
            {
                // Restructuring Multiple Prims.
                List<SceneObjectPart> parts = new List<SceneObjectPart>(parentPrim.Parts);
                parts.Remove(parentPrim.RootPart);
                if (parts.Count > 0)
                {
                    try
                    {
                        parts[0].ParentGroup.areUpdatesSuspended = true;
                        foreach (SceneObjectPart part in parts)
                        {
                            parentPrim.DelinkFromGroup(part.LocalId, true);
                        }
                    }
                    finally
                    {
                        parts[0].ParentGroup.areUpdatesSuspended = false;
                    }
                }

                parentPrim.HasGroupChanged = true;
                parentPrim.ScheduleGroupForFullUpdate();
                parentPrim.TriggerScriptChangedEvent(Changed.LINK);

                if (parts.Count > 0)
                {
                    SceneObjectPart newRoot = parts[0];
                    parts.Remove(newRoot);

                    try
                    {
                        parts[0].ParentGroup.areUpdatesSuspended = true;
                        foreach (SceneObjectPart part in parts)
                        {
                            part.UpdateFlag = 0;
                            newRoot.ParentGroup.LinkToGroup(part.ParentGroup);
                        }
                    }
                    finally
                    {
                        parts[0].ParentGroup.areUpdatesSuspended = false;
                    }                    
                    
                    
                    newRoot.ParentGroup.HasGroupChanged = true;
                    newRoot.ParentGroup.ScheduleGroupForFullUpdate();
                }
            }
            else
            {
                if (childPrim == null)
                    return;

                parentPrim.DelinkFromGroup(childPrim.LocalId, true);
                parentPrim.HasGroupChanged = true;
                parentPrim.ScheduleGroupForFullUpdate();
                parentPrim.TriggerScriptChangedEvent(Changed.LINK);
            }
        }

        public void llBreakAllLinks()
        {
            m_host.AddScriptLPS(1);

            UUID invItemID = InventorySelf();

            TaskInventoryItem item;
            m_host.TaskInventory.LockItemsForRead(true);
            item = m_host.TaskInventory[invItemID];
            m_host.TaskInventory.LockItemsForRead(false);
             
            if ((item.PermsMask & ScriptBaseClass.PERMISSION_CHANGE_LINKS) == 0
                && !m_automaticLinkPermission)
            {
                ShoutError("Script trying to link but PERMISSION_CHANGE_LINKS permission not set!");
                return;
            }

            SceneObjectGroup parentPrim = m_host.ParentGroup;
            if (parentPrim.AttachmentPoint != 0)
                return; // Fail silently if attached

            List<SceneObjectPart> parts = new List<SceneObjectPart>(parentPrim.Parts);
            parts.Remove(parentPrim.RootPart);

            foreach (SceneObjectPart part in parts)
            {
                parentPrim.DelinkFromGroup(part.LocalId, true);
                parentPrim.TriggerScriptChangedEvent(Changed.LINK);
            }
            parentPrim.HasGroupChanged = true;
            parentPrim.ScheduleGroupForFullUpdate();
        }

        public LSL_String llGetLinkKey(int linknum)
        {
            m_host.AddScriptLPS(1);
            List<UUID> keytable = new List<UUID>();
            // parse for sitting avatare-uuids
            World.ForEachRootScenePresence(delegate(ScenePresence presence)
            {
                if (presence.ParentID != 0 && m_host.ParentGroup.HasChildPrim(presence.ParentID))
                    keytable.Add(presence.UUID);
            });

            int totalprims = m_host.ParentGroup.PrimCount + keytable.Count;
            if (linknum > m_host.ParentGroup.PrimCount && linknum <= totalprims)
            {
                return keytable[totalprims - linknum].ToString();
            }

            if (linknum == 1 && m_host.ParentGroup.PrimCount == 1 && keytable.Count == 1)
            {
                return m_host.UUID.ToString();
            }

            SceneObjectPart part = m_host.ParentGroup.GetLinkNumPart(linknum);
            if (part != null)
            {
                return part.UUID.ToString();
            }
            else
            {
                if (linknum > m_host.ParentGroup.PrimCount || (linknum == 1 && m_host.ParentGroup.PrimCount == 1))
                {
                    linknum -= (m_host.ParentGroup.PrimCount) + 1;

                    if (linknum < 0)
                        return UUID.Zero.ToString();

                    List<ScenePresence> avatars = GetLinkAvatars(ScriptBaseClass.LINK_SET);
                    if (avatars.Count > linknum)
                    {
                        return avatars[linknum].UUID.ToString();
                    }
                }
                return UUID.Zero.ToString();
            }
        }

        /// <summary>
        /// The rules governing the returned name are not simple. The only
        /// time a blank name is returned is if the target prim has a blank
        /// name. If no prim with the given link number can be found then
        /// usually NULL_KEY is returned but there are exceptions.
        ///
        /// In a single unlinked prim, A call with 0 returns the name, all
        /// other values for link number return NULL_KEY
        ///
        /// In link sets it is more complicated.
        ///
        /// If the script is in the root prim:-
        ///     A zero link number returns NULL_KEY.
        ///     Positive link numbers return the name of the prim, or NULL_KEY
        ///     if a prim does not exist at that position.
        ///     Negative link numbers return the name of the first child prim.
        ///
        /// If the script is in a child prim:-
        ///     Link numbers 0 or 1 return the name of the root prim.
        ///     Positive link numbers return the name of the prim or NULL_KEY
        ///     if a prim does not exist at that position.
        ///     Negative numbers return the name of the root prim.
        ///
        /// References
        /// http://lslwiki.net/lslwiki/wakka.php?wakka=llGetLinkName
        /// Mentions NULL_KEY being returned
        /// http://wiki.secondlife.com/wiki/LlGetLinkName
        /// Mentions using the LINK_* constants, some of which are negative
        /// </summary>
        public LSL_String llGetLinkName(int linknum)
        {
            m_host.AddScriptLPS(1);
            // parse for sitting avatare-names
            List<String> nametable = new List<String>();
            World.ForEachRootScenePresence(delegate(ScenePresence presence)
            {
                if (presence.ParentID != 0 && m_host.ParentGroup.HasChildPrim(presence.ParentID))
                    nametable.Add(presence.ControllingClient.Name);
            });

            int totalprims = m_host.ParentGroup.PrimCount + nametable.Count;
            if (totalprims > m_host.ParentGroup.PrimCount)
            {
                // sitting Avatar-Name with negativ linknum / SinglePrim
                if (linknum < 0 && m_host.ParentGroup.PrimCount == 1 && nametable.Count == 1)
                    return nametable[0];
                // Prim-Name / SinglePrim Sitting Avatar
                if (linknum == 1 && m_host.ParentGroup.PrimCount == 1 && nametable.Count == 1)
                    return m_host.Name;
                // LinkNumber > of Real PrimSet = AvatarName
                if (linknum > m_host.ParentGroup.PrimCount && linknum <= totalprims)
                    return nametable[totalprims - linknum];
            }

            // simplest case, this prims link number
            if (m_host.LinkNum == linknum)
                return m_host.Name;

            // Single prim
            if (m_host.LinkNum == 0)
            {
                if (linknum == 0)
                    return m_host.Name;
                else
                    return UUID.Zero.ToString();
            }

            // Link set
            SceneObjectPart part = null;
            if (m_host.LinkNum == 1) // this is the Root prim
            {
                if (linknum < 0)
                    part = m_host.ParentGroup.GetLinkNumPart(2);
                else
                    part = m_host.ParentGroup.GetLinkNumPart(linknum);
            }
            else // this is a child prim
            {
                if (linknum < 2)
                    part = m_host.ParentGroup.GetLinkNumPart(1);
                else
                    part = m_host.ParentGroup.GetLinkNumPart(linknum);
            }
            if (part != null)
                return part.Name;
            else
                return UUID.Zero.ToString();
        }

        public LSL_Integer llGetInventoryNumber(int type)
        {
            m_host.AddScriptLPS(1);
            int count = 0;

            m_host.TaskInventory.LockItemsForRead(true);
            foreach (KeyValuePair<UUID, TaskInventoryItem> inv in m_host.TaskInventory)
            {
                if (inv.Value.Type == type || type == -1)
                {
                    count = count + 1;
                }
            }
            
            m_host.TaskInventory.LockItemsForRead(false);
            return count;
        }

        public LSL_String llGetInventoryName(int type, int number)
        {
            m_host.AddScriptLPS(1);
            ArrayList keys = new ArrayList();

            m_host.TaskInventory.LockItemsForRead(true);
            foreach (KeyValuePair<UUID, TaskInventoryItem> inv in m_host.TaskInventory)
            {
                if (inv.Value.Type == type || type == -1)
                {
                    keys.Add(inv.Value.Name);
                }
            }
            m_host.TaskInventory.LockItemsForRead(false);

            if (keys.Count == 0)
            {
                return String.Empty;
            }
            keys.Sort();
            if (keys.Count > number)
            {
                return (string)keys[number];
            }
            return String.Empty;
        }

        public LSL_Float llGetEnergy()
        {
            m_host.AddScriptLPS(1);
            // TODO: figure out real energy value
            return 1.0f;
        }

        public void llGiveInventory(string destination, string inventory)
        {
            m_host.AddScriptLPS(1);
            bool found = false;
            UUID destId = UUID.Zero;
            UUID objId = UUID.Zero;
            int assetType = 0;
            string objName = String.Empty;

            if (!UUID.TryParse(destination, out destId))
            {
                llSay(0, "Could not parse key " + destination);
                return;
            }

            // move the first object found with this inventory name
            m_host.TaskInventory.LockItemsForRead(true);
            foreach (KeyValuePair<UUID, TaskInventoryItem> inv in m_host.TaskInventory)
            {
                if (inv.Value.Name == inventory)
                {
                    found = true;
                    objId = inv.Key;
                    assetType = inv.Value.Type;
                    objName = inv.Value.Name;
                    break;
                }
            }
            m_host.TaskInventory.LockItemsForRead(false);

            if (!found)
            {
                llSay(0, String.Format("Could not find object '{0}'", inventory));
                return;
//                throw new Exception(String.Format("The inventory object '{0}' could not be found", inventory));
            }

            // check if destination is an object
            if (World.GetSceneObjectPart(destId) != null)
            {
                // destination is an object
                World.MoveTaskInventoryItem(destId, m_host, objId);
            }
            else
            {
                ScenePresence presence = World.GetScenePresence(destId);

                if (presence == null)
                {
                    UserAccount account =
                            World.UserAccountService.GetUserAccount(
                            World.RegionInfo.ScopeID,
                            destId);

                    if (account == null)
                    {
                        llSay(0, "Can't find destination "+destId.ToString());
                        return;
                    }
                }

                // destination is an avatar
                InventoryItemBase agentItem = World.MoveTaskInventoryItem(destId, UUID.Zero, m_host, objId);

                if (agentItem == null)
                    return;

                byte[] bucket = new byte[17];
                bucket[0] = (byte)assetType;
                byte[] objBytes = agentItem.ID.GetBytes();
                Array.Copy(objBytes, 0, bucket, 1, 16);

                GridInstantMessage msg = new GridInstantMessage(World,
                        m_host.UUID, m_host.Name+", an object owned by "+
                        resolveName(m_host.OwnerID)+",", destId,
                        (byte)InstantMessageDialog.TaskInventoryOffered,
                        false, objName+"\n"+m_host.Name+" is located at "+
                        World.RegionInfo.RegionName+" "+
                        m_host.AbsolutePosition.ToString(),
                        agentItem.ID, true, m_host.AbsolutePosition,
                        bucket);
                if (m_TransferModule != null)
                    m_TransferModule.SendInstantMessage(msg, delegate(bool success) {});
                
                //This delay should only occur when giving inventory to avatars.
                ScriptSleep(3000);
            }
        }

        [DebuggerNonUserCode]
        public void llRemoveInventory(string name)
        {
            m_host.AddScriptLPS(1);

            List<TaskInventoryItem> inv;
            try
            {
                m_host.TaskInventory.LockItemsForRead(true);
                inv = new List<TaskInventoryItem>(m_host.TaskInventory.Values);
            }
            finally
            {
                m_host.TaskInventory.LockItemsForRead(false);
            }
            foreach (TaskInventoryItem item in inv)
            {
                if (item.Name == name)
                {
                    if (item.ItemID == m_itemID)
                        throw new ScriptDeleteException();
                    else
                        m_host.Inventory.RemoveInventoryItem(item.ItemID);
                    return;
                }
            }
        }

        public void llSetText(string text, LSL_Vector color, double alpha)
        {
            m_host.AddScriptLPS(1);
            Vector3 av3 = new Vector3(Util.Clip((float)color.x, 0.0f, 1.0f),
                                      Util.Clip((float)color.y, 0.0f, 1.0f),
                                      Util.Clip((float)color.z, 0.0f, 1.0f));
            m_host.SetText(text, av3, Util.Clip((float)alpha, 0.0f, 1.0f));
            m_host.ParentGroup.HasGroupChanged = true;
            m_host.ParentGroup.ScheduleGroupForFullUpdate();
        }

        public LSL_Float llWater(LSL_Vector offset)
        {
            m_host.AddScriptLPS(1);
            return World.RegionInfo.RegionSettings.WaterHeight;
        }

        public void llPassTouches(int pass)
        {
            m_host.AddScriptLPS(1);
            if (pass != 0)
                m_host.PassTouches = true;
            else
                m_host.PassTouches = false;
        }

        public LSL_String llRequestAgentData(string id, int data)
        {
            m_host.AddScriptLPS(1);

            UUID uuid;
            if (UUID.TryParse(id, out uuid))
            {
                PresenceInfo pinfo = null;
                UserAccount account;

                UserInfoCacheEntry ce;
                if (!m_userInfoCache.TryGetValue(uuid, out ce))
                {
                    account = World.UserAccountService.GetUserAccount(World.RegionInfo.ScopeID, uuid);
                    if (account == null)
                    {
                        m_userInfoCache[uuid] = null; // Cache negative
                        return UUID.Zero.ToString();
                    }


                    PresenceInfo[] pinfos = World.PresenceService.GetAgents(new string[] { uuid.ToString() });
                    if (pinfos != null && pinfos.Length > 0)
                    {
                        foreach (PresenceInfo p in pinfos)
                        {
                            if (p.RegionID != UUID.Zero)
                            {
                                pinfo = p;
                            }
                        }
                    }

                    ce = new UserInfoCacheEntry();
                    ce.time = Util.EnvironmentTickCount();
                    ce.account = account;
                    ce.pinfo = pinfo;
                    m_userInfoCache[uuid] = ce;
                }
                else
                {
                    if (ce == null)
                        return UUID.Zero.ToString();

                    account = ce.account;
                    pinfo = ce.pinfo;
                }

                if (Util.EnvironmentTickCount() < ce.time || (Util.EnvironmentTickCount() - ce.time) >= 20000)
                {
                    PresenceInfo[] pinfos = World.PresenceService.GetAgents(new string[] { uuid.ToString() });
                    if (pinfos != null && pinfos.Length > 0)
                    {
                        foreach (PresenceInfo p in pinfos)
                        {
                            if (p.RegionID != UUID.Zero)
                            {
                                pinfo = p;
                            }
                        }
                    }
                    else
                        pinfo = null;

                    ce.time = Util.EnvironmentTickCount();
                    ce.pinfo = pinfo;
                }

                string reply = String.Empty;

                switch (data)
                {
                    case 1: // DATA_ONLINE (0|1)
                        if (pinfo != null && pinfo.RegionID != UUID.Zero)
                            reply = "1";
                        else
                            reply = "0";
                        break;
                    case 2: // DATA_NAME (First Last)
                        reply = account.FirstName + " " + account.LastName;
                        break;
                    case 3: // DATA_BORN (YYYY-MM-DD)
                        DateTime born = new DateTime(1970, 1, 1, 0, 0, 0, 0);
                        born = born.AddSeconds(account.Created);
                        reply = born.ToString("yyyy-MM-dd");
                        break;
                    case 4: // DATA_RATING (0,0,0,0,0,0)
                        reply = "0,0,0,0,0,0";
                        break;
                    case 8: // DATA_PAYINFO (0|1|2|3)
                        reply = "0";
                        break;
                    default:
                        return UUID.Zero.ToString(); // Raise no event
                }

                UUID rq = UUID.Random();

                UUID tid = AsyncCommands.
                    DataserverPlugin.RegisterRequest(m_localID,
                                                 m_itemID, rq.ToString());

                AsyncCommands.
                DataserverPlugin.DataserverReply(rq.ToString(), reply);

                ScriptSleep(100);
                return tid.ToString();
            }
            else
            {
                ShoutError("Invalid UUID passed to llRequestAgentData.");
            }
            return "";
        }

        public LSL_String llRequestInventoryData(string name)
        {
            m_host.AddScriptLPS(1);

            //Clone is thread safe
            TaskInventoryDictionary itemDictionary = (TaskInventoryDictionary)m_host.TaskInventory.Clone();

            foreach (TaskInventoryItem item in itemDictionary.Values)
            {
                if (item.Type == 3 && item.Name == name)
                {
                    UUID tid = AsyncCommands.
                        DataserverPlugin.RegisterRequest(m_localID,
                                                     m_itemID, item.AssetID.ToString());

                    Vector3 region = new Vector3(
                        World.RegionInfo.RegionLocX * Constants.RegionSize,
                        World.RegionInfo.RegionLocY * Constants.RegionSize,
                        0);

                    World.AssetService.Get(item.AssetID.ToString(), this,
                        delegate(string i, object sender, AssetBase a)
                        {
                            AssetLandmark lm = new AssetLandmark(a);

                            float rx = (uint)(lm.RegionHandle >> 32);
                            float ry = (uint)lm.RegionHandle;
                            region = lm.Position + new Vector3(rx, ry, 0) - region;

                            string reply = region.ToString();
                            AsyncCommands.
                                DataserverPlugin.DataserverReply(i.ToString(),
                                                             reply);
                        });

                    ScriptSleep(1000);
                    return tid.ToString();
                }
            }
            ScriptSleep(1000);
            return String.Empty;
        }

        public void llSetDamage(double damage)
        {
            m_host.AddScriptLPS(1);
            m_host.ParentGroup.Damage = (float)damage;
        }

        public void llTeleportAgentHome(string agent)
        {
            m_host.AddScriptLPS(1);
            UUID agentId = new UUID();
            if (UUID.TryParse(agent, out agentId))
            {
                ScenePresence presence = World.GetScenePresence(agentId);
                if (presence != null)
                {
                    // agent must not be a god
                    if (presence.UserLevel >= 200) return;

                    // agent must be over the owners land
                    if (m_host.OwnerID == World.LandChannel.GetLandObject(
                            presence.AbsolutePosition.X, presence.AbsolutePosition.Y).LandData.OwnerID)
                    {
                        World.TeleportClientHome(agentId, presence.ControllingClient);
                    }
                }
            }
            ScriptSleep(5000);
        }

        public void llTextBox(string agent, string message, int chatChannel)
        {
            IDialogModule dm = World.RequestModuleInterface<IDialogModule>();

            if (dm == null)
                return;

            m_host.AddScriptLPS(1);
            UUID av = new UUID();
            if (!UUID.TryParse(agent,out av))
            {
                //LSLError("First parameter to llDialog needs to be a key");
                return;
            }

            if (message == string.Empty)
            {
                ShoutError("Trying to use llTextBox with empty message.");
            }
            else if (message.Length > 512)
            {
                ShoutError("Trying to use llTextBox with message over 512 characters.");
            }
            else
            {
                dm.SendTextBoxToUser(av, message, chatChannel, m_host.Name, m_host.UUID, m_host.OwnerID);
                ScriptSleep(1000);
            }
        }

        public void llModifyLand(int action, int brush)
        {
            m_host.AddScriptLPS(1);
            ITerrainModule tm = m_ScriptEngine.World.RequestModuleInterface<ITerrainModule>();
            if (tm != null)
            {
                tm.ModifyTerrain(m_host.OwnerID, m_host.AbsolutePosition, (byte) brush, (byte) action, m_host.OwnerID);
            }
        }

        public void llCollisionSound(string impact_sound, double impact_volume)
        {
            m_host.AddScriptLPS(1);
            
            // TODO: Parameter check logic required.
            UUID soundId = UUID.Zero;
            if (!UUID.TryParse(impact_sound, out soundId))
            {
                m_host.TaskInventory.LockItemsForRead(true);
                foreach (TaskInventoryItem item in m_host.TaskInventory.Values)
                {
                    if (item.Type == (int)AssetType.Sound && item.Name == impact_sound)
                    {
                        soundId = item.AssetID;
                        break;
                    }
                }
                m_host.TaskInventory.LockItemsForRead(false);
            }
            m_host.CollisionSound = soundId;
            m_host.CollisionSoundVolume = (float)impact_volume;
        }

        public LSL_String llGetAnimation(string id)
        {
            // This should only return a value if the avatar is in the same region
            m_host.AddScriptLPS(1);
            UUID avatar = (UUID)id;
            ScenePresence presence = World.GetScenePresence(avatar);
            if (presence == null)
                return "";

            if (m_host.RegionHandle == presence.RegionHandle)
            {
                Dictionary<UUID, string> animationstateNames = AnimationSet.Animations.AnimStateNames;

                if (presence != null)
                {
                    AnimationSet currentAnims = presence.Animator.Animations;
                    string currentAnimationState = String.Empty;
                    if (animationstateNames.TryGetValue(currentAnims.DefaultAnimation.AnimID, out currentAnimationState))
                        return currentAnimationState;
                }
            }

            return String.Empty;
        }

        public void llMessageLinked(int linknumber, int num, string msg, string id)
        {
            m_host.AddScriptLPS(1);

            List<SceneObjectPart> parts = GetLinkParts(linknumber);

            UUID partItemID;
            foreach (SceneObjectPart part in parts)
            {
                //Clone is thread safe
                TaskInventoryDictionary itemsDictionary = (TaskInventoryDictionary)part.TaskInventory.Clone();

                foreach (TaskInventoryItem item in itemsDictionary.Values)
                {
                    if (item.Type == ScriptBaseClass.INVENTORY_SCRIPT)
                    {
                        partItemID = item.ItemID;
                        int linkNumber = m_host.LinkNum;
                        if (m_host.ParentGroup.PrimCount == 1)
                            linkNumber = 0;

                        object[] resobj = new object[]
                                  {
                                      new LSL_Integer(linkNumber), new LSL_Integer(num), new LSL_String(msg), new LSL_String(id)
                                  };

                        m_ScriptEngine.PostScriptEvent(partItemID,
                                new EventParams("link_message",
                                resobj, new DetectParams[0]));
                    }
                }
            }
        }

        public void llPushObject(string target, LSL_Vector impulse, LSL_Vector ang_impulse, int local)
        {
            m_host.AddScriptLPS(1);
            bool pushrestricted = World.RegionInfo.RegionSettings.RestrictPushing;
            bool pushAllowed = false;

            bool pusheeIsAvatar = false;
            UUID targetID = UUID.Zero;

            if (!UUID.TryParse(target,out targetID))
                return;

            ScenePresence pusheeav = null;
            Vector3 PusheePos = Vector3.Zero;
            SceneObjectPart pusheeob = null;

            ScenePresence avatar = World.GetScenePresence(targetID);
            if (avatar != null)
            {
                pusheeIsAvatar = true;

                // Pushee doesn't have a physics actor
                if (avatar.PhysicsActor == null)
                    return;

                // Pushee is in GodMode this pushing object isn't owned by them
                if (avatar.GodLevel > 0 && m_host.OwnerID != targetID)
                    return;

                pusheeav = avatar;

                // Find pushee position
                // Pushee Linked?
                if (pusheeav.ParentID != 0)
                {
                    SceneObjectPart parentobj = World.GetSceneObjectPart(pusheeav.ParentID);
                    if (parentobj != null)
                    {
                        PusheePos = parentobj.AbsolutePosition;
                    }
                    else
                    {
                        PusheePos = pusheeav.AbsolutePosition;
                    }
                }
                else
                {
                    PusheePos = pusheeav.AbsolutePosition;
                }
            }

            if (!pusheeIsAvatar)
            {
                // not an avatar so push is not affected by parcel flags
                pusheeob = World.GetSceneObjectPart((UUID)target);

                // We can't find object
                if (pusheeob == null)
                    return;

                // Object not pushable.  Not an attachment and has no physics component
                if (!pusheeob.ParentGroup.IsAttachment && pusheeob.PhysActor == null)
                    return;

                PusheePos = pusheeob.AbsolutePosition;
                pushAllowed = true;
            }
            else
            {
                if (pushrestricted)
                {
                    ILandObject targetlandObj = World.LandChannel.GetLandObject(PusheePos.X, PusheePos.Y);

                    // We didn't find the parcel but region is push restricted so assume it is NOT ok
                    if (targetlandObj == null)
                        return;

                    // Need provisions for Group Owned here
                    if (m_host.OwnerID == targetlandObj.LandData.OwnerID ||
                        targetlandObj.LandData.IsGroupOwned || m_host.OwnerID == targetID)
                    {
                        pushAllowed = true;
                    }
                }
                else
                {
                    ILandObject targetlandObj = World.LandChannel.GetLandObject(PusheePos.X, PusheePos.Y);
                    if (targetlandObj == null)
                    {
                        // We didn't find the parcel but region isn't push restricted so assume it's ok
                        pushAllowed = true;
                    }
                    else
                    {
                        // Parcel push restriction
                        if ((targetlandObj.LandData.Flags & (uint)ParcelFlags.RestrictPushObject) == (uint)ParcelFlags.RestrictPushObject)
                        {
                            // Need provisions for Group Owned here
                            if (m_host.OwnerID == targetlandObj.LandData.OwnerID ||
                                targetlandObj.LandData.IsGroupOwned ||
                                m_host.OwnerID == targetID)
                            {
                                pushAllowed = true;
                            }

                            //ParcelFlags.RestrictPushObject
                            //pushAllowed = true;
                        }
                        else
                        {
                            // Parcel isn't push restricted
                            pushAllowed = true;
                        }
                    }
                }
            }
            if (pushAllowed)
            {
                float distance = (PusheePos - m_host.AbsolutePosition).Length();
                float distance_term = distance * distance * distance; // Script Energy
                float pusher_mass = m_host.GetMass();

                float PUSH_ATTENUATION_DISTANCE = 17f;
                float PUSH_ATTENUATION_SCALE = 5f;
                float distance_attenuation = 1f;
                if (distance > PUSH_ATTENUATION_DISTANCE)
                {
                    float normalized_units = 1f + (distance - PUSH_ATTENUATION_DISTANCE) / PUSH_ATTENUATION_SCALE;
                    distance_attenuation = 1f / normalized_units;
                }

                Vector3 applied_linear_impulse = new Vector3((float)impulse.x, (float)impulse.y, (float)impulse.z);
                {
                    float impulse_length = applied_linear_impulse.Length();

                    float desired_energy = impulse_length * pusher_mass;
                    if (desired_energy > 0f)
                        desired_energy += distance_term;

                    float scaling_factor = 1f;
                    scaling_factor *= distance_attenuation;
                    applied_linear_impulse *= scaling_factor;

                }
                if (pusheeIsAvatar)
                {
                    if (pusheeav != null)
                    {
                        if (pusheeav.PhysicsActor != null)
                        {
                            if (local != 0)
                            {
                                applied_linear_impulse *= m_host.GetWorldRotation();
                            }
                            pusheeav.PhysicsActor.AddForce(applied_linear_impulse, true);
                        }
                    }
                }
                else
                {
                    if (pusheeob != null)
                    {
                        if (pusheeob.PhysActor != null)
                        {
                            pusheeob.ApplyImpulse(applied_linear_impulse, local != 0);
                        }
                    }
                }
            }
        }

        public void llPassCollisions(int pass)
        {
            m_host.AddScriptLPS(1);
            if (pass == 0)
            {
                m_host.ParentGroup.PassCollision = false;
            }
            else
            {
                m_host.ParentGroup.PassCollision = true;
            }
        }

        public LSL_String llGetScriptName()
        {
            string result = String.Empty;

            m_host.AddScriptLPS(1);

            m_host.TaskInventory.LockItemsForRead(true);
            foreach (TaskInventoryItem item in m_host.TaskInventory.Values)
            {
                if (item.Type == 10 && item.ItemID == m_itemID)
                {
                    result =  item.Name!=null?item.Name:String.Empty;
                    break;
                }
            }
            m_host.TaskInventory.LockItemsForRead(false);

            return result;
        }

        public LSL_Integer llGetLinkNumberOfSides(int link)
        {
            m_host.AddScriptLPS(1);

            SceneObjectPart linkedPart;

            if (link == ScriptBaseClass.LINK_ROOT)
                linkedPart = m_host.ParentGroup.RootPart;
            else if (link == ScriptBaseClass.LINK_THIS)
                linkedPart = m_host;
            else
                linkedPart = m_host.ParentGroup.GetLinkNumPart(link);

            return GetNumberOfSides(linkedPart);
        }

        public LSL_Integer llGetNumberOfSides()
        {
            m_host.AddScriptLPS(1);

            return GetNumberOfSides(m_host);
        }

        protected int GetNumberOfSides(SceneObjectPart part)
        {
            int sides = part.GetNumberOfSides();

            if (part.GetPrimType() == PrimType.SPHERE && part.Shape.ProfileHollow > 0)
            {
                // Make up for a bug where LSL shows 4 sides rather than 2
                sides += 2;
            }

            return sides;
        }


        /* The new / changed functions were tested with the following LSL script:

        default
        {
            state_entry()
            {
                rotation rot = llEuler2Rot(<0,70,0> * DEG_TO_RAD);

                llOwnerSay("to get here, we rotate over: "+ (string) llRot2Axis(rot));
                llOwnerSay("and we rotate for: "+ (llRot2Angle(rot) * RAD_TO_DEG));

                // convert back and forth between quaternion <-> vector and angle

                rotation newrot = llAxisAngle2Rot(llRot2Axis(rot),llRot2Angle(rot));

                llOwnerSay("Old rotation was: "+(string) rot);
                llOwnerSay("re-converted rotation is: "+(string) newrot);

                llSetRot(rot);  // to check the parameters in the prim
            }
        }
        */

        // Xantor 29/apr/2008
        // Returns rotation described by rotating angle radians about axis.
        // q = cos(a/2) + i (x * sin(a/2)) + j (y * sin(a/2)) + k (z * sin(a/2))
        public LSL_Rotation llAxisAngle2Rot(LSL_Vector axis, double angle)
        {
            m_host.AddScriptLPS(1);

            double x, y, z, s, t;

            s = Math.Cos(angle * 0.5);
            t = Math.Sin(angle * 0.5); // temp value to avoid 2 more sin() calcs
            x = axis.x * t;
            y = axis.y * t;
            z = axis.z * t;

            return new LSL_Rotation(x,y,z,s);
        }


        // Xantor 29/apr/2008
        // converts a Quaternion to X,Y,Z axis rotations
        public LSL_Vector llRot2Axis(LSL_Rotation rot)
        {
            m_host.AddScriptLPS(1);
            double x,y,z;

            if (rot.s > 1) // normalization needed
            {
                double length = Math.Sqrt(rot.x * rot.x + rot.y * rot.y +
                        rot.z * rot.z + rot.s * rot.s);

                rot.x /= length;
                rot.y /= length;
                rot.z /= length;
                rot.s /= length;

            }

            // double angle = 2 * Math.Acos(rot.s);
            double s = Math.Sqrt(1 - rot.s * rot.s);
            if (s < 0.001)
            {
                x = 1;
                y = z = 0;
            }
            else
            {
                x = rot.x / s; // normalise axis
                y = rot.y / s;
                z = rot.z / s;
            }

            return new LSL_Vector(x,y,z);
        }


        // Returns the angle of a quaternion (see llRot2Axis for the axis)
        public LSL_Float llRot2Angle(LSL_Rotation rot)
        {
            m_host.AddScriptLPS(1);

            if (rot.s > 1) // normalization needed
            {
                double length = Math.Sqrt(rot.x * rot.x + rot.y * rot.y +
                        rot.z * rot.z + rot.s * rot.s);

                rot.x /= length;
                rot.y /= length;
                rot.z /= length;
                rot.s /= length;
            }

            double angle = 2 * Math.Acos(rot.s);

            return angle;
        }

        public LSL_Float llAcos(double val)
        {
            m_host.AddScriptLPS(1);
            return (double)Math.Acos(val);
        }

        public LSL_Float llAsin(double val)
        {
            m_host.AddScriptLPS(1);
            return (double)Math.Asin(val);
        }

        // Xantor 30/apr/2008
        public LSL_Float llAngleBetween(LSL_Rotation a, LSL_Rotation b)
        {
            m_host.AddScriptLPS(1);

            double angle = Math.Acos(a.x * b.x + a.y * b.y + a.z * b.z + a.s * b.s) * 2;
            if (angle < 0) angle = -angle;
            if (angle > Math.PI) return (Math.PI * 2 - angle);
            return angle;
        }

        public LSL_String llGetInventoryKey(string name)
        {
            m_host.AddScriptLPS(1);

            m_host.TaskInventory.LockItemsForRead(true);
            foreach (KeyValuePair<UUID, TaskInventoryItem> inv in m_host.TaskInventory)
            {
                if (inv.Value.Name == name)
                {
                    if ((inv.Value.CurrentPermissions & (uint)(PermissionMask.Copy | PermissionMask.Transfer | PermissionMask.Modify)) == (uint)(PermissionMask.Copy | PermissionMask.Transfer | PermissionMask.Modify))
                    {
                        m_host.TaskInventory.LockItemsForRead(false);
                        return inv.Value.AssetID.ToString();
                    }
                    else
                    {
                        m_host.TaskInventory.LockItemsForRead(false);
                        return UUID.Zero.ToString();
                    }
                }
            }
            m_host.TaskInventory.LockItemsForRead(false);

            return UUID.Zero.ToString();
        }

        public void llAllowInventoryDrop(int add)
        {
            m_host.AddScriptLPS(1);

            if (add != 0)
                m_host.ParentGroup.RootPart.AllowedDrop = true;
            else
                m_host.ParentGroup.RootPart.AllowedDrop = false;

            // Update the object flags
            m_host.ParentGroup.RootPart.aggregateScriptEvents();
        }

        public LSL_Vector llGetSunDirection()
        {
            m_host.AddScriptLPS(1);

            LSL_Vector SunDoubleVector3;
            Vector3 SunFloatVector3;

            // sunPosition estate setting is set in OpenSim.Region.CoreModules.SunModule
            // have to convert from Vector3 (float) to LSL_Vector (double)
            SunFloatVector3 = World.RegionInfo.RegionSettings.SunVector;
            SunDoubleVector3.x = (double)SunFloatVector3.X;
            SunDoubleVector3.y = (double)SunFloatVector3.Y;
            SunDoubleVector3.z = (double)SunFloatVector3.Z;

            return SunDoubleVector3;
        }

        public LSL_Vector llGetTextureOffset(int face)
        {
            m_host.AddScriptLPS(1);
            return GetTextureOffset(m_host, face);
        }

        protected LSL_Vector GetTextureOffset(SceneObjectPart part, int face)
        {
            Primitive.TextureEntry tex = part.Shape.Textures;
            LSL_Vector offset = new LSL_Vector();
            if (face == ScriptBaseClass.ALL_SIDES)
            {
                face = 0;
            }
            if (face >= 0 && face < GetNumberOfSides(part))
            {
                offset.x = tex.GetFace((uint)face).OffsetU;
                offset.y = tex.GetFace((uint)face).OffsetV;
                offset.z = 0.0;
                return offset;
            }
            else
            {
                return offset;
            }
        }

        public LSL_Vector llGetTextureScale(int side)
        {
            m_host.AddScriptLPS(1);
            Primitive.TextureEntry tex = m_host.Shape.Textures;
            LSL_Vector scale;
            if (side == -1)
            {
                side = 0;
            }
            scale.x = tex.GetFace((uint)side).RepeatU;
            scale.y = tex.GetFace((uint)side).RepeatV;
            scale.z = 0.0;
            return scale;
        }

        public LSL_Float llGetTextureRot(int face)
        {
            m_host.AddScriptLPS(1);
            return GetTextureRot(m_host, face);
        }

        protected LSL_Float GetTextureRot(SceneObjectPart part, int face)
        {
            Primitive.TextureEntry tex = part.Shape.Textures;
            if (face == -1)
            {
                face = 0;
            }
            if (face >= 0 && face < GetNumberOfSides(part))
            {
                return tex.GetFace((uint)face).Rotation;
            }
            else
            {
                return 0.0;
            }
        }

        public LSL_Integer llSubStringIndex(string source, string pattern)
        {
            m_host.AddScriptLPS(1);
            return source.IndexOf(pattern);
        }

        public LSL_String llGetOwnerKey(string id)
        {
            m_host.AddScriptLPS(1);
            UUID key = new UUID();
            if (UUID.TryParse(id, out key))
            {
                try
                {
                    SceneObjectPart obj = World.GetSceneObjectPart(key);
                    if (obj == null)
                        return id; // the key is for an agent so just return the key
                    else
                        return obj.OwnerID.ToString();
                }
                catch (KeyNotFoundException)
                {
                    return id; // The Object/Agent not in the region so just return the key
                }
            }
            else
            {
                return UUID.Zero.ToString();
            }
        }

        public LSL_Vector llGetCenterOfMass()
        {
            m_host.AddScriptLPS(1);
            Vector3 center = m_host.GetGeometricCenter();
            return new LSL_Vector(center.X,center.Y,center.Z);
        }

        public LSL_List llListSort(LSL_List src, int stride, int ascending)
        {
            m_host.AddScriptLPS(1);

            if (stride <= 0)
            {
                stride = 1;
            }
            return src.Sort(stride, ascending);
        }

        public LSL_Integer llGetListLength(LSL_List src)
        {
            m_host.AddScriptLPS(1);

            return src.Length;
        }

        public LSL_Integer llList2Integer(LSL_List src, int index)
        {
            m_host.AddScriptLPS(1);
            if (index < 0)
            {
                index = src.Length + index;
            }
            if (index >= src.Length || index < 0)
            {
                return 0;
            }
            try
            {
                if (src.Data[index] is LSL_Integer)
                    return (LSL_Integer) src.Data[index];
                else if (src.Data[index] is LSL_Float)
                    return Convert.ToInt32(((LSL_Float) src.Data[index]).value);
                return new LSL_Integer(src.Data[index].ToString());
            }
            catch (FormatException)
            {
                return 0;
            }
        }

        public LSL_Float llList2Float(LSL_List src, int index)
        {
            m_host.AddScriptLPS(1);
            if (index < 0)
            {
                index = src.Length + index;
            }
            if (index >= src.Length || index < 0)
            {
                return 0.0;
            }
            try
            {
                if (src.Data[index] is LSL_Integer)
                    return Convert.ToDouble(((LSL_Integer) src.Data[index]).value);
                else if (src.Data[index] is LSL_Float)
                    return Convert.ToDouble(((LSL_Float) src.Data[index]).value);
                else if (src.Data[index] is LSL_String)
                {
                    string str = ((LSL_String) src.Data[index]).m_string;
                    Match m = Regex.Match(str, "^\\s*(-?\\+?[,0-9]+\\.?[0-9]*)");
                    if (m != Match.Empty)
                    {
                        str = m.Value;
                        double d = 0.0;
                        if (!Double.TryParse(str, out d))
                            return 0.0;

                        return d;
                    }
                    return 0.0;
                }
                return Convert.ToDouble(src.Data[index]);
            }
            catch (FormatException)
            {
                return 0.0;
            }
        }

        public LSL_String llList2String(LSL_List src, int index)
        {
            m_host.AddScriptLPS(1);
            if (index < 0)
            {
                index = src.Length + index;
            }
            if (index >= src.Length || index < 0)
            {
                return String.Empty;
            }
            return src.Data[index].ToString();
        }

        public LSL_String llList2Key(LSL_List src, int index)
        {
            m_host.AddScriptLPS(1);
            if (index < 0)
            {
                index = src.Length + index;
            }
            if (index >= src.Length || index < 0)
            {
                return "";
            }
            return src.Data[index].ToString();
        }

        public LSL_Vector llList2Vector(LSL_List src, int index)
        {
            m_host.AddScriptLPS(1);
            if (index < 0)
            {
                index = src.Length + index;
            }
            if (index >= src.Length || index < 0)
            {
                return new LSL_Vector(0, 0, 0);
            }
            if (src.Data[index].GetType() == typeof(LSL_Vector))
            {
                return (LSL_Vector)src.Data[index];
            }
            else
            {
                return new LSL_Vector(src.Data[index].ToString());
            }
        }

        public LSL_Rotation llList2Rot(LSL_List src, int index)
        {
            m_host.AddScriptLPS(1);
            if (index < 0)
            {
                index = src.Length + index;
            }
            if (index >= src.Length || index < 0)
            {
                return new LSL_Rotation(0, 0, 0, 1);
            }
            if (src.Data[index].GetType() == typeof(LSL_Rotation))
            {
                return (LSL_Rotation)src.Data[index];
            }
            else
            {
                return new LSL_Rotation(src.Data[index].ToString());
            }
        }

        public LSL_List llList2List(LSL_List src, int start, int end)
        {
            m_host.AddScriptLPS(1);
            return src.GetSublist(start, end);
        }

        public LSL_List llDeleteSubList(LSL_List src, int start, int end)
        {
            return src.DeleteSublist(start, end);
        }

        public LSL_Integer llGetListEntryType(LSL_List src, int index)
        {
            m_host.AddScriptLPS(1);
            if (index < 0)
            {
                index = src.Length + index;
            }
            if (index >= src.Length)
            {
                return 0;
            }

            if (src.Data[index] is LSL_Integer || src.Data[index] is Int32)
                return 1;
            if (src.Data[index] is LSL_Float || src.Data[index] is Single || src.Data[index] is Double)
                return 2;
            if (src.Data[index] is LSL_String || src.Data[index] is String)
            {
                UUID tuuid;
                if (UUID.TryParse(src.Data[index].ToString(), out tuuid))
                {
                    return 4;
                }
                else
                {
                    return 3;
                }
            }
            if (src.Data[index] is LSL_Vector)
                return 5;
            if (src.Data[index] is LSL_Rotation)
                return 6;
            if (src.Data[index] is LSL_List)
                return 7;
            return 0;

        }

        /// <summary>
        /// Process the supplied list and return the
        /// content of the list formatted as a comma
        /// separated list. There is a space after
        /// each comma.
        /// </summary>

        public LSL_String llList2CSV(LSL_List src)
        {

            string ret = String.Empty;
            int    x   = 0;

            m_host.AddScriptLPS(1);

            if (src.Data.Length > 0)
            {
                ret = src.Data[x++].ToString();
                for (; x < src.Data.Length; x++)
                {
                    ret += ", "+src.Data[x].ToString();
                }
            }

            return ret;
        }

        /// <summary>
        /// The supplied string is scanned for commas
        /// and converted into a list. Commas are only
        /// effective if they are encountered outside
        /// of '<' '>' delimiters. Any whitespace
        /// before or after an element is trimmed.
        /// </summary>

        public LSL_List llCSV2List(string src)
        {

            LSL_List result = new LSL_List();
            int parens = 0;
            int start  = 0;
            int length = 0;

            m_host.AddScriptLPS(1);

            for (int i = 0; i < src.Length; i++)
            {
                switch (src[i])
                {
                    case '<':
                        parens++;
                        length++;
                        break;
                    case '>':
                        if (parens > 0)
                            parens--;
                        length++;
                        break;
                    case ',':
                        if (parens == 0)
                        {
                            result.Add(new LSL_String(src.Substring(start,length).Trim()));
                            start += length+1;
                            length = 0;
                        }
                        else
                        {
                            length++;
                        }
                        break;
                    default:
                        length++;
                        break;
                }
            }

            result.Add(new LSL_String(src.Substring(start,length).Trim()));

            return result;
        }

        ///  <summary>
        ///  Randomizes the list, be arbitrarily reordering
        ///  sublists of stride elements. As the stride approaches
        ///  the size of the list, the options become very
        ///  limited.
        ///  </summary>
        ///  <remarks>
        ///  This could take a while for very large list
        ///  sizes.
        ///  </remarks>

        public LSL_List llListRandomize(LSL_List src, int stride)
        {
            LSL_List result;
            Random rand           = new Random();

            int   chunkk;
            int[] chunks;

            m_host.AddScriptLPS(1);

            if (stride <= 0)
            {
                stride = 1;
            }

            // Stride MUST be a factor of the list length
            // If not, then return the src list. This also
            // traps those cases where stride > length.

            if (src.Length != stride && src.Length%stride == 0)
            {
                chunkk = src.Length/stride;

                chunks = new int[chunkk];

                for (int i = 0; i < chunkk; i++)
                    chunks[i] = i;

                // Knuth shuffle the chunkk index
                for (int i = chunkk - 1; i >= 1; i--)
                {
                    // Elect an unrandomized chunk to swap
                    int index = rand.Next(i + 1);
                    int tmp;

                    // and swap position with first unrandomized chunk
                    tmp = chunks[i];
                    chunks[i] = chunks[index];
                    chunks[index] = tmp;
                }

                // Construct the randomized list

                result = new LSL_List();

                for (int i = 0; i < chunkk; i++)
                {
                    for (int j = 0; j < stride; j++)
                    {
                        result.Add(src.Data[chunks[i]*stride+j]);
                    }
                }
            }
            else
            {
                object[] array = new object[src.Length];
                Array.Copy(src.Data, 0, array, 0, src.Length);
                result = new LSL_List(array);
            }

            return result;
        }

        /// <summary>
        /// Elements in the source list starting with 0 and then
        /// every i+stride. If the stride is negative then the scan
        /// is backwards producing an inverted result.
        /// Only those elements that are also in the specified
        /// range are included in the result.
        /// </summary>

        public LSL_List llList2ListStrided(LSL_List src, int start, int end, int stride)
        {

            LSL_List result = new LSL_List();
            int[] si = new int[2];
            int[] ei = new int[2];
            bool twopass = false;

            m_host.AddScriptLPS(1);

            //  First step is always to deal with negative indices

            if (start < 0)
                start = src.Length+start;
            if (end   < 0)
                end   = src.Length+end;

            //  Out of bounds indices are OK, just trim them
            //  accordingly

            if (start > src.Length)
                start = src.Length;

            if (end > src.Length)
                end = src.Length;

            if (stride == 0)
                stride = 1;

            //  There may be one or two ranges to be considered

            if (start != end)
            {

                if (start <= end)
                {
                   si[0] = start;
                   ei[0] = end;
                }
                else
                {
                   si[1] = start;
                   ei[1] = src.Length;
                   si[0] = 0;
                   ei[0] = end;
                   twopass = true;
                }

                //  The scan always starts from the beginning of the
                //  source list, but members are only selected if they
                //  fall within the specified sub-range. The specified
                //  range values are inclusive.
                //  A negative stride reverses the direction of the
                //  scan producing an inverted list as a result.

                if (stride > 0)
                {
                    for (int i = 0; i < src.Length; i += stride)
                    {
                        if (i<=ei[0] && i>=si[0])
                            result.Add(src.Data[i]);
                        if (twopass && i>=si[1] && i<=ei[1])
                            result.Add(src.Data[i]);
                    }
                }
                else if (stride < 0)
                {
                    for (int i = src.Length - 1; i >= 0; i += stride)
                    {
                        if (i <= ei[0] && i >= si[0])
                            result.Add(src.Data[i]);
                        if (twopass && i >= si[1] && i <= ei[1])
                            result.Add(src.Data[i]);
                    }
                }
            }
            else
            {
                if (start%stride == 0)
                {
                    result.Add(src.Data[start]);
                }
            }

            return result;
        }

        public LSL_Integer llGetRegionAgentCount()
        {
            m_host.AddScriptLPS(1);
            return new LSL_Integer(World.GetRootAgentCount());
        }

        public LSL_Vector llGetRegionCorner()
        {
            m_host.AddScriptLPS(1);
            return new LSL_Vector(World.RegionInfo.RegionLocX * Constants.RegionSize, World.RegionInfo.RegionLocY * Constants.RegionSize, 0);
        }

        /// <summary>
        /// Insert the list identified by <src> into the
        /// list designated by <dest> such that the first
        /// new element has the index specified by <index>
        /// </summary>

        public LSL_List llListInsertList(LSL_List dest, LSL_List src, int index)
        {

            LSL_List pref = null;
            LSL_List suff = null;

            m_host.AddScriptLPS(1);

            if (index < 0)
            {
                index = index+dest.Length;
                if (index < 0)
                {
                    index = 0;
                }
            }

            if (index != 0)
            {
                pref = dest.GetSublist(0,index-1);
                if (index < dest.Length)
                {
                    suff = dest.GetSublist(index,-1);
                    return pref + src + suff;
                }
                else
                {
                    return pref + src;
                }
            }
            else
            {
                if (index < dest.Length)
                {
                    suff = dest.GetSublist(index,-1);
                    return src + suff;
                }
                else
                {
                    return src;
                }
            }

        }

        /// <summary>
        /// Returns the index of the first occurrence of test
        /// in src.
        /// </summary>

        public LSL_Integer llListFindList(LSL_List src, LSL_List test)
        {

            int index  = -1;
            int length = src.Length - test.Length + 1;

            m_host.AddScriptLPS(1);

            // If either list is empty, do not match

            if (src.Length != 0 && test.Length != 0)
            {
                for (int i = 0; i < length; i++)
                {
                    if (src.Data[i].Equals(test.Data[0]))
                    {
                        int j;
                        for (j = 1; j < test.Length; j++)
                            if (!src.Data[i+j].Equals(test.Data[j]))
                                break;
                        if (j == test.Length)
                        {
                            index = i;
                            break;
                        }
                    }
                }
            }

            return index;

        }

        public LSL_String llGetObjectName()
        {
            m_host.AddScriptLPS(1);
            return m_host.Name!=null?m_host.Name:String.Empty;
        }

        public void llSetObjectName(string name)
        {
            m_host.AddScriptLPS(1);
            m_host.Name = name!=null?name:String.Empty;
        }

        public LSL_String llGetDate()
        {
            m_host.AddScriptLPS(1);
            DateTime date = DateTime.Now.ToUniversalTime();
            string result = date.ToString("yyyy-MM-dd");
            return result;
        }

        public LSL_Integer llEdgeOfWorld(LSL_Vector pos, LSL_Vector dir)
        {
            m_host.AddScriptLPS(1);

            // edge will be used to pass the Region Coordinates offset
            // we want to check for a neighboring sim
            LSL_Vector edge = new LSL_Vector(0, 0, 0);

            if (dir.x == 0)
            {
                if (dir.y == 0)
                {
                    // Direction vector is 0,0 so return
                    // false since we're staying in the sim
                    return 0;
                }
                else
                {
                    // Y is the only valid direction
                    edge.y = dir.y / Math.Abs(dir.y);
                }
            }
            else
            {
                LSL_Float mag;
                if (dir.x > 0)
                {
                    mag = (Constants.RegionSize - pos.x) / dir.x;
                }
                else
                {
                    mag = (pos.x/dir.x);
                }

                mag = Math.Abs(mag);

                edge.y = pos.y + (dir.y * mag);

                if (edge.y > Constants.RegionSize || edge.y < 0)
                {
                    // Y goes out of bounds first
                    edge.y = dir.y / Math.Abs(dir.y);
                }
                else
                {
                    // X goes out of bounds first or its a corner exit
                    edge.y = 0;
                    edge.x = dir.x / Math.Abs(dir.x);
                }
            }

            List<GridRegion> neighbors = World.GridService.GetNeighbours(World.RegionInfo.ScopeID, World.RegionInfo.RegionID);

            uint neighborX = World.RegionInfo.RegionLocX + (uint)dir.x;
            uint neighborY = World.RegionInfo.RegionLocY + (uint)dir.y;

            foreach (GridRegion sri in neighbors)
            {
                if (sri.RegionLocX == neighborX && sri.RegionLocY == neighborY)
                    return 0;
            }

            return 1;
        }

        /// <summary>
        /// Not fully implemented yet. Still to do:-
        /// AGENT_BUSY
        /// Remove as they are done
        /// </summary>
        public LSL_Integer llGetAgentInfo(string id)
        {
            m_host.AddScriptLPS(1);

            UUID key = new UUID();
            if (!UUID.TryParse(id, out key))
            {
                return 0;
            }

            int flags = 0;

            ScenePresence agent = World.GetScenePresence(key);
            if (agent == null)
            {
                return 0;
            }

            if (agent.IsChildAgent)
                return 0; // Fail if they are not in the same region

            // note: in OpenSim, sitting seems to cancel AGENT_ALWAYS_RUN, unlike SL
            if (agent.SetAlwaysRun)
            {
                flags |= ScriptBaseClass.AGENT_ALWAYS_RUN;
            }

            if (agent.HasAttachments())
            {
                flags |= ScriptBaseClass.AGENT_ATTACHMENTS;
                if (agent.HasScriptedAttachments())
                    flags |= ScriptBaseClass.AGENT_SCRIPTED;
            }

            if ((agent.AgentControlFlags & (uint)AgentManager.ControlFlags.AGENT_CONTROL_FLY) != 0)
            {
                flags |= ScriptBaseClass.AGENT_FLYING;
                flags |= ScriptBaseClass.AGENT_IN_AIR; // flying always implies in-air, even if colliding with e.g. a wall
            }

            if ((agent.AgentControlFlags & (uint)AgentManager.ControlFlags.AGENT_CONTROL_AWAY) != 0)
            {
                flags |= ScriptBaseClass.AGENT_AWAY;
            }

            // seems to get unset, even if in mouselook, when avatar is sitting on a prim???
            if ((agent.AgentControlFlags & (uint)AgentManager.ControlFlags.AGENT_CONTROL_MOUSELOOK) != 0)
            {
                flags |= ScriptBaseClass.AGENT_MOUSELOOK;
            }

            if ((agent.State & (byte)AgentState.Typing) != (byte)0)
            {
                flags |= ScriptBaseClass.AGENT_TYPING;
            }

            string agentMovementAnimation = agent.Animator.GetMovementAnimation();

            if (agentMovementAnimation == "CROUCH")
            {
                flags |= ScriptBaseClass.AGENT_CROUCHING;
            }

            if (agentMovementAnimation == "WALK" || agentMovementAnimation == "CROUCHWALK")
            {
                flags |= ScriptBaseClass.AGENT_WALKING;
            }

            // not colliding implies in air. Note: flying also implies in-air, even if colliding (see above)

            // note: AGENT_IN_AIR and AGENT_WALKING seem to be mutually exclusive states in SL.

            // note: this may need some tweaking when walking downhill. you "fall down" for a brief instant
            // and don't collide when walking downhill, which instantly registers as in-air, briefly. should
            // there be some minimum non-collision threshold time before claiming the avatar is in-air?
            if ((flags & ScriptBaseClass.AGENT_WALKING) == 0 &&
                agent.PhysicsActor != null &&
                !agent.PhysicsActor.IsColliding)
            {
                    flags |= ScriptBaseClass.AGENT_IN_AIR;
            }

             if (agent.ParentID != 0)
             {
                 flags |= ScriptBaseClass.AGENT_ON_OBJECT;
                 flags |= ScriptBaseClass.AGENT_SITTING;
             }

             if (agent.Animator.Animations.DefaultAnimation.AnimID
                == AnimationSet.Animations.AnimsUUID["SIT_GROUND_CONSTRAINED"])
             {
                 flags |= ScriptBaseClass.AGENT_SITTING;
             }

            return flags;
        }

        public LSL_String llGetAgentLanguage(string id)
        {
            // This should only return a value if the avatar is in the same region
            //ckrinke 1-30-09 : This needs to parse the XMLRPC language field supplied
            //by the client at login. Currently returning only en-us until our I18N
            //effort gains momentum
            m_host.AddScriptLPS(1);
            return "en-us";
        }

        public void llAdjustSoundVolume(double volume)
        {
            m_host.AddScriptLPS(1);
            m_host.AdjustSoundGain(volume);
            ScriptSleep(100);
        }

        public void llSetSoundRadius(double radius)
        {
            m_host.AddScriptLPS(1);
            m_host.SoundRadius = radius;
        }

        public LSL_String llKey2Name(string id)
        {
            m_host.AddScriptLPS(1);
            UUID key = new UUID();
            if (UUID.TryParse(id,out key))
            {
                ScenePresence presence = World.GetScenePresence(key);

                if (presence != null)
                {
                    return presence.ControllingClient.Name;
                    //return presence.Name;
                }

                if (World.GetSceneObjectPart(key) != null)
                {
                    return World.GetSceneObjectPart(key).Name;
                }
            }
            return String.Empty;
        }



        public void llSetTextureAnim(int mode, int face, int sizex, int sizey, double start, double length, double rate)
        {
            m_host.AddScriptLPS(1);

            SetTextureAnim(m_host, mode, face, sizex, sizey, start, length, rate);
        }

        public void llSetLinkTextureAnim(int linknumber, int mode, int face, int sizex, int sizey, double start, double length, double rate)
        {
            m_host.AddScriptLPS(1);

            List<SceneObjectPart> parts = GetLinkParts(linknumber);
            if (parts.Count > 0)
            {
                try
                {
                    parts[0].ParentGroup.areUpdatesSuspended = true;
                    foreach (var part in parts)
                    {
                        SetTextureAnim(part, mode, face, sizex, sizey, start, length, rate);
                    }
                }
                finally
                {
                    parts[0].ParentGroup.areUpdatesSuspended = false;
                }
            }
        }

        private void SetTextureAnim(SceneObjectPart part, int mode, int face, int sizex, int sizey, double start, double length, double rate)
        {

            Primitive.TextureAnimation pTexAnim = new Primitive.TextureAnimation();
            pTexAnim.Flags = (Primitive.TextureAnimMode)mode;

            //ALL_SIDES
            if (face == ScriptBaseClass.ALL_SIDES)
                face = 255;

            pTexAnim.Face = (uint)face;
            pTexAnim.Length = (float)length;
            pTexAnim.Rate = (float)rate;
            pTexAnim.SizeX = (uint)sizex;
            pTexAnim.SizeY = (uint)sizey;
            pTexAnim.Start = (float)start;

            part.AddTextureAnimation(pTexAnim);
            part.SendFullUpdateToAllClients();
            part.ParentGroup.HasGroupChanged = true;
        }

        public void llTriggerSoundLimited(string sound, double volume, LSL_Vector top_north_east,
                                          LSL_Vector bottom_south_west)
        {
            m_host.AddScriptLPS(1);
            float radius1 = (float)llVecDist(llGetPos(), top_north_east);
            float radius2 = (float)llVecDist(llGetPos(), bottom_south_west);
            float radius = Math.Abs(radius1 - radius2);
            m_host.SendSound(KeyOrName(sound).ToString(), volume, true, 0, radius, false, false);
        }

        public void llEjectFromLand(string pest)
        {
            m_host.AddScriptLPS(1);
            UUID agentId = new UUID();
            if (UUID.TryParse(pest, out agentId))
            {
                ScenePresence presence = World.GetScenePresence(agentId);
                if (presence != null)
                {
                    // agent must be over the owners land
                    if (m_host.OwnerID == World.LandChannel.GetLandObject(
                            presence.AbsolutePosition.X, presence.AbsolutePosition.Y).LandData.OwnerID)
                        World.TeleportClientHome(agentId, presence.ControllingClient);
                }
            }
            ScriptSleep(5000);
        }

        public LSL_List llParseString2List(string str, LSL_List separators, LSL_List in_spacers)
        {
            return ParseString2List(str, separators, in_spacers, false);
        }

        public LSL_Integer llOverMyLand(string id)
        {
            m_host.AddScriptLPS(1);
            UUID key = new UUID();
            if (UUID.TryParse(id, out key))
            {
                ScenePresence presence = World.GetScenePresence(key);
                if (presence != null) // object is an avatar
                {
                    if (m_host.OwnerID
                        == World.LandChannel.GetLandObject(
                            presence.AbsolutePosition.X, presence.AbsolutePosition.Y).LandData.OwnerID)
                        return 1;
                }
                else // object is not an avatar
                {
                    SceneObjectPart obj = World.GetSceneObjectPart(key);
                    if (obj != null)
                        if (m_host.OwnerID
                            == World.LandChannel.GetLandObject(
                                obj.AbsolutePosition.X, obj.AbsolutePosition.Y).LandData.OwnerID)
                            return 1;
                }
            }

            return 0;
        }

        public LSL_String llGetLandOwnerAt(LSL_Vector pos)
        {
            m_host.AddScriptLPS(1);
            ILandObject land = World.LandChannel.GetLandObject((float)pos.x, (float)pos.y);
            if (land == null)
                return UUID.Zero.ToString();
            return land.LandData.OwnerID.ToString();
        }

        /// <summary>
        /// According to http://lslwiki.net/lslwiki/wakka.php?wakka=llGetAgentSize
        /// only the height of avatars vary and that says:
        /// Width (x) and depth (y) are constant. (0.45m and 0.6m respectively).
        /// </summary>
        public LSL_Vector llGetAgentSize(string id)
        {
            m_host.AddScriptLPS(1);
            ScenePresence avatar = World.GetScenePresence((UUID)id);
            LSL_Vector agentSize;
            if (avatar == null || avatar.IsChildAgent) // Fail if not in the same region
            {
                agentSize = ScriptBaseClass.ZERO_VECTOR;
            }
            else
            {
                agentSize = new LSL_Vector(0.45, 0.6, avatar.Appearance.AvatarHeight);
            }
            return agentSize;
        }

        public LSL_Integer llSameGroup(string agent)
        {
            m_host.AddScriptLPS(1);
            UUID agentId = new UUID();
            if (!UUID.TryParse(agent, out agentId))
                return new LSL_Integer(0);
            ScenePresence presence = World.GetScenePresence(agentId);
            if (presence == null || presence.IsChildAgent) // Return flase for child agents
                return new LSL_Integer(0);
            IClientAPI client = presence.ControllingClient;
            if (m_host.GroupID == client.ActiveGroupId)
                return new LSL_Integer(1);
            else
                return new LSL_Integer(0);
        }

        public void llUnSit(string id)
        {
            m_host.AddScriptLPS(1);

            UUID key = new UUID();
            if (UUID.TryParse(id, out key))
            {
                ScenePresence av = World.GetScenePresence(key);

                if (av != null)
                {
                    if (llAvatarOnSitTarget() == id)
                    {
                        // if the avatar is sitting on this object, then
                        // we can unsit them.  We don't want random scripts unsitting random people
                        // Lets avoid the popcorn avatar scenario.
                        av.StandUp();
                    }
                    else
                    {
                        // If the object owner also owns the parcel
                        // or
                        // if the land is group owned and the object is group owned by the same group
                        // or
                        // if the object is owned by a person with estate access.

                        ILandObject parcel = World.LandChannel.GetLandObject(av.AbsolutePosition.X, av.AbsolutePosition.Y);
                        if (parcel != null)
                        {
                            if (m_host.OwnerID == parcel.LandData.OwnerID ||
                                (m_host.OwnerID == m_host.GroupID && m_host.GroupID == parcel.LandData.GroupID
                                && parcel.LandData.IsGroupOwned) || World.Permissions.IsGod(m_host.OwnerID))
                            {
                                av.StandUp();
                            }
                        }
                    }
                }

            }

        }

        public LSL_Vector llGroundSlope(LSL_Vector offset)
        {
            m_host.AddScriptLPS(1);
            //Get the slope normal.  This gives us the equation of the plane tangent to the slope.
            LSL_Vector vsn = llGroundNormal(offset);

            //Plug the x,y coordinates of the slope normal into the equation of the plane to get
            //the height of that point on the plane.  The resulting vector gives the slope.
            Vector3 vsl = new Vector3();
            vsl.X = (float)vsn.x;
            vsl.Y = (float)vsn.y;
            vsl.Z = (float)(((vsn.x * vsn.x) + (vsn.y * vsn.y)) / (-1 * vsn.z));
            vsl.Normalize();
            //Normalization might be overkill here

            return new LSL_Vector(vsl.X, vsl.Y, vsl.Z);
        }

        public LSL_Vector llGroundNormal(LSL_Vector offset)
        {
            m_host.AddScriptLPS(1);
            Vector3 pos = m_host.GetWorldPosition() + new Vector3((float)offset.x,
                                                                (float)offset.y,
                                                                (float)offset.z);
            // Clamp to valid position
            if (pos.X < 0)
                pos.X = 0;
            else if (pos.X >= World.Heightmap.Width)
                pos.X = World.Heightmap.Width - 1;
            if (pos.Y < 0)
                pos.Y = 0;
            else if (pos.Y >= World.Heightmap.Height)
                pos.Y = World.Heightmap.Height - 1;

            //Find two points in addition to the position to define a plane
            Vector3 p0 = new Vector3(pos.X, pos.Y,
                                     (float)World.Heightmap[(int)pos.X, (int)pos.Y]);
            Vector3 p1 = new Vector3();
            Vector3 p2 = new Vector3();
            if ((pos.X + 1.0f) >= World.Heightmap.Width)
                p1 = new Vector3(pos.X + 1.0f, pos.Y,
                            (float)World.Heightmap[(int)pos.X, (int)pos.Y]);
            else
                p1 = new Vector3(pos.X + 1.0f, pos.Y,
                            (float)World.Heightmap[(int)(pos.X + 1.0f), (int)pos.Y]);
            if ((pos.Y + 1.0f) >= World.Heightmap.Height)
                p2 = new Vector3(pos.X, pos.Y + 1.0f,
                            (float)World.Heightmap[(int)pos.X, (int)pos.Y]);
            else
                p2 = new Vector3(pos.X, pos.Y + 1.0f,
                            (float)World.Heightmap[(int)pos.X, (int)(pos.Y + 1.0f)]);

            //Find normalized vectors from p0 to p1 and p0 to p2
            Vector3 v0 = new Vector3(p1.X - p0.X, p1.Y - p0.Y, p1.Z - p0.Z);
            Vector3 v1 = new Vector3(p2.X - p0.X, p2.Y - p0.Y, p2.Z - p0.Z);
            v0.Normalize();
            v1.Normalize();

            //Find the cross product of the vectors (the slope normal).
            Vector3 vsn = new Vector3();
            vsn.X = (v0.Y * v1.Z) - (v0.Z * v1.Y);
            vsn.Y = (v0.Z * v1.X) - (v0.X * v1.Z);
            vsn.Z = (v0.X * v1.Y) - (v0.Y * v1.X);
            vsn.Normalize();
            //I believe the crossproduct of two normalized vectors is a normalized vector so
            //this normalization may be overkill

            return new LSL_Vector(vsn.X, vsn.Y, vsn.Z);
        }

        public LSL_Vector llGroundContour(LSL_Vector offset)
        {
            m_host.AddScriptLPS(1);
            LSL_Vector x = llGroundSlope(offset);
            return new LSL_Vector(-x.y, x.x, 0.0);
        }

        public LSL_Integer llGetAttached()
        {
            m_host.AddScriptLPS(1);
            return m_host.ParentGroup.AttachmentPoint;
        }

        public virtual LSL_Integer llGetFreeMemory()
        {
            m_host.AddScriptLPS(1);
            // Make scripts designed for LSO happy
            return 16384;
        }

        public LSL_Integer llGetFreeURLs()
        {
            m_host.AddScriptLPS(1);
            if (m_UrlModule != null)
                return new LSL_Integer(m_UrlModule.GetFreeUrls());
            return new LSL_Integer(0);
        }


        public LSL_String llGetRegionName()
        {
            m_host.AddScriptLPS(1);
            return World.RegionInfo.RegionName;
        }

        public LSL_Float llGetRegionTimeDilation()
        {
            m_host.AddScriptLPS(1);
            return (double)World.TimeDilation;
        }

        /// <summary>
        /// Returns the value reported in the client Statistics window
        /// </summary>
        public LSL_Float llGetRegionFPS()
        {
            m_host.AddScriptLPS(1);
            return World.StatsReporter.LastReportedSimFPS;
        }


        /* particle system rules should be coming into this routine as doubles, that is
        rule[0] should be an integer from this list and rule[1] should be the arg
        for the same integer. wiki.secondlife.com has most of this mapping, but some
        came from http://www.caligari-designs.com/p4u2

        We iterate through the list for 'Count' elements, incrementing by two for each
        iteration and set the members of Primitive.ParticleSystem, one at a time.
        */

        public enum PrimitiveRule : int
        {
            PSYS_PART_FLAGS = 0,
            PSYS_PART_START_COLOR = 1,
            PSYS_PART_START_ALPHA = 2,
            PSYS_PART_END_COLOR = 3,
            PSYS_PART_END_ALPHA = 4,
            PSYS_PART_START_SCALE = 5,
            PSYS_PART_END_SCALE = 6,
            PSYS_PART_MAX_AGE = 7,
            PSYS_SRC_ACCEL = 8,
            PSYS_SRC_PATTERN = 9,
            PSYS_SRC_INNERANGLE = 10,
            PSYS_SRC_OUTERANGLE = 11,
            PSYS_SRC_TEXTURE = 12,
            PSYS_SRC_BURST_RATE = 13,
            PSYS_SRC_BURST_PART_COUNT = 15,
            PSYS_SRC_BURST_RADIUS = 16,
            PSYS_SRC_BURST_SPEED_MIN = 17,
            PSYS_SRC_BURST_SPEED_MAX = 18,
            PSYS_SRC_MAX_AGE = 19,
            PSYS_SRC_TARGET_KEY = 20,
            PSYS_SRC_OMEGA = 21,
            PSYS_SRC_ANGLE_BEGIN = 22,
            PSYS_SRC_ANGLE_END = 23
        }

        internal Primitive.ParticleSystem.ParticleDataFlags ConvertUINTtoFlags(uint flags)
        {
            Primitive.ParticleSystem.ParticleDataFlags returnval = Primitive.ParticleSystem.ParticleDataFlags.None;

            return returnval;
        }

        protected Primitive.ParticleSystem getNewParticleSystemWithSLDefaultValues()
        {
            Primitive.ParticleSystem ps = new Primitive.ParticleSystem();

            // TODO find out about the other defaults and add them here
            ps.PartStartColor = new Color4(1.0f, 1.0f, 1.0f, 1.0f);
            ps.PartEndColor = new Color4(1.0f, 1.0f, 1.0f, 1.0f);
            ps.PartStartScaleX = 1.0f;
            ps.PartStartScaleY = 1.0f;
            ps.PartEndScaleX = 1.0f;
            ps.PartEndScaleY = 1.0f;
            ps.BurstSpeedMin = 1.0f;
            ps.BurstSpeedMax = 1.0f;
            ps.BurstRate = 0.1f;
            ps.PartMaxAge = 10.0f;
            return ps;
        }

        public void llLinkParticleSystem(int linknumber, LSL_List rules)
        {
            m_host.AddScriptLPS(1);

            List<SceneObjectPart> parts = GetLinkParts(linknumber);

            foreach (var part in parts)
            {
                SetParticleSystem(part, rules);
            }
        }

        public void llParticleSystem(LSL_List rules)
        {
            m_host.AddScriptLPS(1);
            SetParticleSystem(m_host, rules);
        }

        private void SetParticleSystem(SceneObjectPart part, LSL_List rules)
        {


            if (rules.Length == 0)
            {
                part.RemoveParticleSystem();
                part.ParentGroup.HasGroupChanged = true;
            }
            else
            {
                Primitive.ParticleSystem prules = getNewParticleSystemWithSLDefaultValues();
                LSL_Vector tempv = new LSL_Vector();

                float tempf = 0;

                for (int i = 0; i < rules.Length; i += 2)
                {
                    switch (rules.GetLSLIntegerItem(i))
                    {
                        case (int)ScriptBaseClass.PSYS_PART_FLAGS:
                            prules.PartDataFlags = (Primitive.ParticleSystem.ParticleDataFlags)(uint)rules.GetLSLIntegerItem(i + 1);
                            break;

                        case (int)ScriptBaseClass.PSYS_PART_START_COLOR:
                            tempv = rules.GetVector3Item(i + 1);
                            prules.PartStartColor.R = (float)tempv.x;
                            prules.PartStartColor.G = (float)tempv.y;
                            prules.PartStartColor.B = (float)tempv.z;
                            break;

                        case (int)ScriptBaseClass.PSYS_PART_START_ALPHA:
                            tempf = (float)rules.GetLSLFloatItem(i + 1);
                            prules.PartStartColor.A = tempf;
                            break;

                        case (int)ScriptBaseClass.PSYS_PART_END_COLOR:
                            tempv = rules.GetVector3Item(i + 1);
                            prules.PartEndColor.R = (float)tempv.x;
                            prules.PartEndColor.G = (float)tempv.y;
                            prules.PartEndColor.B = (float)tempv.z;
                            break;

                        case (int)ScriptBaseClass.PSYS_PART_END_ALPHA:
                            tempf = (float)rules.GetLSLFloatItem(i + 1);
                            prules.PartEndColor.A = tempf;
                            break;

                        case (int)ScriptBaseClass.PSYS_PART_START_SCALE:
                            tempv = rules.GetVector3Item(i + 1);
                            prules.PartStartScaleX = (float)tempv.x;
                            prules.PartStartScaleY = (float)tempv.y;
                            break;

                        case (int)ScriptBaseClass.PSYS_PART_END_SCALE:
                            tempv = rules.GetVector3Item(i + 1);
                            prules.PartEndScaleX = (float)tempv.x;
                            prules.PartEndScaleY = (float)tempv.y;
                            break;

                        case (int)ScriptBaseClass.PSYS_PART_MAX_AGE:
                            tempf = (float)rules.GetLSLFloatItem(i + 1);
                            prules.PartMaxAge = tempf;
                            break;

                        case (int)ScriptBaseClass.PSYS_SRC_ACCEL:
                            tempv = rules.GetVector3Item(i + 1);
                            prules.PartAcceleration.X = (float)tempv.x;
                            prules.PartAcceleration.Y = (float)tempv.y;
                            prules.PartAcceleration.Z = (float)tempv.z;
                            break;

                        case (int)ScriptBaseClass.PSYS_SRC_PATTERN:
                            int tmpi = (int)rules.GetLSLIntegerItem(i + 1);
                            prules.Pattern = (Primitive.ParticleSystem.SourcePattern)tmpi;
                            break;

                        // PSYS_SRC_INNERANGLE and PSYS_SRC_ANGLE_BEGIN use the same variables. The
                        // PSYS_SRC_OUTERANGLE and PSYS_SRC_ANGLE_END also use the same variable. The
                        // client tells the difference between the two by looking at the 0x02 bit in
                        // the PartFlags variable.
                        case (int)ScriptBaseClass.PSYS_SRC_INNERANGLE:
                            tempf = (float)rules.GetLSLFloatItem(i + 1);
                            prules.InnerAngle = (float)tempf;
                            prules.PartFlags &= 0xFFFFFFFD; // Make sure new angle format is off.
                            break;

                        case (int)ScriptBaseClass.PSYS_SRC_OUTERANGLE:
                            tempf = (float)rules.GetLSLFloatItem(i + 1);
                            prules.OuterAngle = (float)tempf;
                            prules.PartFlags &= 0xFFFFFFFD; // Make sure new angle format is off.
                            break;

                        case (int)ScriptBaseClass.PSYS_SRC_TEXTURE:
                            prules.Texture = KeyOrName(rules.GetLSLStringItem(i + 1));
                            break;

                        case (int)ScriptBaseClass.PSYS_SRC_BURST_RATE:
                            tempf = (float)rules.GetLSLFloatItem(i + 1);
                            prules.BurstRate = (float)tempf;
                            break;

                        case (int)ScriptBaseClass.PSYS_SRC_BURST_PART_COUNT:
                            prules.BurstPartCount = (byte)(int)rules.GetLSLIntegerItem(i + 1);
                            break;

                        case (int)ScriptBaseClass.PSYS_SRC_BURST_RADIUS:
                            tempf = (float)rules.GetLSLFloatItem(i + 1);
                            prules.BurstRadius = (float)tempf;
                            break;

                        case (int)ScriptBaseClass.PSYS_SRC_BURST_SPEED_MIN:
                            tempf = (float)rules.GetLSLFloatItem(i + 1);
                            prules.BurstSpeedMin = (float)tempf;
                            break;

                        case (int)ScriptBaseClass.PSYS_SRC_BURST_SPEED_MAX:
                            tempf = (float)rules.GetLSLFloatItem(i + 1);
                            prules.BurstSpeedMax = (float)tempf;
                            break;

                        case (int)ScriptBaseClass.PSYS_SRC_MAX_AGE:
                            tempf = (float)rules.GetLSLFloatItem(i + 1);
                            prules.MaxAge = (float)tempf;
                            break;

                        case (int)ScriptBaseClass.PSYS_SRC_TARGET_KEY:
                            UUID key = UUID.Zero;
                            if (UUID.TryParse(rules.Data[i + 1].ToString(), out key))
                            {
                                prules.Target = key;
                            }
                            else
                            {
                                prules.Target = part.UUID;
                            }
                            break;

                        case (int)ScriptBaseClass.PSYS_SRC_OMEGA:
                            // AL: This is an assumption, since it is the only thing that would match.
                            tempv = rules.GetVector3Item(i + 1);
                            prules.AngularVelocity.X = (float)tempv.x;
                            prules.AngularVelocity.Y = (float)tempv.y;
                            prules.AngularVelocity.Z = (float)tempv.z;
                            break;

                        case (int)ScriptBaseClass.PSYS_SRC_ANGLE_BEGIN:
                            tempf = (float)rules.GetLSLFloatItem(i + 1);
                            prules.InnerAngle = (float)tempf;
                            prules.PartFlags |= 0x02; // Set new angle format.
                            break;

                        case (int)ScriptBaseClass.PSYS_SRC_ANGLE_END:
                            tempf = (float)rules.GetLSLFloatItem(i + 1);
                            prules.OuterAngle = (float)tempf;
                            prules.PartFlags |= 0x02; // Set new angle format.
                            break;
                    }

                }
                prules.CRC = 1;

                part.AddNewParticleSystem(prules);
                part.ParentGroup.HasGroupChanged = true;
            }
            part.SendFullUpdateToAllClients();
        }

        public void llGroundRepel(double height, int water, double tau)
        {
            m_host.AddScriptLPS(1);
            if (m_host.PhysActor != null)
            {
                float ground = (float)llGround(new LSL_Types.Vector3(0, 0, 0));
                float waterLevel = (float)llWater(new LSL_Types.Vector3(0, 0, 0));
                PIDHoverType hoverType = PIDHoverType.Ground;
                if (water != 0)
                {
                    hoverType = PIDHoverType.GroundAndWater;
                    if (ground < waterLevel)
                        height += waterLevel;
                    else
                        height += ground;
                }
                else
                {
                    height += ground;
                }

                m_host.SetHoverHeight((float)height, hoverType, (float)tau);
            }
        }

        protected UUID GetTaskInventoryItem(string name)
        {
            m_host.TaskInventory.LockItemsForRead(true);
            foreach (KeyValuePair<UUID, TaskInventoryItem> inv in m_host.TaskInventory)
            {
                if (inv.Value.Name == name)
                {
                    m_host.TaskInventory.LockItemsForRead(false);
                    return inv.Key;
                }
            }
            m_host.TaskInventory.LockItemsForRead(false);

            return UUID.Zero;
        }

        public void llGiveInventoryList(string destination, string category, LSL_List inventory)
        {
            m_host.AddScriptLPS(1);

            UUID destID;
            if (!UUID.TryParse(destination, out destID))
                return;

            List<UUID> itemList = new List<UUID>();

            foreach (Object item in inventory.Data)
            {
                UUID itemID;
                if (UUID.TryParse(item.ToString(), out itemID))
                {
                    itemList.Add(itemID);
                }
                else
                {
                    itemID = GetTaskInventoryItem(item.ToString());
                    if (itemID != UUID.Zero)
                        itemList.Add(itemID);
                }
            }

            if (itemList.Count == 0)
                return;

            UUID folderID = m_ScriptEngine.World.MoveTaskInventoryItems(destID, category, m_host, itemList);

            if (folderID == UUID.Zero)
                return;

            byte[] bucket = new byte[17];
            bucket[0] = (byte)AssetType.Folder;
            byte[] objBytes = folderID.GetBytes();
            Array.Copy(objBytes, 0, bucket, 1, 16);

            GridInstantMessage msg = new GridInstantMessage(World,
                    m_host.UUID, m_host.Name+", an object owned by "+
                    resolveName(m_host.OwnerID)+",", destID,
                    (byte)InstantMessageDialog.InventoryOffered,
                    false, category+"\n"+m_host.Name+" is located at "+
                    World.RegionInfo.RegionName+" "+
                    m_host.AbsolutePosition.ToString(),
                    folderID, true, m_host.AbsolutePosition,
                    bucket);

            if (m_TransferModule != null)
                m_TransferModule.SendInstantMessage(msg, delegate(bool success) {});
        }

        public void llSetVehicleType(int type)
        {
            m_host.AddScriptLPS(1);

            if (!m_host.ParentGroup.IsDeleted)
            {
                m_host.ParentGroup.RootPart.SetVehicleType(type);
            }
        }

        //CFK 9/28: Most, but not all of the underlying plumbing between here and the physics modules is in
        //CFK 9/28: so these are not complete yet.
        public void llSetVehicleFloatParam(int param, LSL_Float value)
        {
            m_host.AddScriptLPS(1);

            if (!m_host.ParentGroup.IsDeleted)
            {
                m_host.ParentGroup.RootPart.SetVehicleFloatParam(param, (float)value);
            }
        }

        //CFK 9/28: Most, but not all of the underlying plumbing between here and the physics modules is in
        //CFK 9/28: so these are not complete yet.
        public void llSetVehicleVectorParam(int param, LSL_Vector vec)
        {
            m_host.AddScriptLPS(1);

            if (!m_host.ParentGroup.IsDeleted)
            {
                m_host.ParentGroup.RootPart.SetVehicleVectorParam(param,
                    new Vector3((float)vec.x, (float)vec.y, (float)vec.z));
            }
        }

        //CFK 9/28: Most, but not all of the underlying plumbing between here and the physics modules is in
        //CFK 9/28: so these are not complete yet.
        public void llSetVehicleRotationParam(int param, LSL_Rotation rot)
        {
            m_host.AddScriptLPS(1);

            if (!m_host.ParentGroup.IsDeleted)
            {
                m_host.ParentGroup.RootPart.SetVehicleRotationParam(param, Rot2Quaternion(rot));
            }
        }

        public void llSetVehicleFlags(int flags)
        {
            m_host.AddScriptLPS(1);

            if (!m_host.ParentGroup.IsDeleted)
            {
                m_host.ParentGroup.RootPart.SetVehicleFlags(flags, false);
            }
        }

        public void llRemoveVehicleFlags(int flags)
        {
            m_host.AddScriptLPS(1);

            if (!m_host.ParentGroup.IsDeleted)
            {
                m_host.ParentGroup.RootPart.SetVehicleFlags(flags, true);
            }
        }

        public void llSitTarget(LSL_Vector offset, LSL_Rotation rot)
        {
            m_host.AddScriptLPS(1);
            // LSL quaternions can normalize to 0, normal Quaternions can't.
            if (rot.s == 0 && rot.x == 0 && rot.y == 0 && rot.z == 0)
                rot.z = 1; // ZERO_ROTATION = 0,0,0,1

            m_host.SitTargetPosition = new Vector3((float)offset.x, (float)offset.y, (float)offset.z);
            m_host.SitTargetOrientation = Rot2Quaternion(rot);
            m_host.ParentGroup.HasGroupChanged = true;
        }

        public LSL_String llAvatarOnSitTarget()
        {
            m_host.AddScriptLPS(1);
            return m_host.SitTargetAvatar.ToString();
        }

        // http://wiki.secondlife.com/wiki/LlAvatarOnLinkSitTarget
        public LSL_String llAvatarOnLinkSitTarget(int linknum)
        {
            m_host.AddScriptLPS(1);
            if(linknum == ScriptBaseClass.LINK_SET || 
                linknum == ScriptBaseClass.LINK_ALL_CHILDREN ||
                linknum == ScriptBaseClass.LINK_ALL_OTHERS) return UUID.Zero.ToString();
           
            List<SceneObjectPart> parts = GetLinkParts(linknum);
            if (parts.Count == 0) return UUID.Zero.ToString(); 
            return parts[0].SitTargetAvatar.ToString();
        }


        public void llAddToLandPassList(string avatar, double hours)
        {
            m_host.AddScriptLPS(1);
            UUID key;
            ILandObject land = World.LandChannel.GetLandObject(m_host.AbsolutePosition.X, m_host.AbsolutePosition.Y);
            if (World.Permissions.CanEditParcelProperties(m_host.OwnerID, land, GroupPowers.LandManageAllowed))
            {
                ParcelManager.ParcelAccessEntry entry = new ParcelManager.ParcelAccessEntry();
                if (UUID.TryParse(avatar, out key))
                {
                    if (land.LandData.ParcelAccessList.FindIndex(
                            delegate(ParcelManager.ParcelAccessEntry e)
                            {
                                if (e.AgentID == key && e.Flags == AccessList.Access)
                                    return true;
                                return false;
                            }) == -1)
                    {
                        entry.AgentID = key;
                        entry.Flags = AccessList.Access;
                        entry.Time = DateTime.Now.AddHours(hours);
                        land.LandData.ParcelAccessList.Add(entry);
                    }
                }
            }
            ScriptSleep(100);
        }

        public void llSetTouchText(string text)
        {
            m_host.AddScriptLPS(1);
            m_host.TouchName = text;
        }

        public void llSetSitText(string text)
        {
            m_host.AddScriptLPS(1);
            m_host.SitName = text;
        }

        public void llSetCameraEyeOffset(LSL_Vector offset)
        {
            m_host.AddScriptLPS(1);
            m_host.SetCameraEyeOffset(new Vector3((float)offset.x, (float)offset.y, (float)offset.z));
        }

        public void llSetCameraAtOffset(LSL_Vector offset)
        {
            m_host.AddScriptLPS(1);
            m_host.SetCameraAtOffset(new Vector3((float)offset.x, (float)offset.y, (float)offset.z));
        }

        public LSL_String llDumpList2String(LSL_List src, string seperator)
        {
            m_host.AddScriptLPS(1);
            if (src.Length == 0)
            {
                return String.Empty;
            }
            string ret = String.Empty;
            foreach (object o in src.Data)
            {
                ret = ret + o.ToString() + seperator;
            }
            ret = ret.Substring(0, ret.Length - seperator.Length);
            return ret;
        }

        public LSL_Integer llScriptDanger(LSL_Vector pos)
        {
            m_host.AddScriptLPS(1);
            bool result = World.ScriptDanger(m_host.LocalId, new Vector3((float)pos.x, (float)pos.y, (float)pos.z));
            if (result)
            {
                return 1;
            }
            else
            {
                return 0;
            }

        }

        public void llDialog(string avatar, string message, LSL_List buttons, int chat_channel)
        {
            IDialogModule dm = World.RequestModuleInterface<IDialogModule>();

            if (dm == null)
                return;

            m_host.AddScriptLPS(1);
            UUID av = new UUID();
            if (!UUID.TryParse(avatar,out av))
            {
                //LSLError("First parameter to llDialog needs to be a key");
                return;
            }
            if (buttons.Length < 1)
            {
                buttons.Add("OK");
            }
            if (buttons.Length > 12)
            {
                LSLError("No more than 12 buttons can be shown");
                return;
            }
            string[] buts = new string[buttons.Length];
            for (int i = 0; i < buttons.Length; i++)
            {
                if (buttons.Data[i].ToString() == String.Empty)
                {
                    LSLError("button label cannot be blank");
                    return;
                }
                if (buttons.Data[i].ToString().Length > 24)
                {
                    llWhisper(ScriptBaseClass.DEBUG_CHANNEL, "button label cannot be longer than 24 characters");
                    return;
                }
                buts[i] = buttons.Data[i].ToString();
            }

            dm.SendDialogToUser(
                av, m_host.Name, m_host.UUID, m_host.OwnerID,
                message, new UUID("00000000-0000-2222-3333-100000001000"), chat_channel, buts);

            ScriptSleep(1000);
        }

        public void llVolumeDetect(int detect)
        {
            m_host.AddScriptLPS(1);

            if (!m_host.ParentGroup.IsDeleted)
                m_host.ParentGroup.ScriptSetVolumeDetect(detect != 0);
        }

        /// <summary>
        /// This is a depecated function so this just replicates the result of
        /// invoking it in SL
        /// </summary>
        public void llRemoteLoadScript(string target, string name, int running, int start_param)
        {
            m_host.AddScriptLPS(1);
            // Report an error as it does in SL
            ShoutError("Deprecated. Please use llRemoteLoadScriptPin instead.");
            ScriptSleep(3000);
        }

        public void llSetRemoteScriptAccessPin(int pin)
        {
            m_host.AddScriptLPS(1);
            m_host.ScriptAccessPin = pin;
        }

        public void llRemoteLoadScriptPin(string target, string name, int pin, int running, int start_param)
        {
            m_host.AddScriptLPS(1);
            bool found = false;
            UUID destId = UUID.Zero;
            UUID srcId = UUID.Zero;

            if (!UUID.TryParse(target, out destId))
            {
                llSay(0, "Could not parse key " + target);
                return;
            }

            // target must be a different prim than the one containing the script
            if (m_host.UUID == destId)
            {
                return;
            }

            // copy the first script found with this inventory name
            TaskInventoryItem scriptItem = null;
            m_host.TaskInventory.LockItemsForRead(true);
            foreach (KeyValuePair<UUID, TaskInventoryItem> inv in m_host.TaskInventory)
            {
                if (inv.Value.Name == name)
                {
                    // make sure the object is a script
                    if (10 == inv.Value.Type)
                    {
                        found = true;
                        srcId = inv.Key;
                        scriptItem = inv.Value;
                        break;
                    }
                }
            }
            m_host.TaskInventory.LockItemsForRead(false);

            if (!found)
            {
                llSay(0, "Could not find script " + name);
                return;
            }

            SceneObjectPart dest = World.GetSceneObjectPart(destId);
            if (dest != null)
            {
                if ((scriptItem.BasePermissions & (uint)PermissionMask.Transfer) != 0 || dest.ParentGroup.RootPart.OwnerID == m_host.ParentGroup.RootPart.OwnerID)
                {
                    // the rest of the permission checks are done in RezScript, so check the pin there as well
                    World.RezScript(srcId, m_host, destId, pin, running, start_param);

                    if ((scriptItem.BasePermissions & (uint)PermissionMask.Copy) == 0)
                        m_host.Inventory.RemoveInventoryItem(srcId);
                }
            }
            // this will cause the delay even if the script pin or permissions were wrong - seems ok
            ScriptSleep(3000);
        }

        public void llOpenRemoteDataChannel()
        {
            m_host.AddScriptLPS(1);
            IXMLRPC xmlrpcMod = m_ScriptEngine.World.RequestModuleInterface<IXMLRPC>();
            if (xmlrpcMod.IsEnabled())
            {
                UUID channelID = xmlrpcMod.OpenXMLRPCChannel(m_localID, m_itemID, UUID.Zero);
                IXmlRpcRouter xmlRpcRouter = m_ScriptEngine.World.RequestModuleInterface<IXmlRpcRouter>();
                if (xmlRpcRouter != null)
                {
                    string ExternalHostName = m_ScriptEngine.World.RegionInfo.ExternalHostName;

                    xmlRpcRouter.RegisterNewReceiver(m_ScriptEngine.ScriptModule, channelID, m_host.UUID,
                                                     m_itemID, String.Format("http://{0}:{1}/", ExternalHostName,
                                                                             xmlrpcMod.Port.ToString()));
                }
                object[] resobj = new object[]
                    {
                        new LSL_Integer(1),
                        new LSL_String(channelID.ToString()),
                        new LSL_String(UUID.Zero.ToString()),
                        new LSL_String(String.Empty),
                        new LSL_Integer(0),
                        new LSL_String(String.Empty)
                    };
                m_ScriptEngine.PostScriptEvent(m_itemID, new EventParams("remote_data", resobj,
                                                                         new DetectParams[0]));
            }
            ScriptSleep(1000);
        }

        public LSL_String llSendRemoteData(string channel, string dest, int idata, string sdata)
        {
            m_host.AddScriptLPS(1);
            IXMLRPC xmlrpcMod = m_ScriptEngine.World.RequestModuleInterface<IXMLRPC>();
            ScriptSleep(3000);
            return (xmlrpcMod.SendRemoteData(m_localID, m_itemID, channel, dest, idata, sdata)).ToString();
        }

        public void llRemoteDataReply(string channel, string message_id, string sdata, int idata)
        {
            m_host.AddScriptLPS(1);
            IXMLRPC xmlrpcMod = m_ScriptEngine.World.RequestModuleInterface<IXMLRPC>();
            xmlrpcMod.RemoteDataReply(channel, message_id, sdata, idata);
            ScriptSleep(3000);
        }

        public void llCloseRemoteDataChannel(string channel)
        {
            m_host.AddScriptLPS(1);
            IXMLRPC xmlrpcMod = m_ScriptEngine.World.RequestModuleInterface<IXMLRPC>();
            xmlrpcMod.CloseXMLRPCChannel((UUID)channel);
            ScriptSleep(1000);
        }

        public LSL_String llMD5String(string src, int nonce)
        {
            m_host.AddScriptLPS(1);
            return Util.Md5Hash(String.Format("{0}:{1}", src, nonce.ToString()), Encoding.UTF8);
        }

        public LSL_String llSHA1String(string src)
        {
            m_host.AddScriptLPS(1);
            return Util.SHA1Hash(src, Encoding.UTF8).ToLower();
        }

        protected ObjectShapePacket.ObjectDataBlock SetPrimitiveBlockShapeParams(SceneObjectPart part, int holeshape, LSL_Vector cut, float hollow, LSL_Vector twist, byte profileshape, byte pathcurve)
        {
            float tempFloat;                                    // Use in float expressions below to avoid byte cast precision issues.
            ObjectShapePacket.ObjectDataBlock shapeBlock = new ObjectShapePacket.ObjectDataBlock();
            if (part == null || part.ParentGroup == null || part.ParentGroup.IsDeleted)
                return shapeBlock;

            if (holeshape != (int)ScriptBaseClass.PRIM_HOLE_DEFAULT &&
                holeshape != (int)ScriptBaseClass.PRIM_HOLE_CIRCLE &&
                holeshape != (int)ScriptBaseClass.PRIM_HOLE_SQUARE &&
                holeshape != (int)ScriptBaseClass.PRIM_HOLE_TRIANGLE)
            {
                holeshape = (int)ScriptBaseClass.PRIM_HOLE_DEFAULT;
            }
            shapeBlock.PathCurve = pathcurve;
            shapeBlock.ProfileCurve = (byte)holeshape;          // Set the hole shape.
            shapeBlock.ProfileCurve += profileshape;            // Add in the profile shape.
            if (cut.x < 0f)
            {
                cut.x = 0f;
            }
            if (cut.x > 1f)
            {
                cut.x = 1f;
            }
            if (cut.y < 0f)
            {
                cut.y = 0f;
            }
            if (cut.y > 1f)
            {
                cut.y = 1f;
            }
            if (cut.y - cut.x < 0.05f)
            {
                cut.x = cut.y - 0.05f;
                if (cut.x < 0.0f)
                {
                    cut.x = 0.0f;
                    cut.y = 0.05f;
                }
            }
            shapeBlock.ProfileBegin = (ushort)(50000 * cut.x);
            shapeBlock.ProfileEnd = (ushort)(50000 * (1 - cut.y));
            if (hollow < 0f)
            {
                hollow = 0f;
            }
            // If the prim is a Cylinder, Prism, Sphere, Torus or Ring (or not a
            // Box or Tube) and the hole shape is a square, hollow is limited to
            // a max of 70%. The viewer performs its own check on this value but
            // we need to do it here also so llGetPrimitiveParams can have access
            // to the correct value.
            if (profileshape != (byte)ProfileCurve.Square &&
                holeshape == (int)ScriptBaseClass.PRIM_HOLE_SQUARE)
            {
                if (hollow > 0.70f)
                {
                    hollow = 0.70f;
                }
            }
            // Otherwise, hollow is limited to 95%. 
            else
            {
                if (hollow > 0.95f)
                {
                    hollow = 0.95f;
                }
            }
            shapeBlock.ProfileHollow = (ushort)(50000 * hollow);
            if (twist.x < -1.0f)
            {
                twist.x = -1.0f;
            }
            if (twist.x > 1.0f)
            {
                twist.x = 1.0f;
            }
            if (twist.y < -1.0f)
            {
                twist.y = -1.0f;
            }
            if (twist.y > 1.0f)
            {
                twist.y = 1.0f;
            }
            // A fairly large precision error occurs for some calculations,
            // if a float or double is directly cast to a byte or sbyte
            // variable, in both .Net and Mono. In .Net, coding
            // "(sbyte)(float)(some expression)" corrects the precision
            // errors. But this does not work for Mono. This longer coding
            // form of creating a tempoary float variable from the
            // expression first, then casting that variable to a byte or
            // sbyte, works for both .Net and Mono. These types of
            // assignments occur in SetPrimtiveBlockShapeParams and
            // SetPrimitiveShapeParams in support of llSetPrimitiveParams.
            tempFloat = (float)(100.0d * twist.x);
            shapeBlock.PathTwistBegin = (sbyte)tempFloat;
            tempFloat = (float)(100.0d * twist.y);
            shapeBlock.PathTwist = (sbyte)tempFloat;

            shapeBlock.ObjectLocalID = part.LocalId;

            part.Shape.SculptEntry = false;
            return shapeBlock;
        }

        // Prim type box, cylinder and prism.
        protected void SetPrimitiveShapeParams(SceneObjectPart part, int holeshape, LSL_Vector cut, float hollow, LSL_Vector twist, LSL_Vector taper_b, LSL_Vector topshear, byte profileshape, byte pathcurve)
        {
            if (part == null || part.ParentGroup == null || part.ParentGroup.IsDeleted)
                return;

            float tempFloat;                                    // Use in float expressions below to avoid byte cast precision issues.
            ObjectShapePacket.ObjectDataBlock shapeBlock;

            shapeBlock = SetPrimitiveBlockShapeParams(part, holeshape, cut, hollow, twist, profileshape, pathcurve);

            if (taper_b.x < 0f)
            {
                taper_b.x = 0f;
            }
            if (taper_b.x > 2f)
            {
                taper_b.x = 2f;
            }
            if (taper_b.y < 0f)
            {
                taper_b.y = 0f;
            }
            if (taper_b.y > 2f)
            {
                taper_b.y = 2f;
            }
            tempFloat = (float)(100.0d * (2.0d - taper_b.x));
            shapeBlock.PathScaleX = (byte)tempFloat;
            tempFloat = (float)(100.0d * (2.0d - taper_b.y));
            shapeBlock.PathScaleY = (byte)tempFloat;
            if (topshear.x < -0.5f)
            {
                topshear.x = -0.5f;
            }
            if (topshear.x > 0.5f)
            {
                topshear.x = 0.5f;
            }
            if (topshear.y < -0.5f)
            {
                topshear.y = -0.5f;
            }
            if (topshear.y > 0.5f)
            {
                topshear.y = 0.5f;
            }
            tempFloat = (float)(100.0d * topshear.x);
            shapeBlock.PathShearX = (byte)tempFloat;
            tempFloat = (float)(100.0d * topshear.y);
            shapeBlock.PathShearY = (byte)tempFloat;

            part.Shape.SculptEntry = false;
            part.UpdateShape(shapeBlock);
        }

        // Prim type sphere.
        protected void SetPrimitiveShapeParams(SceneObjectPart part, int holeshape, LSL_Vector cut, float hollow, LSL_Vector twist, LSL_Vector dimple, byte profileshape, byte pathcurve)
        {
            if (part == null || part.ParentGroup == null || part.ParentGroup.IsDeleted)
                return;

            ObjectShapePacket.ObjectDataBlock shapeBlock;

            shapeBlock = SetPrimitiveBlockShapeParams(part, holeshape, cut, hollow, twist, profileshape, pathcurve);

            // profile/path swapped for a sphere
            shapeBlock.PathBegin = shapeBlock.ProfileBegin;
            shapeBlock.PathEnd = shapeBlock.ProfileEnd;

            shapeBlock.PathScaleX = 100;
            shapeBlock.PathScaleY = 100;

            if (dimple.x < 0f)
            {
                dimple.x = 0f;
            }
            if (dimple.x > 1f)
            {
                dimple.x = 1f;
            }
            if (dimple.y < 0f)
            {
                dimple.y = 0f;
            }
            if (dimple.y > 1f)
            {
                dimple.y = 1f;
            }
            if (dimple.y - cut.x < 0.05f)
            {
                dimple.x = cut.y - 0.05f;
            }
            shapeBlock.ProfileBegin = (ushort)(50000 * dimple.x);
            shapeBlock.ProfileEnd   = (ushort)(50000 * (1 - dimple.y));

            part.Shape.SculptEntry = false;
            part.UpdateShape(shapeBlock);
        }

        // Prim type torus, tube and ring.
        protected void SetPrimitiveShapeParams(SceneObjectPart part, int holeshape, LSL_Vector cut, float hollow, LSL_Vector twist, LSL_Vector holesize, LSL_Vector topshear, LSL_Vector profilecut, LSL_Vector taper_a, float revolutions, float radiusoffset, float skew, byte profileshape, byte pathcurve)
        {
            if (part == null || part.ParentGroup == null || part.ParentGroup.IsDeleted)
                return;

            float tempFloat;                                    // Use in float expressions below to avoid byte cast precision issues.
            ObjectShapePacket.ObjectDataBlock shapeBlock;

            shapeBlock = SetPrimitiveBlockShapeParams(part, holeshape, cut, hollow, twist, profileshape, pathcurve);

            // profile/path swapped for a torrus, tube, ring
            shapeBlock.PathBegin = shapeBlock.ProfileBegin;
            shapeBlock.PathEnd = shapeBlock.ProfileEnd;

            if (holesize.x < 0.05f)
            {
                holesize.x = 0.05f;
            }
            if (holesize.x > 1f)
            {
                holesize.x = 1f;
            }
            if (holesize.y < 0.05f)
            {
                holesize.y = 0.05f;
            }
            if (holesize.y > 0.5f)
            {
                holesize.y = 0.5f;
            }
            tempFloat = (float)(100.0d * (2.0d - holesize.x));
            shapeBlock.PathScaleX = (byte)tempFloat;
            tempFloat = (float)(100.0d * (2.0d - holesize.y));
            shapeBlock.PathScaleY = (byte)tempFloat;
            if (topshear.x < -0.5f)
            {
                topshear.x = -0.5f;
            }
            if (topshear.x > 0.5f)
            {
                topshear.x = 0.5f;
            }
            if (topshear.y < -0.5f)
            {
                topshear.y = -0.5f;
            }
            if (topshear.y > 0.5f)
            {
                topshear.y = 0.5f;
            }
            tempFloat = (float)(100.0d * topshear.x);
            shapeBlock.PathShearX = (byte)tempFloat;
            tempFloat = (float)(100.0d * topshear.y);
            shapeBlock.PathShearY = (byte)tempFloat;
            if (profilecut.x < 0f)
            {
                profilecut.x = 0f;
            }
            if (profilecut.x > 1f)
            {
                profilecut.x = 1f;
            }
            if (profilecut.y < 0f)
            {
                profilecut.y = 0f;
            }
            if (profilecut.y > 1f)
            {
                profilecut.y = 1f;
            }
            if (profilecut.y - profilecut.x < 0.05f)
            {
                profilecut.x = profilecut.y - 0.05f;
                if (profilecut.x < 0.0f)
                {
                    profilecut.x = 0.0f;
                    profilecut.y = 0.05f;
                }
            }
            shapeBlock.ProfileBegin = (ushort)(50000 * profilecut.x);
            shapeBlock.ProfileEnd = (ushort)(50000 * (1 - profilecut.y));
            if (taper_a.x < -1f)
            {
                taper_a.x = -1f;
            }
            if (taper_a.x > 1f)
            {
                taper_a.x = 1f;
            }
            if (taper_a.y < -1f)
            {
                taper_a.y = -1f;
            }
            if (taper_a.y > 1f)
            {
                taper_a.y = 1f;
            }
            tempFloat = (float)(100.0d * taper_a.x);
            shapeBlock.PathTaperX = (sbyte)tempFloat;
            tempFloat = (float)(100.0d * taper_a.y);
            shapeBlock.PathTaperY = (sbyte)tempFloat;
            if (revolutions < 1f)
            {
                revolutions = 1f;
            }
            if (revolutions > 4f)
            {
                revolutions = 4f;
            }
            tempFloat = 66.66667f * (revolutions - 1.0f);
            shapeBlock.PathRevolutions = (byte)tempFloat;
            // limits on radiusoffset depend on revolutions and hole size (how?) seems like the maximum range is 0 to 1
            if (radiusoffset < 0f)
            {
                radiusoffset = 0f;
            }
            if (radiusoffset > 1f)
            {
                radiusoffset = 1f;
            }
            tempFloat = 100.0f * radiusoffset;
            shapeBlock.PathRadiusOffset = (sbyte)tempFloat;
            if (skew < -0.95f)
            {
                skew = -0.95f;
            }
            if (skew > 0.95f)
            {
                skew = 0.95f;
            }
            tempFloat = 100.0f * skew;
            shapeBlock.PathSkew = (sbyte)tempFloat;

            part.Shape.SculptEntry = false;
            part.UpdateShape(shapeBlock);
        }

        // Prim type sculpt.
        protected void SetPrimitiveShapeParams(SceneObjectPart part, string map, int type, byte pathcurve)
        {
            if (part == null || part.ParentGroup == null || part.ParentGroup.IsDeleted)
                return;

            ObjectShapePacket.ObjectDataBlock shapeBlock = new ObjectShapePacket.ObjectDataBlock();
            UUID sculptId;

            if (!UUID.TryParse(map, out sculptId))
            {
                sculptId = InventoryKey(map, (int)AssetType.Texture);
            }

            if (sculptId == UUID.Zero)
                return;

            shapeBlock.PathCurve = pathcurve;
            shapeBlock.ObjectLocalID = part.LocalId;
            shapeBlock.PathScaleX = 100;
            shapeBlock.PathScaleY = 150;

            if ((type & (int)ScriptBaseClass.PRIM_SCULPT_TYPE_CYLINDER) == 0 &&
                (type & (int)ScriptBaseClass.PRIM_SCULPT_TYPE_PLANE) == 0 &&
                (type & (int)ScriptBaseClass.PRIM_SCULPT_TYPE_SPHERE) == 0 &&
                (type & (int)ScriptBaseClass.PRIM_SCULPT_TYPE_TORUS) == 0)
            {
                // default
                type = type | (int)ScriptBaseClass.PRIM_SCULPT_TYPE_SPHERE;
            }

            part.Shape.SetSculptProperties((byte)type, sculptId);
            part.Shape.SculptEntry = true;
            part.UpdateShape(shapeBlock);
        }

        public void llSetPrimitiveParams(LSL_List rules)
        {
            m_host.AddScriptLPS(1);
            SetPrimParams(m_host, rules);

            ScriptSleep(200);
        }

        public void llSetLinkPrimitiveParamsFast(int linknumber, LSL_List rules)
        {
            m_host.AddScriptLPS(1);

            List<SceneObjectPart> parts = GetLinkParts(linknumber);
            List<ScenePresence> avatars = GetLinkAvatars(linknumber);
            if (parts.Count>0)
            {
                try
                {
                    parts[0].ParentGroup.areUpdatesSuspended = true;
                    foreach (SceneObjectPart part in parts)
                        SetPrimParams(part, rules);
                }
                finally
                {
                    parts[0].ParentGroup.areUpdatesSuspended = false;
                }
            }
            if (avatars.Count > 0)
            {
                foreach (ScenePresence avatar in avatars)
                    SetPrimParams(avatar, rules);
            }
        }

        public void llSetLinkPrimitiveParams(int linknumber, LSL_List rules)
        {
            llSetLinkPrimitiveParamsFast(linknumber, rules);
            ScriptSleep(200);
        }

        protected void SetPrimParams(ScenePresence av, LSL_List rules)
        {
            //This is a special version of SetPrimParams to deal with avatars which are sat on the linkset.
            //We only support PRIM_POSITION and PRIM_ROTATION

            int idx = 0;

            while (idx < rules.Length)
            {
                int code = rules.GetLSLIntegerItem(idx++);

                int remain = rules.Length - idx;

                

                switch (code)
                {
                    case (int)ScriptBaseClass.PRIM_POSITION:
                        if (remain < 1)
                            return;
                        LSL_Vector v;
                        v = rules.GetVector3Item(idx++);
                        av.AbsolutePosition = new Vector3((float)v.x, (float)v.y, (float)v.z);
                        av.SendAvatarDataToAllAgents();

                        break;

                    case (int)ScriptBaseClass.PRIM_ROTATION:
                        if (remain < 1)
                            return;
                        LSL_Rotation r;
                        r = rules.GetQuaternionItem(idx++);
                        av.OffsetRotation = new Quaternion((float)r.x, (float)r.y, (float)r.z, (float)r.s);
                        av.SendAvatarDataToAllAgents();
                        break;
                }
            }
        }

        protected void SetPrimParams(SceneObjectPart part, LSL_List rules)
        {
            if (part == null || part.ParentGroup == null || part.ParentGroup.IsDeleted)
                return;

            int idx = 0;

            bool positionChanged = false;
            LSL_Vector currentPosition = GetPartLocalPos(part);

<<<<<<< HEAD
            while (idx < rules.Length)
=======
            try
>>>>>>> c5fb39e2
            {
                while (idx < rules.Length)
                {
                    int code = rules.GetLSLIntegerItem(idx++);

                    int remain = rules.Length - idx;

<<<<<<< HEAD
                int face;
                LSL_Vector v;
                
                switch (code)
                {
                    case (int)ScriptBaseClass.PRIM_POSITION:
                        if (remain < 1)
                            return;

                        v=rules.GetVector3Item(idx++);
                        positionChanged = true;
                        currentPosition = GetSetPosTarget(part, v, currentPosition);
=======
                    int face;
                    LSL_Vector v;

                    switch (code)
                    {
                        case (int)ScriptBaseClass.PRIM_POSITION:
                            if (remain < 1)
                                return;

                            v=rules.GetVector3Item(idx++);
                            positionChanged = true;
                            currentPosition = GetSetPosTarget(part, v, currentPosition);
>>>>>>> c5fb39e2

                            break;
                        case (int)ScriptBaseClass.PRIM_SIZE:
                            if (remain < 1)
                                return;

                            v=rules.GetVector3Item(idx++);
                            SetScale(part, v);

                            break;
                        case (int)ScriptBaseClass.PRIM_ROTATION:
                            if (remain < 1)
                                return;

                            LSL_Rotation q = rules.GetQuaternionItem(idx++);
                            // try to let this work as in SL...
                            if (part.ParentID == 0)
                            {
                                // special case: If we are root, rotate complete SOG to new rotation
                                SetRot(part, Rot2Quaternion(q));
                            }
                            else
                            {
                                // we are a child. The rotation values will be set to the one of root modified by rot, as in SL. Don't ask.
                                SceneObjectPart rootPart = part.ParentGroup.RootPart;
                                SetRot(part, rootPart.RotationOffset * Rot2Quaternion(q));
                            }

                            break;

                        case (int)ScriptBaseClass.PRIM_TYPE:
                            if (remain < 3)
                                return;

                            code = (int)rules.GetLSLIntegerItem(idx++);

                            remain = rules.Length - idx;
                            float hollow;
                            LSL_Vector twist;
                            LSL_Vector taper_b;
                            LSL_Vector topshear;
                            float revolutions;
                            float radiusoffset;
                            float skew;
                            LSL_Vector holesize;
                            LSL_Vector profilecut;

                            switch (code)
                            {
                                case (int)ScriptBaseClass.PRIM_TYPE_BOX:
                                    if (remain < 6)
                                        return;

                                    face = (int)rules.GetLSLIntegerItem(idx++);
                                    v = rules.GetVector3Item(idx++); // cut
                                    hollow = (float)rules.GetLSLFloatItem(idx++);
                                    twist = rules.GetVector3Item(idx++);
                                    taper_b = rules.GetVector3Item(idx++);
                                    topshear = rules.GetVector3Item(idx++);

                                    SetPrimitiveShapeParams(part, face, v, hollow, twist, taper_b, topshear,
                                        (byte)ProfileShape.Square, (byte)Extrusion.Straight);
                                    break;

                                case (int)ScriptBaseClass.PRIM_TYPE_CYLINDER:
                                    if (remain < 6)
                                        return;

                                    face = (int)rules.GetLSLIntegerItem(idx++); // holeshape
                                    v = rules.GetVector3Item(idx++); // cut
                                    hollow = (float)rules.GetLSLFloatItem(idx++);
                                    twist = rules.GetVector3Item(idx++);
                                    taper_b = rules.GetVector3Item(idx++);
                                    topshear = rules.GetVector3Item(idx++);
                                    SetPrimitiveShapeParams(part, face, v, hollow, twist, taper_b, topshear,
                                        (byte)ProfileShape.Circle, (byte)Extrusion.Straight);
                                    break;

                                case (int)ScriptBaseClass.PRIM_TYPE_PRISM:
                                    if (remain < 6)
                                        return;

                                    face = (int)rules.GetLSLIntegerItem(idx++); // holeshape
                                    v = rules.GetVector3Item(idx++); //cut
                                    hollow = (float)rules.GetLSLFloatItem(idx++);
                                    twist = rules.GetVector3Item(idx++);
                                    taper_b = rules.GetVector3Item(idx++);
                                    topshear = rules.GetVector3Item(idx++);
                                    SetPrimitiveShapeParams(part, face, v, hollow, twist, taper_b, topshear,
                                        (byte)ProfileShape.EquilateralTriangle, (byte)Extrusion.Straight);
                                    break;

                                case (int)ScriptBaseClass.PRIM_TYPE_SPHERE:
                                    if (remain < 5)
                                        return;

                                    face = (int)rules.GetLSLIntegerItem(idx++); // holeshape
                                    v = rules.GetVector3Item(idx++); // cut
                                    hollow = (float)rules.GetLSLFloatItem(idx++);
                                    twist = rules.GetVector3Item(idx++);
                                    taper_b = rules.GetVector3Item(idx++); // dimple
                                    SetPrimitiveShapeParams(part, face, v, hollow, twist, taper_b,
                                        (byte)ProfileShape.HalfCircle, (byte)Extrusion.Curve1);
                                    break;

                                case (int)ScriptBaseClass.PRIM_TYPE_TORUS:
                                    if (remain < 11)
                                        return;

                                    face = (int)rules.GetLSLIntegerItem(idx++); // holeshape
                                    v = rules.GetVector3Item(idx++); //cut
                                    hollow = (float)rules.GetLSLFloatItem(idx++);
                                    twist = rules.GetVector3Item(idx++);
                                    holesize = rules.GetVector3Item(idx++);
                                    topshear = rules.GetVector3Item(idx++);
                                    profilecut = rules.GetVector3Item(idx++);
                                    taper_b = rules.GetVector3Item(idx++); // taper_a
                                    revolutions = (float)rules.GetLSLFloatItem(idx++);
                                    radiusoffset = (float)rules.GetLSLFloatItem(idx++);
                                    skew = (float)rules.GetLSLFloatItem(idx++);
                                    SetPrimitiveShapeParams(part, face, v, hollow, twist, holesize, topshear, profilecut, taper_b,
                                        revolutions, radiusoffset, skew, (byte)ProfileShape.Circle, (byte)Extrusion.Curve1);
                                    break;

                                case (int)ScriptBaseClass.PRIM_TYPE_TUBE:
                                    if (remain < 11)
                                        return;

                                    face = (int)rules.GetLSLIntegerItem(idx++); // holeshape
                                    v = rules.GetVector3Item(idx++); //cut
                                    hollow = (float)rules.GetLSLFloatItem(idx++);
                                    twist = rules.GetVector3Item(idx++);
                                    holesize = rules.GetVector3Item(idx++);
                                    topshear = rules.GetVector3Item(idx++);
                                    profilecut = rules.GetVector3Item(idx++);
                                    taper_b = rules.GetVector3Item(idx++); // taper_a
                                    revolutions = (float)rules.GetLSLFloatItem(idx++);
                                    radiusoffset = (float)rules.GetLSLFloatItem(idx++);
                                    skew = (float)rules.GetLSLFloatItem(idx++);
                                    SetPrimitiveShapeParams(part, face, v, hollow, twist, holesize, topshear, profilecut, taper_b,
                                        revolutions, radiusoffset, skew, (byte)ProfileShape.Square, (byte)Extrusion.Curve1);
                                    break;

                                case (int)ScriptBaseClass.PRIM_TYPE_RING:
                                    if (remain < 11)
                                        return;

                                    face = (int)rules.GetLSLIntegerItem(idx++); // holeshape
                                    v = rules.GetVector3Item(idx++); //cut
                                    hollow = (float)rules.GetLSLFloatItem(idx++);
                                    twist = rules.GetVector3Item(idx++);
                                    holesize = rules.GetVector3Item(idx++);
                                    topshear = rules.GetVector3Item(idx++);
                                    profilecut = rules.GetVector3Item(idx++);
                                    taper_b = rules.GetVector3Item(idx++); // taper_a
                                    revolutions = (float)rules.GetLSLFloatItem(idx++);
                                    radiusoffset = (float)rules.GetLSLFloatItem(idx++);
                                    skew = (float)rules.GetLSLFloatItem(idx++);
                                    SetPrimitiveShapeParams(part, face, v, hollow, twist, holesize, topshear, profilecut, taper_b,
                                        revolutions, radiusoffset, skew, (byte)ProfileShape.EquilateralTriangle, (byte)Extrusion.Curve1);
                                    break;

                                case (int)ScriptBaseClass.PRIM_TYPE_SCULPT:
                                    if (remain < 2)
                                        return;

                                    string map = rules.Data[idx++].ToString();
                                    face = (int)rules.GetLSLIntegerItem(idx++); // type
                                    SetPrimitiveShapeParams(part, map, face, (byte)Extrusion.Curve1);
                                    break;
                            }

                            break;

                        case (int)ScriptBaseClass.PRIM_TEXTURE:
                            if (remain < 5)
                                return;

                            face=(int)rules.GetLSLIntegerItem(idx++);
                            string tex=rules.Data[idx++].ToString();
                            LSL_Vector repeats=rules.GetVector3Item(idx++);
                            LSL_Vector offsets=rules.GetVector3Item(idx++);
                            double rotation=(double)rules.GetLSLFloatItem(idx++);

                            SetTexture(part, tex, face);
                            ScaleTexture(part, repeats.x, repeats.y, face);
                            OffsetTexture(part, offsets.x, offsets.y, face);
                            RotateTexture(part, rotation, face);

                            break;

                        case (int)ScriptBaseClass.PRIM_COLOR:
                            if (remain < 3)
                                return;

                            face=(int)rules.GetLSLIntegerItem(idx++);
                            LSL_Vector color=rules.GetVector3Item(idx++);
                            double alpha=(double)rules.GetLSLFloatItem(idx++);

                            part.SetFaceColor(new Vector3((float)color.x, (float)color.y, (float)color.z), face);
                            SetAlpha(part, alpha, face);

                            break;

                        case (int)ScriptBaseClass.PRIM_FLEXIBLE:
                            if (remain < 7)
                                return;

                            bool flexi = rules.GetLSLIntegerItem(idx++);
                            int softness = rules.GetLSLIntegerItem(idx++);
                            float gravity = (float)rules.GetLSLFloatItem(idx++);
                            float friction = (float)rules.GetLSLFloatItem(idx++);
                            float wind = (float)rules.GetLSLFloatItem(idx++);
                            float tension = (float)rules.GetLSLFloatItem(idx++);
                            LSL_Vector force = rules.GetVector3Item(idx++);

                            SetFlexi(part, flexi, softness, gravity, friction, wind, tension, force);

                            break;

                        case (int)ScriptBaseClass.PRIM_POINT_LIGHT:
                            if (remain < 5)
                                return;
                            bool light = rules.GetLSLIntegerItem(idx++);
                            LSL_Vector lightcolor = rules.GetVector3Item(idx++);
                            float intensity = (float)rules.GetLSLFloatItem(idx++);
                            float radius = (float)rules.GetLSLFloatItem(idx++);
                            float falloff = (float)rules.GetLSLFloatItem(idx++);

                            SetPointLight(part, light, lightcolor, intensity, radius, falloff);

                            break;

                        case (int)ScriptBaseClass.PRIM_GLOW:
                            if (remain < 2)
                                return;
                            face = rules.GetLSLIntegerItem(idx++);
                            float glow = (float)rules.GetLSLFloatItem(idx++);

                            SetGlow(part, face, glow);

                            break;

                        case (int)ScriptBaseClass.PRIM_BUMP_SHINY:
                            if (remain < 3)
                                return;
                            face = (int)rules.GetLSLIntegerItem(idx++);
                            int shiny = (int)rules.GetLSLIntegerItem(idx++);
                            Bumpiness bump = (Bumpiness)Convert.ToByte((int)rules.GetLSLIntegerItem(idx++));

                            SetShiny(part, face, shiny, bump);

                            break;

                         case (int)ScriptBaseClass.PRIM_FULLBRIGHT:
                             if (remain < 2)
                                 return;
                             face = rules.GetLSLIntegerItem(idx++);
                             bool st = rules.GetLSLIntegerItem(idx++);
                             SetFullBright(part, face , st);
                             break;

                         case (int)ScriptBaseClass.PRIM_MATERIAL:
                             if (remain < 1)
                                 return;
                             int mat = rules.GetLSLIntegerItem(idx++);
                             if (mat < 0 || mat > 7)
                                 return;

                             part.Material = Convert.ToByte(mat);
                             break;

                         case (int)ScriptBaseClass.PRIM_PHANTOM:
                             if (remain < 1)
                                 return;

                             string ph = rules.Data[idx++].ToString();
                             m_host.ParentGroup.ScriptSetPhantomStatus(ph.Equals("1"));

                             break;

                         case (int)ScriptBaseClass.PRIM_PHYSICS:
                            if (remain < 1)
                                 return;
                             string phy = rules.Data[idx++].ToString();
                             bool physics;

                             if (phy.Equals("1"))
                                 physics = true;
                             else
                                 physics = false;

                             part.ScriptSetPhysicsStatus(physics);
                             break;

                        case (int)ScriptBaseClass.PRIM_TEMP_ON_REZ:
                            if (remain < 1)
                                return;
                            string temp = rules.Data[idx++].ToString();

                            m_host.ParentGroup.ScriptSetTemporaryStatus(temp.Equals("1"));

                            break;

                        case (int)ScriptBaseClass.PRIM_TEXGEN:
                            if (remain < 2)
                                return;
                                //face,type
                            face = rules.GetLSLIntegerItem(idx++);
                            int style = rules.GetLSLIntegerItem(idx++);
                            SetTexGen(part, face, style);
                            break;
                        case (int)ScriptBaseClass.PRIM_TEXT:
                            if (remain < 3)
                                return;
                            string primText = rules.GetLSLStringItem(idx++);
                            LSL_Vector primTextColor = rules.GetVector3Item(idx++);
                            LSL_Float primTextAlpha = rules.GetLSLFloatItem(idx++);
                            Vector3 av3 = new Vector3(Util.Clip((float)primTextColor.x, 0.0f, 1.0f),
                                          Util.Clip((float)primTextColor.y, 0.0f, 1.0f),
                                          Util.Clip((float)primTextColor.z, 0.0f, 1.0f));
                            part.SetText(primText, av3, Util.Clip((float)primTextAlpha, 0.0f, 1.0f));

                            break;
                        case (int)ScriptBaseClass.PRIM_NAME:
                            if (remain < 1)
                                return;
                            string primName = rules.GetLSLStringItem(idx++);
                            part.Name = primName;
                            break;
                        case (int)ScriptBaseClass.PRIM_DESC:
                            if (remain < 1)
                                return;
                            string primDesc = rules.GetLSLStringItem(idx++);
                            part.Description = primDesc;
                            break;
                        case (int)ScriptBaseClass.PRIM_ROT_LOCAL:
                            if (remain < 1)
                                return;
                            LSL_Rotation lr = rules.GetQuaternionItem(idx++);
                            SetRot(part, Rot2Quaternion(lr));
                            break;
                        case (int)ScriptBaseClass.PRIM_OMEGA:
                            if (remain < 3)
                                return;
                            LSL_Vector axis = rules.GetVector3Item(idx++);
                            LSL_Float spinrate = rules.GetLSLFloatItem(idx++);
                            LSL_Float gain = rules.GetLSLFloatItem(idx++);
                            TargetOmega(part, axis, (double)spinrate, (double)gain);
                            break;
                        case (int)ScriptBaseClass.PRIM_LINK_TARGET:
                            if (remain < 3) // setting to 3 on the basis that parsing any usage of PRIM_LINK_TARGET that has nothing following it is pointless.
                                return;
                            LSL_Integer new_linknumber = rules.GetLSLIntegerItem(idx++);
                            LSL_List new_rules = rules.GetSublist(idx, -1);
                            setLinkPrimParams((int)new_linknumber, new_rules);

                            return;
                    }
                }
            }
            finally
            {
                if (positionChanged)
                {
                    if (part.ParentGroup.RootPart == part)
                    {
                        SceneObjectGroup parent = part.ParentGroup;
                        parent.UpdateGroupPosition(new Vector3((float)currentPosition.x, (float)currentPosition.y, (float)currentPosition.z));
                    }
                    else
                    {
                        part.OffsetPosition = new Vector3((float)currentPosition.x, (float)currentPosition.y, (float)currentPosition.z);
                        SceneObjectGroup parent = part.ParentGroup;
                        parent.HasGroupChanged = true;
                        parent.ScheduleGroupForTerseUpdate();
                    }
                }
            }

            if (positionChanged)
            {
                if (part.ParentGroup.RootPart == part)
                {
                    SceneObjectGroup parent = part.ParentGroup;
                    parent.UpdateGroupPosition(new Vector3((float)currentPosition.x, (float)currentPosition.y, (float)currentPosition.z));
                }
                else
                {
                    part.OffsetPosition = new Vector3((float)currentPosition.x, (float)currentPosition.y, (float)currentPosition.z);
                    SceneObjectGroup parent = part.ParentGroup;
                    parent.HasGroupChanged = true;
                    parent.ScheduleGroupForTerseUpdate();
                }    
            }
        }

        public LSL_String llStringToBase64(string str)
        {
            m_host.AddScriptLPS(1);
            try
            {
                byte[] encData_byte = new byte[str.Length];
                encData_byte = Util.UTF8.GetBytes(str);
                string encodedData = Convert.ToBase64String(encData_byte);
                return encodedData;
            }
            catch (Exception e)
            {
                throw new Exception("Error in base64Encode" + e.Message);
            }
        }

        public LSL_String llBase64ToString(string str)
        {
            m_host.AddScriptLPS(1);
            try
            {
                return Util.Base64ToString(str);
            }
            catch (Exception e)
            {
                throw new Exception("Error in base64Decode" + e.Message);
            }
        }

        public LSL_String llXorBase64Strings(string str1, string str2)
        {
            m_host.AddScriptLPS(1);
            Deprecated("llXorBase64Strings");
            ScriptSleep(300);
            return String.Empty;
        }

        public void llRemoteDataSetRegion()
        {
            m_host.AddScriptLPS(1);
            Deprecated("llRemoteDataSetRegion");
        }

        public LSL_Float llLog10(double val)
        {
            m_host.AddScriptLPS(1);
            return (double)Math.Log10(val);
        }

        public LSL_Float llLog(double val)
        {
            m_host.AddScriptLPS(1);
            return (double)Math.Log(val);
        }

        public LSL_List llGetAnimationList(string id)
        {
            m_host.AddScriptLPS(1);

            LSL_List l = new LSL_List();
            ScenePresence av = World.GetScenePresence((UUID)id);
            if (av == null || av.IsChildAgent) // only if in the region
                return l;
            UUID[] anims;
            anims = av.Animator.GetAnimationArray();
            foreach (UUID foo in anims)
                l.Add(new LSL_Key(foo.ToString()));
            return l;
        }

        public void llSetParcelMusicURL(string url)
        {
            m_host.AddScriptLPS(1);

            ILandObject land = World.LandChannel.GetLandObject(m_host.AbsolutePosition.X, m_host.AbsolutePosition.Y);

            if (land.LandData.OwnerID != m_host.OwnerID)
                return;

            land.SetMusicUrl(url);

            ScriptSleep(2000);
        }

        public LSL_Vector llGetRootPosition()
        {
            m_host.AddScriptLPS(1);
            return new LSL_Vector(m_host.ParentGroup.AbsolutePosition.X, m_host.ParentGroup.AbsolutePosition.Y,
                                  m_host.ParentGroup.AbsolutePosition.Z);
        }

        /// <summary>
        /// http://lslwiki.net/lslwiki/wakka.php?wakka=llGetRot
        /// http://lslwiki.net/lslwiki/wakka.php?wakka=ChildRotation
        /// Also tested in sl in regards to the behaviour in attachments/mouselook
        /// In the root prim:-
        ///     Returns the object rotation if not attached
        ///     Returns the avatars rotation if attached
        ///     Returns the camera rotation if attached and the avatar is in mouselook
        /// </summary>
        public LSL_Rotation llGetRootRotation()
        {
            m_host.AddScriptLPS(1);
            Quaternion q;
            if (m_host.ParentGroup.AttachmentPoint != 0)
            {
                ScenePresence avatar = World.GetScenePresence(m_host.ParentGroup.AttachedAvatar);
                if (avatar != null)
                    if ((avatar.AgentControlFlags & (uint)AgentManager.ControlFlags.AGENT_CONTROL_MOUSELOOK) != 0)
                        q = avatar.CameraRotation; // Mouselook
                    else
                        q = avatar.Rotation; // Currently infrequently updated so may be inaccurate
                else
                    q = m_host.ParentGroup.GroupRotation; // Likely never get here but just in case
            }
            else
                q = m_host.ParentGroup.GroupRotation; // just the group rotation
            return new LSL_Rotation(q.X, q.Y, q.Z, q.W);
        }

        public LSL_String llGetObjectDesc()
        {
            return m_host.Description!=null?m_host.Description:String.Empty;
        }

        public void llSetObjectDesc(string desc)
        {
            m_host.AddScriptLPS(1);
            m_host.Description = desc!=null?desc:String.Empty;
        }

        public LSL_String llGetCreator()
        {
            m_host.AddScriptLPS(1);
            return m_host.CreatorID.ToString();
        }

        public LSL_String llGetTimestamp()
        {
            m_host.AddScriptLPS(1);
            return DateTime.Now.ToUniversalTime().ToString("yyyy-MM-ddTHH:mm:ss.fffffffZ");
        }

        public LSL_Integer llGetNumberOfPrims()
        {
            m_host.AddScriptLPS(1);
            int avatarCount = m_host.ParentGroup.GetLinkedAvatars().Count;
            
            return m_host.ParentGroup.PrimCount + avatarCount;
        }

        /// <summary>
        /// A partial implementation.
        /// http://lslwiki.net/lslwiki/wakka.php?wakka=llGetBoundingBox
        /// So far only valid for standing/flying/ground sitting avatars and single prim objects.
        /// If the object has multiple prims and/or a sitting avatar then the bounding
        /// box is for the root prim only.
        /// </summary>
        public LSL_List llGetBoundingBox(string obj)
        {
            m_host.AddScriptLPS(1);
            UUID objID = UUID.Zero;
            LSL_List result = new LSL_List();

            // If the ID is not valid, return null result
            if (!UUID.TryParse(obj, out objID))
            {
                result.Add(new LSL_Vector());
                result.Add(new LSL_Vector());
                return result;
            }

            // Check if this is an attached prim. If so, replace
            // the UUID with the avatar UUID and report it's bounding box
            SceneObjectPart part = World.GetSceneObjectPart(objID);
            if (part != null && part.ParentGroup.IsAttachment)
                objID = part.ParentGroup.AttachedAvatar;

            // Find out if this is an avatar ID. If so, return it's box
            ScenePresence presence = World.GetScenePresence(objID);
            if (presence != null)
            {
                // As per LSL Wiki, there is no difference between sitting
                // and standing avatar since server 1.36
                LSL_Vector lower;
                LSL_Vector upper;
                if (presence.Animator.Animations.DefaultAnimation.AnimID 
                    == AnimationSet.Animations.AnimsUUID["SIT_GROUND_CONSTRAINED"])
                {
                    // This is for ground sitting avatars
                    float height = presence.Appearance.AvatarHeight / 2.66666667f;
                    lower = new LSL_Vector(-0.3375f, -0.45f, height * -1.0f);
                    upper = new LSL_Vector(0.3375f, 0.45f, 0.0f);
                }
                else
                {
                    // This is for standing/flying avatars
                    float height = presence.Appearance.AvatarHeight / 2.0f;
                    lower = new LSL_Vector(-0.225f, -0.3f, height * -1.0f);
                    upper = new LSL_Vector(0.225f, 0.3f, height + 0.05f);
                }

                // Adjust to the documented error offsets (see LSL Wiki)
                lower += new LSL_Vector(0.05f, 0.05f, 0.05f);
                upper -= new LSL_Vector(0.05f, 0.05f, 0.05f);

                if (lower.x > upper.x)
                    lower.x = upper.x;
                if (lower.y > upper.y)
                    lower.y = upper.y;
                if (lower.z > upper.z)
                    lower.z = upper.z;

                result.Add(lower);
                result.Add(upper);
                return result;
            }

            part = World.GetSceneObjectPart(objID);
            // Currently only works for single prims without a sitting avatar
            if (part != null)
            {
                float minX;
                float maxX;
                float minY;
                float maxY;
                float minZ;
                float maxZ;

                // This BBox is in sim coordinates, with the offset being
                // a contained point.
                Vector3[] offsets = Scene.GetCombinedBoundingBox(new List<SceneObjectGroup> { part.ParentGroup },
                        out minX, out maxX, out minY, out maxY, out minZ, out maxZ);

                minX -= offsets[0].X;
                maxX -= offsets[0].X;
                minY -= offsets[0].Y;
                maxY -= offsets[0].Y;
                minZ -= offsets[0].Z;
                maxZ -= offsets[0].Z;

                LSL_Vector lower;
                LSL_Vector upper;

                // Adjust to the documented error offsets (see LSL Wiki)
                lower = new LSL_Vector(minX + 0.05f, minY + 0.05f, minZ + 0.05f);
                upper = new LSL_Vector(maxX - 0.05f, maxY - 0.05f, maxZ - 0.05f);

                if (lower.x > upper.x)
                    lower.x = upper.x;
                if (lower.y > upper.y)
                    lower.y = upper.y;
                if (lower.z > upper.z)
                    lower.z = upper.z;

                result.Add(lower);
                result.Add(upper);
                return result;
            }

            // Not found so return empty values
            result.Add(new LSL_Vector());
            result.Add(new LSL_Vector());
            return result;
        }

        public LSL_Vector llGetGeometricCenter()
        {
            return new LSL_Vector(m_host.GetGeometricCenter().X, m_host.GetGeometricCenter().Y, m_host.GetGeometricCenter().Z);
        }

        public LSL_List llGetPrimitiveParams(LSL_List rules)
        {
            m_host.AddScriptLPS(1);
            return GetLinkPrimitiveParams(m_host, rules);
        }

        public LSL_List llGetLinkPrimitiveParams(int linknumber, LSL_List rules)
        {
            m_host.AddScriptLPS(1);

            List<SceneObjectPart> parts = GetLinkParts(linknumber);

            LSL_List res = new LSL_List();

            foreach (var part in parts)
            {
                LSL_List partRes = GetLinkPrimitiveParams(part, rules);
                res += partRes;
            }

            return res;
        }

        public LSL_List GetLinkPrimitiveParams(SceneObjectPart part, LSL_List rules)
        {
            LSL_List res = new LSL_List();
            int idx=0;
            while (idx < rules.Length)
            {
                int code=(int)rules.GetLSLIntegerItem(idx++);
                int remain=rules.Length-idx;

                switch (code)
                {
                    case (int)ScriptBaseClass.PRIM_MATERIAL:
                        res.Add(new LSL_Integer(part.Material));
                        break;

                    case (int)ScriptBaseClass.PRIM_PHYSICS:
                        if ((part.GetEffectiveObjectFlags() & (uint)PrimFlags.Physics) != 0)
                            res.Add(new LSL_Integer(1));
                        else
                            res.Add(new LSL_Integer(0));
                        break;

                    case (int)ScriptBaseClass.PRIM_TEMP_ON_REZ:
                        if ((part.GetEffectiveObjectFlags() & (uint)PrimFlags.TemporaryOnRez) != 0)
                            res.Add(new LSL_Integer(1));
                        else
                            res.Add(new LSL_Integer(0));
                        break;

                    case (int)ScriptBaseClass.PRIM_PHANTOM:
                        if ((part.GetEffectiveObjectFlags() & (uint)PrimFlags.Phantom) != 0)
                            res.Add(new LSL_Integer(1));
                        else
                            res.Add(new LSL_Integer(0));
                        break;

                    case (int)ScriptBaseClass.PRIM_POSITION:
                        LSL_Vector v = new LSL_Vector(part.AbsolutePosition.X,
                                                      part.AbsolutePosition.Y,
                                                      part.AbsolutePosition.Z);
                        res.Add(v);
                        break;

                    case (int)ScriptBaseClass.PRIM_SIZE:
                        res.Add(new LSL_Vector(part.Scale.X,
                                                      part.Scale.Y,
                                                      part.Scale.Z));
                        break;

                    case (int)ScriptBaseClass.PRIM_ROTATION:
                        res.Add(GetPartRot(part));
                        break;

                    case (int)ScriptBaseClass.PRIM_TYPE:
                        // implementing box
                        PrimitiveBaseShape Shape = part.Shape;
                        int primType = (int)part.GetPrimType();
                        res.Add(new LSL_Integer(primType));
                        double topshearx = (double)(sbyte)Shape.PathShearX / 100.0; // Fix negative values for PathShearX
                        double topsheary = (double)(sbyte)Shape.PathShearY / 100.0; // and PathShearY.
                        switch (primType)
                        {
                            case ScriptBaseClass.PRIM_TYPE_BOX:
                            case ScriptBaseClass.PRIM_TYPE_CYLINDER:
                            case ScriptBaseClass.PRIM_TYPE_PRISM:
                                res.Add(new LSL_Integer(Shape.ProfileCurve) & 0xf0);    // Isolate hole shape nibble.
                                res.Add(new LSL_Vector(Shape.ProfileBegin / 50000.0, 1 - Shape.ProfileEnd / 50000.0, 0));
                                res.Add(new LSL_Float(Shape.ProfileHollow / 50000.0));
                                res.Add(new LSL_Vector(Shape.PathTwistBegin / 100.0, Shape.PathTwist / 100.0, 0));
                                res.Add(new LSL_Vector(1 - (Shape.PathScaleX / 100.0 - 1), 1 - (Shape.PathScaleY / 100.0 - 1), 0));
                                res.Add(new LSL_Vector(topshearx, topsheary, 0));
                                break;

                            case ScriptBaseClass.PRIM_TYPE_SPHERE:
                                res.Add(new LSL_Integer(Shape.ProfileCurve) & 0xf0);    // Isolate hole shape nibble.
                                res.Add(new LSL_Vector(Shape.PathBegin / 50000.0, 1 - Shape.PathEnd / 50000.0, 0));
                                res.Add(new LSL_Float(Shape.ProfileHollow / 50000.0));
                                res.Add(new LSL_Vector(Shape.PathTwistBegin / 100.0, Shape.PathTwist / 100.0, 0));
                                res.Add(new LSL_Vector(Shape.ProfileBegin / 50000.0, 1 - Shape.ProfileEnd / 50000.0, 0));
                                break;

                            case ScriptBaseClass.PRIM_TYPE_SCULPT:
                                res.Add(Shape.SculptTexture.ToString());
                                res.Add(new LSL_Integer(Shape.SculptType));
                                break;

                            case ScriptBaseClass.PRIM_TYPE_RING:
                            case ScriptBaseClass.PRIM_TYPE_TUBE:
                            case ScriptBaseClass.PRIM_TYPE_TORUS:
                                // holeshape
                                res.Add(new LSL_Integer(Shape.ProfileCurve) & 0xf0);    // Isolate hole shape nibble.

                                // cut
                                res.Add(new LSL_Vector(Shape.PathBegin / 50000.0, 1 - Shape.PathEnd / 50000.0, 0));

                                // hollow
                                res.Add(new LSL_Float(Shape.ProfileHollow / 50000.0));

                                // twist
                                res.Add(new LSL_Vector(Shape.PathTwistBegin / 100.0, Shape.PathTwist / 100.0, 0));

                                // vector holesize
                                res.Add(new LSL_Vector(1 - (Shape.PathScaleX / 100.0 - 1), 1 - (Shape.PathScaleY / 100.0 - 1), 0));

                                // vector topshear
                                res.Add(new LSL_Vector(topshearx, topsheary, 0));

                                // vector profilecut
                                res.Add(new LSL_Vector(Shape.ProfileBegin / 50000.0, 1 - Shape.ProfileEnd / 50000.0, 0));

                                // vector tapera
                                res.Add(new LSL_Vector(Shape.PathTaperX / 100.0, Shape.PathTaperY / 100.0, 0));

                                // float revolutions
                                res.Add(new LSL_Float(Math.Round(Shape.PathRevolutions * 0.015d, 2, MidpointRounding.AwayFromZero)) + 1.0d); 
                                // Slightly inaccurate, because an unsigned byte is being used to represent
                                // the entire range of floating-point values from 1.0 through 4.0 (which is how 
                                // SL does it).
                                //
                                // Using these formulas to store and retrieve PathRevolutions, it is not 
                                // possible to use all values between 1.00 and 4.00. For instance, you can't 
                                // represent 1.10. You can represent 1.09 and 1.11, but not 1.10. So, if you
                                // use llSetPrimitiveParams to set revolutions to 1.10 and then retreive them
                                // with llGetPrimitiveParams, you'll retrieve 1.09. You can also see a similar 
                                // behavior in the viewer as you cannot set 1.10. The viewer jumps to 1.11.
                                // In SL, llSetPrimitveParams and llGetPrimitiveParams can set and get a value
                                // such as 1.10. So, SL must store and retreive the actual user input rather
                                // than only storing the encoded value.

                                // float radiusoffset
                                res.Add(new LSL_Float(Shape.PathRadiusOffset / 100.0));

                                // float skew
                                res.Add(new LSL_Float(Shape.PathSkew / 100.0));
                                break;
                        }
                        break;

                    case (int)ScriptBaseClass.PRIM_TEXTURE:
                        if (remain < 1)
                            return res;

                        int face = (int)rules.GetLSLIntegerItem(idx++);
                        Primitive.TextureEntry tex = part.Shape.Textures;
                        if (face == ScriptBaseClass.ALL_SIDES)
                        {
                            for (face = 0 ; face < GetNumberOfSides(part); face++)
                            {
                                Primitive.TextureEntryFace texface = tex.GetFace((uint)face);

                                res.Add(new LSL_String(texface.TextureID.ToString()));
                                res.Add(new LSL_Vector(texface.RepeatU,
                                                       texface.RepeatV,
                                                       0));
                                res.Add(new LSL_Vector(texface.OffsetU,
                                                       texface.OffsetV,
                                                       0));
                                res.Add(new LSL_Float(texface.Rotation));
                            }
                        }
                        else
                        {
                            if (face >= 0 && face < GetNumberOfSides(part))
                            {
                                Primitive.TextureEntryFace texface = tex.GetFace((uint)face);

                                res.Add(new LSL_String(texface.TextureID.ToString()));
                                res.Add(new LSL_Vector(texface.RepeatU,
                                                       texface.RepeatV,
                                                       0));
                                res.Add(new LSL_Vector(texface.OffsetU,
                                                       texface.OffsetV,
                                                       0));
                                res.Add(new LSL_Float(texface.Rotation));
                            }
                        }
                        break;

                    case (int)ScriptBaseClass.PRIM_COLOR:
                        if (remain < 1)
                            return res;

                        face=(int)rules.GetLSLIntegerItem(idx++);

                        tex = part.Shape.Textures;
                        Color4 texcolor;
                        if (face == ScriptBaseClass.ALL_SIDES)
                        {
                            for (face = 0 ; face < GetNumberOfSides(part); face++)
                            {
                                texcolor = tex.GetFace((uint)face).RGBA;
                                res.Add(new LSL_Vector(texcolor.R,
                                                       texcolor.G,
                                                       texcolor.B));
                                res.Add(new LSL_Float(texcolor.A));
                            }
                        }
                        else
                        {
                            texcolor = tex.GetFace((uint)face).RGBA;
                            res.Add(new LSL_Vector(texcolor.R,
                                                   texcolor.G,
                                                   texcolor.B));
                            res.Add(new LSL_Float(texcolor.A));
                        }
                        break;

                    case (int)ScriptBaseClass.PRIM_BUMP_SHINY:
                        if (remain < 1)
                            return res;
                        face = (int)rules.GetLSLIntegerItem(idx++);

                        tex = part.Shape.Textures;
                        int shiny;
                        if (face == ScriptBaseClass.ALL_SIDES)
                        {
                            for (face = 0; face < GetNumberOfSides(part); face++)
                            {
                                Shininess shinyness = tex.GetFace((uint)face).Shiny;
                                if (shinyness == Shininess.High)
                                {
                                    shiny = ScriptBaseClass.PRIM_SHINY_HIGH;
                                }
                                else if (shinyness == Shininess.Medium)
                                {
                                    shiny = ScriptBaseClass.PRIM_SHINY_MEDIUM;
                                }
                                else if (shinyness == Shininess.Low)
                                {
                                    shiny = ScriptBaseClass.PRIM_SHINY_LOW;
                                }
                                else
                                {
                                    shiny = ScriptBaseClass.PRIM_SHINY_NONE;
                                }
                                res.Add(new LSL_Integer(shiny));
                                res.Add(new LSL_Integer((int)tex.GetFace((uint)face).Bump));
                            }
                        }
                        else
                        {
                            Shininess shinyness = tex.GetFace((uint)face).Shiny;
                            if (shinyness == Shininess.High)
                            {
                                shiny = ScriptBaseClass.PRIM_SHINY_HIGH; 
                            }
                            else if (shinyness == Shininess.Medium)
                            {
                                shiny = ScriptBaseClass.PRIM_SHINY_MEDIUM;
                            }
                            else if (shinyness == Shininess.Low)
                            {
                                shiny = ScriptBaseClass.PRIM_SHINY_LOW;
                            }
                            else
                            {
                                shiny = ScriptBaseClass.PRIM_SHINY_NONE;
                            }
                            res.Add(new LSL_Integer(shiny));
                            res.Add(new LSL_Integer((int)tex.GetFace((uint)face).Bump));
                        }
                        break;

                    case (int)ScriptBaseClass.PRIM_FULLBRIGHT:
                        if (remain < 1)
                            return res;
                        face = (int)rules.GetLSLIntegerItem(idx++);

                        tex = part.Shape.Textures;
                        int fullbright;
                        if (face == ScriptBaseClass.ALL_SIDES)
                        {
                            for (face = 0; face < GetNumberOfSides(part); face++)
                            {
                                if (tex.GetFace((uint)face).Fullbright == true)
                                {
                                    fullbright = ScriptBaseClass.TRUE;
                                }
                                else
                                {
                                    fullbright = ScriptBaseClass.FALSE;
                                }
                                res.Add(new LSL_Integer(fullbright));
                            }
                        }
                        else
                        {
                            if (tex.GetFace((uint)face).Fullbright == true)
                            {
                                fullbright = ScriptBaseClass.TRUE;
                            }
                            else
                            {
                                fullbright = ScriptBaseClass.FALSE;
                            }
                            res.Add(new LSL_Integer(fullbright));
                        }
                        break;

                    case (int)ScriptBaseClass.PRIM_FLEXIBLE:
                        PrimitiveBaseShape shape = part.Shape;

                        if (shape.FlexiEntry)
                            res.Add(new LSL_Integer(1));              // active
                        else
                            res.Add(new LSL_Integer(0));
                        res.Add(new LSL_Integer(shape.FlexiSoftness));// softness
                        res.Add(new LSL_Float(shape.FlexiGravity));   // gravity
                        res.Add(new LSL_Float(shape.FlexiDrag));      // friction
                        res.Add(new LSL_Float(shape.FlexiWind));      // wind
                        res.Add(new LSL_Float(shape.FlexiTension));   // tension
                        res.Add(new LSL_Vector(shape.FlexiForceX,       // force
                                               shape.FlexiForceY,
                                               shape.FlexiForceZ));
                        break;

                    case (int)ScriptBaseClass.PRIM_TEXGEN:
                        // (PRIM_TEXGEN_DEFAULT, PRIM_TEXGEN_PLANAR)
                        if (remain < 1)
                            return res;
                        face = (int)rules.GetLSLIntegerItem(idx++);

                        tex = part.Shape.Textures;
                        if (face == ScriptBaseClass.ALL_SIDES)
                        {
                            for (face = 0; face < GetNumberOfSides(part); face++)
                            {
                                if (tex.GetFace((uint)face).TexMapType == MappingType.Planar)
                                {
                                    res.Add(new LSL_Integer(ScriptBaseClass.PRIM_TEXGEN_PLANAR));
                                }
                                else
                                {
                                    res.Add(new LSL_Integer(ScriptBaseClass.PRIM_TEXGEN_DEFAULT));
                                }
                            }
                        }
                        else
                        {
                            if (tex.GetFace((uint)face).TexMapType == MappingType.Planar)
                            {
                                res.Add(new LSL_Integer(ScriptBaseClass.PRIM_TEXGEN_PLANAR));
                            }
                            else
                            {
                                res.Add(new LSL_Integer(ScriptBaseClass.PRIM_TEXGEN_DEFAULT));
                            }
                        }
                        break;

                    case (int)ScriptBaseClass.PRIM_POINT_LIGHT:
                        shape = part.Shape;

                        if (shape.LightEntry)
                            res.Add(new LSL_Integer(1));              // active
                        else
                            res.Add(new LSL_Integer(0));
                        res.Add(new LSL_Vector(shape.LightColorR,       // color
                                               shape.LightColorG,
                                               shape.LightColorB));
                        res.Add(new LSL_Float(shape.LightIntensity)); // intensity
                        res.Add(new LSL_Float(shape.LightRadius));    // radius
                        res.Add(new LSL_Float(shape.LightFalloff));   // falloff
                        break;

                    case (int)ScriptBaseClass.PRIM_GLOW:
                        if (remain < 1)
                            return res;
                        face = (int)rules.GetLSLIntegerItem(idx++);

                        tex = part.Shape.Textures;
                        float primglow;
                        if (face == ScriptBaseClass.ALL_SIDES)
                        {
                            for (face = 0; face < GetNumberOfSides(part); face++)
                            {
                                primglow = tex.GetFace((uint)face).Glow;
                                res.Add(new LSL_Float(primglow));
                            }
                        }
                        else
                        {
                            primglow = tex.GetFace((uint)face).Glow;
                            res.Add(new LSL_Float(primglow));
                        }
                        break;
                    case (int)ScriptBaseClass.PRIM_TEXT:
                        Color4 textColor = part.GetTextColor();
                        res.Add(new LSL_String(part.Text));
                        res.Add(new LSL_Vector(textColor.R,
                                               textColor.G,
                                               textColor.B));
                        res.Add(new LSL_Float(textColor.A));
                        break;
                    case (int)ScriptBaseClass.PRIM_NAME:
                        res.Add(new LSL_String(part.Name));
                        break;
                    case (int)ScriptBaseClass.PRIM_DESC:
                        res.Add(new LSL_String(part.Description));
                        break;
                    case (int)ScriptBaseClass.PRIM_ROT_LOCAL:
                        res.Add(new LSL_Rotation(part.RotationOffset.X, part.RotationOffset.Y, part.RotationOffset.Z, part.RotationOffset.W));
                        break;
                }
            }
            return res;
        }

        public LSL_List llGetPrimMediaParams(int face, LSL_List rules)
        {
            m_host.AddScriptLPS(1);
            ScriptSleep(1000);

            // LSL Spec http://wiki.secondlife.com/wiki/LlGetPrimMediaParams says to fail silently if face is invalid
            // TODO: Need to correctly handle case where a face has no media (which gives back an empty list).
            // Assuming silently fail means give back an empty list.  Ideally, need to check this.
            if (face < 0 || face > m_host.GetNumberOfSides() - 1)
                return new LSL_List();

            return GetPrimMediaParams(face, rules);
        }

        private LSL_List GetPrimMediaParams(int face, LSL_List rules)
        {
            IMoapModule module = m_ScriptEngine.World.RequestModuleInterface<IMoapModule>();
            if (null == module)
                throw new Exception("Media on a prim functions not available");

            MediaEntry me = module.GetMediaEntry(m_host, face);

            // As per http://wiki.secondlife.com/wiki/LlGetPrimMediaParams
            if (null == me)
                return new LSL_List();

            LSL_List res = new LSL_List();

            for (int i = 0; i < rules.Length; i++)
            {
                int code = (int)rules.GetLSLIntegerItem(i);

                switch (code)
                {
                    case ScriptBaseClass.PRIM_MEDIA_ALT_IMAGE_ENABLE:
                        // Not implemented
                        res.Add(new LSL_Integer(0));
                        break;

                    case ScriptBaseClass.PRIM_MEDIA_CONTROLS:
                        if (me.Controls == MediaControls.Standard)
                            res.Add(new LSL_Integer(ScriptBaseClass.PRIM_MEDIA_CONTROLS_STANDARD));
                        else
                            res.Add(new LSL_Integer(ScriptBaseClass.PRIM_MEDIA_CONTROLS_MINI));
                        break;

                    case ScriptBaseClass.PRIM_MEDIA_CURRENT_URL:
                        res.Add(new LSL_String(me.CurrentURL));
                        break;

                    case ScriptBaseClass.PRIM_MEDIA_HOME_URL:
                        res.Add(new LSL_String(me.HomeURL));
                        break;

                    case ScriptBaseClass.PRIM_MEDIA_AUTO_LOOP:
                        res.Add(me.AutoLoop ? ScriptBaseClass.TRUE : ScriptBaseClass.FALSE);
                        break;

                    case ScriptBaseClass.PRIM_MEDIA_AUTO_PLAY:
                        res.Add(me.AutoPlay ? ScriptBaseClass.TRUE : ScriptBaseClass.FALSE);
                        break;

                    case ScriptBaseClass.PRIM_MEDIA_AUTO_SCALE:
                        res.Add(me.AutoScale ? ScriptBaseClass.TRUE : ScriptBaseClass.FALSE);
                        break;

                    case ScriptBaseClass.PRIM_MEDIA_AUTO_ZOOM:
                        res.Add(me.AutoZoom ? ScriptBaseClass.TRUE : ScriptBaseClass.FALSE);
                        break;

                    case ScriptBaseClass.PRIM_MEDIA_FIRST_CLICK_INTERACT:
                        res.Add(me.InteractOnFirstClick ? ScriptBaseClass.TRUE : ScriptBaseClass.FALSE);
                        break;

                    case ScriptBaseClass.PRIM_MEDIA_WIDTH_PIXELS:
                        res.Add(new LSL_Integer(me.Width));
                        break;

                    case ScriptBaseClass.PRIM_MEDIA_HEIGHT_PIXELS:
                        res.Add(new LSL_Integer(me.Height));
                        break;

                    case ScriptBaseClass.PRIM_MEDIA_WHITELIST_ENABLE:
                        res.Add(me.EnableWhiteList ? ScriptBaseClass.TRUE : ScriptBaseClass.FALSE);
                        break;

                    case ScriptBaseClass.PRIM_MEDIA_WHITELIST:
                        string[] urls = (string[])me.WhiteList.Clone();

                        for (int j = 0; j < urls.Length; j++)
                            urls[j] = Uri.EscapeDataString(urls[j]);

                        res.Add(new LSL_String(string.Join(", ", urls)));
                        break;

                    case ScriptBaseClass.PRIM_MEDIA_PERMS_INTERACT:
                        res.Add(new LSL_Integer((int)me.InteractPermissions));
                        break;

                    case ScriptBaseClass.PRIM_MEDIA_PERMS_CONTROL:
                        res.Add(new LSL_Integer((int)me.ControlPermissions));
                        break;
                }
            }

            return res;
        }

        public LSL_Integer llSetPrimMediaParams(int face, LSL_List rules)
        {
            m_host.AddScriptLPS(1);
            ScriptSleep(1000);

            // LSL Spec http://wiki.secondlife.com/wiki/LlSetPrimMediaParams says to fail silently if face is invalid
            // Assuming silently fail means sending back LSL_STATUS_OK.  Ideally, need to check this.
            // Don't perform the media check directly
            if (face < 0 || face > m_host.GetNumberOfSides() - 1)
                return ScriptBaseClass.LSL_STATUS_OK;

            return SetPrimMediaParams(face, rules);
        }

        private LSL_Integer SetPrimMediaParams(int face, LSL_List rules)
        {
            IMoapModule module = m_ScriptEngine.World.RequestModuleInterface<IMoapModule>();
            if (null == module)
                throw new Exception("Media on a prim functions not available");

            MediaEntry me = module.GetMediaEntry(m_host, face);
            if (null == me)
                me = new MediaEntry();

            int i = 0;

            while (i < rules.Length - 1)
            {
                int code = rules.GetLSLIntegerItem(i++);

                switch (code)
                {
                    case ScriptBaseClass.PRIM_MEDIA_ALT_IMAGE_ENABLE:
                        me.EnableAlterntiveImage = (rules.GetLSLIntegerItem(i++) != 0 ? true : false);
                        break;

                    case ScriptBaseClass.PRIM_MEDIA_CONTROLS:
                        int v = rules.GetLSLIntegerItem(i++);
                        if (ScriptBaseClass.PRIM_MEDIA_CONTROLS_STANDARD == v)
                            me.Controls = MediaControls.Standard;
                        else
                            me.Controls = MediaControls.Mini;
                        break;

                    case ScriptBaseClass.PRIM_MEDIA_CURRENT_URL:
                        me.CurrentURL = rules.GetLSLStringItem(i++);
                        break;

                    case ScriptBaseClass.PRIM_MEDIA_HOME_URL:
                        me.HomeURL = rules.GetLSLStringItem(i++);
                        break;

                    case ScriptBaseClass.PRIM_MEDIA_AUTO_LOOP:
                        me.AutoLoop = (ScriptBaseClass.TRUE == rules.GetLSLIntegerItem(i++) ? true : false);
                        break;

                    case ScriptBaseClass.PRIM_MEDIA_AUTO_PLAY:
                        me.AutoPlay = (ScriptBaseClass.TRUE == rules.GetLSLIntegerItem(i++) ? true : false);
                        break;

                    case ScriptBaseClass.PRIM_MEDIA_AUTO_SCALE:
                        me.AutoScale = (ScriptBaseClass.TRUE == rules.GetLSLIntegerItem(i++) ? true : false);
                        break;

                    case ScriptBaseClass.PRIM_MEDIA_AUTO_ZOOM:
                        me.AutoZoom = (ScriptBaseClass.TRUE == rules.GetLSLIntegerItem(i++) ? true : false);
                        break;

                    case ScriptBaseClass.PRIM_MEDIA_FIRST_CLICK_INTERACT:
                        me.InteractOnFirstClick = (ScriptBaseClass.TRUE == rules.GetLSLIntegerItem(i++) ? true : false);
                        break;

                    case ScriptBaseClass.PRIM_MEDIA_WIDTH_PIXELS:
                        me.Width = (int)rules.GetLSLIntegerItem(i++);
                        break;

                    case ScriptBaseClass.PRIM_MEDIA_HEIGHT_PIXELS:
                        me.Height = (int)rules.GetLSLIntegerItem(i++);
                        break;

                    case ScriptBaseClass.PRIM_MEDIA_WHITELIST_ENABLE:
                        me.EnableWhiteList = (ScriptBaseClass.TRUE == rules.GetLSLIntegerItem(i++) ? true : false);
                        break;

                    case ScriptBaseClass.PRIM_MEDIA_WHITELIST:
                        string[] rawWhiteListUrls = rules.GetLSLStringItem(i++).ToString().Split(new char[] { ',' });
                        List<string> whiteListUrls = new List<string>();
                        Array.ForEach(
                            rawWhiteListUrls, delegate(string rawUrl) { whiteListUrls.Add(rawUrl.Trim()); });
                        me.WhiteList = whiteListUrls.ToArray();
                        break;

                    case ScriptBaseClass.PRIM_MEDIA_PERMS_INTERACT:
                        me.InteractPermissions = (MediaPermission)(byte)(int)rules.GetLSLIntegerItem(i++);
                        break;

                    case ScriptBaseClass.PRIM_MEDIA_PERMS_CONTROL:
                        me.ControlPermissions = (MediaPermission)(byte)(int)rules.GetLSLIntegerItem(i++);
                        break;
                }
            }

            module.SetMediaEntry(m_host, face, me);

            return ScriptBaseClass.LSL_STATUS_OK;
        }

        public LSL_Integer llClearPrimMedia(LSL_Integer face)
        {
            m_host.AddScriptLPS(1);
            ScriptSleep(1000);

            // LSL Spec http://wiki.secondlife.com/wiki/LlClearPrimMedia says to fail silently if face is invalid
            // Assuming silently fail means sending back LSL_STATUS_OK.  Ideally, need to check this.
            // FIXME: Don't perform the media check directly
            if (face < 0 || face > m_host.GetNumberOfSides() - 1)
                return ScriptBaseClass.LSL_STATUS_OK;

            IMoapModule module = m_ScriptEngine.World.RequestModuleInterface<IMoapModule>();
            if (null == module)
                throw new Exception("Media on a prim functions not available");

            module.ClearMediaEntry(m_host, face);

            return ScriptBaseClass.LSL_STATUS_OK;
        }

        //  <remarks>
        //  <para>
        //  The .NET definition of base 64 is:
        //  <list>
        //  <item>
        //  Significant: A-Z a-z 0-9 + -
        //  </item>
        //  <item>
        //  Whitespace: \t \n \r ' '
        //  </item>
        //  <item>
        //  Valueless: =
        //  </item>
        //  <item>
        //  End-of-string: \0 or '=='
        //  </item>
        //  </list>
        //  </para>
        //  <para>
        //  Each point in a base-64 string represents
        //  a 6 bit value. A 32-bit integer can be
        //  represented using 6 characters (with some
        //  redundancy).
        //  </para>
        //  <para>
        //  LSL requires a base64 string to be 8
        //  characters in length. LSL also uses '/'
        //  rather than '-' (MIME compliant).
        //  </para>
        //  <para>
        //  RFC 1341 used as a reference (as specified
        //  by the SecondLife Wiki).
        //  </para>
        //  <para>
        //  SL do not record any kind of exception for
        //  these functions, so the string to integer
        //  conversion returns '0' if an invalid
        //  character is encountered during conversion.
        //  </para>
        //  <para>
        //  References
        //  <list>
        //  <item>
        //  http://lslwiki.net/lslwiki/wakka.php?wakka=Base64
        //  </item>
        //  <item>
        //  </item>
        //  </list>
        //  </para>
        //  </remarks>

        //  <summary>
        //  Table for converting 6-bit integers into
        //  base-64 characters
        //  </summary>

        protected static readonly char[] i2ctable =
        {
            'A','B','C','D','E','F','G','H',
            'I','J','K','L','M','N','O','P',
            'Q','R','S','T','U','V','W','X',
            'Y','Z',
            'a','b','c','d','e','f','g','h',
            'i','j','k','l','m','n','o','p',
            'q','r','s','t','u','v','w','x',
            'y','z',
            '0','1','2','3','4','5','6','7',
            '8','9',
            '+','/'
        };

        //  <summary>
        //  Table for converting base-64 characters
        //  into 6-bit integers.
        //  </summary>

        protected static readonly int[] c2itable =
        {
            -1,-1,-1,-1,-1,-1,-1,-1,    // 0x
            -1,-1,-1,-1,-1,-1,-1,-1,
            -1,-1,-1,-1,-1,-1,-1,-1,    // 1x
            -1,-1,-1,-1,-1,-1,-1,-1,
            -1,-1,-1,-1,-1,-1,-1,-1,    // 2x
            -1,-1,-1,63,-1,-1,-1,64,
            53,54,55,56,57,58,59,60,    // 3x
            61,62,-1,-1,-1,0,-1,-1,
            -1,1,2,3,4,5,6,7,           // 4x
            8,9,10,11,12,13,14,15,
            16,17,18,19,20,21,22,23,    // 5x
            24,25,26,-1,-1,-1,-1,-1,
            -1,27,28,29,30,31,32,33,    // 6x
            34,35,36,37,38,39,40,41,
            42,43,44,45,46,47,48,49,    // 7x
            50,51,52,-1,-1,-1,-1,-1,
            -1,-1,-1,-1,-1,-1,-1,-1,    // 8x
            -1,-1,-1,-1,-1,-1,-1,-1,
            -1,-1,-1,-1,-1,-1,-1,-1,    // 9x
            -1,-1,-1,-1,-1,-1,-1,-1,
            -1,-1,-1,-1,-1,-1,-1,-1,    // Ax
            -1,-1,-1,-1,-1,-1,-1,-1,
            -1,-1,-1,-1,-1,-1,-1,-1,    // Bx
            -1,-1,-1,-1,-1,-1,-1,-1,
            -1,-1,-1,-1,-1,-1,-1,-1,    // Cx
            -1,-1,-1,-1,-1,-1,-1,-1,
            -1,-1,-1,-1,-1,-1,-1,-1,    // Dx
            -1,-1,-1,-1,-1,-1,-1,-1,
            -1,-1,-1,-1,-1,-1,-1,-1,    // Ex
            -1,-1,-1,-1,-1,-1,-1,-1,
            -1,-1,-1,-1,-1,-1,-1,-1,    // Fx
            -1,-1,-1,-1,-1,-1,-1,-1
        };

        //  <summary>
        //  Converts a 32-bit integer into a Base64
        //  character string. Base64 character strings
        //  are always 8 characters long. All iinteger
        //  values are acceptable.
        //  </summary>
        //  <param name="number">
        //  32-bit integer to be converted.
        //  </param>
        //  <returns>
        //  8 character string. The 1st six characters
        //  contain the encoded number, the last two
        //  characters are padded with "=".
        //  </returns>

        public LSL_String llIntegerToBase64(int number)
        {
            // uninitialized string

            char[] imdt = new char[8];

            m_host.AddScriptLPS(1);

            // Manually unroll the loop

            imdt[7] = '=';
            imdt[6] = '=';
            imdt[5] = i2ctable[number<<4  & 0x3F];
            imdt[4] = i2ctable[number>>2  & 0x3F];
            imdt[3] = i2ctable[number>>8  & 0x3F];
            imdt[2] = i2ctable[number>>14 & 0x3F];
            imdt[1] = i2ctable[number>>20 & 0x3F];
            imdt[0] = i2ctable[number>>26 & 0x3F];

            return new string(imdt);
        }

        //  <summary>
        //  Converts an eight character base-64 string
        //  into a 32-bit integer.
        //  </summary>
        //  <param name="str">
        //  8 characters string to be converted. Other
        //  length strings return zero.
        //  </param>
        //  <returns>
        //  Returns an integer representing the
        //  encoded value providedint he 1st 6
        //  characters of the string.
        //  </returns>
        //  <remarks>
        //  This is coded to behave like LSL's
        //  implementation (I think), based upon the
        //  information available at the Wiki.
        //  If more than 8 characters are supplied,
        //  zero is returned.
        //  If a NULL string is supplied, zero will
        //  be returned.
        //  If fewer than 6 characters are supplied, then
        //  the answer will reflect a partial
        //  accumulation.
        //  <para>
        //  The 6-bit segments are
        //  extracted left-to-right in big-endian mode,
        //  which means that segment 6 only contains the
        //  two low-order bits of the 32 bit integer as
        //  its high order 2 bits. A short string therefore
        //  means loss of low-order information. E.g.
        //
        //  |<---------------------- 32-bit integer ----------------------->|<-Pad->|
        //  |<--Byte 0----->|<--Byte 1----->|<--Byte 2----->|<--Byte 3----->|<-Pad->|
        //  |3|3|2|2|2|2|2|2|2|2|2|2|1|1|1|1|1|1|1|1|1|1| | | | | | | | | | |P|P|P|P|
        //  |1|0|9|8|7|6|5|4|3|2|1|0|9|8|7|6|5|4|3|2|1|0|9|8|7|6|5|4|3|2|1|0|P|P|P|P|
        //  |  str[0]   |  str[1]   |  str[2]   |  str[3]   |  str[4]   |  str[6]   |
        //
        //  </para>
        //  </remarks>

        public LSL_Integer llBase64ToInteger(string str)
        {
            int number = 0;
            int digit;

            m_host.AddScriptLPS(1);

            //    Require a well-fromed base64 string

            if (str.Length > 8)
                return 0;

            //    The loop is unrolled in the interests
            //    of performance and simple necessity.
            //
            //    MUST find 6 digits to be well formed
            //      -1 == invalid
            //       0 == padding

            if ((digit = c2itable[str[0]]) <= 0)
            {
                return digit < 0 ? (int)0 : number;
            }
            number += --digit<<26;

            if ((digit = c2itable[str[1]]) <= 0)
            {
                return digit < 0 ? (int)0 : number;
            }
            number += --digit<<20;

            if ((digit = c2itable[str[2]]) <= 0)
            {
                return digit < 0 ? (int)0 : number;
            }
            number += --digit<<14;

            if ((digit = c2itable[str[3]]) <= 0)
            {
                return digit < 0 ? (int)0 : number;
            }
            number += --digit<<8;

            if ((digit = c2itable[str[4]]) <= 0)
            {
                return digit < 0 ? (int)0 : number;
            }
            number += --digit<<2;

            if ((digit = c2itable[str[5]]) <= 0)
            {
                return digit < 0 ? (int)0 : number;
            }
            number += --digit>>4;

            // ignore trailing padding

            return number;
        }

        public LSL_Float llGetGMTclock()
        {
            m_host.AddScriptLPS(1);
            return DateTime.UtcNow.TimeOfDay.TotalSeconds;
        }

        public LSL_String llGetHTTPHeader(LSL_Key request_id, string header)
        {
            m_host.AddScriptLPS(1);

           if (m_UrlModule != null)
               return m_UrlModule.GetHttpHeader(new UUID(request_id), header);
           return String.Empty;
        }


        public LSL_String llGetSimulatorHostname()
        {
            m_host.AddScriptLPS(1);
            return System.Environment.MachineName;
        }

        //  <summary>
        //  Scan the string supplied in 'src' and
        //  tokenize it based upon two sets of
        //  tokenizers provided in two lists,
        //  separators and spacers.
        //  </summary>
        //
        //  <remarks>
        //  Separators demarcate tokens and are
        //  elided as they are encountered. Spacers
        //  also demarcate tokens, but are themselves
        //  retained as tokens.
        //
        //  Both separators and spacers may be arbitrarily
        //  long strings. i.e. ":::".
        //
        //  The function returns an ordered list
        //  representing the tokens found in the supplied
        //  sources string. If two successive tokenizers
        //  are encountered, then a null-string entry is
        //  added to the list.
        //
        //  It is a precondition that the source and
        //  toekizer lisst are non-null. If they are null,
        //  then a null pointer exception will be thrown
        //  while their lengths are being determined.
        //
        //  A small amount of working memoryis required
        //  of approximately 8*#tokenizers + 8*srcstrlen.
        //
        //  There are many ways in which this function
        //  can be implemented, this implementation is
        //  fairly naive and assumes that when the
        //  function is invooked with a short source
        //  string and/or short lists of tokenizers, then
        //  performance will not be an issue.
        //
        //  In order to minimize the perofrmance
        //  effects of long strings, or large numbers
        //  of tokeizers, the function skips as far as
        //  possible whenever a toekenizer is found,
        //  and eliminates redundant tokenizers as soon
        //  as is possible.
        //
        //  The implementation tries to minimize temporary
        //  garbage generation.
        //  </remarks>

        public LSL_List llParseStringKeepNulls(string src, LSL_List separators, LSL_List spacers)
        {
            return ParseString2List(src, separators, spacers, true);
        }

        private LSL_List ParseString2List(string src, LSL_List separators, LSL_List spacers, bool keepNulls)
        {
            int          srclen    = src.Length;
            int          seplen    = separators.Length;
            object[]     separray  = separators.Data;
            int          spclen    = spacers.Length;
            object[]     spcarray  = spacers.Data;
            int          dellen    = 0;
            string[]     delarray  = new string[seplen+spclen];

            int          outlen    = 0;
            string[]     outarray  = new string[srclen*2+1];

            int          i, j;
            string       d;

            m_host.AddScriptLPS(1);

            /*
             * Convert separator and spacer lists to C# strings.
             * Also filter out null strings so we don't hang.
             */
            for (i = 0; i < seplen; i ++)
            {
                d = separray[i].ToString();
                if (d.Length > 0)
                {
                    delarray[dellen++] = d;
                }
            }
            seplen = dellen;

            for (i = 0; i < spclen; i ++)
            {
                d = spcarray[i].ToString();
                if (d.Length > 0)
                {
                    delarray[dellen++] = d;
                }
            }

            /*
             * Scan through source string from beginning to end.
             */
            for (i = 0;;)
            {

                /*
                 * Find earliest delimeter in src starting at i (if any).
                 */
                int    earliestDel = -1;
                int    earliestSrc = srclen;
                string earliestStr = null;
                for (j = 0; j < dellen; j ++)
                {
                    d = delarray[j];
                    if (d != null)
                    {
                        int index = src.IndexOf(d, i);
                        if (index < 0)
                        {
                            delarray[j] = null;     // delim nowhere in src, don't check it anymore
                        }
                        else if (index < earliestSrc)
                        {
                            earliestSrc = index;    // where delimeter starts in source string
                            earliestDel = j;        // where delimeter is in delarray[]
                            earliestStr = d;        // the delimeter string from delarray[]
                            if (index == i) break;  // can't do any better than found at beg of string
                        }
                    }
                }

                /*
                 * Output source string starting at i through start of earliest delimeter.
                 */
                if (keepNulls || (earliestSrc > i))
                {
                    outarray[outlen++] = src.Substring(i, earliestSrc - i);
                }

                /*
                 * If no delimeter found at or after i, we're done scanning.
                 */
                if (earliestDel < 0) break;

                /*
                 * If delimeter was a spacer, output the spacer.
                 */
                if (earliestDel >= seplen)
                {
                    outarray[outlen++] = earliestStr;
                }

                /*
                 * Look at rest of src string following delimeter.
                 */
                i = earliestSrc + earliestStr.Length;
            }

            /*
             * Make up an exact-sized output array suitable for an LSL_List object.
             */
            object[] outlist = new object[outlen];
            for (i = 0; i < outlen; i ++)
            {
                outlist[i] = new LSL_String(outarray[i]);
            }
            return new LSL_List(outlist);
        }

        public LSL_Integer llGetObjectPermMask(int mask)
        {
            m_host.AddScriptLPS(1);

            int permmask = 0;

            if (mask == ScriptBaseClass.MASK_BASE)//0
            {
                permmask = (int)m_host.BaseMask;
            }

            else if (mask == ScriptBaseClass.MASK_OWNER)//1
            {
                permmask = (int)m_host.OwnerMask;
            }

            else if (mask == ScriptBaseClass.MASK_GROUP)//2
            {
                permmask = (int)m_host.GroupMask;
            }

            else if (mask == ScriptBaseClass.MASK_EVERYONE)//3
            {
                permmask = (int)m_host.EveryoneMask;
            }

            else if (mask == ScriptBaseClass.MASK_NEXT)//4
            {
                permmask = (int)m_host.NextOwnerMask;
            }

            return permmask;
        }

        public void llSetObjectPermMask(int mask, int value)
        {
            m_host.AddScriptLPS(1);

            if (m_ScriptEngine.Config.GetBoolean("AllowGodFunctions", false))
            {
                if (World.Permissions.CanRunConsoleCommand(m_host.OwnerID))
                {
                    if (mask == ScriptBaseClass.MASK_BASE)//0
                    {
                        m_host.BaseMask = (uint)value;
                    }

                    else if (mask == ScriptBaseClass.MASK_OWNER)//1
                    {
                        m_host.OwnerMask = (uint)value;
                    }

                    else if (mask == ScriptBaseClass.MASK_GROUP)//2
                    {
                        m_host.GroupMask = (uint)value;
                    }

                    else if (mask == ScriptBaseClass.MASK_EVERYONE)//3
                    {
                        m_host.EveryoneMask = (uint)value;
                    }

                    else if (mask == ScriptBaseClass.MASK_NEXT)//4
                    {
                        m_host.NextOwnerMask = (uint)value;
                    }
                }
            }
        }

        public LSL_Integer llGetInventoryPermMask(string item, int mask)
        {
            m_host.AddScriptLPS(1);

            m_host.TaskInventory.LockItemsForRead(true);
            foreach (KeyValuePair<UUID, TaskInventoryItem> inv in m_host.TaskInventory)
            {
                if (inv.Value.Name == item)
                {
                    m_host.TaskInventory.LockItemsForRead(false);
                    switch (mask)
                    {
                        case 0:
                            return (int)inv.Value.BasePermissions;
                        case 1:
                            return (int)inv.Value.CurrentPermissions;
                        case 2:
                            return (int)inv.Value.GroupPermissions;
                        case 3:
                            return (int)inv.Value.EveryonePermissions;
                        case 4:
                            return (int)inv.Value.NextPermissions;
                    }
                }
            }
            m_host.TaskInventory.LockItemsForRead(false);

            return -1;
        }

        public void llSetInventoryPermMask(string item, int mask, int value)
        {
            m_host.AddScriptLPS(1);
            if (m_ScriptEngine.Config.GetBoolean("AllowGodFunctions", false))
            {
                if (World.Permissions.CanRunConsoleCommand(m_host.OwnerID))
                {
                    lock (m_host.TaskInventory)
                    {
                        foreach (KeyValuePair<UUID, TaskInventoryItem> inv in m_host.TaskInventory)
                        {
                            if (inv.Value.Name == item)
                            {
                                switch (mask)
                                {
                                    case 0:
                                        inv.Value.BasePermissions = (uint)value;
                                        break;
                                    case 1:
                                        inv.Value.CurrentPermissions = (uint)value;
                                        break;
                                    case 2:
                                        inv.Value.GroupPermissions = (uint)value;
                                        break;
                                    case 3:
                                        inv.Value.EveryonePermissions = (uint)value;
                                        break;
                                    case 4:
                                        inv.Value.NextPermissions = (uint)value;
                                        break;
                                }
                            }
                        }
                    }
                }
            }
        }

        public LSL_String llGetInventoryCreator(string item)
        {
            m_host.AddScriptLPS(1);

            m_host.TaskInventory.LockItemsForRead(true);
            foreach (KeyValuePair<UUID, TaskInventoryItem> inv in m_host.TaskInventory)
            {
                if (inv.Value.Name == item)
                {
                    m_host.TaskInventory.LockItemsForRead(false);
                    return inv.Value.CreatorID.ToString();
                }
            }
            m_host.TaskInventory.LockItemsForRead(false);

            llSay(0, "No item name '" + item + "'");

            return String.Empty;
        }

        public void llOwnerSay(string msg)
        {
            m_host.AddScriptLPS(1);

            World.SimChatBroadcast(Utils.StringToBytes(msg), ChatTypeEnum.Owner, 0,
                                   m_host.AbsolutePosition, m_host.Name, m_host.UUID, false);
//            IWorldComm wComm = m_ScriptEngine.World.RequestModuleInterface<IWorldComm>();
//            wComm.DeliverMessage(ChatTypeEnum.Owner, 0, m_host.Name, m_host.UUID, msg);
        }

        public LSL_String llRequestSecureURL()
        {
            m_host.AddScriptLPS(1);
            if (m_UrlModule != null)
                return m_UrlModule.RequestSecureURL(m_ScriptEngine.ScriptModule, m_host, m_itemID).ToString();
            return UUID.Zero.ToString();
        }

        public LSL_String llRequestSimulatorData(string simulator, int data)
        {
            IOSSL_Api ossl = (IOSSL_Api)m_ScriptEngine.GetApi(m_itemID, "OSSL");

            try
            {
                m_host.AddScriptLPS(1);

                string reply = String.Empty;

                GridRegion info;

                if (m_ScriptEngine.World.RegionInfo.RegionName == simulator)
                    info = new GridRegion(m_ScriptEngine.World.RegionInfo);
                else
                    info = m_ScriptEngine.World.GridService.GetRegionByName(m_ScriptEngine.World.RegionInfo.ScopeID, simulator);

                switch (data)
                {
                    case ScriptBaseClass.DATA_SIM_POS:
                        if (info == null)
                        {
                            ScriptSleep(1000);
                            return UUID.Zero.ToString();
                        }
                        reply = new LSL_Vector(
                            info.RegionLocX,
                            info.RegionLocY,
                            0).ToString();
                        break;
                    case ScriptBaseClass.DATA_SIM_STATUS:
                        if (info != null)
                            reply = "up"; // Duh!
                        else
                            reply = "unknown";
                        break;
                    case ScriptBaseClass.DATA_SIM_RATING:
                        if (info == null)
                        {
                            ScriptSleep(1000);
                            return UUID.Zero.ToString();
                        }
                        int access = info.Maturity;
                        if (access == 0)
                            reply = "PG";
                        else if (access == 1)
                            reply = "MATURE";
                        else if (access == 2)
                            reply = "ADULT";
                        else
                            reply = "UNKNOWN";
                        break;
                    case ScriptBaseClass.DATA_SIM_RELEASE:
                        if (ossl != null)
                            ossl.CheckThreatLevel(ThreatLevel.High, "llRequestSimulatorData");
                        reply = "OpenSim";
                        break;
                    default:
                        ScriptSleep(1000);
                        return UUID.Zero.ToString(); // Raise no event
                }
                UUID rq = UUID.Random();

                UUID tid = AsyncCommands.
                    DataserverPlugin.RegisterRequest(m_localID, m_itemID, rq.ToString());

                AsyncCommands.
                    DataserverPlugin.DataserverReply(rq.ToString(), reply);

                ScriptSleep(1000);
                return tid.ToString();
            }
            catch(Exception)
            {
                //m_log.Error("[LSL_API]: llRequestSimulatorData" + e.ToString());
                return UUID.Zero.ToString();
            }
        }
        public LSL_String llRequestURL()
        {
            m_host.AddScriptLPS(1);

            if (m_UrlModule != null)
                return m_UrlModule.RequestURL(m_ScriptEngine.ScriptModule, m_host, m_itemID).ToString();
            return UUID.Zero.ToString();
        }

        public void llForceMouselook(int mouselook)
        {
            m_host.AddScriptLPS(1);
            m_host.SetForceMouselook(mouselook != 0);
        }

        public LSL_Float llGetObjectMass(string id)
        {
            m_host.AddScriptLPS(1);
            UUID key = new UUID();
            if (UUID.TryParse(id, out key))
            {
                try
                {
                    SceneObjectPart obj = World.GetSceneObjectPart(World.Entities[key].LocalId);
                    if (obj != null)
                        return (double)obj.GetMass();
                    // the object is null so the key is for an avatar
                    ScenePresence avatar = World.GetScenePresence(key);
                    if (avatar != null)
                        if (avatar.IsChildAgent)
                            // reference http://www.lslwiki.net/lslwiki/wakka.php?wakka=llGetObjectMass
                            // child agents have a mass of 1.0
                            return 1;
                        else
                            return (double)avatar.PhysicsActor.Mass;
                }
                catch (KeyNotFoundException)
                {
                    return 0; // The Object/Agent not in the region so just return zero
                }
            }
            return 0;
        }

        /// <summary>
        /// llListReplaceList removes the sub-list defined by the inclusive indices
        /// start and end and inserts the src list in its place. The inclusive
        /// nature of the indices means that at least one element must be deleted
        /// if the indices are within the bounds of the existing list. I.e. 2,2
        /// will remove the element at index 2 and replace it with the source
        /// list. Both indices may be negative, with the usual interpretation. An
        /// interesting case is where end is lower than start. As these indices
        /// bound the list to be removed, then 0->end, and start->lim are removed
        /// and the source list is added as a suffix.
        /// </summary>

        public LSL_List llListReplaceList(LSL_List dest, LSL_List src, int start, int end)
        {
            LSL_List pref = null;

            m_host.AddScriptLPS(1);

            // Note that although we have normalized, both
            // indices could still be negative.
            if (start < 0)
            {
                start = start+dest.Length;
            }

            if (end < 0)
            {
                end = end+dest.Length;
            }
            // The comventional case, remove a sequence starting with
            // start and ending with end. And then insert the source
            // list.
            if (start <= end)
            {
                // If greater than zero, then there is going to be a
                // surviving prefix. Otherwise the inclusive nature
                // of the indices mean that we're going to add the
                // source list as a prefix.
                if (start > 0)
                {
                    pref = dest.GetSublist(0,start-1);
                    // Only add a suffix if there is something
                    // beyond the end index (it's inclusive too).
                    if (end + 1 < dest.Length)
                    {
                        return pref + src + dest.GetSublist(end + 1, -1);
                    }
                    else
                    {
                        return pref + src;
                    }
                }
                // If start is less than or equal to zero, then
                // the new list is simply a prefix. We still need to
                // figure out any necessary surgery to the destination
                // based upon end. Note that if end exceeds the upper
                // bound in this case, the entire destination list
                // is removed.
                else if (start == 0)
                {
                    if (end + 1 < dest.Length)
                        return src + dest.GetSublist(end + 1, -1);
                    else
                        return src;
                }
                else // Start < 0
                {
                    if (end + 1 < dest.Length)
                        return dest.GetSublist(end + 1, -1);
                    else
                        return new LSL_List();
                }
            }
            // Finally, if start > end, we strip away a prefix and
            // a suffix, to leave the list that sits <between> ens
            // and start, and then tag on the src list. AT least
            // that's my interpretation. We can get sublist to do
            // this for us. Note that one, or both of the indices
            // might have been negative.
            else
            {
                return dest.GetSublist(end + 1, start - 1) + src;
            }
        }

        public void llLoadURL(string avatar_id, string message, string url)
        {
            m_host.AddScriptLPS(1);

            IDialogModule dm = World.RequestModuleInterface<IDialogModule>();
            if (null != dm)
                dm.SendUrlToUser(
                    new UUID(avatar_id), m_host.Name, m_host.UUID, m_host.OwnerID, false, message, url);

            ScriptSleep(10000);
        }

        public void llParcelMediaCommandList(LSL_List commandList)
        {
            // TODO: Not implemented yet (missing in libomv?):
            //  PARCEL_MEDIA_COMMAND_LOOP_SET    float loop      Use this to get or set the parcel's media loop duration. (1.19.1 RC0 or later)

            m_host.AddScriptLPS(1);

            // according to the docs, this command only works if script owner and land owner are the same
            // lets add estate owners and gods, too, and use the generic permission check.
            ILandObject landObject = World.LandChannel.GetLandObject(m_host.AbsolutePosition.X, m_host.AbsolutePosition.Y);
            if (!World.Permissions.CanEditParcelProperties(m_host.OwnerID, landObject, GroupPowers.ChangeMedia)) return;

            bool update = false; // send a ParcelMediaUpdate (and possibly change the land's media URL)?
            byte loop = 0;

            LandData landData = landObject.LandData;
            string url = landData.MediaURL;
            string texture = landData.MediaID.ToString();
            bool autoAlign = landData.MediaAutoScale != 0;
            string mediaType = ""; // TODO these have to be added as soon as LandData supports it
            string description = "";
            int width = 0;
            int height = 0;

            uint commandToSend = 0;
            float time = 0.0f; // default is from start

            ScenePresence presence = null;

            for (int i = 0; i < commandList.Data.Length; i++)
            {
                uint command = (uint)(commandList.GetLSLIntegerItem(i));
                switch (command)
                {
                    case (uint)ParcelMediaCommandEnum.Agent:
                        // we send only to one agent
                        if ((i + 1) < commandList.Length)
                        {
                            if (commandList.Data[i + 1] is LSL_String)
                            {
                                UUID agentID;
                                if (UUID.TryParse((LSL_String)commandList.Data[i + 1], out agentID))
                                {
                                    presence = World.GetScenePresence(agentID);
                                }
                            }
                            else ShoutError("The argument of PARCEL_MEDIA_COMMAND_AGENT must be a key");
                            ++i;
                        }
                        break;

                    case (uint)ParcelMediaCommandEnum.Loop:
                        loop = 1;
                        commandToSend = command;
                        update = true; //need to send the media update packet to set looping
                        break;

                    case (uint)ParcelMediaCommandEnum.Play:
                        loop = 0;
                        commandToSend = command;
                        update = true; //need to send the media update packet to make sure it doesn't loop
                        break;

                    case (uint)ParcelMediaCommandEnum.Pause:
                    case (uint)ParcelMediaCommandEnum.Stop:
                    case (uint)ParcelMediaCommandEnum.Unload:
                        commandToSend = command;
                        break;

                    case (uint)ParcelMediaCommandEnum.Url:
                        if ((i + 1) < commandList.Length)
                        {
                            if (commandList.Data[i + 1] is LSL_String)
                            {
                                url = (LSL_String)commandList.Data[i + 1];
                                update = true;
                            }
                            else ShoutError("The argument of PARCEL_MEDIA_COMMAND_URL must be a string.");
                            ++i;
                        }
                        break;

                    case (uint)ParcelMediaCommandEnum.Texture:
                        if ((i + 1) < commandList.Length)
                        {
                            if (commandList.Data[i + 1] is LSL_String)
                            {
                                texture = (LSL_String)commandList.Data[i + 1];
                                update = true;
                            }
                            else ShoutError("The argument of PARCEL_MEDIA_COMMAND_TEXTURE must be a string or key.");
                            ++i;
                        }
                        break;

                    case (uint)ParcelMediaCommandEnum.Time:
                        if ((i + 1) < commandList.Length)
                        {
                            if (commandList.Data[i + 1] is LSL_Float)
                            {
                                time = (float)(LSL_Float)commandList.Data[i + 1];
                            }
                            else ShoutError("The argument of PARCEL_MEDIA_COMMAND_TIME must be a float.");
                            ++i;
                        }
                        break;

                    case (uint)ParcelMediaCommandEnum.AutoAlign:
                        if ((i + 1) < commandList.Length)
                        {
                            if (commandList.Data[i + 1] is LSL_Integer)
                            {
                                autoAlign = (LSL_Integer)commandList.Data[i + 1];
                                update = true;
                            }

                            else ShoutError("The argument of PARCEL_MEDIA_COMMAND_AUTO_ALIGN must be an integer.");
                            ++i;
                        }
                        break;

                    case (uint)ParcelMediaCommandEnum.Type:
                        if ((i + 1) < commandList.Length)
                        {
                            if (commandList.Data[i + 1] is LSL_String)
                            {
                                mediaType = (LSL_String)commandList.Data[i + 1];
                                update = true;
                            }
                            else ShoutError("The argument of PARCEL_MEDIA_COMMAND_TYPE must be a string.");
                            ++i;
                        }
                        break;

                    case (uint)ParcelMediaCommandEnum.Desc:
                        if ((i + 1) < commandList.Length)
                        {
                            if (commandList.Data[i + 1] is LSL_String)
                            {
                                description = (LSL_String)commandList.Data[i + 1];
                                update = true;
                            }
                            else ShoutError("The argument of PARCEL_MEDIA_COMMAND_DESC must be a string.");
                            ++i;
                        }
                        break;

                    case (uint)ParcelMediaCommandEnum.Size:
                        if ((i + 2) < commandList.Length)
                        {
                            if (commandList.Data[i + 1] is LSL_Integer)
                            {
                                if (commandList.Data[i + 2] is LSL_Integer)
                                {
                                    width = (LSL_Integer)commandList.Data[i + 1];
                                    height = (LSL_Integer)commandList.Data[i + 2];
                                    update = true;
                                }
                                else ShoutError("The second argument of PARCEL_MEDIA_COMMAND_SIZE must be an integer.");
                            }
                            else ShoutError("The first argument of PARCEL_MEDIA_COMMAND_SIZE must be an integer.");
                            i += 2;
                        }
                        break;

                    default:
                        NotImplemented("llParcelMediaCommandList parameter not supported yet: " + Enum.Parse(typeof(ParcelMediaCommandEnum), commandList.Data[i].ToString()).ToString());
                        break;
                }//end switch
            }//end for

            // if we didn't get a presence, we send to all and change the url
            // if we did get a presence, we only send to the agent specified, and *don't change the land settings*!

            // did something important change or do we only start/stop/pause?
            if (update)
            {
                if (presence == null)
                {
                    // we send to all
                    landData.MediaID = new UUID(texture);
                    landData.MediaAutoScale = autoAlign ? (byte)1 : (byte)0;
                    landData.MediaWidth = width;
                    landData.MediaHeight = height;
                    landData.MediaType = mediaType;

                    // do that one last, it will cause a ParcelPropertiesUpdate
                    landObject.SetMediaUrl(url);

                    // now send to all (non-child) agents in the parcel
                    World.ForEachRootScenePresence(delegate(ScenePresence sp)
                    {
                        if (sp.currentParcelUUID == landData.GlobalID)
                        {
                            sp.ControllingClient.SendParcelMediaUpdate(landData.MediaURL,
                                                                          landData.MediaID,
                                                                          landData.MediaAutoScale,
                                                                          mediaType,
                                                                          description,
                                                                          width, height,
                                                                          loop);
                        }
                    });
                }
                else if (!presence.IsChildAgent)
                {
                    // we only send to one (root) agent
                    presence.ControllingClient.SendParcelMediaUpdate(url,
                                                                     new UUID(texture),
                                                                     autoAlign ? (byte)1 : (byte)0,
                                                                     mediaType,
                                                                     description,
                                                                     width, height,
                                                                     loop);
                }
            }

            if (commandToSend != 0)
            {
                // the commandList contained a start/stop/... command, too
                if (presence == null)
                {
                    // send to all (non-child) agents in the parcel
                    World.ForEachRootScenePresence(delegate(ScenePresence sp)
                    {
                        if (sp.currentParcelUUID == landData.GlobalID)
                        {
                            sp.ControllingClient.SendParcelMediaCommand(0x4, // TODO what is this?
                                                                           (ParcelMediaCommandEnum)commandToSend,
                                                                           time);
                        }
                    });
                }
                else if (!presence.IsChildAgent)
                {
                    presence.ControllingClient.SendParcelMediaCommand(0x4, // TODO what is this?
                                                                      (ParcelMediaCommandEnum)commandToSend,
                                                                      time);
                }
            }
            ScriptSleep(2000);
        }

        public LSL_List llParcelMediaQuery(LSL_List aList)
        {
            m_host.AddScriptLPS(1);
            LSL_List list = new LSL_List();
            //TO DO: make the implementation for the missing commands
            //PARCEL_MEDIA_COMMAND_LOOP_SET    float loop      Use this to get or set the parcel's media loop duration. (1.19.1 RC0 or later)
            for (int i = 0; i < aList.Data.Length; i++)
            {

                if (aList.Data[i] != null)
                {
                    switch ((ParcelMediaCommandEnum) Convert.ToInt32(aList.Data[i].ToString()))
                    {
                        case ParcelMediaCommandEnum.Url:
                            list.Add(new LSL_String(World.GetLandData(m_host.AbsolutePosition.X, m_host.AbsolutePosition.Y).MediaURL));
                            break;
                        case ParcelMediaCommandEnum.Desc:
                            list.Add(new LSL_String(World.GetLandData(m_host.AbsolutePosition.X, m_host.AbsolutePosition.Y).Description));
                            break;
                        case ParcelMediaCommandEnum.Texture:
                            list.Add(new LSL_String(World.GetLandData(m_host.AbsolutePosition.X, m_host.AbsolutePosition.Y).MediaID.ToString()));
                            break;
                        case ParcelMediaCommandEnum.Type:
                            list.Add(new LSL_String(World.GetLandData(m_host.AbsolutePosition.X, m_host.AbsolutePosition.Y).MediaType));
                            break;
                        case ParcelMediaCommandEnum.Size:
                            list.Add(new LSL_String(World.GetLandData(m_host.AbsolutePosition.X, m_host.AbsolutePosition.Y).MediaWidth));
                            list.Add(new LSL_String(World.GetLandData(m_host.AbsolutePosition.X, m_host.AbsolutePosition.Y).MediaHeight));
                            break;
                        default:
                            ParcelMediaCommandEnum mediaCommandEnum = ParcelMediaCommandEnum.Url;
                            NotImplemented("llParcelMediaQuery parameter do not supported yet: " + Enum.Parse(mediaCommandEnum.GetType() , aList.Data[i].ToString()).ToString());
                            break;
                    }

                }
            }
            ScriptSleep(2000);
            return list;
        }

        public LSL_Integer llModPow(int a, int b, int c)
        {
            m_host.AddScriptLPS(1);
            Int64 tmp = 0;
            Math.DivRem(Convert.ToInt64(Math.Pow(a, b)), c, out tmp);
            ScriptSleep(1000);
            return Convert.ToInt32(tmp);
        }

        public LSL_Integer llGetInventoryType(string name)
        {
            m_host.AddScriptLPS(1);

            m_host.TaskInventory.LockItemsForRead(true);
            foreach (KeyValuePair<UUID, TaskInventoryItem> inv in m_host.TaskInventory)
            {
                if (inv.Value.Name == name)
                {
                    m_host.TaskInventory.LockItemsForRead(false);
                    return inv.Value.Type;
                }
            }
            m_host.TaskInventory.LockItemsForRead(false);

            return -1;
        }

        public void llSetPayPrice(int price, LSL_List quick_pay_buttons)
        {
            m_host.AddScriptLPS(1);

            if (quick_pay_buttons.Data.Length < 4)
            {
                int x;
                for (x=quick_pay_buttons.Data.Length; x<= 4; x++)
                {
                    quick_pay_buttons.Add(ScriptBaseClass.PAY_HIDE);
                }
            }
            int[] nPrice = new int[5];
            nPrice[0] = price;
            nPrice[1] = quick_pay_buttons.GetLSLIntegerItem(0);
            nPrice[2] = quick_pay_buttons.GetLSLIntegerItem(1);
            nPrice[3] = quick_pay_buttons.GetLSLIntegerItem(2);
            nPrice[4] = quick_pay_buttons.GetLSLIntegerItem(3);
            m_host.ParentGroup.RootPart.PayPrice = nPrice;
            m_host.ParentGroup.HasGroupChanged = true;
        }

        public LSL_Vector llGetCameraPos()
        {
            m_host.AddScriptLPS(1);
            UUID invItemID = InventorySelf();

            if (invItemID == UUID.Zero)
                return new LSL_Vector();

            m_host.TaskInventory.LockItemsForRead(true);
            if (m_host.TaskInventory[invItemID].PermsGranter == UUID.Zero)
            {
                m_host.TaskInventory.LockItemsForRead(false);
                return new LSL_Vector();
            }

            if ((m_host.TaskInventory[invItemID].PermsMask & ScriptBaseClass.PERMISSION_TRACK_CAMERA) == 0)
            {
                ShoutError("No permissions to track the camera");
                m_host.TaskInventory.LockItemsForRead(false);
                return new LSL_Vector();
            }
            m_host.TaskInventory.LockItemsForRead(false);

            ScenePresence presence = World.GetScenePresence(m_host.OwnerID);
            if (presence != null)
            {
                LSL_Vector pos = new LSL_Vector(presence.CameraPosition.X, presence.CameraPosition.Y, presence.CameraPosition.Z);
                return pos;
            }
            return new LSL_Vector();
        }

        public LSL_Rotation llGetCameraRot()
        {
            m_host.AddScriptLPS(1);
            UUID invItemID = InventorySelf();
            if (invItemID == UUID.Zero)
                return new LSL_Rotation();

            m_host.TaskInventory.LockItemsForRead(true);
            if (m_host.TaskInventory[invItemID].PermsGranter == UUID.Zero)
            {
                m_host.TaskInventory.LockItemsForRead(false);
                return new LSL_Rotation();
            }
            if ((m_host.TaskInventory[invItemID].PermsMask & ScriptBaseClass.PERMISSION_TRACK_CAMERA) == 0)
            {
                ShoutError("No permissions to track the camera");
                m_host.TaskInventory.LockItemsForRead(false);
                return new LSL_Rotation();
            }
            m_host.TaskInventory.LockItemsForRead(false);

            ScenePresence presence = World.GetScenePresence(m_host.OwnerID);
            if (presence != null)
            {
                return new LSL_Rotation(presence.CameraRotation.X, presence.CameraRotation.Y, presence.CameraRotation.Z, presence.CameraRotation.W);
            }

            return new LSL_Rotation();
        }

        /// <summary>
        /// The SL implementation does nothing, it is deprecated
        /// This duplicates SL
        /// </summary>
        public void llSetPrimURL(string url)
        {
            m_host.AddScriptLPS(1);
            ScriptSleep(2000);
        }

        /// <summary>
        /// The SL implementation shouts an error, it is deprecated
        /// This duplicates SL
        /// </summary>
        public void llRefreshPrimURL()
        {
            m_host.AddScriptLPS(1);
            ShoutError("llRefreshPrimURL - not yet supported");
            ScriptSleep(20000);
        }

        public LSL_String llEscapeURL(string url)
        {
            m_host.AddScriptLPS(1);
            try
            {
                return Uri.EscapeDataString(url);
            }
            catch (Exception ex)
            {
                return "llEscapeURL: " + ex.ToString();
            }
        }

        public LSL_String llUnescapeURL(string url)
        {
            m_host.AddScriptLPS(1);
            try
            {
                return Uri.UnescapeDataString(url);
            }
            catch (Exception ex)
            {
                return "llUnescapeURL: " + ex.ToString();
            }
        }

        public void llMapDestination(string simname, LSL_Vector pos, LSL_Vector lookAt)
        {
            m_host.AddScriptLPS(1);
            DetectParams detectedParams = m_ScriptEngine.GetDetectParams(m_itemID, 0);
            if (detectedParams == null)
            {
                if (m_host.ParentGroup.IsAttachment == true)
                {
                    detectedParams = new DetectParams();
                    detectedParams.Key = m_host.OwnerID;
                }
                else
                {
                    return;
                }
            }
           
            ScenePresence avatar = World.GetScenePresence(detectedParams.Key);
            if (avatar != null)
            {
                avatar.ControllingClient.SendScriptTeleportRequest(m_host.Name, simname,
                                                                   new Vector3((float)pos.x, (float)pos.y, (float)pos.z),
                                                                   new Vector3((float)lookAt.x, (float)lookAt.y, (float)lookAt.z));
            }
            
            ScriptSleep(1000);
        }

        public void llAddToLandBanList(string avatar, double hours)
        {
            m_host.AddScriptLPS(1);
            UUID key;
            ILandObject land = World.LandChannel.GetLandObject(m_host.AbsolutePosition.X, m_host.AbsolutePosition.Y);
            if (World.Permissions.CanEditParcelProperties(m_host.OwnerID, land, GroupPowers.LandManageBanned))
            {
                ParcelManager.ParcelAccessEntry entry = new ParcelManager.ParcelAccessEntry();
                if (UUID.TryParse(avatar, out key))
                {
                    if (land.LandData.ParcelAccessList.FindIndex(
                            delegate(ParcelManager.ParcelAccessEntry e)
                            {
                                if (e.AgentID == key && e.Flags == AccessList.Ban)
                                    return true;
                                return false;
                            }) == -1)
                    {
                        entry.AgentID = key;
                        entry.Flags = AccessList.Ban;
                        entry.Time = DateTime.Now.AddHours(hours);
                        land.LandData.ParcelAccessList.Add(entry);
                    }
                }
            }
            ScriptSleep(100);
        }

        public void llRemoveFromLandPassList(string avatar)
        {
            m_host.AddScriptLPS(1);
            UUID key;
            ILandObject land = World.LandChannel.GetLandObject(m_host.AbsolutePosition.X, m_host.AbsolutePosition.Y);
            if (World.Permissions.CanEditParcelProperties(m_host.OwnerID, land, GroupPowers.LandManageAllowed))
            {
                if (UUID.TryParse(avatar, out key))
                {
                    int idx = land.LandData.ParcelAccessList.FindIndex(
                            delegate(ParcelManager.ParcelAccessEntry e)
                            {
                                if (e.AgentID == key && e.Flags == AccessList.Access)
                                    return true;
                                return false;
                            });

                    if (idx != -1)
                        land.LandData.ParcelAccessList.RemoveAt(idx);
                }
            }
            ScriptSleep(100);
        }

        public void llRemoveFromLandBanList(string avatar)
        {
            m_host.AddScriptLPS(1);
            UUID key;
            ILandObject land = World.LandChannel.GetLandObject(m_host.AbsolutePosition.X, m_host.AbsolutePosition.Y);
            if (World.Permissions.CanEditParcelProperties(m_host.OwnerID, land, GroupPowers.LandManageBanned))
            {
                if (UUID.TryParse(avatar, out key))
                {
                    int idx = land.LandData.ParcelAccessList.FindIndex(
                            delegate(ParcelManager.ParcelAccessEntry e)
                            {
                                if (e.AgentID == key && e.Flags == AccessList.Ban)
                                    return true;
                                return false;
                            });

                    if (idx != -1)
                        land.LandData.ParcelAccessList.RemoveAt(idx);
                }
            }
            ScriptSleep(100);
        }

        public void llSetCameraParams(LSL_List rules)
        {
            m_host.AddScriptLPS(1);

            // our key in the object we are in
            UUID invItemID = InventorySelf();
            if (invItemID == UUID.Zero) return;

            // the object we are in
            UUID objectID = m_host.ParentUUID;
            if (objectID == UUID.Zero) return;

            UUID agentID;
            m_host.TaskInventory.LockItemsForRead(true);
            // we need the permission first, to know which avatar we want to set the camera for
            agentID = m_host.TaskInventory[invItemID].PermsGranter;

            if (agentID == UUID.Zero)
            {
                m_host.TaskInventory.LockItemsForRead(false);
                return;
            }
            if ((m_host.TaskInventory[invItemID].PermsMask & ScriptBaseClass.PERMISSION_CONTROL_CAMERA) == 0)
            {
                m_host.TaskInventory.LockItemsForRead(false);
                return;
            }
            m_host.TaskInventory.LockItemsForRead(false);

            ScenePresence presence = World.GetScenePresence(agentID);

            // we are not interested in child-agents
            if (presence.IsChildAgent) return;

            SortedDictionary<int, float> parameters = new SortedDictionary<int, float>();
            object[] data = rules.Data;
            for (int i = 0; i < data.Length; ++i)
            {
                int type = Convert.ToInt32(data[i++].ToString());
                if (i >= data.Length) break; // odd number of entries => ignore the last

                // some special cases: Vector parameters are split into 3 float parameters (with type+1, type+2, type+3)
                switch (type)
                {
                case ScriptBaseClass.CAMERA_FOCUS:
                case ScriptBaseClass.CAMERA_FOCUS_OFFSET:
                case ScriptBaseClass.CAMERA_POSITION:
                    LSL_Vector v = (LSL_Vector)data[i];
                    parameters.Add(type + 1, (float)v.x);
                    parameters.Add(type + 2, (float)v.y);
                    parameters.Add(type + 3, (float)v.z);
                    break;
                default:
                    // TODO: clean that up as soon as the implicit casts are in
                    if (data[i] is LSL_Float)
                        parameters.Add(type, (float)((LSL_Float)data[i]).value);
                    else if (data[i] is LSL_Integer)
                        parameters.Add(type, (float)((LSL_Integer)data[i]).value);
                    else parameters.Add(type, Convert.ToSingle(data[i]));
                    break;
                }
            }
            if (parameters.Count > 0) presence.ControllingClient.SendSetFollowCamProperties(objectID, parameters);
        }

        public void llClearCameraParams()
        {
            m_host.AddScriptLPS(1);

            // our key in the object we are in
            UUID invItemID=InventorySelf();
            if (invItemID == UUID.Zero) return;

            // the object we are in
            UUID objectID = m_host.ParentUUID;
            if (objectID == UUID.Zero) return;

            // we need the permission first, to know which avatar we want to clear the camera for
            UUID agentID;
            m_host.TaskInventory.LockItemsForRead(true);
            agentID = m_host.TaskInventory[invItemID].PermsGranter;
            if (agentID == UUID.Zero)
            {
                m_host.TaskInventory.LockItemsForRead(false);
                return;
            }
            if ((m_host.TaskInventory[invItemID].PermsMask & ScriptBaseClass.PERMISSION_CONTROL_CAMERA) == 0)
            {
                m_host.TaskInventory.LockItemsForRead(false);
                return;
            }
            m_host.TaskInventory.LockItemsForRead(false);

            ScenePresence presence = World.GetScenePresence(agentID);

            // we are not interested in child-agents
            if (presence.IsChildAgent) return;

            presence.ControllingClient.SendClearFollowCamProperties(objectID);
        }

        public LSL_Float llListStatistics(int operation, LSL_List src)
        {
            m_host.AddScriptLPS(1);
            LSL_List nums = LSL_List.ToDoubleList(src);
            switch (operation)
            {
                case ScriptBaseClass.LIST_STAT_RANGE:
                    return nums.Range();
                case ScriptBaseClass.LIST_STAT_MIN:
                    return nums.Min();
                case ScriptBaseClass.LIST_STAT_MAX:
                    return nums.Max();
                case ScriptBaseClass.LIST_STAT_MEAN:
                    return nums.Mean();
                case ScriptBaseClass.LIST_STAT_MEDIAN:
                    return nums.Median();
                case ScriptBaseClass.LIST_STAT_NUM_COUNT:
                    return nums.NumericLength();
                case ScriptBaseClass.LIST_STAT_STD_DEV:
                    return nums.StdDev();
                case ScriptBaseClass.LIST_STAT_SUM:
                    return nums.Sum();
                case ScriptBaseClass.LIST_STAT_SUM_SQUARES:
                    return nums.SumSqrs();
                case ScriptBaseClass.LIST_STAT_GEOMETRIC_MEAN:
                    return nums.GeometricMean();
                case ScriptBaseClass.LIST_STAT_HARMONIC_MEAN:
                    return nums.HarmonicMean();
                default:
                    return 0.0;
            }
        }

        public LSL_Integer llGetUnixTime()
        {
            m_host.AddScriptLPS(1);
            return Util.UnixTimeSinceEpoch();
        }

        public LSL_Integer llGetParcelFlags(LSL_Vector pos)
        {
            m_host.AddScriptLPS(1);
            return (int)World.LandChannel.GetLandObject((float)pos.x, (float)pos.y).LandData.Flags;
        }

        public LSL_Integer llGetRegionFlags()
        {
            m_host.AddScriptLPS(1);
            IEstateModule estate = World.RequestModuleInterface<IEstateModule>();
            if (estate == null)
                return 67108864;
            return (int)estate.GetRegionFlags();
        }

        public LSL_String llXorBase64StringsCorrect(string str1, string str2)
        {
            m_host.AddScriptLPS(1);

            if (str1 == String.Empty)
                return String.Empty;
            if (str2 == String.Empty)
                return str1;

            int len = str2.Length;
            if ((len % 4) != 0) // LL is EVIL!!!!
            {
                while (str2.EndsWith("="))
                    str2 = str2.Substring(0, str2.Length - 1);

                len = str2.Length;
                int mod = len % 4;

                if (mod == 1)
                    str2 = str2.Substring(0, str2.Length - 1);
                else if (mod == 2)
                    str2 += "==";
                else if (mod == 3)
                    str2 += "=";
            }

            byte[] data1;
            byte[] data2;
            try
            {
                data1 = Convert.FromBase64String(str1);
                data2 = Convert.FromBase64String(str2);
            }
            catch (Exception)
            {
                return new LSL_String(String.Empty);
            }

            byte[] d2 = new Byte[data1.Length];
            int pos = 0;
            
            if (data1.Length <= data2.Length)
            {
                Array.Copy(data2, 0, d2, 0, data1.Length);
            }
            else
            {
                while (pos < data1.Length)
                {
                    len = data1.Length - pos;
                    if (len > data2.Length)
                        len = data2.Length;

                    Array.Copy(data2, 0, d2, pos, len);
                    pos += len;
                }
            }

            for (pos = 0 ; pos < data1.Length ; pos++ )
                data1[pos] ^= d2[pos];

            return Convert.ToBase64String(data1);
        }

        public LSL_String llHTTPRequest(string url, LSL_List parameters, string body)
        {
            // Partial implementation: support for parameter flags needed
            //   see http://wiki.secondlife.com/wiki/LlHTTPRequest
            // parameter flags support are implemented in ScriptsHttpRequests.cs
            //   in StartHttpRequest

            m_host.AddScriptLPS(1);
            IHttpRequestModule httpScriptMod =
                m_ScriptEngine.World.RequestModuleInterface<IHttpRequestModule>();
            List<string> param = new List<string>();
            foreach (object o in parameters.Data)
            {
                param.Add(o.ToString());
            }

            Vector3 position = m_host.AbsolutePosition;
            Vector3 velocity = m_host.Velocity;
            Quaternion rotation = m_host.RotationOffset;
            string ownerName = String.Empty;
            ScenePresence scenePresence = World.GetScenePresence(m_host.OwnerID);
            if (scenePresence == null)
                ownerName = resolveName(m_host.OwnerID);
            else
                ownerName = scenePresence.Name;

            RegionInfo regionInfo = World.RegionInfo;

            Dictionary<string, string> httpHeaders = new Dictionary<string, string>();

            string shard = "OpenSim";
            IConfigSource config = m_ScriptEngine.ConfigSource;
            if (config.Configs["Network"] != null)
            {
                shard = config.Configs["Network"].GetString("shard", shard);
            }

            httpHeaders["X-SecondLife-Shard"] = shard;
            httpHeaders["X-SecondLife-Object-Name"] = m_host.Name;
            httpHeaders["X-SecondLife-Object-Key"] = m_host.UUID.ToString();
            httpHeaders["X-SecondLife-Region"] = string.Format("{0} ({1}, {2})", regionInfo.RegionName, regionInfo.RegionLocX, regionInfo.RegionLocY);
            httpHeaders["X-SecondLife-Local-Position"] = string.Format("({0:0.000000}, {1:0.000000}, {2:0.000000})", position.X, position.Y, position.Z);
            httpHeaders["X-SecondLife-Local-Velocity"] = string.Format("({0:0.000000}, {1:0.000000}, {2:0.000000})", velocity.X, velocity.Y, velocity.Z);
            httpHeaders["X-SecondLife-Local-Rotation"] = string.Format("({0:0.000000}, {1:0.000000}, {2:0.000000}, {3:0.000000})", rotation.X, rotation.Y, rotation.Z, rotation.W);
            httpHeaders["X-SecondLife-Owner-Name"] = ownerName;
            httpHeaders["X-SecondLife-Owner-Key"] = m_host.OwnerID.ToString();
            string userAgent = config.Configs["Network"].GetString("user_agent", null);
            if (userAgent != null)
                httpHeaders["User-Agent"] = userAgent;

            string authregex = @"^(https?:\/\/)(\w+):(\w+)@(.*)$";
            Regex r = new Regex(authregex);
            int[] gnums = r.GetGroupNumbers();
            Match m = r.Match(url);
            if (m.Success)
            {
                for (int i = 1; i < gnums.Length; i++)
                {
                    //System.Text.RegularExpressions.Group g = m.Groups[gnums[i]];
                    //CaptureCollection cc = g.Captures;
                }
                if (m.Groups.Count == 5)
                {
                    httpHeaders["Authorization"] = String.Format("Basic {0}", Convert.ToBase64String(System.Text.ASCIIEncoding.ASCII.GetBytes(m.Groups[2].ToString() + ":" + m.Groups[3].ToString())));
                    url = m.Groups[1].ToString() + m.Groups[4].ToString();
                }
            }

            UUID reqID = httpScriptMod.
                StartHttpRequest(m_localID, m_itemID, url, param, httpHeaders, body);

            if (reqID != UUID.Zero)
                return reqID.ToString();
            else
                return null;
        }


        public void llHTTPResponse(LSL_Key id, int status, string body)
        {
            // Partial implementation: support for parameter flags needed
            //   see http://wiki.secondlife.com/wiki/llHTTPResponse

            m_host.AddScriptLPS(1);

            if (m_UrlModule != null)
                m_UrlModule.HttpResponse(new UUID(id), status,body);
        }

        public void llResetLandBanList()
        {
            m_host.AddScriptLPS(1);
            LandData land = World.LandChannel.GetLandObject(m_host.AbsolutePosition.X, m_host.AbsolutePosition.Y).LandData;
            if (land.OwnerID == m_host.OwnerID)
            {
                foreach (ParcelManager.ParcelAccessEntry entry in land.ParcelAccessList)
                {
                    if (entry.Flags == AccessList.Ban)
                    {
                        land.ParcelAccessList.Remove(entry);
                    }
                }
            }
            ScriptSleep(100);
        }

        public void llResetLandPassList()
        {
            m_host.AddScriptLPS(1);
            LandData land = World.LandChannel.GetLandObject(m_host.AbsolutePosition.X, m_host.AbsolutePosition.Y).LandData;
            if (land.OwnerID == m_host.OwnerID)
            {
                foreach (ParcelManager.ParcelAccessEntry entry in land.ParcelAccessList)
                {
                    if (entry.Flags == AccessList.Access)
                    {
                        land.ParcelAccessList.Remove(entry);
                    }
                }
            }
            ScriptSleep(100);
        }

        public LSL_Integer llGetParcelPrimCount(LSL_Vector pos, int category, int sim_wide)
        {
            m_host.AddScriptLPS(1);
            
            ILandObject lo = World.LandChannel.GetLandObject((float)pos.x, (float)pos.y);

            if (lo == null)
                return 0;
            
            IPrimCounts pc = lo.PrimCounts;

            if (sim_wide != ScriptBaseClass.FALSE)
            {
                if (category == ScriptBaseClass.PARCEL_COUNT_TOTAL)
                {
                    return pc.Simulator;
                }
                else
                {
                    // counts not implemented yet
                    return 0;
                }
            }
            else
            {
                if (category == ScriptBaseClass.PARCEL_COUNT_TOTAL)
                    return pc.Total;
                else if (category == ScriptBaseClass.PARCEL_COUNT_OWNER)
                    return pc.Owner;
                else if (category == ScriptBaseClass.PARCEL_COUNT_GROUP)
                    return pc.Group;
                else if (category == ScriptBaseClass.PARCEL_COUNT_OTHER)
                    return pc.Others;
                else if (category == ScriptBaseClass.PARCEL_COUNT_SELECTED)
                    return pc.Selected;
                else if (category == ScriptBaseClass.PARCEL_COUNT_TEMP)
                    return 0; // counts not implemented yet
            }
            
            return 0;
        }

        public LSL_List llGetParcelPrimOwners(LSL_Vector pos)
        {
            m_host.AddScriptLPS(1);
            LandObject land = (LandObject)World.LandChannel.GetLandObject((float)pos.x, (float)pos.y);
            LSL_List ret = new LSL_List();
            if (land != null)
            {
                foreach (KeyValuePair<UUID, int> detectedParams in land.GetLandObjectOwners())
                {
                    ret.Add(new LSL_String(detectedParams.Key.ToString()));
                    ret.Add(new LSL_Integer(detectedParams.Value));
                }
            }
            ScriptSleep(2000);
            return ret;
        }

        public LSL_Integer llGetObjectPrimCount(string object_id)
        {
            m_host.AddScriptLPS(1);
            SceneObjectPart part = World.GetSceneObjectPart(new UUID(object_id));
            if (part == null)
            {
                return 0;
            }
            else
            {
                return part.ParentGroup.PrimCount;
            }
        }

        public LSL_Integer llGetParcelMaxPrims(LSL_Vector pos, int sim_wide)
        {
            m_host.AddScriptLPS(1);

            ILandObject lo = World.LandChannel.GetLandObject((float)pos.x, (float)pos.y);

            if (lo == null)
                return 0;

            if (sim_wide != 0)
                return lo.GetSimulatorMaxPrimCount();
            else
                return lo.GetParcelMaxPrimCount();
        }

        public LSL_List llGetParcelDetails(LSL_Vector pos, LSL_List param)
        {
            m_host.AddScriptLPS(1);
            LandData land = World.GetLandData((float)pos.x, (float)pos.y);
            if (land == null)
            {
                return new LSL_List(0);
            }
            LSL_List ret = new LSL_List();
            foreach (object o in param.Data)
            {
                switch (o.ToString())
                {
                    case "0":
                        ret.Add(new LSL_String(land.Name));
                        break;
                    case "1":
                        ret.Add(new LSL_String(land.Description));
                        break;
                    case "2":
                        ret.Add(new LSL_Key(land.OwnerID.ToString()));
                        break;
                    case "3":
                        ret.Add(new LSL_Key(land.GroupID.ToString()));
                        break;
                    case "4":
                        ret.Add(new LSL_Integer(land.Area));
                        break;
                    case "5":
                        ret.Add(new LSL_Key(land.GlobalID.ToString()));
                        break;
                    default:
                        ret.Add(new LSL_Integer(0));
                        break;
                }
            }
            return ret;
        }

        public LSL_String llStringTrim(string src, int type)
        {
            m_host.AddScriptLPS(1);
            if (type == (int)ScriptBaseClass.STRING_TRIM_HEAD) { return src.TrimStart(); }
            if (type == (int)ScriptBaseClass.STRING_TRIM_TAIL) { return src.TrimEnd(); }
            if (type == (int)ScriptBaseClass.STRING_TRIM) { return src.Trim(); }
            return src;
        }

        public LSL_List llGetObjectDetails(string id, LSL_List args)
        {
            m_host.AddScriptLPS(1);

            LSL_List ret = new LSL_List();
            UUID key = new UUID();
            if (UUID.TryParse(id, out key))
            {
                ScenePresence av = World.GetScenePresence(key);

                if (av != null)
                {
                    foreach (object o in args.Data)
                    {
                        switch (int.Parse(o.ToString()))
                        {
                            case ScriptBaseClass.OBJECT_NAME:
                                ret.Add(new LSL_String(av.Firstname + " " + av.Lastname));
                                break;
                            case ScriptBaseClass.OBJECT_DESC:
                                ret.Add(new LSL_String(""));
                                break;
                            case ScriptBaseClass.OBJECT_POS:
                                ret.Add(new LSL_Vector((double)av.AbsolutePosition.X, (double)av.AbsolutePosition.Y, (double)av.AbsolutePosition.Z));
                                break;
                            case ScriptBaseClass.OBJECT_ROT:
                                ret.Add(new LSL_Rotation((double)av.Rotation.X, (double)av.Rotation.Y, (double)av.Rotation.Z, (double)av.Rotation.W));
                                break;
                            case ScriptBaseClass.OBJECT_VELOCITY:
                                ret.Add(new LSL_Vector(av.Velocity.X, av.Velocity.Y, av.Velocity.Z));
                                break;
                            case ScriptBaseClass.OBJECT_OWNER:
                                ret.Add(new LSL_String(id));
                                break;
                            case ScriptBaseClass.OBJECT_GROUP:
                                ret.Add(new LSL_String(UUID.Zero.ToString()));
                                break;
                            case ScriptBaseClass.OBJECT_CREATOR:
                                ret.Add(new LSL_String(UUID.Zero.ToString()));
                                break;
                        }
                    }

                    return ret;
                }

                SceneObjectPart obj = World.GetSceneObjectPart(key);
                if (obj != null)
                {
                    foreach (object o in args.Data)
                    {
                        switch (int.Parse(o.ToString()))
                        {
                            case ScriptBaseClass.OBJECT_NAME:
                                ret.Add(new LSL_String(obj.Name));
                                break;
                            case ScriptBaseClass.OBJECT_DESC:
                                ret.Add(new LSL_String(obj.Description));
                                break;
                            case ScriptBaseClass.OBJECT_POS:
                                ret.Add(new LSL_Vector(obj.AbsolutePosition.X, obj.AbsolutePosition.Y, obj.AbsolutePosition.Z));
                                break;
                            case ScriptBaseClass.OBJECT_ROT:
                                ret.Add(new LSL_Rotation(obj.RotationOffset.X, obj.RotationOffset.Y, obj.RotationOffset.Z, obj.RotationOffset.W));
                                break;
                            case ScriptBaseClass.OBJECT_VELOCITY:
                                ret.Add(new LSL_Vector(obj.Velocity.X, obj.Velocity.Y, obj.Velocity.Z));
                                break;
                            case ScriptBaseClass.OBJECT_OWNER:
                                ret.Add(new LSL_String(obj.OwnerID.ToString()));
                                break;
                            case ScriptBaseClass.OBJECT_GROUP:
                                ret.Add(new LSL_String(obj.GroupID.ToString()));
                                break;
                            case ScriptBaseClass.OBJECT_CREATOR:
                                ret.Add(new LSL_String(obj.CreatorID.ToString()));
                                break;
                        }
                    }

                    return ret;
                }
            }
            
            return new LSL_List();
        }

        internal UUID ScriptByName(string name)
        {
            m_host.TaskInventory.LockItemsForRead(true);

            foreach (TaskInventoryItem item in m_host.TaskInventory.Values)
            {
                if (item.Type == 10 && item.Name == name)
                {
                    m_host.TaskInventory.LockItemsForRead(false);
                    return item.ItemID;
                }
            }

            m_host.TaskInventory.LockItemsForRead(false);

            return UUID.Zero;
        }

        internal void ShoutError(string msg)
        {
            llShout(ScriptBaseClass.DEBUG_CHANNEL, msg);
        }

        internal void NotImplemented(string command)
        {
            if (throwErrorOnNotImplemented)
                throw new NotImplementedException("Command not implemented: " + command);
        }

        internal void Deprecated(string command)
        {
            throw new Exception("Command deprecated: " + command);
        }

        internal void LSLError(string msg)
        {
            throw new Exception("LSL Runtime Error: " + msg);
        }

        public delegate void AssetRequestCallback(UUID assetID, AssetBase asset);
        protected void WithNotecard(UUID assetID, AssetRequestCallback cb)
        {
            World.AssetService.Get(assetID.ToString(), this,
                delegate(string i, object sender, AssetBase a)
                {
                    UUID uuid = UUID.Zero;
                    UUID.TryParse(i, out uuid);
                    cb(uuid, a);
                });
        }

        public LSL_String llGetNumberOfNotecardLines(string name)
        {
            m_host.AddScriptLPS(1);

            //Clone is thread safe
            TaskInventoryDictionary itemsDictionary = (TaskInventoryDictionary)m_host.TaskInventory.Clone();

            UUID assetID = UUID.Zero;

            if (!UUID.TryParse(name, out assetID))
            {
                foreach (TaskInventoryItem item in itemsDictionary.Values)
                {
                    if (item.Type == 7 && item.Name == name)
                    {
                        assetID = item.AssetID;
                        break;
                    }
                }
            }

            if (assetID == UUID.Zero)
            {
                // => complain loudly, as specified by the LSL docs
                ShoutError("Notecard '" + name + "' could not be found.");

                return UUID.Zero.ToString();
            }

            // was: UUID tid = tid = AsyncCommands.
            UUID tid = AsyncCommands.DataserverPlugin.RegisterRequest(m_localID, m_itemID, assetID.ToString());

            if (NotecardCache.IsCached(assetID))
            {
                AsyncCommands.
                DataserverPlugin.DataserverReply(assetID.ToString(),
                NotecardCache.GetLines(assetID).ToString());
                ScriptSleep(100);
                return tid.ToString();
            }

            WithNotecard(assetID, delegate (UUID id, AssetBase a)
            {
                if (a == null || a.Type != 7)
                {
                    ShoutError("Notecard '" + name + "' could not be found.");
                    return;
                }

                System.Text.UTF8Encoding enc =
                    new System.Text.UTF8Encoding();
                string data = enc.GetString(a.Data);
                //m_log.Debug(data);
                NotecardCache.Cache(id, data);
                AsyncCommands.
                        DataserverPlugin.DataserverReply(id.ToString(),
                        NotecardCache.GetLines(id).ToString());
            });

            ScriptSleep(100);
            return tid.ToString();
        }

        public LSL_String llGetNotecardLine(string name, int line)
        {
            m_host.AddScriptLPS(1);

            //Clone is thread safe
            TaskInventoryDictionary itemsDictionary = (TaskInventoryDictionary)m_host.TaskInventory.Clone();

            UUID assetID = UUID.Zero;

            if (!UUID.TryParse(name, out assetID))
            {
                foreach (TaskInventoryItem item in itemsDictionary.Values)
                {
                    if (item.Type == 7 && item.Name == name)
                    {
                        assetID = item.AssetID;
                        break;
                    }
                }
            }

            if (assetID == UUID.Zero)
            {
                // => complain loudly, as specified by the LSL docs
                ShoutError("Notecard '" + name + "' could not be found.");

                return UUID.Zero.ToString();
            }

            // was: UUID tid = tid = AsyncCommands.
            UUID tid = AsyncCommands.DataserverPlugin.RegisterRequest(m_localID, m_itemID, assetID.ToString());

            if (NotecardCache.IsCached(assetID))
            {
                AsyncCommands.DataserverPlugin.DataserverReply(assetID.ToString(),
                                                               NotecardCache.GetLine(assetID, line, m_notecardLineReadCharsMax));
                ScriptSleep(100);
                return tid.ToString();
            }

            WithNotecard(assetID, delegate (UUID id, AssetBase a)
                         {
                             if (a == null || a.Type != 7)
                             {
                                 ShoutError("Notecard '" + name + "' could not be found.");
                                 return;
                             }

                             System.Text.UTF8Encoding enc =
                                 new System.Text.UTF8Encoding();
                             string data = enc.GetString(a.Data);
                             //m_log.Debug(data);
                             NotecardCache.Cache(id, data);
                             AsyncCommands.DataserverPlugin.DataserverReply(id.ToString(),
                                                                            NotecardCache.GetLine(id, line, m_notecardLineReadCharsMax));
                         });

            ScriptSleep(100);
            return tid.ToString();
        }

        public void SetPrimitiveParamsEx(LSL_Key prim, LSL_List rules)
        {
            SceneObjectPart obj = World.GetSceneObjectPart(new UUID(prim));
            if (obj == null)
                return;

            if (obj.OwnerID != m_host.OwnerID)
                return;

            SetPrimParams(obj, rules);
        }

        public LSL_List GetLinkPrimitiveParamsEx(LSL_Key prim, LSL_List rules)
        {
            SceneObjectPart obj = World.GetSceneObjectPart(new UUID(prim));
            if (obj == null)
                return new LSL_List();

            if (obj.OwnerID != m_host.OwnerID)
                return new LSL_List();

            return GetLinkPrimitiveParams(obj, rules);
        }

        public LSL_Integer llGetLinkNumberOfSides(LSL_Integer link)
        {
            List<SceneObjectPart> parts = GetLinkParts(link);
            if (parts.Count < 1)
                return 0;

            return GetNumberOfSides(parts[0]);
        }

        private string Name2Username(string name)
        {
            string[] parts = name.Split(new char[] {' '});
            if (parts.Length < 2)
                return name.ToLower();
            if (parts[1] == "Resident")
                return parts[0].ToLower();

            return name.Replace(" ", ".").ToLower();
        }

        public LSL_String llGetUsername(string id)
        {
            return Name2Username(llKey2Name(id));
        }

        public LSL_String llRequestUsername(string id)
        {
            UUID rq = UUID.Random();

            AsyncCommands.DataserverPlugin.RegisterRequest(m_localID, m_itemID, rq.ToString());

            AsyncCommands.DataserverPlugin.DataserverReply(rq.ToString(), Name2Username(llKey2Name(id)));

            return rq.ToString();
        }

        public LSL_String llGetDisplayName(string id)
        {
            return llKey2Name(id);
        }

        public LSL_String llRequestDisplayName(string id)
        {
            UUID rq = UUID.Random();

            AsyncCommands.DataserverPlugin.RegisterRequest(m_localID, m_itemID, rq.ToString());

            AsyncCommands.DataserverPlugin.DataserverReply(rq.ToString(), llKey2Name(id));

            return rq.ToString();
        }

        private void SayShoutTimerElapsed(Object sender, ElapsedEventArgs args)
        {
            m_SayShoutCount = 0;
        }
        public LSL_List llCastRay(LSL_Vector start, LSL_Vector end, LSL_List options)
        {
            m_host.AddScriptLPS(1);

            Vector3 dir = new Vector3((float)(end-start).x, (float)(end-start).y, (float)(end-start).z);
            Vector3 startvector = new Vector3((float)start.x, (float)start.y, (float)start.z);
            Vector3 endvector = new Vector3((float)end.x, (float)end.y, (float)end.z);

            int count = 0;
//            int detectPhantom = 0;
            int dataFlags = 0;
            int rejectTypes = 0;

            for (int i = 0; i < options.Length; i += 2)
            {
                if (options.GetLSLIntegerItem(i) == ScriptBaseClass.RC_MAX_HITS)
                {
                    count = options.GetLSLIntegerItem(i + 1);
                }
//                else if (options.GetLSLIntegerItem(i) == ScriptBaseClass.RC_DETECT_PHANTOM)
//                {
//                    detectPhantom = options.GetLSLIntegerItem(i + 1);
//                }
                else if (options.GetLSLIntegerItem(i) == ScriptBaseClass.RC_DATA_FLAGS)
                {
                    dataFlags = options.GetLSLIntegerItem(i + 1);
                }
                else if (options.GetLSLIntegerItem(i) == ScriptBaseClass.RC_REJECT_TYPES)
                {
                    rejectTypes = options.GetLSLIntegerItem(i + 1);
                }
            }

            LSL_List list = new LSL_List();
            List<ContactResult> results = World.PhysicsScene.RaycastWorld(startvector, dir, dir.Length(), count);

            double distance = Util.GetDistanceTo(startvector, endvector);

            if (distance == 0)
                distance = 0.001;

            Vector3 posToCheck = startvector;
            ITerrainChannel channel = World.RequestModuleInterface<ITerrainChannel>();

            bool checkTerrain = !((rejectTypes & ScriptBaseClass.RC_REJECT_LAND) == ScriptBaseClass.RC_REJECT_LAND);
            bool checkAgents = !((rejectTypes & ScriptBaseClass.RC_REJECT_AGENTS) == ScriptBaseClass.RC_REJECT_AGENTS);
            bool checkNonPhysical = !((rejectTypes & ScriptBaseClass.RC_REJECT_NONPHYSICAL) == ScriptBaseClass.RC_REJECT_NONPHYSICAL);
            bool checkPhysical = !((rejectTypes & ScriptBaseClass.RC_REJECT_PHYSICAL) == ScriptBaseClass.RC_REJECT_PHYSICAL);

            for (float i = 0; i <= distance; i += 0.1f)
            {
                posToCheck = startvector  + (dir * (i / (float)distance));

                if (checkTerrain && channel[(int)(posToCheck.X + startvector.X), (int)(posToCheck.Y + startvector.Y)] < posToCheck.Z)
                {
                    ContactResult result = new ContactResult();
                    result.ConsumerID = 0;
                    result.Depth = 0;
                    result.Normal = Vector3.Zero;
                    result.Pos = posToCheck;
                    results.Add(result);
                    checkTerrain = false;
                }

                if (checkAgents)
                {
                    World.ForEachScenePresence(delegate(ScenePresence sp)
                    {
                        if (sp.AbsolutePosition.ApproxEquals(posToCheck, sp.PhysicsActor.Size.X))
                        {
                            ContactResult result = new ContactResult ();
                            result.ConsumerID = sp.LocalId;
                            result.Depth = 0;
                            result.Normal = Vector3.Zero;
                            result.Pos = posToCheck;
                            results.Add(result);
                        }
                    });
                }
            }

            int refcount = 0;
            foreach (ContactResult result in results)
            {
                if ((rejectTypes & ScriptBaseClass.RC_REJECT_LAND)
                    == ScriptBaseClass.RC_REJECT_LAND && result.ConsumerID == 0)
                    continue;

                ISceneEntity entity = World.GetSceneObjectPart(result.ConsumerID);

                if (entity == null && (rejectTypes & ScriptBaseClass.RC_REJECT_AGENTS) != ScriptBaseClass.RC_REJECT_AGENTS)
                    entity = World.GetScenePresence(result.ConsumerID); //Only check if we should be looking for agents

                if (entity == null)
                {
                    list.Add(UUID.Zero);

                    if ((dataFlags & ScriptBaseClass.RC_GET_LINK_NUM) == ScriptBaseClass.RC_GET_LINK_NUM)
                        list.Add(0);

                    list.Add(result.Pos);

                    if ((dataFlags & ScriptBaseClass.RC_GET_NORMAL) == ScriptBaseClass.RC_GET_NORMAL)
                        list.Add(result.Normal);

                    continue; //Can't find it, so add UUID.Zero
                }

                /*if (detectPhantom == 0 && intersection.obj is ISceneChildEntity &&
                    ((ISceneChildEntity)intersection.obj).PhysActor == null)
                    continue;*/ //Can't do this ATM, physics engine knows only of non phantom objects

                if (entity is SceneObjectPart)
                {
                    if (((SceneObjectPart)entity).PhysActor != null && ((SceneObjectPart)entity).PhysActor.IsPhysical)
                    {
                        if (!checkPhysical)
                            continue;
                    }
                    else
                    {
                        if (!checkNonPhysical)
                            continue;
                    }
                }

                refcount++;
                if ((dataFlags & ScriptBaseClass.RC_GET_ROOT_KEY) == ScriptBaseClass.RC_GET_ROOT_KEY && entity is SceneObjectPart)
                    list.Add(((SceneObjectPart)entity).ParentGroup.UUID);
                else
                    list.Add(entity.UUID);

                if ((dataFlags & ScriptBaseClass.RC_GET_LINK_NUM) == ScriptBaseClass.RC_GET_LINK_NUM)
                {
                    if (entity is SceneObjectPart)
                        list.Add(((SceneObjectPart)entity).LinkNum);
                    else
                        list.Add(0);
                }

                list.Add(result.Pos);

                if ((dataFlags & ScriptBaseClass.RC_GET_NORMAL) == ScriptBaseClass.RC_GET_NORMAL)
                    list.Add(result.Normal);
            }

            list.Add(refcount); //The status code, either the # of contacts, RCERR_SIM_PERF_LOW, or RCERR_CAST_TIME_EXCEEDED

            return list;
        }

        #region Not Implemented
        //
        // Listing the unimplemented lsl functions here, please move
        // them from this region as they are completed
        //

        public void llGetEnv(LSL_String name)
        {
            m_host.AddScriptLPS(1);
            NotImplemented("llGetEnv");
        }

        public void llGetSPMaxMemory()
        {
            m_host.AddScriptLPS(1);
            NotImplemented("llGetSPMaxMemory");
        }

        public virtual LSL_Integer llGetUsedMemory()
        {
            m_host.AddScriptLPS(1);
            NotImplemented("llGetUsedMemory");
            return 0;
        }

        public void llScriptProfiler(LSL_Integer flags)
        {
            m_host.AddScriptLPS(1);
            //NotImplemented("llScriptProfiler");
        }

        public void llSetSoundQueueing(int queue)
        {
            m_host.AddScriptLPS(1);
        }

        public void llCollisionSprite(string impact_sprite)
        {
            m_host.AddScriptLPS(1);
            NotImplemented("llCollisionSprite");
        }

        public void llGodLikeRezObject(string inventory, LSL_Vector pos)
        {
            m_host.AddScriptLPS(1);

            if (!World.Permissions.IsGod(m_host.OwnerID))
                NotImplemented("llGodLikeRezObject");

            AssetBase rezAsset = World.AssetService.Get(inventory);
            if (rezAsset == null)
            {
                llSay(0, "Asset not found");
                return;
            }

            SceneObjectGroup group = null;

            try
            {
                string xmlData = Utils.BytesToString(rezAsset.Data);
                group = SceneObjectSerializer.FromOriginalXmlFormat(xmlData);
            }
            catch
            {
                llSay(0, "Asset not found");
                return;
            }

            if (group == null)
            {
                llSay(0, "Asset not found");
                return;
            }

            group.RootPart.AttachPoint = group.RootPart.Shape.State;
            group.RootPart.AttachOffset = group.AbsolutePosition;

            group.ResetIDs();

            Vector3 llpos = new Vector3((float)pos.x, (float)pos.y, (float)pos.z);
            World.AddNewSceneObject(group, true, llpos, Quaternion.Identity, Vector3.Zero);
            group.CreateScriptInstances(0, true, World.DefaultScriptEngine, 3);
            group.ScheduleGroupForFullUpdate();

            // objects rezzed with this method are die_at_edge by default.
            group.RootPart.SetDieAtEdge(true);

            group.ResumeScripts();

            m_ScriptEngine.PostObjectEvent(m_host.LocalId, new EventParams(
                    "object_rez", new Object[] {
                    new LSL_String(
                    group.RootPart.UUID.ToString()) },
                    new DetectParams[0]));
        }

        #endregion
    }

    public class NotecardCache
    {
        protected class Notecard
        {
            public string[] text;
            public DateTime lastRef;
        }

        protected static Dictionary<UUID, Notecard> m_Notecards =
            new Dictionary<UUID, Notecard>();

        public static void Cache(UUID assetID, string text)
        {
            CacheCheck();

            lock (m_Notecards)
            {
                if (m_Notecards.ContainsKey(assetID))
                    return;

                Notecard nc = new Notecard();
                nc.lastRef = DateTime.Now;
                nc.text = SLUtil.ParseNotecardToList(text).ToArray();
                m_Notecards[assetID] = nc;
            }
        }

        public static bool IsCached(UUID assetID)
        {
            lock (m_Notecards)
            {
                return m_Notecards.ContainsKey(assetID);
            }
        }

        public static int GetLines(UUID assetID)
        {
            if (!IsCached(assetID))
                return -1;

            lock (m_Notecards)
            {
                m_Notecards[assetID].lastRef = DateTime.Now;
                return m_Notecards[assetID].text.Length;
            }
        }

        /// <summary>
        /// Get a notecard line.
        /// </summary>
        /// <param name="assetID"></param>
        /// <param name="line">Lines start at index 0</param>
        /// <returns></returns>
        public static string GetLine(UUID assetID, int lineNumber)
        {
            if (lineNumber < 0)
                return "";

            string data;

            if (!IsCached(assetID))
                return "";

            lock (m_Notecards)
            {
                m_Notecards[assetID].lastRef = DateTime.Now;

                if (lineNumber >= m_Notecards[assetID].text.Length)
                    return "\n\n\n";

                data = m_Notecards[assetID].text[lineNumber];

                return data;
            }
        }

        /// <summary>
        /// Get a notecard line.
        /// </summary>
        /// <param name="assetID"></param>
        /// <param name="line">Lines start at index 0</param>
        /// <param name="maxLength">Maximum length of the returned line.  Longer lines will be truncated</para>
        /// <returns></returns>
        public static string GetLine(UUID assetID, int lineNumber, int maxLength)
        {
            string line = GetLine(assetID, lineNumber);

            if (line.Length > maxLength)
                line = line.Substring(0, maxLength);

            return line;
        }

        public static void CacheCheck()
        {
            foreach (UUID key in new List<UUID>(m_Notecards.Keys))
            {
                Notecard nc = m_Notecards[key];
                if (nc.lastRef.AddSeconds(30) < DateTime.Now)
                    m_Notecards.Remove(key);
            }
        }
    }
}<|MERGE_RESOLUTION|>--- conflicted
+++ resolved
@@ -2163,36 +2163,12 @@
         }
 
         protected LSL_Vector GetSetPosTarget(SceneObjectPart part, LSL_Vector targetPos, LSL_Vector fromPos)
-<<<<<<< HEAD
-=======
         {
             if (part == null || part.ParentGroup == null || part.ParentGroup.IsDeleted)
                 return fromPos;
 
             // Capped movemment if distance > 10m (http://wiki.secondlife.com/wiki/LlSetPos)
 
-
-            float ground = World.GetGroundHeight((float)targetPos.x, (float)targetPos.y);
-            bool disable_underground_movement = m_ScriptEngine.Config.GetBoolean("DisableUndergroundMovement", true);
-
-            if (part.ParentGroup.RootPart == part)
-            {
-                if ((targetPos.z < ground) && disable_underground_movement && m_host.ParentGroup.AttachmentPoint == 0)
-                    targetPos.z = ground;
-            }
-            LSL_Vector real_vec = SetPosAdjust(fromPos, targetPos);
-
-            return real_vec;
-        }
-
-        protected void SetPos(SceneObjectPart part, LSL_Vector targetPos)
->>>>>>> c5fb39e2
-        {
-            if (part == null || part.ParentGroup == null || part.ParentGroup.IsDeleted)
-                return fromPos;
-
-            // Capped movemment if distance > 10m (http://wiki.secondlife.com/wiki/LlSetPos)
-            
 
             float ground = World.GetGroundHeight((float)targetPos.x, (float)targetPos.y);
             bool disable_underground_movement = m_ScriptEngine.Config.GetBoolean("DisableUndergroundMovement", true);
@@ -7528,6 +7504,11 @@
         {
             m_host.AddScriptLPS(1);
 
+            setLinkPrimParams(linknumber, rules);
+        }
+
+        private void setLinkPrimParams(int linknumber, LSL_List rules)
+        {
             List<SceneObjectPart> parts = GetLinkParts(linknumber);
             List<ScenePresence> avatars = GetLinkAvatars(linknumber);
             if (parts.Count>0)
@@ -7605,11 +7586,7 @@
             bool positionChanged = false;
             LSL_Vector currentPosition = GetPartLocalPos(part);
 
-<<<<<<< HEAD
-            while (idx < rules.Length)
-=======
             try
->>>>>>> c5fb39e2
             {
                 while (idx < rules.Length)
                 {
@@ -7617,20 +7594,6 @@
 
                     int remain = rules.Length - idx;
 
-<<<<<<< HEAD
-                int face;
-                LSL_Vector v;
-                
-                switch (code)
-                {
-                    case (int)ScriptBaseClass.PRIM_POSITION:
-                        if (remain < 1)
-                            return;
-
-                        v=rules.GetVector3Item(idx++);
-                        positionChanged = true;
-                        currentPosition = GetSetPosTarget(part, v, currentPosition);
-=======
                     int face;
                     LSL_Vector v;
 
@@ -7643,7 +7606,6 @@
                             v=rules.GetVector3Item(idx++);
                             positionChanged = true;
                             currentPosition = GetSetPosTarget(part, v, currentPosition);
->>>>>>> c5fb39e2
 
                             break;
                         case (int)ScriptBaseClass.PRIM_SIZE:
