--- conflicted
+++ resolved
@@ -8661,41 +8661,34 @@
             // acording to SL wiki this must indicate a single link number or link_root or link_this.
             // keep other options as before
 
-            List<SceneObjectPart> parts = GetLinkParts(linknumber);
-            List<ScenePresence> avatars = GetLinkAvatars(linknumber);
-
+            List<SceneObjectPart> parts;
+            List<ScenePresence> avatars;
+            
             LSL_List res = new LSL_List();
             LSL_List remaining = null;
 
-            if (parts.Count > 0)
-            {
-                foreach (var part in parts)
-                {
-                    GetPrimParams(part, rules, ref res);
-                }
-            }
-            if (avatars.Count > 0)
-            {
-<<<<<<< HEAD
+            while (rules.Length > 0)
+            {
+                parts = GetLinkParts(linknumber);
+                avatars = GetLinkAvatars(linknumber);
+
+                remaining = null;
+                foreach (SceneObjectPart part in parts)
+                {
+                    remaining = GetPrimParams(part, rules, ref res);
+                }
                 foreach (ScenePresence avatar in avatars)
                 {
-                    GetPrimParams(avatar, rules, ref res);
-                }
-                // TODO: FINISH MERGE
-=======
-                remaining = GetPrimParams(part, rules, ref res);
-            }
-
-            while (remaining != null && remaining.Length > 2)
-            {
-                linknumber = remaining.GetLSLIntegerItem(0);
-                rules = remaining.GetSublist(1, -1);
-                parts = GetLinkParts(linknumber);
-
-                foreach (SceneObjectPart part in parts)
-                    remaining = GetPrimParams(part, rules, ref res);
->>>>>>> a5c6cb2f
-            }
+                    remaining = GetPrimParams(avatar, rules, ref res);
+                }
+
+                if (remaining != null && remaining.Length > 0)
+                {
+                    linknumber = remaining.GetLSLIntegerItem(0);
+                    rules = remaining.GetSublist(1, -1);
+                }
+            }
+
             return res;
         }
 
@@ -8907,14 +8900,9 @@
 
                     case (int)ScriptBaseClass.PRIM_BUMP_SHINY:
                         if (remain < 1)
-<<<<<<< HEAD
-                            return;
+                            return null;
+
                         face = (int)rules.GetLSLIntegerItem(idx++);
-=======
-                            return null;
-
-                        face=(int)rules.GetLSLIntegerItem(idx++);
->>>>>>> a5c6cb2f
 
                         tex = part.Shape.Textures;
                         int shiny;
@@ -8969,14 +8957,9 @@
 
                     case (int)ScriptBaseClass.PRIM_FULLBRIGHT:
                         if (remain < 1)
-<<<<<<< HEAD
-                            return;
+                            return null;
+
                         face = (int)rules.GetLSLIntegerItem(idx++);
-=======
-                            return null;
-
-                        face=(int)rules.GetLSLIntegerItem(idx++);
->>>>>>> a5c6cb2f
 
                         tex = part.Shape.Textures;
                         int fullbright;
@@ -9029,14 +9012,9 @@
                     case (int)ScriptBaseClass.PRIM_TEXGEN:
                         // (PRIM_TEXGEN_DEFAULT, PRIM_TEXGEN_PLANAR)
                         if (remain < 1)
-<<<<<<< HEAD
-                            return;
+                            return null;
+
                         face = (int)rules.GetLSLIntegerItem(idx++);
-=======
-                            return null;
-
-                        face=(int)rules.GetLSLIntegerItem(idx++);
->>>>>>> a5c6cb2f
 
                         tex = part.Shape.Textures;
                         if (face == ScriptBaseClass.ALL_SIDES)
@@ -9083,14 +9061,9 @@
 
                     case (int)ScriptBaseClass.PRIM_GLOW:
                         if (remain < 1)
-<<<<<<< HEAD
-                            return;
+                            return null;
+
                         face = (int)rules.GetLSLIntegerItem(idx++);
-=======
-                            return null;
-
-                        face=(int)rules.GetLSLIntegerItem(idx++);
->>>>>>> a5c6cb2f
 
                         tex = part.Shape.Textures;
                         float primglow;
@@ -9133,14 +9106,6 @@
                     case (int)ScriptBaseClass.PRIM_POS_LOCAL:
                         res.Add(new LSL_Vector(GetPartLocalPos(part)));
                         break;
-                    case (int)ScriptBaseClass.PRIM_LINK_TARGET:
-                        if (remain < 3) // setting to 3 on the basis that parsing any usage of PRIM_LINK_TARGET that has nothing following it is pointless.
-                            return;
-                        LSL_Integer new_linknumber = rules.GetLSLIntegerItem(idx++);
-                        LSL_List new_rules = rules.GetSublist(idx, -1);
-                        LSL_List tres = llGetLinkPrimitiveParams((int)new_linknumber, new_rules);
-                        res += tres;
-                        return;
                     case (int)ScriptBaseClass.PRIM_SLICE:
                         PrimType prim_type = part.GetPrimType();
                         bool useProfileBeginEnd = (prim_type == PrimType.SPHERE || prim_type == PrimType.TORUS || prim_type == PrimType.TUBE || prim_type == PrimType.RING);
@@ -12858,7 +12823,7 @@
             return null;
         }
 
-        public void GetPrimParams(ScenePresence avatar, LSL_List rules, ref LSL_List res)
+        public LSL_List GetPrimParams(ScenePresence avatar, LSL_List rules, ref LSL_List res)
         {
             // avatars case
             // replies as SL wiki
@@ -12930,7 +12895,7 @@
 
                     case (int)ScriptBaseClass.PRIM_TEXTURE:
                         if (remain < 1)
-                            return;
+                            return null;
 
                         int face = (int)rules.GetLSLIntegerItem(idx++);
                         if (face == ScriptBaseClass.ALL_SIDES)
@@ -12957,7 +12922,7 @@
 
                     case (int)ScriptBaseClass.PRIM_COLOR:
                         if (remain < 1)
-                            return;
+                            return null;
 
                         face = (int)rules.GetLSLIntegerItem(idx++);
 
@@ -12978,7 +12943,7 @@
 
                     case (int)ScriptBaseClass.PRIM_BUMP_SHINY:
                         if (remain < 1)
-                            return;
+                            return null;
                         face = (int)rules.GetLSLIntegerItem(idx++);
 
                         if (face == ScriptBaseClass.ALL_SIDES)
@@ -12998,7 +12963,7 @@
 
                     case (int)ScriptBaseClass.PRIM_FULLBRIGHT:
                         if (remain < 1)
-                            return;
+                            return null;
                         face = (int)rules.GetLSLIntegerItem(idx++);
 
                         if (face == ScriptBaseClass.ALL_SIDES)
@@ -13027,7 +12992,7 @@
                     case (int)ScriptBaseClass.PRIM_TEXGEN:
                         // (PRIM_TEXGEN_DEFAULT, PRIM_TEXGEN_PLANAR)
                         if (remain < 1)
-                            return;
+                            return null;
                         face = (int)rules.GetLSLIntegerItem(idx++);
 
                         if (face == ScriptBaseClass.ALL_SIDES)
@@ -13053,7 +13018,7 @@
 
                     case (int)ScriptBaseClass.PRIM_GLOW:
                         if (remain < 1)
-                            return;
+                            return null;
                         face = (int)rules.GetLSLIntegerItem(idx++);
 
                         if (face == ScriptBaseClass.ALL_SIDES)
@@ -13107,14 +13072,13 @@
 
                     case (int)ScriptBaseClass.PRIM_LINK_TARGET:
                         if (remain < 3) // setting to 3 on the basis that parsing any usage of PRIM_LINK_TARGET that has nothing following it is pointless.
-                            return;
-                        LSL_Integer new_linknumber = rules.GetLSLIntegerItem(idx++);
-                        LSL_List new_rules = rules.GetSublist(idx, -1);
-
-                        res += llGetLinkPrimitiveParams((int)new_linknumber, new_rules);
-                        return;
-                }
-            }
+                            return null;
+
+                        return rules.GetSublist(idx, -1);
+                }
+            }
+
+            return null;
         }
     }
 
