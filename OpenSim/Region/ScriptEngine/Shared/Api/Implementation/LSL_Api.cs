--- conflicted
+++ resolved
@@ -109,17 +109,12 @@
         protected bool m_scriptConsoleChannelEnabled = false;
         protected bool m_debuggerSafe = false;
         protected IUrlModule m_UrlModule = null;
-<<<<<<< HEAD
         protected Dictionary<UUID, UserInfoCacheEntry> m_userInfoCache =
                 new Dictionary<UUID, UserInfoCacheEntry>();
 	    protected int EMAIL_PAUSE_TIME = 20;  // documented delay value for smtp.
 
         protected Timer m_ShoutSayTimer;
         protected int m_SayShoutCount = 0;
-=======
-        protected Dictionary<UUID, UserInfoCacheEntry> m_userInfoCache = new Dictionary<UUID, UserInfoCacheEntry>();
-        protected int EMAIL_PAUSE_TIME = 20;  // documented delay value for smtp.
->>>>>>> 7fd38788
 
         public void Initialize(IScriptEngine ScriptEngine, SceneObjectPart host, TaskInventoryItem item)
         {
@@ -359,57 +354,12 @@
 
         protected UUID InventoryKey(string name, int type)
         {
-<<<<<<< HEAD
-            m_host.AddScriptLPS(1);
-            m_host.TaskInventory.LockItemsForRead(true);
-            
-            foreach (KeyValuePair<UUID, TaskInventoryItem> inv in m_host.TaskInventory)
-            {
-                if (inv.Value.Name == name)
-                {
-                    m_host.TaskInventory.LockItemsForRead(false);
-                    
-                    if (inv.Value.Type != type)
-                    {
-                        return UUID.Zero;
-                    }
-
-                    return inv.Value.AssetID;
-                }
-            }
-
-            m_host.TaskInventory.LockItemsForRead(false);
-            return UUID.Zero;
-        }
-
-        protected UUID InventoryKey(string name)
-        {
-            m_host.AddScriptLPS(1);
-
-            
-            m_host.TaskInventory.LockItemsForRead(true);
-
-            foreach (KeyValuePair<UUID, TaskInventoryItem> inv in m_host.TaskInventory)
-            {
-                if (inv.Value.Name == name)
-                {
-                    m_host.TaskInventory.LockItemsForRead(false);
-                    return inv.Value.AssetID;
-                }
-            }
-
-            m_host.TaskInventory.LockItemsForRead(false);
-
-
-            return UUID.Zero;
-=======
             TaskInventoryItem item = m_host.Inventory.GetInventoryItem(name);
 
             if (item != null && item.Type == type)
                 return item.AssetID;
             else
                 return UUID.Zero;
->>>>>>> 7fd38788
         }
 
         /// <summary>
@@ -3813,7 +3763,6 @@
             if ((answer & ScriptBaseClass.PERMISSION_TAKE_CONTROLS) == 0)
                 llReleaseControls();
 
-<<<<<<< HEAD
             m_host.TaskInventory.LockItemsForWrite(true);
             m_host.TaskInventory[m_item.ItemID].PermsMask = answer;
             m_host.TaskInventory.LockItemsForWrite(false);
@@ -3822,16 +3771,6 @@
                     "run_time_permissions", new Object[] {
                     new LSL_Integer(answer) },
                     new DetectParams[0]));
-=======
-            lock (m_host.TaskInventory)
-            {
-                m_host.TaskInventory[m_item.ItemID].PermsMask = answer;
-            }
-
-            m_ScriptEngine.PostScriptEvent(
-                m_item.ItemID,
-                new EventParams("run_time_permissions", new Object[] { new LSL_Integer(answer) }, new DetectParams[0]));
->>>>>>> 7fd38788
         }
 
         public LSL_String llGetPermissionsKey()
