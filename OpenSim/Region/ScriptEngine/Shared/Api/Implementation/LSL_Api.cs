--- conflicted
+++ resolved
@@ -11795,13 +11795,6 @@
                                 ret.Add(new LSL_Vector(opos.X, opos.Y, opos.Z));
                                 break;
                             case ScriptBaseClass.OBJECT_ROT:
-<<<<<<< HEAD
-//                                Quaternion orot = obj.RotationOffset;                               
-//                                ret.Add(new LSL_Rotation(orot.X, orot.Y, orot.Z, orot.W));
-
-                                LSL_Rotation objrot = GetPartRot(obj);
-                                ret.Add(objrot);
-=======
                                 {
                                     Quaternion rot = Quaternion.Identity;
 
@@ -11813,7 +11806,6 @@
                                     LSL_Rotation objrot = new LSL_Rotation(rot.X, rot.Y, rot.Z, rot.W);
                                     ret.Add(objrot);
                                 }
->>>>>>> 3f6dfa92
                                 break;
                             case ScriptBaseClass.OBJECT_VELOCITY:
                                 Vector3 ovel = obj.Velocity;
