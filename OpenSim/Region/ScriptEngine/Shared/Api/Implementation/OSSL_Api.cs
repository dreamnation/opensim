--- conflicted
+++ resolved
@@ -3604,8 +3604,7 @@
             if (m_UrlModule != null)
                 m_UrlModule.HttpContentType(new UUID(id),type);
         }
-<<<<<<< HEAD
-=======
+
         /// Shout an error if the object owner did not grant the script the specified permissions.
         /// </summary>
         /// <param name="perms"></param>
@@ -3692,6 +3691,5 @@
 
             DropAttachmentAt(false, pos, rot);
         }
->>>>>>> ca5c0814
     }
 }