/*
 * Copyright (c) Contributors, http://opensimulator.org/
 * See CONTRIBUTORS.TXT for a full list of copyright holders.
 *
 * Redistribution and use in source and binary forms, with or without
 * modification, are permitted provided that the following conditions are met:
 *     * Redistributions of source code must retain the above copyright
 *       notice, this list of conditions and the following disclaimer.
 *     * Redistributions in binary form must reproduce the above copyright
 *       notice, this list of conditions and the following disclaimer in the
 *       documentation and/or other materials provided with the distribution.
 *     * Neither the name of the OpenSimulator Project nor the
 *       names of its contributors may be used to endorse or promote products
 *       derived from this software without specific prior written permission.
 *
 * THIS SOFTWARE IS PROVIDED BY THE DEVELOPERS ``AS IS'' AND ANY
 * EXPRESS OR IMPLIED WARRANTIES, INCLUDING, BUT NOT LIMITED TO, THE IMPLIED
 * WARRANTIES OF MERCHANTABILITY AND FITNESS FOR A PARTICULAR PURPOSE ARE
 * DISCLAIMED. IN NO EVENT SHALL THE CONTRIBUTORS BE LIABLE FOR ANY
 * DIRECT, INDIRECT, INCIDENTAL, SPECIAL, EXEMPLARY, OR CONSEQUENTIAL DAMAGES
 * (INCLUDING, BUT NOT LIMITED TO, PROCUREMENT OF SUBSTITUTE GOODS OR SERVICES;
 * LOSS OF USE, DATA, OR PROFITS; OR BUSINESS INTERRUPTION) HOWEVER CAUSED AND
 * ON ANY THEORY OF LIABILITY, WHETHER IN CONTRACT, STRICT LIABILITY, OR TORT
 * (INCLUDING NEGLIGENCE OR OTHERWISE) ARISING IN ANY WAY OUT OF THE USE OF THIS
 * SOFTWARE, EVEN IF ADVISED OF THE POSSIBILITY OF SUCH DAMAGE.
 */

using System;
using System.Collections;
using System.Collections.Generic;
using System.IO;
using System.Reflection;
using System.Runtime.Remoting.Lifetime;
using System.Text;
using System.Net;
using System.Threading;
using System.Xml;
using log4net;
using OpenMetaverse;
using OpenMetaverse.StructuredData;
using Nini.Config;
using OpenSim;
using OpenSim.Framework;

using OpenSim.Framework.Console;
using OpenSim.Region.Framework.Interfaces;
using OpenSim.Region.Framework.Scenes;
using OpenSim.Region.ScriptEngine.Shared;
using OpenSim.Region.ScriptEngine.Shared.Api.Plugins;
using OpenSim.Region.ScriptEngine.Shared.ScriptBase;
using OpenSim.Region.ScriptEngine.Interfaces;
using OpenSim.Region.ScriptEngine.Shared.Api.Interfaces;
using TPFlags = OpenSim.Framework.Constants.TeleportFlags;
using OpenSim.Services.Interfaces;
using GridRegion = OpenSim.Services.Interfaces.GridRegion;
using System.Text.RegularExpressions;

using LSL_Float = OpenSim.Region.ScriptEngine.Shared.LSL_Types.LSLFloat;
using LSL_Integer = OpenSim.Region.ScriptEngine.Shared.LSL_Types.LSLInteger;
using LSL_Key = OpenSim.Region.ScriptEngine.Shared.LSL_Types.LSLString;
using LSL_List = OpenSim.Region.ScriptEngine.Shared.LSL_Types.list;
using LSL_Rotation = OpenSim.Region.ScriptEngine.Shared.LSL_Types.Quaternion;
using LSL_String = OpenSim.Region.ScriptEngine.Shared.LSL_Types.LSLString;
using LSL_Vector = OpenSim.Region.ScriptEngine.Shared.LSL_Types.Vector3;

namespace OpenSim.Region.ScriptEngine.Shared.Api
{
    //////////////////////////////////////////////////////////////
    //
    // Level description
    //
    // None     - Function is no threat at all. It doesn't constitute
    //            an threat to either users or the system and has no
    //            known side effects
    //
    // Nuisance - Abuse of this command can cause a nuisance to the
    //            region operator, such as log message spew
    //
    // VeryLow  - Extreme levels ob abuse of this function can cause
    //            impaired functioning of the region, or very gullible
    //            users can be tricked into experiencing harmless effects
    //
    // Low      - Intentional abuse can cause crashes or malfunction
    //            under certain circumstances, which can easily be rectified,
    //            or certain users can be tricked into certain situations
    //            in an avoidable manner.
    //
    // Moderate - Intentional abuse can cause denial of service and crashes
    //            with potential of data or state loss, or trusting users
    //            can be tricked into embarrassing or uncomfortable
    //            situationsa.
    //
    // High     - Casual abuse can cause impaired functionality or temporary
    //            denial of service conditions. Intentional abuse can easily
    //            cause crashes with potential data loss, or can be used to
    //            trick experienced and cautious users into unwanted situations,
    //            or changes global data permanently and without undo ability
    //            Malicious scripting can allow theft of content
    //
    // VeryHigh - Even normal use may, depending on the number of instances,
    //            or frequency of use, result in severe service impairment
    //            or crash with loss of data, or can be used to cause
    //            unwanted or harmful effects on users without giving the
    //            user a means to avoid it.
    //
    // Severe   - Even casual use is a danger to region stability, or function
    //            allows console or OS command execution, or function allows
    //            taking money without consent, or allows deletion or
    //            modification of user data, or allows the compromise of
    //            sensitive data by design.

    class FunctionPerms
    {
        public List<UUID> AllowedCreators;
        public List<UUID> AllowedOwners;
        public List<string> AllowedOwnerClasses;

        public FunctionPerms()
        {
            AllowedCreators = new List<UUID>();
            AllowedOwners = new List<UUID>();
            AllowedOwnerClasses = new List<string>();
        }
    }

    [Serializable]
    public class OSSL_Api : MarshalByRefObject, IOSSL_Api, IScriptApi
    {
        private static readonly ILog m_log = LogManager.GetLogger(MethodBase.GetCurrentMethod().DeclaringType);

        public const string GridInfoServiceConfigSectionName = "GridInfoService";

        internal IScriptEngine m_ScriptEngine;
        internal ILSL_Api m_LSL_Api = null; // get a reference to the LSL API so we can call methods housed there
        internal SceneObjectPart m_host;
        internal TaskInventoryItem m_item;
        internal bool m_OSFunctionsEnabled = false;
        internal ThreatLevel m_MaxThreatLevel = ThreatLevel.VeryLow;
        internal float m_ScriptDelayFactor = 1.0f;
        internal float m_ScriptDistanceFactor = 1.0f;
        internal bool m_debuggerSafe = false;
        internal Dictionary<string, FunctionPerms > m_FunctionPerms = new Dictionary<string, FunctionPerms >();

        protected IUrlModule m_UrlModule = null;

        public void Initialize(IScriptEngine ScriptEngine, SceneObjectPart host, TaskInventoryItem item)
        {
            m_ScriptEngine = ScriptEngine;
            m_host = host;
            m_item = item;
            m_debuggerSafe = m_ScriptEngine.Config.GetBoolean("DebuggerSafe", false);

            m_UrlModule = m_ScriptEngine.World.RequestModuleInterface<IUrlModule>();

            if (m_ScriptEngine.Config.GetBoolean("AllowOSFunctions", false))
                m_OSFunctionsEnabled = true;

            m_ScriptDelayFactor =
                    m_ScriptEngine.Config.GetFloat("ScriptDelayFactor", 1.0f);
            m_ScriptDistanceFactor =
                    m_ScriptEngine.Config.GetFloat("ScriptDistanceLimitFactor", 1.0f);

            string risk = m_ScriptEngine.Config.GetString("OSFunctionThreatLevel", "VeryLow");
            switch (risk)
            {
            case "NoAccess":
                m_MaxThreatLevel = ThreatLevel.NoAccess;
                break;
            case "None":
                m_MaxThreatLevel = ThreatLevel.None;
                break;
            case "VeryLow":
                m_MaxThreatLevel = ThreatLevel.VeryLow;
                break;
            case "Low":
                m_MaxThreatLevel = ThreatLevel.Low;
                break;
            case "Moderate":
                m_MaxThreatLevel = ThreatLevel.Moderate;
                break;
            case "High":
                m_MaxThreatLevel = ThreatLevel.High;
                break;
            case "VeryHigh":
                m_MaxThreatLevel = ThreatLevel.VeryHigh;
                break;
            case "Severe":
                m_MaxThreatLevel = ThreatLevel.Severe;
                break;
            default:
                break;
            }
        }

        public override Object InitializeLifetimeService()
        {
            ILease lease = (ILease)base.InitializeLifetimeService();

            if (lease.CurrentState == LeaseState.Initial)
            {
                lease.InitialLeaseTime = TimeSpan.FromMinutes(0);
//                lease.RenewOnCallTime = TimeSpan.FromSeconds(10.0);
//                lease.SponsorshipTimeout = TimeSpan.FromMinutes(1.0);
            }
            return lease;
        }

        public Scene World
        {
            get { return m_ScriptEngine.World; }
        }

        internal void OSSLError(string msg)
        {
<<<<<<< HEAD
            if (m_debuggerSafe)
            {
                OSSLShoutError(msg);
            }
            else
            {
                throw new Exception("OSSL Runtime Error: " + msg);
            }
=======
            throw new ScriptException("OSSL Runtime Error: " + msg);
>>>>>>> 16809bd0
        }

        /// <summary>
        /// Initialize the LSL interface.
        /// </summary>
        /// <remarks>
        /// FIXME: This is an abomination.  We should be able to set this up earlier but currently we have no
        /// guarantee the interface is present on Initialize().  There needs to be another post initialize call from
        /// ScriptInstance.
        /// </remarks>
        private void InitLSL()
        {
            if (m_LSL_Api != null)
                return;

            m_LSL_Api = (ILSL_Api)m_ScriptEngine.GetApi(m_item.ItemID, "LSL");
        }

        //
        //Dumps an error message on the debug console.
        //

        internal void OSSLShoutError(string message)
        {
            if (message.Length > 1023)
                message = message.Substring(0, 1023);

            World.SimChat(Utils.StringToBytes(message),
                          ChatTypeEnum.Shout, ScriptBaseClass.DEBUG_CHANNEL, m_host.ParentGroup.RootPart.AbsolutePosition, m_host.Name, m_host.UUID, true);

            IWorldComm wComm = m_ScriptEngine.World.RequestModuleInterface<IWorldComm>();
            wComm.DeliverMessage(ChatTypeEnum.Shout, ScriptBaseClass.DEBUG_CHANNEL, m_host.Name, m_host.UUID, message);
        }

        public void CheckThreatLevel(ThreatLevel level, string function)
        {
            if (!m_OSFunctionsEnabled)
                OSSLError(String.Format("{0} permission denied.  All OS functions are disabled.", function)); // throws

            if (!m_FunctionPerms.ContainsKey(function))
            {
                FunctionPerms perms = new FunctionPerms();
                m_FunctionPerms[function] = perms;

                string ownerPerm = m_ScriptEngine.Config.GetString("Allow_" + function, "");
                string creatorPerm = m_ScriptEngine.Config.GetString("Creators_" + function, "");
                if (ownerPerm == "" && creatorPerm == "")
                {
                    // Default behavior
                    perms.AllowedOwners = null;
                    perms.AllowedCreators = null;
                    perms.AllowedOwnerClasses = null;
                }
                else
                {
                    bool allowed;

                    if (bool.TryParse(ownerPerm, out allowed))
                    {
                        // Boolean given
                        if (allowed)
                        {
                            // Allow globally
                            perms.AllowedOwners.Add(UUID.Zero);
                        }
                    }
                    else
                    {
                        string[] ids = ownerPerm.Split(new char[] {','});
                        foreach (string id in ids)
                        {
                            string current = id.Trim();
                            if (current.ToUpper() == "PARCEL_GROUP_MEMBER" || current.ToUpper() == "PARCEL_OWNER" || current.ToUpper() == "ESTATE_MANAGER" || current.ToUpper() == "ESTATE_OWNER")
                            {
                                if (!perms.AllowedOwnerClasses.Contains(current))
                                    perms.AllowedOwnerClasses.Add(current.ToUpper());
                            }
                            else
                            {
                                UUID uuid;

                                if (UUID.TryParse(current, out uuid))
                                {
                                    if (uuid != UUID.Zero)
                                        perms.AllowedOwners.Add(uuid);
                                }
                            }
                        }

                        ids = creatorPerm.Split(new char[] {','});
                        foreach (string id in ids)
                        {
                            string current = id.Trim();
                            UUID uuid;

                            if (UUID.TryParse(current, out uuid))
                            {
                                if (uuid != UUID.Zero)
                                    perms.AllowedCreators.Add(uuid);
                            }
                        }
                    }
                }
            }

            // If the list is null, then the value was true / undefined
            // Threat level governs permissions in this case
            //
            // If the list is non-null, then it is a list of UUIDs allowed
            // to use that particular function. False causes an empty
            // list and therefore means "no one"
            //
            // To allow use by anyone, the list contains UUID.Zero
            //
            if (m_FunctionPerms[function].AllowedOwners == null)
            {
                // Allow / disallow by threat level
                if (level > m_MaxThreatLevel)
                    OSSLError(
                        String.Format(
                            "{0} permission denied.  Allowed threat level is {1} but function threat level is {2}.",
                            function, m_MaxThreatLevel, level));
            }
            else
            {
                if (!m_FunctionPerms[function].AllowedOwners.Contains(UUID.Zero))
                {
                    // Not anyone. Do detailed checks
                    if (m_FunctionPerms[function].AllowedOwners.Contains(m_host.OwnerID))
                    {
                        // prim owner is in the list of allowed owners
                        return;
                    }

                    UUID ownerID = m_item.OwnerID;

                    //OSSL only may be used if object is in the same group as the parcel
                    if (m_FunctionPerms[function].AllowedOwnerClasses.Contains("PARCEL_GROUP_MEMBER"))
                    {
                        ILandObject land = World.LandChannel.GetLandObject(m_host.AbsolutePosition.X, m_host.AbsolutePosition.Y);

                        if (land.LandData.GroupID == m_item.GroupID && land.LandData.GroupID != UUID.Zero)
                        {
                            return;
                        }
                    }

                    //Only Parcelowners may use the function
                    if (m_FunctionPerms[function].AllowedOwnerClasses.Contains("PARCEL_OWNER"))
                    {
                        ILandObject land = World.LandChannel.GetLandObject(m_host.AbsolutePosition.X, m_host.AbsolutePosition.Y);

                        if (land.LandData.OwnerID == ownerID)
                        {
                            return;
                        }
                    }

                    //Only Estate Managers may use the function
                    if (m_FunctionPerms[function].AllowedOwnerClasses.Contains("ESTATE_MANAGER"))
                    {
                        //Only Estate Managers may use the function
                        if (World.RegionInfo.EstateSettings.IsEstateManagerOrOwner(ownerID) && World.RegionInfo.EstateSettings.EstateOwner != ownerID)
                        {
                            return;
                        }
                    }

                    //Only regionowners may use the function
                    if (m_FunctionPerms[function].AllowedOwnerClasses.Contains("ESTATE_OWNER"))
                    {
                        if (World.RegionInfo.EstateSettings.EstateOwner == ownerID)
                        {
                            return;
                        }
                    }

                    if (!m_FunctionPerms[function].AllowedCreators.Contains(m_item.CreatorID))
                        OSSLError(
                            String.Format("{0} permission denied. Script creator is not in the list of users allowed to execute this function and prim owner also has no permission.",
                            function));

                    if (m_item.CreatorID != ownerID)
                    {
                        if ((m_item.CurrentPermissions & (uint)PermissionMask.Modify) != 0)
                            OSSLError(
                                String.Format("{0} permission denied. Script permissions error.",
                                function));

                    }
                }
            }
        }

        internal void OSSLDeprecated(string function, string replacement)
        {
            OSSLShoutError(string.Format("Use of function {0} is deprecated. Use {1} instead.", function, replacement));
        }

        protected void ScriptSleep(int delay)
        {
            delay = (int)((float)delay * m_ScriptDelayFactor);
            if (delay == 0)
                return;
            System.Threading.Thread.Sleep(delay);
        }

        public LSL_Integer osSetTerrainHeight(int x, int y, double val)
        {
            CheckThreatLevel(ThreatLevel.High, "osSetTerrainHeight");

            return SetTerrainHeight(x, y, val);
        }

        public LSL_Integer osTerrainSetHeight(int x, int y, double val)
        {
            CheckThreatLevel(ThreatLevel.High, "osTerrainSetHeight");
            OSSLDeprecated("osTerrainSetHeight", "osSetTerrainHeight");

            return SetTerrainHeight(x, y, val);
        }

        private LSL_Integer SetTerrainHeight(int x, int y, double val)
        {
            m_host.AddScriptLPS(1);

            if (x > ((int)Constants.RegionSize - 1) || x < 0 || y > ((int)Constants.RegionSize - 1) || y < 0)
                OSSLError("osSetTerrainHeight: Coordinate out of bounds");

            if (World.Permissions.CanTerraformLand(m_host.OwnerID, new Vector3(x, y, 0)))
            {
                World.Heightmap[x, y] = val;
                return 1;
            }
            else
            {
                return 0;
            }
        }

        public LSL_Float osGetTerrainHeight(int x, int y)
        {
            CheckThreatLevel(ThreatLevel.None, "osGetTerrainHeight");
            return GetTerrainHeight(x, y);
        }

        public LSL_Float osTerrainGetHeight(int x, int y)
        {
            CheckThreatLevel(ThreatLevel.None, "osTerrainGetHeight");
            OSSLDeprecated("osTerrainGetHeight", "osGetTerrainHeight");
            return GetTerrainHeight(x, y);
        }

        private LSL_Float GetTerrainHeight(int x, int y)
        {
            m_host.AddScriptLPS(1);
            if (x > ((int)Constants.RegionSize - 1) || x < 0 || y > ((int)Constants.RegionSize - 1) || y < 0)
                OSSLError("osGetTerrainHeight: Coordinate out of bounds");

            return World.Heightmap[x, y];
        }

        public void osTerrainFlush()
        {
            CheckThreatLevel(ThreatLevel.VeryLow, "osTerrainFlush");
            m_host.AddScriptLPS(1);

            ITerrainModule terrainModule = World.RequestModuleInterface<ITerrainModule>();
            if (terrainModule != null) terrainModule.TaintTerrain();
        }

        public int osRegionRestart(double seconds)
        {
            // This is High here because region restart is not reliable
            // it may result in the region staying down or becoming
            // unstable. This should be changed to Low or VeryLow once
            // The underlying functionality is fixed, since the security
            // as such is sound
            //
            CheckThreatLevel(ThreatLevel.High, "osRegionRestart");

            IRestartModule restartModule = World.RequestModuleInterface<IRestartModule>();
            m_host.AddScriptLPS(1);
            if (World.Permissions.CanIssueEstateCommand(m_host.OwnerID, false) && (restartModule != null))
            {
                if (seconds < 15)
                {
                    restartModule.AbortRestart("Restart aborted");
                    return 1;
                }

                List<int> times = new List<int>();
                while (seconds > 0)
                {
                    times.Add((int)seconds);
                    if (seconds > 300)
                        seconds -= 120;
                    else if (seconds > 30)
                        seconds -= 30;
                    else
                        seconds -= 15;
                }

                restartModule.ScheduleRestart(UUID.Zero, "Region will restart in {0}", times.ToArray(), true);
                return 1;
            }
            else
            {
                return 0;
            }
        }

        public void osRegionNotice(string msg)
        {
            // This implementation provides absolutely no security
            // It's high griefing potential makes this classification
            // necessary
            //
            CheckThreatLevel(ThreatLevel.VeryHigh, "osRegionNotice");

            m_host.AddScriptLPS(1);

            IDialogModule dm = World.RequestModuleInterface<IDialogModule>();

            if (dm != null)
                dm.SendGeneralAlert(msg);
        }

        public void osSetRot(UUID target, Quaternion rotation)
        {
            // This function has no security. It can be used to destroy
            // arbitrary builds the user would normally have no rights to
            //
            CheckThreatLevel(ThreatLevel.VeryHigh, "osSetRot");

            m_host.AddScriptLPS(1);
            if (World.Entities.ContainsKey(target))
            {
                EntityBase entity;
                if (World.Entities.TryGetValue(target, out entity))
                {
                    if (entity is SceneObjectGroup)
                        ((SceneObjectGroup)entity).UpdateGroupRotationR(rotation);
                    else if (entity is ScenePresence)
                        ((ScenePresence)entity).Rotation = rotation;
                }
            }
            else
            {
                OSSLError("osSetRot: Invalid target");
            }
        }

        public string osSetDynamicTextureURL(string dynamicID, string contentType, string url, string extraParams,
                                             int timer)
        {
            // This may be upgraded depending on the griefing or DOS
            // potential, or guarded with a delay
            //
            CheckThreatLevel(ThreatLevel.VeryLow, "osSetDynamicTextureURL");

            m_host.AddScriptLPS(1);
            if (dynamicID == String.Empty)
            {
                IDynamicTextureManager textureManager = World.RequestModuleInterface<IDynamicTextureManager>();
                UUID createdTexture =
                    textureManager.AddDynamicTextureURL(World.RegionInfo.RegionID, m_host.UUID, contentType, url,
                                                        extraParams, timer);
                return createdTexture.ToString();
            }
            else
            {
                //TODO update existing dynamic textures
            }

            return UUID.Zero.ToString();
        }

        public string osSetDynamicTextureURLBlend(string dynamicID, string contentType, string url, string extraParams,
                                             int timer, int alpha)
        {
            CheckThreatLevel(ThreatLevel.VeryLow, "osSetDynamicTextureURLBlend");

            m_host.AddScriptLPS(1);
            if (dynamicID == String.Empty)
            {
                IDynamicTextureManager textureManager = World.RequestModuleInterface<IDynamicTextureManager>();
                UUID createdTexture =
                    textureManager.AddDynamicTextureURL(World.RegionInfo.RegionID, m_host.UUID, contentType, url,
                                                        extraParams, timer, true, (byte) alpha);
                return createdTexture.ToString();
            }
            else
            {
                //TODO update existing dynamic textures
            }

            return UUID.Zero.ToString();
        }

        public string osSetDynamicTextureURLBlendFace(string dynamicID, string contentType, string url, string extraParams,
                                             bool blend, int disp, int timer, int alpha, int face)
        {
            CheckThreatLevel(ThreatLevel.VeryLow, "osSetDynamicTextureURLBlendFace");

            m_host.AddScriptLPS(1);
            if (dynamicID == String.Empty)
            {
                IDynamicTextureManager textureManager = World.RequestModuleInterface<IDynamicTextureManager>();
                UUID createdTexture =
                    textureManager.AddDynamicTextureURL(World.RegionInfo.RegionID, m_host.UUID, contentType, url,
                                                        extraParams, timer, blend, disp, (byte) alpha, face);
                return createdTexture.ToString();
            }
            else
            {
                //TODO update existing dynamic textures
            }

            return UUID.Zero.ToString();
        }

        public string osSetDynamicTextureData(string dynamicID, string contentType, string data, string extraParams,
                                           int timer)
        {
            CheckThreatLevel(ThreatLevel.VeryLow, "osSetDynamicTextureData");

            m_host.AddScriptLPS(1);
            if (dynamicID == String.Empty)
            {
                IDynamicTextureManager textureManager = World.RequestModuleInterface<IDynamicTextureManager>();
                if (textureManager != null)
                {
                    if (extraParams == String.Empty)
                    {
                        extraParams = "256";
                    }
                    UUID createdTexture =
                        textureManager.AddDynamicTextureData(World.RegionInfo.RegionID, m_host.UUID, contentType, data,
                                                            extraParams, timer);
                    return createdTexture.ToString();
                }
            }
            else
            {
                //TODO update existing dynamic textures
            }

            return UUID.Zero.ToString();
        }

        public string osSetDynamicTextureDataBlend(string dynamicID, string contentType, string data, string extraParams,
                                          int timer, int alpha)
        {
            CheckThreatLevel(ThreatLevel.VeryLow, "osSetDynamicTextureDataBlend");

            m_host.AddScriptLPS(1);
            if (dynamicID == String.Empty)
            {
                IDynamicTextureManager textureManager = World.RequestModuleInterface<IDynamicTextureManager>();
                if (textureManager != null)
                {
                    if (extraParams == String.Empty)
                    {
                        extraParams = "256";
                    }
                    UUID createdTexture =
                        textureManager.AddDynamicTextureData(World.RegionInfo.RegionID, m_host.UUID, contentType, data,
                                                            extraParams, timer, true, (byte) alpha);
                    return createdTexture.ToString();
                }
            }
            else
            {
                //TODO update existing dynamic textures
            }

            return UUID.Zero.ToString();
        }

        public string osSetDynamicTextureDataBlendFace(string dynamicID, string contentType, string data, string extraParams,
                                          bool blend, int disp, int timer, int alpha, int face)
        {
            CheckThreatLevel(ThreatLevel.VeryLow, "osSetDynamicTextureDataBlendFace");

            m_host.AddScriptLPS(1);
            if (dynamicID == String.Empty)
            {
                IDynamicTextureManager textureManager = World.RequestModuleInterface<IDynamicTextureManager>();
                if (textureManager != null)
                {
                    if (extraParams == String.Empty)
                    {
                        extraParams = "256";
                    }
                    UUID createdTexture =
                        textureManager.AddDynamicTextureData(World.RegionInfo.RegionID, m_host.UUID, contentType, data,
                                                            extraParams, timer, blend, disp, (byte) alpha, face);
                    return createdTexture.ToString();
                }
            }
            else
            {
                //TODO update existing dynamic textures
            }

            return UUID.Zero.ToString();
        }

        public bool osConsoleCommand(string command)
        {
            CheckThreatLevel(ThreatLevel.Severe, "osConsoleCommand");

            m_host.AddScriptLPS(1);

            // For safety, we add another permission check here, and don't rely only on the standard OSSL permissions
            if (World.Permissions.CanRunConsoleCommand(m_host.OwnerID))
            {
                MainConsole.Instance.RunCommand(command);
                return true;
            }

            return false;
        }

        public void osSetPrimFloatOnWater(int floatYN)
        {
            CheckThreatLevel(ThreatLevel.VeryLow, "osSetPrimFloatOnWater");

            m_host.AddScriptLPS(1);

            m_host.ParentGroup.RootPart.SetFloatOnWater(floatYN);
        }

        // Teleport functions
        public void osTeleportAgent(string agent, string regionName, LSL_Types.Vector3 position, LSL_Types.Vector3 lookat)
        {
            // High because there is no security check. High griefer potential
            //
            CheckThreatLevel(ThreatLevel.Severe, "osTeleportAgent");

            TeleportAgent(agent, regionName, position, lookat, false);
        }

        private void TeleportAgent(string agent, string regionName,
            LSL_Types.Vector3 position, LSL_Types.Vector3 lookat, bool relaxRestrictions)
        {
            m_host.AddScriptLPS(1);
            UUID agentId = new UUID();
            if (UUID.TryParse(agent, out agentId))
            {
                ScenePresence presence = World.GetScenePresence(agentId);
                if (presence != null)
                {
                    // For osTeleportAgent, agent must be over owners land to avoid abuse
                    // For osTeleportOwner, this restriction isn't necessary

                    // commented out because its redundant and uneeded please remove eventually.
                    // if (relaxRestrictions ||
                    //    m_host.OwnerID
                    //    == World.LandChannel.GetLandObject(
                    //        presence.AbsolutePosition.X, presence.AbsolutePosition.Y).LandData.OwnerID)
                    // {

                        // We will launch the teleport on a new thread so that when the script threads are terminated
                        // before teleport in ScriptInstance.GetXMLState(), we don't end up aborting the one doing the teleporting.                        
                        Util.FireAndForget(o => World.RequestTeleportLocation(
                            presence.ControllingClient, regionName, position,
                            lookat, (uint)TPFlags.ViaLocation));

                        ScriptSleep(5000);

                    // }

                }
            }
        }

        public void osTeleportAgent(string agent, int regionX, int regionY, LSL_Types.Vector3 position, LSL_Types.Vector3 lookat)
        {
            // High because there is no security check. High griefer potential
            //
            CheckThreatLevel(ThreatLevel.Severe, "osTeleportAgent");

            TeleportAgent(agent, regionX, regionY, position, lookat, false);
        }

        private void TeleportAgent(string agent, int regionX, int regionY,
            LSL_Types.Vector3 position, LSL_Types.Vector3 lookat, bool relaxRestrictions)
        {
            ulong regionHandle = Util.UIntsToLong(((uint)regionX * (uint)Constants.RegionSize), ((uint)regionY * (uint)Constants.RegionSize));

            m_host.AddScriptLPS(1);
            UUID agentId = new UUID();
            if (UUID.TryParse(agent, out agentId))
            {
                ScenePresence presence = World.GetScenePresence(agentId);
                if (presence != null)
                {
                    // For osTeleportAgent, agent must be over owners land to avoid abuse
                    // For osTeleportOwner, this restriction isn't necessary

                    // commented out because its redundant and uneeded please remove eventually.
                    // if (relaxRestrictions ||
                    //    m_host.OwnerID
                    //    == World.LandChannel.GetLandObject(
                    //        presence.AbsolutePosition.X, presence.AbsolutePosition.Y).LandData.OwnerID)
                    // {

                        // We will launch the teleport on a new thread so that when the script threads are terminated
                        // before teleport in ScriptInstance.GetXMLState(), we don't end up aborting the one doing the teleporting.
                        Util.FireAndForget(o => World.RequestTeleportLocation(
                            presence.ControllingClient, regionHandle, 
                            position, lookat, (uint)TPFlags.ViaLocation));

                        ScriptSleep(5000);

                   //  }

                }
            }
        }

        public void osTeleportAgent(string agent, LSL_Types.Vector3 position, LSL_Types.Vector3 lookat)
        {
            osTeleportAgent(agent, World.RegionInfo.RegionName, position, lookat);
        }

        public void osTeleportOwner(string regionName, LSL_Types.Vector3 position, LSL_Types.Vector3 lookat)
        {
            // Threat level None because this is what can already be done with the World Map in the viewer
            CheckThreatLevel(ThreatLevel.None, "osTeleportOwner");

            TeleportAgent(m_host.OwnerID.ToString(), regionName, position, lookat, true);
        }

        public void osTeleportOwner(LSL_Types.Vector3 position, LSL_Types.Vector3 lookat)
        {
            osTeleportOwner(World.RegionInfo.RegionName, position, lookat);
        }

        public void osTeleportOwner(int regionX, int regionY, LSL_Types.Vector3 position, LSL_Types.Vector3 lookat)
        {
            CheckThreatLevel(ThreatLevel.None, "osTeleportOwner");

            TeleportAgent(m_host.OwnerID.ToString(), regionX, regionY, position, lookat, true);
        }

        // Functions that get information from the agent itself.
        //
        // osGetAgentIP - this is used to determine the IP address of
        //the client.  This is needed to help configure other in world
        //resources based on the IP address of the clients connected.
        //I think High is a good risk level for this, as it is an
        //information leak.
        public string osGetAgentIP(string agent)
        {
            CheckThreatLevel(ThreatLevel.High, "osGetAgentIP");

            UUID avatarID = (UUID)agent;

            m_host.AddScriptLPS(1);
            if (World.Entities.ContainsKey((UUID)agent) && World.Entities[avatarID] is ScenePresence)
            {
                ScenePresence target = (ScenePresence)World.Entities[avatarID];
                return target.ControllingClient.RemoteEndPoint.Address.ToString();
            }
            
            // fall through case, just return nothing
            return "";
        }

        // Get a list of all the avatars/agents in the region
        public LSL_List osGetAgents()
        {
            // threat level is None as we could get this information with an
            // in-world script as well, just not as efficient
            CheckThreatLevel(ThreatLevel.None, "osGetAgents");
            m_host.AddScriptLPS(1);

            LSL_List result = new LSL_List();
            World.ForEachRootScenePresence(delegate(ScenePresence sp)
            {
                result.Add(new LSL_String(sp.Name));
            });
            return result;
        }

        // Adam's super super custom animation functions
        public void osAvatarPlayAnimation(string avatar, string animation)
        {
            CheckThreatLevel(ThreatLevel.VeryHigh, "osAvatarPlayAnimation");

            AvatarPlayAnimation(avatar, animation);
        }

        private void AvatarPlayAnimation(string avatar, string animation)
        {
            UUID avatarID = (UUID)avatar;

            m_host.AddScriptLPS(1);
            if (World.Entities.ContainsKey((UUID)avatar) && World.Entities[avatarID] is ScenePresence)
            {
                ScenePresence target = (ScenePresence)World.Entities[avatarID];
                if (target != null)
                {
                    UUID animID=UUID.Zero;
                    m_host.TaskInventory.LockItemsForRead(true);
                    foreach (KeyValuePair<UUID, TaskInventoryItem> inv in m_host.TaskInventory)
                    {
                        if (inv.Value.Name == animation)
                        {
                            if (inv.Value.Type == (int)AssetType.Animation)
                                animID = inv.Value.AssetID;
                            continue;
                        }
                    }
                    m_host.TaskInventory.LockItemsForRead(false);
                    if (animID == UUID.Zero)
                        target.Animator.AddAnimation(animation, m_host.UUID);
                    else
                        target.Animator.AddAnimation(animID, m_host.UUID);
                }
            }
        }

        public void osAvatarStopAnimation(string avatar, string animation)
        {
            CheckThreatLevel(ThreatLevel.VeryHigh, "osAvatarStopAnimation");

            AvatarStopAnimation(avatar, animation);
        }

        private void AvatarStopAnimation(string avatar, string animation)
        {
            UUID avatarID = (UUID)avatar;

            m_host.AddScriptLPS(1);

            // FIXME: What we really want to do here is factor out the similar code in llStopAnimation() to a common
            // method (though see that doesn't do the is animation check, which is probably a bug) and have both
            // these functions call that common code.  However, this does mean navigating the brain-dead requirement
            // of calling InitLSL()
            if (World.Entities.ContainsKey(avatarID) && World.Entities[avatarID] is ScenePresence)
            {
                ScenePresence target = (ScenePresence)World.Entities[avatarID];
                if (target != null)
                {
                    UUID animID;

                    if (!UUID.TryParse(animation, out animID))
                    {
                        TaskInventoryItem item = m_host.Inventory.GetInventoryItem(animation);
                        if (item != null && item.Type == (int)AssetType.Animation)
                            animID = item.AssetID;
                        else
                            animID = UUID.Zero;
                    }
                    m_host.TaskInventory.LockItemsForRead(false);
                    
                    if (animID == UUID.Zero)
                        target.Animator.RemoveAnimation(animation);
                    else
                        target.Animator.RemoveAnimation(animID);
                }
            }
        }

        //Texture draw functions
        public string osMovePen(string drawList, int x, int y)
        {
            CheckThreatLevel(ThreatLevel.None, "osMovePen");

            m_host.AddScriptLPS(1);
            drawList += "MoveTo " + x + "," + y + ";";
            return drawList;
        }

        public string osDrawLine(string drawList, int startX, int startY, int endX, int endY)
        {
            CheckThreatLevel(ThreatLevel.None, "osDrawLine");

            m_host.AddScriptLPS(1);
            drawList += "MoveTo "+ startX+","+ startY +"; LineTo "+endX +","+endY +"; ";
            return drawList;
        }

        public string osDrawLine(string drawList, int endX, int endY)
        {
            CheckThreatLevel(ThreatLevel.None, "osDrawLine");

            m_host.AddScriptLPS(1);
            drawList += "LineTo " + endX + "," + endY + "; ";
            return drawList;
        }

        public string osDrawText(string drawList, string text)
        {
            CheckThreatLevel(ThreatLevel.None, "osDrawText");

            m_host.AddScriptLPS(1);
            drawList += "Text " + text + "; ";
            return drawList;
        }

        public string osDrawEllipse(string drawList, int width, int height)
        {
            CheckThreatLevel(ThreatLevel.None, "osDrawEllipse");

            m_host.AddScriptLPS(1);
            drawList += "Ellipse " + width + "," + height + "; ";
            return drawList;
        }

        public string osDrawRectangle(string drawList, int width, int height)
        {
            CheckThreatLevel(ThreatLevel.None, "osDrawRectangle");

            m_host.AddScriptLPS(1);
            drawList += "Rectangle " + width + "," + height + "; ";
            return drawList;
        }

        public string osDrawFilledRectangle(string drawList, int width, int height)
        {
            CheckThreatLevel(ThreatLevel.None, "osDrawFilledRectangle");

            m_host.AddScriptLPS(1);
            drawList += "FillRectangle " + width + "," + height + "; ";
            return drawList;
        }

        public string osDrawFilledPolygon(string drawList, LSL_List x, LSL_List y)
        {
            CheckThreatLevel(ThreatLevel.None, "osDrawFilledPolygon");

            m_host.AddScriptLPS(1);

            if (x.Length != y.Length || x.Length < 3)
            {
                return "";
            }
            drawList += "FillPolygon " + x.GetLSLStringItem(0) + "," + y.GetLSLStringItem(0);
            for (int i = 1; i < x.Length; i++)
            {
                drawList += "," + x.GetLSLStringItem(i) + "," + y.GetLSLStringItem(i);
            }
            drawList += "; ";
            return drawList;
        }

        public string osDrawPolygon(string drawList, LSL_List x, LSL_List y)
        {
            CheckThreatLevel(ThreatLevel.None, "osDrawPolygon");

            m_host.AddScriptLPS(1);

            if (x.Length != y.Length || x.Length < 3)
            {
                return "";
            }
            drawList += "Polygon " + x.GetLSLStringItem(0) + "," + y.GetLSLStringItem(0);
            for (int i = 1; i < x.Length; i++)
            {
                drawList += "," + x.GetLSLStringItem(i) + "," + y.GetLSLStringItem(i);
            }
            drawList += "; ";
            return drawList;
        }

        public string osSetFontSize(string drawList, int fontSize)
        {
            CheckThreatLevel(ThreatLevel.None, "osSetFontSize");

            m_host.AddScriptLPS(1);
            drawList += "FontSize "+ fontSize +"; ";
            return drawList;
        }

        public string osSetFontName(string drawList, string fontName)
        {
            CheckThreatLevel(ThreatLevel.None, "osSetFontName");

            m_host.AddScriptLPS(1);
            drawList += "FontName "+ fontName +"; ";
            return drawList;
        }

        public string osSetPenSize(string drawList, int penSize)
        {
            CheckThreatLevel(ThreatLevel.None, "osSetPenSize");

            m_host.AddScriptLPS(1);
            drawList += "PenSize " + penSize + "; ";
            return drawList;
        }

        public string osSetPenColor(string drawList, string color)
        {
            CheckThreatLevel(ThreatLevel.None, "osSetPenColor");
            
            m_host.AddScriptLPS(1);
            drawList += "PenColor " + color + "; ";
            return drawList;
        }

        // Deprecated
        public string osSetPenColour(string drawList, string colour)
        {
            CheckThreatLevel(ThreatLevel.None, "osSetPenColour");
            OSSLDeprecated("osSetPenColour", "osSetPenColor");

            m_host.AddScriptLPS(1);
            drawList += "PenColour " + colour + "; ";
            return drawList;
        }

        public string osSetPenCap(string drawList, string direction, string type)
        {
            CheckThreatLevel(ThreatLevel.None, "osSetPenCap");

            m_host.AddScriptLPS(1);
            drawList += "PenCap " + direction + "," + type + "; ";
            return drawList;
        }

        public string osDrawImage(string drawList, int width, int height, string imageUrl)
        {
            CheckThreatLevel(ThreatLevel.None, "osDrawImage");

            m_host.AddScriptLPS(1);
            drawList +="Image " +width + "," + height+ ","+ imageUrl +"; " ;
            return drawList;
        }

        public LSL_Vector osGetDrawStringSize(string contentType, string text, string fontName, int fontSize)
        {
            CheckThreatLevel(ThreatLevel.VeryLow, "osGetDrawStringSize");
            m_host.AddScriptLPS(1);

            LSL_Vector vec = new LSL_Vector(0,0,0);
            IDynamicTextureManager textureManager = World.RequestModuleInterface<IDynamicTextureManager>();
            if (textureManager != null)
            {
                double xSize, ySize;
                textureManager.GetDrawStringSize(contentType, text, fontName, fontSize,
                                                 out xSize, out ySize);
                vec.x = xSize;
                vec.y = ySize;
            }
            return vec;
        }

        public void osSetStateEvents(int events)
        {
            // This function is a hack. There is no reason for it's existence
            // anymore, since state events now work properly.
            // It was probably added as a crutch or debugging aid, and
            // should be removed
            //
            CheckThreatLevel(ThreatLevel.High, "osSetStateEvents");
            m_host.AddScriptLPS(1);

            m_host.SetScriptEvents(m_item.ItemID, events);
        }

        public void osSetRegionWaterHeight(double height)
        {
            CheckThreatLevel(ThreatLevel.High, "osSetRegionWaterHeight");

            m_host.AddScriptLPS(1);

            World.EventManager.TriggerRequestChangeWaterHeight((float)height);
        }

        /// <summary>
        /// Changes the Region Sun Settings, then Triggers a Sun Update
        /// </summary>
        /// <param name="useEstateSun">True to use Estate Sun instead of Region Sun</param>
        /// <param name="sunFixed">True to keep the sun stationary</param>
        /// <param name="sunHour">The "Sun Hour" that is desired, 0...24, with 0 just after SunRise</param>
        public void osSetRegionSunSettings(bool useEstateSun, bool sunFixed, double sunHour)
        {
            CheckThreatLevel(ThreatLevel.High, "osSetRegionSunSettings");

            m_host.AddScriptLPS(1);

            while (sunHour > 24.0)
                sunHour -= 24.0;

            while (sunHour < 0)
                sunHour += 24.0;

            World.RegionInfo.RegionSettings.UseEstateSun = useEstateSun;
            World.RegionInfo.RegionSettings.SunPosition  = sunHour + 6; // LL Region Sun Hour is 6 to 30
            World.RegionInfo.RegionSettings.FixedSun     = sunFixed;
            World.RegionInfo.RegionSettings.Save();

            World.EventManager.TriggerEstateToolsSunUpdate(
                World.RegionInfo.RegionHandle, sunFixed, useEstateSun, (float)sunHour);
        }

        /// <summary>
        /// Changes the Estate Sun Settings, then Triggers a Sun Update
        /// </summary>
        /// <param name="sunFixed">True to keep the sun stationary, false to use global time</param>
        /// <param name="sunHour">The "Sun Hour" that is desired, 0...24, with 0 just after SunRise</param>
        public void osSetEstateSunSettings(bool sunFixed, double sunHour)
        {
            CheckThreatLevel(ThreatLevel.High, "osSetEstateSunSettings");

            m_host.AddScriptLPS(1);

            while (sunHour > 24.0)
                sunHour -= 24.0;

            while (sunHour < 0)
                sunHour += 24.0;

            World.RegionInfo.EstateSettings.UseGlobalTime = !sunFixed;
            World.RegionInfo.EstateSettings.SunPosition = sunHour;
            World.RegionInfo.EstateSettings.FixedSun = sunFixed;
            World.RegionInfo.EstateSettings.Save();

            World.EventManager.TriggerEstateToolsSunUpdate(
                World.RegionInfo.RegionHandle, sunFixed, World.RegionInfo.RegionSettings.UseEstateSun, (float)sunHour);
        }

        /// <summary>
        /// Return the current Sun Hour 0...24, with 0 being roughly sun-rise
        /// </summary>
        /// <returns></returns>
        public double osGetCurrentSunHour()
        {
            CheckThreatLevel(ThreatLevel.None, "osGetCurrentSunHour");

            m_host.AddScriptLPS(1);

            // Must adjust for the fact that Region Sun Settings are still LL offset
            double sunHour = World.RegionInfo.RegionSettings.SunPosition - 6;

            // See if the sun module has registered itself, if so it's authoritative
            ISunModule module = World.RequestModuleInterface<ISunModule>();
            if (module != null)
            {
                sunHour = module.GetCurrentSunHour();
            }

            return sunHour;
        }

        public double osSunGetParam(string param)
        {
            CheckThreatLevel(ThreatLevel.None, "osSunGetParam");
            OSSLDeprecated("osSunGetParam", "osGetSunParam");
            return GetSunParam(param);
        }

        public double osGetSunParam(string param)
        {
            CheckThreatLevel(ThreatLevel.None, "osGetSunParam");
            return GetSunParam(param);
        }

        private double GetSunParam(string param)
        {
            m_host.AddScriptLPS(1);

            double value = 0.0;

            ISunModule module = World.RequestModuleInterface<ISunModule>();
            if (module != null)
            {
                value = module.GetSunParameter(param);
            }

            return value;
        }

        public void osSunSetParam(string param, double value)
        {
            CheckThreatLevel(ThreatLevel.None, "osSunSetParam");
            OSSLDeprecated("osSunSetParam", "osSetSunParam");
            SetSunParam(param, value);
        }

        public void osSetSunParam(string param, double value)
        {
            CheckThreatLevel(ThreatLevel.None, "osSetSunParam");
            SetSunParam(param, value);
        }

        private void SetSunParam(string param, double value)
        {
            m_host.AddScriptLPS(1);

            ISunModule module = World.RequestModuleInterface<ISunModule>();
            if (module != null)
            {
                module.SetSunParameter(param, value);
            }
        }

        public string osWindActiveModelPluginName()
        {
            CheckThreatLevel(ThreatLevel.None, "osWindActiveModelPluginName");
            m_host.AddScriptLPS(1);

            IWindModule module = World.RequestModuleInterface<IWindModule>();
            if (module != null)
            {
                return module.WindActiveModelPluginName;
            }

            return String.Empty;
        }

        public void osSetWindParam(string plugin, string param, LSL_Float value)
        {
            CheckThreatLevel(ThreatLevel.VeryLow, "osSetWindParam");
            m_host.AddScriptLPS(1);

            IWindModule module = World.RequestModuleInterface<IWindModule>();
            if (module != null)
            {
                try
                {
                    module.WindParamSet(plugin, param, (float)value);
                }
                catch (Exception) { }
            }
        }

        public LSL_Float osGetWindParam(string plugin, string param)
        {
            CheckThreatLevel(ThreatLevel.VeryLow, "osGetWindParam");
            m_host.AddScriptLPS(1);

            IWindModule module = World.RequestModuleInterface<IWindModule>();
            if (module != null)
            {
                return module.WindParamGet(plugin, param);
            }

            return 0.0f;
        }

        // Routines for creating and managing parcels programmatically
        public void osParcelJoin(LSL_Vector pos1, LSL_Vector pos2)
        {
            CheckThreatLevel(ThreatLevel.High, "osParcelJoin");
            m_host.AddScriptLPS(1);

            int startx = (int)(pos1.x < pos2.x ? pos1.x : pos2.x);
            int starty = (int)(pos1.y < pos2.y ? pos1.y : pos2.y);
            int endx = (int)(pos1.x > pos2.x ? pos1.x : pos2.x);
            int endy = (int)(pos1.y > pos2.y ? pos1.y : pos2.y);

            World.LandChannel.Join(startx,starty,endx,endy,m_host.OwnerID);
        }

        public void osParcelSubdivide(LSL_Vector pos1, LSL_Vector pos2)
        {
            CheckThreatLevel(ThreatLevel.High, "osParcelSubdivide");
            m_host.AddScriptLPS(1);

            int startx = (int)(pos1.x < pos2.x ? pos1.x : pos2.x);
            int starty = (int)(pos1.y < pos2.y ? pos1.y : pos2.y);
            int endx = (int)(pos1.x > pos2.x ? pos1.x : pos2.x);
            int endy = (int)(pos1.y > pos2.y ? pos1.y : pos2.y);

            World.LandChannel.Subdivide(startx,starty,endx,endy,m_host.OwnerID);
        }

        public void osParcelSetDetails(LSL_Vector pos, LSL_List rules)
        {
            const string functionName = "osParcelSetDetails";
            CheckThreatLevel(ThreatLevel.High, functionName);
            OSSLDeprecated(functionName, "osSetParcelDetails");
            SetParcelDetails(pos, rules, functionName);
        }

        public void osSetParcelDetails(LSL_Vector pos, LSL_List rules)
        {
            const string functionName = "osSetParcelDetails";
            CheckThreatLevel(ThreatLevel.High, functionName);
            SetParcelDetails(pos, rules, functionName);
        }

        private void SetParcelDetails(LSL_Vector pos, LSL_List rules, string functionName)
        {
            m_host.AddScriptLPS(1);

            // Get a reference to the land data and make sure the owner of the script
            // can modify it

            ILandObject startLandObject = World.LandChannel.GetLandObject((int)pos.x, (int)pos.y);
            if (startLandObject == null)
            {
                OSSLShoutError("There is no land at that location");
                return;
            }

            if (!World.Permissions.CanEditParcelProperties(m_host.OwnerID, startLandObject, GroupPowers.LandOptions))
            {
                OSSLShoutError("You do not have permission to modify the parcel");
                return;
            }

            // Create a new land data object we can modify
            LandData newLand = startLandObject.LandData.Copy();
            UUID uuid;

            // Process the rules, not sure what the impact would be of changing owner or group
            for (int idx = 0; idx < rules.Length;)
            {
                int code = rules.GetLSLIntegerItem(idx++);
                string arg = rules.GetLSLStringItem(idx++);
                switch (code)
                {
                    case ScriptBaseClass.PARCEL_DETAILS_NAME:
                        newLand.Name = arg;
                        break;

                    case ScriptBaseClass.PARCEL_DETAILS_DESC:
                        newLand.Description = arg;
                        break;

                    case ScriptBaseClass.PARCEL_DETAILS_OWNER:
                        CheckThreatLevel(ThreatLevel.VeryHigh, functionName);
                        if (UUID.TryParse(arg, out uuid))
                            newLand.OwnerID = uuid;
                        break;

                    case ScriptBaseClass.PARCEL_DETAILS_GROUP:
                        CheckThreatLevel(ThreatLevel.VeryHigh, functionName);
                        if (UUID.TryParse(arg, out uuid))
                            newLand.GroupID = uuid;
                        break;

                    case ScriptBaseClass.PARCEL_DETAILS_CLAIMDATE:
                        CheckThreatLevel(ThreatLevel.VeryHigh, functionName);
                        newLand.ClaimDate = Convert.ToInt32(arg);
                        if (newLand.ClaimDate == 0)
                            newLand.ClaimDate = Util.UnixTimeSinceEpoch();
                        break;
                 }
             }

            World.LandChannel.UpdateLandObject(newLand.LocalID,newLand);
        }

        public double osList2Double(LSL_Types.list src, int index)
        {
            // There is really no double type in OSSL. C# and other
            // have one, but the current implementation of LSL_Types.list
            // is not allowed to contain any.
            // This really should be removed.
            //
            CheckThreatLevel(ThreatLevel.None, "osList2Double");

            m_host.AddScriptLPS(1);
            if (index < 0)
            {
                index = src.Length + index;
            }
            if (index >= src.Length)
            {
                return 0.0;
            }
            return Convert.ToDouble(src.Data[index]);
        }

        public void osSetParcelMediaURL(string url)
        {
            // What actually is the difference to the LL function?
            //
            CheckThreatLevel(ThreatLevel.VeryLow, "osSetParcelMediaURL");

            m_host.AddScriptLPS(1);

            ILandObject land
                = World.LandChannel.GetLandObject(m_host.AbsolutePosition.X, m_host.AbsolutePosition.Y);

            if (land.LandData.OwnerID != m_host.OwnerID)
                return;

            land.SetMediaUrl(url);
        }

        public void osSetParcelSIPAddress(string SIPAddress)
        {
            // What actually is the difference to the LL function?
            //
            CheckThreatLevel(ThreatLevel.VeryLow, "osSetParcelSIPAddress");

            m_host.AddScriptLPS(1);

            ILandObject land
                = World.LandChannel.GetLandObject(m_host.AbsolutePosition.X, m_host.AbsolutePosition.Y);

            if (land.LandData.OwnerID != m_host.OwnerID)
            {
                OSSLError("osSetParcelSIPAddress: Sorry, you need to own the land to use this function");
                return;
            }

            // get the voice module
            IVoiceModule voiceModule = World.RequestModuleInterface<IVoiceModule>();

            if (voiceModule != null)
                voiceModule.setLandSIPAddress(SIPAddress,land.LandData.GlobalID);
            else
                OSSLError("osSetParcelSIPAddress: No voice module enabled for this land");
        }

        public string osGetScriptEngineName()
        {
            // This gets a "high" because knowing the engine may be used
            // to exploit engine-specific bugs or induce usage patterns
            // that trigger engine-specific failures.
            // Besides, public grid users aren't supposed to know.
            //
            CheckThreatLevel(ThreatLevel.High, "osGetScriptEngineName");

            m_host.AddScriptLPS(1);

            int scriptEngineNameIndex = 0;

            if (!String.IsNullOrEmpty(m_ScriptEngine.ScriptEngineName))
            {
                // parse off the "ScriptEngine."
                scriptEngineNameIndex = m_ScriptEngine.ScriptEngineName.IndexOf(".", scriptEngineNameIndex);
                scriptEngineNameIndex++; // get past delimiter

                int scriptEngineNameLength = m_ScriptEngine.ScriptEngineName.Length - scriptEngineNameIndex;

                // create char array then a string that is only the script engine name
                Char[] scriptEngineNameCharArray = m_ScriptEngine.ScriptEngineName.ToCharArray(scriptEngineNameIndex, scriptEngineNameLength);
                String scriptEngineName = new String(scriptEngineNameCharArray);

                return scriptEngineName;
            }
            else
            {
                return String.Empty;
            }
        }

        public string osGetSimulatorVersion()
        {
            // High because it can be used to target attacks to known weaknesses
            // This would allow a new class of griefer scripts that don't even
            // require their user to know what they are doing (see script
            // kiddie)
            //
            CheckThreatLevel(ThreatLevel.High,"osGetSimulatorVersion");
            m_host.AddScriptLPS(1);

            return m_ScriptEngine.World.GetSimulatorVersion();
        }

        private Hashtable osdToHashtable(OSDMap map)
        {
            Hashtable result = new Hashtable();
            foreach (KeyValuePair<string, OSD> item in map) {
                result.Add(item.Key, osdToObject(item.Value));
            }
            return result;
        }
        
        private ArrayList osdToArray(OSDArray list)
        {
            ArrayList result = new ArrayList();
            foreach ( OSD item in list ) {
                result.Add(osdToObject(item));
            }
            return result;
        }

        private Object osdToObject(OSD decoded)
        {
            if ( decoded is OSDString ) {
                return (string) decoded.AsString();
            } else if ( decoded is OSDInteger ) {
                return (int) decoded.AsInteger();
            } else if ( decoded is OSDReal ) {
                return (float) decoded.AsReal();
            } else if ( decoded is OSDBoolean ) {
                return (bool) decoded.AsBoolean();
            } else if ( decoded is OSDMap ) {
                return osdToHashtable((OSDMap) decoded);
            } else if ( decoded is OSDArray ) {
                return osdToArray((OSDArray) decoded);
            } else {
                return null;
            }
        }

        public Object osParseJSONNew(string JSON)
        {
            CheckThreatLevel(ThreatLevel.None, "osParseJSONNew");

            m_host.AddScriptLPS(1);

            try
            {
                OSD decoded = OSDParser.DeserializeJson(JSON);
                return osdToObject(decoded);
            }
            catch(Exception e)
            {
                OSSLError("osParseJSONNew: Problems decoding JSON string " + JSON + " : " + e.Message) ;
                return null;
            }
        }

        public Hashtable osParseJSON(string JSON)
        {
            CheckThreatLevel(ThreatLevel.None, "osParseJSON");

            m_host.AddScriptLPS(1);

            Object decoded = osParseJSONNew(JSON);
            
            if ( decoded is Hashtable ) {
                return (Hashtable) decoded;
            } else if ( decoded is ArrayList ) {
                ArrayList decoded_list = (ArrayList) decoded;
                Hashtable fakearray = new Hashtable();
                int i = 0;
                for ( i  = 0; i < decoded_list.Count ; i++ ) {
                        fakearray.Add(i, decoded_list[i]);
                }
                return fakearray;
            } else {
                OSSLError("osParseJSON: unable to parse JSON string " + JSON);
                return null;
            }
        }

        /// <summary>
        /// Send a message to to object identified by the given UUID
        /// </summary>
        /// <remarks>
        /// A script in the object must implement the dataserver function
        /// the dataserver function is passed the ID of the calling function and a string message
        /// </remarks>
        /// <param name="objectUUID"></param>
        /// <param name="message"></param>
        public void osMessageObject(LSL_Key objectUUID, string message)
        {
            CheckThreatLevel(ThreatLevel.Low, "osMessageObject");
            m_host.AddScriptLPS(1);

            UUID objUUID;
            if (!UUID.TryParse(objectUUID, out objUUID)) // prior to patching, a thrown exception regarding invalid GUID format would be shouted instead.
            {
                OSSLShoutError("osMessageObject() cannot send messages to objects with invalid UUIDs");
                return;
            }

            MessageObject(objUUID, message);
        }

        private void MessageObject(UUID objUUID, string message)
        {
            object[] resobj = new object[] { new LSL_Types.LSLString(m_host.UUID.ToString()), new LSL_Types.LSLString(message) };

            SceneObjectPart sceneOP = World.GetSceneObjectPart(objUUID);

            if (sceneOP == null) // prior to patching, PostObjectEvent() would cause a throw exception to be shouted instead.
            {
                OSSLShoutError("osMessageObject() cannot send message to " + objUUID.ToString() + ", object was not found in scene.");
                return;
            }

            m_ScriptEngine.PostObjectEvent(
                sceneOP.LocalId, new EventParams(
                    "dataserver", resobj, new DetectParams[0]));
        }

        /// <summary>
        /// Write a notecard directly to the prim's inventory.
        /// </summary>
        /// <remarks>
        /// This needs ThreatLevel high. It is an excellent griefer tool,
        /// In a loop, it can cause asset bloat and DOS levels of asset
        /// writes.
        /// </remarks>
        /// <param name="notecardName">The name of the notecard to write.</param>
        /// <param name="contents">The contents of the notecard.</param>
        public void osMakeNotecard(string notecardName, LSL_Types.list contents)
        {
            CheckThreatLevel(ThreatLevel.High, "osMakeNotecard");
            m_host.AddScriptLPS(1);

            StringBuilder notecardData = new StringBuilder();

            for (int i = 0; i < contents.Length; i++)
                notecardData.Append((string)(contents.GetLSLStringItem(i) + "\n"));

            SaveNotecard(notecardName, "Script generated notecard", notecardData.ToString(), false);
        }

        /// <summary>
        /// Save a notecard to prim inventory.
        /// </summary>
        /// <param name="name"></param>
        /// <param name="description">Description of notecard</param>
        /// <param name="notecardData"></param>
        /// <param name="forceSameName">
        /// If true, then if an item exists with the same name, it is replaced.
        /// If false, then a new item is created witha slightly different name (e.g. name 1)
        /// </param>
        /// <returns>Prim inventory item created.</returns>
        protected TaskInventoryItem SaveNotecard(string name, string description, string data, bool forceSameName)
        {
            // Create new asset
            AssetBase asset = new AssetBase(UUID.Random(), name, (sbyte)AssetType.Notecard, m_host.OwnerID.ToString());
            asset.Description = description;

            int textLength = data.Length;
            data
                = "Linden text version 2\n{\nLLEmbeddedItems version 1\n{\ncount 0\n}\nText length "
                    + textLength.ToString() + "\n" + data + "}\n";

            asset.Data = Util.UTF8.GetBytes(data);
            World.AssetService.Store(asset);

            // Create Task Entry
            TaskInventoryItem taskItem = new TaskInventoryItem();

            taskItem.ResetIDs(m_host.UUID);
            taskItem.ParentID = m_host.UUID;
            taskItem.CreationDate = (uint)Util.UnixTimeSinceEpoch();
            taskItem.Name = asset.Name;
            taskItem.Description = asset.Description;
            taskItem.Type = (int)AssetType.Notecard;
            taskItem.InvType = (int)InventoryType.Notecard;
            taskItem.OwnerID = m_host.OwnerID;
            taskItem.CreatorID = m_host.OwnerID;
            taskItem.BasePermissions = (uint)PermissionMask.All;
            taskItem.CurrentPermissions = (uint)PermissionMask.All;
            taskItem.EveryonePermissions = 0;
            taskItem.NextPermissions = (uint)PermissionMask.All;
            taskItem.GroupID = m_host.GroupID;
            taskItem.GroupPermissions = 0;
            taskItem.Flags = 0;
            taskItem.PermsGranter = UUID.Zero;
            taskItem.PermsMask = 0;
            taskItem.AssetID = asset.FullID;

            if (forceSameName)
                m_host.Inventory.AddInventoryItemExclusive(taskItem, false);
            else
                m_host.Inventory.AddInventoryItem(taskItem, false);

            return taskItem;
        }

        /// <summary>
        /// Load the notecard data found at the given prim inventory item name or asset uuid.
        /// </summary>
        /// <param name="notecardNameOrUuid"></param>
        /// <returns>The text loaded.  Null if no notecard was found.</returns>
        protected string LoadNotecard(string notecardNameOrUuid)
        {
            UUID assetID = CacheNotecard(notecardNameOrUuid);

            if (assetID != UUID.Zero)
            {
                StringBuilder notecardData = new StringBuilder();
    
                for (int count = 0; count < NotecardCache.GetLines(assetID); count++)
                {
                    string line = NotecardCache.GetLine(assetID, count) + "\n";
    
    //                m_log.DebugFormat("[OSSL]: From notecard {0} loading line {1}", notecardNameOrUuid, line);
    
                    notecardData.Append(line);
                }
    
                return notecardData.ToString();
            }

            return null;
        }

        /// <summary>
        /// Cache a notecard's contents.
        /// </summary>
        /// <param name="notecardNameOrUuid"></param>
        /// <returns>
        /// The asset id of the notecard, which is used for retrieving the cached data.
        /// UUID.Zero if no asset could be found.
        /// </returns>
        protected UUID CacheNotecard(string notecardNameOrUuid)
        {
            UUID assetID = UUID.Zero;

            if (!UUID.TryParse(notecardNameOrUuid, out assetID))
            {
                m_host.TaskInventory.LockItemsForRead(true);
                foreach (TaskInventoryItem item in m_host.TaskInventory.Values)
                {
                    if (item.Type == 7 && item.Name == notecardNameOrUuid)
                    {
                        assetID = item.AssetID;
                    }
                }
                m_host.TaskInventory.LockItemsForRead(false);
            }

            if (assetID == UUID.Zero)
                return UUID.Zero;

            if (!NotecardCache.IsCached(assetID))
            {
                AssetBase a = World.AssetService.Get(assetID.ToString());

                if (a == null)
                    return UUID.Zero;

                string data = Encoding.UTF8.GetString(a.Data);
                NotecardCache.Cache(assetID, data);
            };

            return assetID;
        }

        /// <summary>
        /// Directly get an entire notecard at once.
        /// </summary>
        /// <remarks>
        /// Instead of using the LSL Dataserver event to pull notecard data
        /// this will simply read the entire notecard and return its data as a string.
        ///
        /// Warning - due to the synchronous method this function uses to fetch assets, its use
        ///            may be dangerous and unreliable while running in grid mode.
        /// </remarks>
        /// <param name="name">Name of the notecard or its asset id</param>
        /// <param name="line">The line number to read.  The first line is line 0</param>
        /// <returns>Notecard line</returns>
        public string osGetNotecardLine(string name, int line)
        {
            CheckThreatLevel(ThreatLevel.VeryHigh, "osGetNotecardLine");
            m_host.AddScriptLPS(1);

            UUID assetID = CacheNotecard(name);

            if (assetID == UUID.Zero)
            {
                OSSLShoutError("Notecard '" + name + "' could not be found.");
                return "ERROR!";
            }

            return NotecardCache.GetLine(assetID, line);
        }

        /// <summary>
        /// Get an entire notecard at once.
        /// </summary>
        /// <remarks>
        /// Instead of using the LSL Dataserver event to pull notecard data line by line,
        /// this will simply read the entire notecard and return its data as a string.
        ///
        /// Warning - due to the synchronous method this function uses to fetch assets, its use
        ///            may be dangerous and unreliable while running in grid mode.
        /// </remarks>
        /// <param name="name">Name of the notecard or its asset id</param>
        /// <returns>Notecard text</returns>
        public string osGetNotecard(string name)
        {
            CheckThreatLevel(ThreatLevel.VeryHigh, "osGetNotecard");
            m_host.AddScriptLPS(1);

            string text = LoadNotecard(name);

            if (text == null)
            {
                OSSLShoutError("Notecard '" + name + "' could not be found.");
                return "ERROR!";
            }
            else
            {
                return text;
            }
        }

        /// <summary>
        /// Get the number of lines in the given notecard.
        /// </summary>
        /// <remarks>
        /// Instead of using the LSL Dataserver event to pull notecard data,
        /// this will simply read the number of note card lines and return this data as an integer.
        ///
        /// Warning - due to the synchronous method this function uses to fetch assets, its use
        ///            may be dangerous and unreliable while running in grid mode.
        /// </remarks>
        /// <param name="name">Name of the notecard or its asset id</param>
        /// <returns></returns>
        public int osGetNumberOfNotecardLines(string name)
        {
            CheckThreatLevel(ThreatLevel.VeryHigh, "osGetNumberOfNotecardLines");
            m_host.AddScriptLPS(1);

            UUID assetID = CacheNotecard(name);

            if (assetID == UUID.Zero)
            {
                OSSLShoutError("Notecard '" + name + "' could not be found.");
                return -1;
            }

            return NotecardCache.GetLines(assetID);
        }

        public string osAvatarName2Key(string firstname, string lastname)
        {
            CheckThreatLevel(ThreatLevel.Low, "osAvatarName2Key");
            m_host.AddScriptLPS(1);

            UserAccount account = World.UserAccountService.GetUserAccount(World.RegionInfo.ScopeID, firstname, lastname);
            if (null == account)
            {
                return UUID.Zero.ToString();
            }
            else
            {
                return account.PrincipalID.ToString();
            }
        }

        public string osKey2Name(string id)
        {
            CheckThreatLevel(ThreatLevel.Low, "osKey2Name");
            m_host.AddScriptLPS(1);

            UUID key = new UUID();

            if (UUID.TryParse(id, out key))
            {
                UserAccount account = World.UserAccountService.GetUserAccount(World.RegionInfo.ScopeID, key);
                if (null == account)
                {
                    return "";
                }
                else
                {
                    return account.Name;
                }
            }
            else
            {
                return "";
            }
        }

        private enum InfoType
        {
            Nick,
            Name,
            Login,
            Home,
            Custom
        };

        private string GridUserInfo(InfoType type)
        {
            return GridUserInfo(type, "");
        }

        private string GridUserInfo(InfoType type, string key)
        {
            string retval = String.Empty;
            IConfigSource config = m_ScriptEngine.ConfigSource;
            string url = null;

            IConfig gridInfoConfig = config.Configs["GridInfo"];

            if (gridInfoConfig != null)
                url = gridInfoConfig.GetString("GridInfoURI", String.Empty);

            if (String.IsNullOrEmpty(url))
                return "Configuration Error!";

            string verb ="/json_grid_info";
            OSDMap json = new OSDMap();

            OSDMap info =  WebUtil.GetFromService(String.Format("{0}{1}",url,verb), 3000);

            if (info["Success"] != true)
                return "Get GridInfo Failed!";

            json = (OSDMap)OSDParser.DeserializeJson(info["_RawResult"].AsString());

            switch (type)
            {
                case InfoType.Nick:
                    retval = json["gridnick"];
                    break;

                case InfoType.Name:
                    retval = json["gridname"];
                    break;

                case InfoType.Login:
                    retval = json["login"];
                    break;

                case InfoType.Home:
                    retval = json["home"];
                    break;

                case InfoType.Custom:
                    retval = json[key];
                    break;

                default:
                    retval = "error";
                    break;
            }

            return retval;
        }

        /// <summary>
        /// Get the nickname of this grid, as set in the [GridInfo] config section.
        /// </summary>
        /// <remarks>
        /// Threat level is Moderate because intentional abuse, for instance
        /// scripts that are written to be malicious only on one grid,
        /// for instance in a HG scenario, are a distinct possibility.
        /// </remarks>
        /// <returns></returns>
        public string osGetGridNick()
        {
            CheckThreatLevel(ThreatLevel.Moderate, "osGetGridNick");
            m_host.AddScriptLPS(1);

            string nick = String.Empty;
            IConfigSource config = m_ScriptEngine.ConfigSource;

            if (config.Configs[GridInfoServiceConfigSectionName] != null)
                nick = config.Configs[GridInfoServiceConfigSectionName].GetString("gridnick", nick);

            if (String.IsNullOrEmpty(nick))
                nick = GridUserInfo(InfoType.Nick);

            return nick;
        }

        public string osGetGridName()
        {
            CheckThreatLevel(ThreatLevel.Moderate, "osGetGridName");
            m_host.AddScriptLPS(1);

            string name = String.Empty;
            IConfigSource config = m_ScriptEngine.ConfigSource;

            if (config.Configs[GridInfoServiceConfigSectionName] != null)
                name = config.Configs[GridInfoServiceConfigSectionName].GetString("gridname", name);

            if (String.IsNullOrEmpty(name))
                name = GridUserInfo(InfoType.Name);

            return name;
        }

        public string osGetGridLoginURI()
        {
            CheckThreatLevel(ThreatLevel.Moderate, "osGetGridLoginURI");
            m_host.AddScriptLPS(1);

            string loginURI = String.Empty;
            IConfigSource config = m_ScriptEngine.ConfigSource;

            if (config.Configs[GridInfoServiceConfigSectionName] != null)
                loginURI = config.Configs[GridInfoServiceConfigSectionName].GetString("login", loginURI);

            if (String.IsNullOrEmpty(loginURI))
                loginURI = GridUserInfo(InfoType.Login);

            return loginURI;
        }

        public string osGetGridHomeURI()
        {
            CheckThreatLevel(ThreatLevel.Moderate, "osGetGridHomeURI");
            m_host.AddScriptLPS(1);

            string HomeURI = String.Empty;
            IConfigSource config = m_ScriptEngine.ConfigSource;

            if (config.Configs["LoginService"] != null)
                HomeURI = config.Configs["LoginService"].GetString("SRV_HomeURI", HomeURI);

            if (String.IsNullOrEmpty(HomeURI))
                HomeURI = GridUserInfo(InfoType.Home);

            return HomeURI;
        }

        public string osGetGridGatekeeperURI()
        {
            CheckThreatLevel(ThreatLevel.Moderate, "osGetGridGatekeeperURI");
            m_host.AddScriptLPS(1);

            string gatekeeperURI = String.Empty;
            IConfigSource config = m_ScriptEngine.ConfigSource;

            if (config.Configs["GridService"] != null)
                gatekeeperURI = config.Configs["GridService"].GetString("Gatekeeper", gatekeeperURI);

            return gatekeeperURI;
        }

        public string osGetGridCustom(string key)
        {
            CheckThreatLevel(ThreatLevel.Moderate, "osGetGridCustom");
            m_host.AddScriptLPS(1);

            string retval = String.Empty;
            IConfigSource config = m_ScriptEngine.ConfigSource;

            if (config.Configs[GridInfoServiceConfigSectionName] != null)
                retval = config.Configs[GridInfoServiceConfigSectionName].GetString(key, retval);

            if (String.IsNullOrEmpty(retval))
                retval = GridUserInfo(InfoType.Custom, key);

            return retval;
        }

        public LSL_String osFormatString(string str, LSL_List strings)
        {
            CheckThreatLevel(ThreatLevel.VeryLow, "osFormatString");
            m_host.AddScriptLPS(1);

            return String.Format(str, strings.Data);
        }

        public LSL_List osMatchString(string src, string pattern, int start)
        {
            CheckThreatLevel(ThreatLevel.VeryLow, "osMatchString");
            m_host.AddScriptLPS(1);

            LSL_List result = new LSL_List();

            // Normalize indices (if negative).
            // After normlaization they may still be
            // negative, but that is now relative to
            // the start, rather than the end, of the
            // sequence.
            if (start < 0)
            {
                start = src.Length + start;
            }

            if (start < 0 || start >= src.Length)
            {
                return result;  // empty list
            }

            // Find matches beginning at start position
            Regex matcher = new Regex(pattern);
            Match match = matcher.Match(src, start);
            while (match.Success)
            {
                foreach (System.Text.RegularExpressions.Group g in match.Groups)
                {
                    if (g.Success)
                    {
                        result.Add(new LSL_String(g.Value));
                        result.Add(new LSL_Integer(g.Index));
                    }
                }

                match = match.NextMatch();
            }

            return result;
        }

        public LSL_String osReplaceString(string src, string pattern, string replace, int count, int start)
        {
            CheckThreatLevel(ThreatLevel.VeryLow, "osReplaceString");
            m_host.AddScriptLPS(1);

            // Normalize indices (if negative).
            // After normlaization they may still be
            // negative, but that is now relative to
            // the start, rather than the end, of the
            // sequence.
            if (start < 0)
            {
                start = src.Length + start;
            }

            if (start < 0 || start >= src.Length)
            {
                return src;
            }

            // Find matches beginning at start position
            Regex matcher = new Regex(pattern);
            return matcher.Replace(src,replace,count,start);
        }

        public string osLoadedCreationDate()
        {
            CheckThreatLevel(ThreatLevel.Low, "osLoadedCreationDate");
            m_host.AddScriptLPS(1);

            return World.RegionInfo.RegionSettings.LoadedCreationDate;
        }

        public string osLoadedCreationTime()
        {
            CheckThreatLevel(ThreatLevel.Low, "osLoadedCreationTime");
            m_host.AddScriptLPS(1);

            return World.RegionInfo.RegionSettings.LoadedCreationTime;
        }

        public string osLoadedCreationID()
        {
            CheckThreatLevel(ThreatLevel.Low, "osLoadedCreationID");
            m_host.AddScriptLPS(1);

            return World.RegionInfo.RegionSettings.LoadedCreationID;
        }

        /// <summary>
        /// Get the primitive parameters of a linked prim.
        /// </summary>
        /// <remarks>
        /// Threat level is 'Low' because certain users could possibly be tricked into
        /// dropping an unverified script into one of their own objects, which could
        /// then gather the physical construction details of the object and transmit it
        /// to an unscrupulous third party, thus permitting unauthorized duplication of
        /// the object's form.
        /// </remarks>
        /// <param name="linknumber"></param>
        /// <param name="rules"></param>
        /// <returns></returns>
        public LSL_List osGetLinkPrimitiveParams(int linknumber, LSL_List rules)
        {
            CheckThreatLevel(ThreatLevel.High, "osGetLinkPrimitiveParams");
            m_host.AddScriptLPS(1);
            InitLSL();
            // One needs to cast m_LSL_Api because we're using functions not
            // on the ILSL_Api interface.
            LSL_Api LSL_Api = (LSL_Api)m_LSL_Api;
            LSL_List retVal = new LSL_List();
            LSL_List remaining = null;
            List<SceneObjectPart> parts = LSL_Api.GetLinkParts(linknumber);
            foreach (SceneObjectPart part in parts)
            {
                remaining = LSL_Api.GetPrimParams(part, rules, ref retVal);
            }

            while (remaining != null && remaining.Length > 2)
            {
                linknumber = remaining.GetLSLIntegerItem(0);
                rules = remaining.GetSublist(1, -1);
                parts = LSL_Api.GetLinkParts(linknumber);

                foreach (SceneObjectPart part in parts)
                    remaining = LSL_Api.GetPrimParams(part, rules, ref retVal);
            }
            return retVal;
        }

        public LSL_Integer osIsNpc(LSL_Key npc)
        {
            CheckThreatLevel(ThreatLevel.None, "osIsNpc");
            m_host.AddScriptLPS(1);

            INPCModule module = World.RequestModuleInterface<INPCModule>();
            if (module != null)
            {
                UUID npcId;
                if (UUID.TryParse(npc.m_string, out npcId))
                    if (module.IsNPC(npcId, World))
                        return ScriptBaseClass.TRUE;
            }

            return ScriptBaseClass.FALSE;
        }

        public LSL_Key osNpcCreate(string firstname, string lastname, LSL_Vector position, string notecard)
        {
            CheckThreatLevel(ThreatLevel.High, "osNpcCreate");
            m_host.AddScriptLPS(1);

            return NpcCreate(firstname, lastname, position, notecard, true, false);
        }

        public LSL_Key osNpcCreate(string firstname, string lastname, LSL_Vector position, string notecard, int options)
        {
            CheckThreatLevel(ThreatLevel.High, "osNpcCreate");
            m_host.AddScriptLPS(1);

            return NpcCreate(
                firstname, lastname, position, notecard,
                (options & ScriptBaseClass.OS_NPC_NOT_OWNED) == 0,
                false);
//                (options & ScriptBaseClass.OS_NPC_SENSE_AS_AGENT) != 0);
        }

        private LSL_Key NpcCreate(
            string firstname, string lastname, LSL_Vector position, string notecard, bool owned, bool senseAsAgent)
        {
            if (!owned)
                OSSLError("Unowned NPCs are unsupported");
            
            string groupTitle = String.Empty;

            if (!World.Permissions.CanRezObject(1, m_host.OwnerID, new Vector3((float)position.x, (float)position.y, (float)position.z)))
                return new LSL_Key(UUID.Zero.ToString());

            if (firstname != String.Empty || lastname != String.Empty)
            {
                if (firstname != "Shown outfit:")
                    groupTitle = "- NPC -";
            }

            INPCModule module = World.RequestModuleInterface<INPCModule>();
            if (module != null)
            {
                AvatarAppearance appearance = null;

//                UUID id;
//                if (UUID.TryParse(notecard, out id))
//                {
//                    ScenePresence clonePresence = World.GetScenePresence(id);
//                    if (clonePresence != null)
//                        appearance = clonePresence.Appearance;
//                }

                if (appearance == null)
                {
                    string appearanceSerialized = LoadNotecard(notecard);

                    if (appearanceSerialized != null)
                    {
                        try
                        {
                            OSDMap appearanceOsd = (OSDMap)OSDParser.DeserializeLLSDXml(appearanceSerialized);
                            appearance = new AvatarAppearance();
                            appearance.Unpack(appearanceOsd);
                        }
                        catch
                        {
                            return UUID.Zero.ToString();
                        }
                    }
                    else
                    {
                        OSSLError(string.Format("osNpcCreate: Notecard reference '{0}' not found.", notecard));
                    }
                }

                UUID ownerID = UUID.Zero;
                if (owned)
                    ownerID = m_host.OwnerID;
                UUID x = module.CreateNPC(firstname,
                                          lastname,
                                          position,
                                          ownerID,
                                          senseAsAgent,
                                          World,
                                          appearance);

                ScenePresence sp;
                if (World.TryGetScenePresence(x, out sp))
                {
                    sp.Grouptitle = groupTitle;
                    sp.SendAvatarDataToAllAgents();
                }
                return new LSL_Key(x.ToString());
            }

            return new LSL_Key(UUID.Zero.ToString());
        }

        /// <summary>
        /// Save the current appearance of the NPC permanently to the named notecard.
        /// </summary>
        /// <param name="avatar"></param>
        /// <param name="notecard">The name of the notecard to which to save the appearance.</param>
        /// <returns>The asset ID of the notecard saved.</returns>
        public LSL_Key osNpcSaveAppearance(LSL_Key npc, string notecard)
        {
            CheckThreatLevel(ThreatLevel.High, "osNpcSaveAppearance");
            m_host.AddScriptLPS(1);

            INPCModule npcModule = World.RequestModuleInterface<INPCModule>();

            if (npcModule != null)
            {
                UUID npcId;
                if (!UUID.TryParse(npc.m_string, out npcId))
                    return new LSL_Key(UUID.Zero.ToString());

                if (!npcModule.CheckPermissions(npcId, m_host.OwnerID))
                    return new LSL_Key(UUID.Zero.ToString());

                return SaveAppearanceToNotecard(npcId, notecard);
            }

            return new LSL_Key(UUID.Zero.ToString());
        }

        public void osNpcLoadAppearance(LSL_Key npc, string notecard)
        {
            CheckThreatLevel(ThreatLevel.High, "osNpcLoadAppearance");
            m_host.AddScriptLPS(1);

            INPCModule npcModule = World.RequestModuleInterface<INPCModule>();

            if (npcModule != null)
            {
                UUID npcId;
                if (!UUID.TryParse(npc.m_string, out npcId))
                    return;

                if (!npcModule.CheckPermissions(npcId, m_host.OwnerID))
                    return;

                string appearanceSerialized = LoadNotecard(notecard);

                if (appearanceSerialized == null)
                    OSSLError(string.Format("osNpcCreate: Notecard reference '{0}' not found.", notecard));

                OSDMap appearanceOsd = (OSDMap)OSDParser.DeserializeLLSDXml(appearanceSerialized);
//                OSD a = OSDParser.DeserializeLLSDXml(appearanceSerialized);
//                Console.WriteLine("appearanceSerialized {0}", appearanceSerialized);
//                Console.WriteLine("a.Type {0}, a.ToString() {1}", a.Type, a);
                AvatarAppearance appearance = new AvatarAppearance();
                appearance.Unpack(appearanceOsd);

                npcModule.SetNPCAppearance(npcId, appearance, m_host.ParentGroup.Scene);
            }
        }

        public LSL_Key osNpcGetOwner(LSL_Key npc)
        {
            CheckThreatLevel(ThreatLevel.None, "osNpcGetOwner");
            m_host.AddScriptLPS(1);

            INPCModule npcModule = World.RequestModuleInterface<INPCModule>();
            if (npcModule != null)
            {
                UUID npcId;
                if (UUID.TryParse(npc.m_string, out npcId))
                {
                    UUID owner = npcModule.GetOwner(npcId);
                    if (owner != UUID.Zero)
                        return new LSL_Key(owner.ToString());
                    else
                        return npc;
                }
            }

            return new LSL_Key(UUID.Zero.ToString());
        }

        public LSL_Vector osNpcGetPos(LSL_Key npc)
        {
            CheckThreatLevel(ThreatLevel.High, "osNpcGetPos");
            m_host.AddScriptLPS(1);

            INPCModule npcModule = World.RequestModuleInterface<INPCModule>();
            if (npcModule != null)
            {
                UUID npcId;
                if (!UUID.TryParse(npc.m_string, out npcId))
                    return new LSL_Vector(0, 0, 0);

                if (!npcModule.CheckPermissions(npcId, m_host.OwnerID))
                    return new LSL_Vector(0, 0, 0);

                ScenePresence sp = World.GetScenePresence(npcId);

                if (sp != null)
                {
                    Vector3 pos = sp.AbsolutePosition;
                    return new LSL_Vector(pos.X, pos.Y, pos.Z);
                }
            }

            return new LSL_Vector(0, 0, 0);
        }

        public void osNpcMoveTo(LSL_Key npc, LSL_Vector pos)
        {
            CheckThreatLevel(ThreatLevel.High, "osNpcMoveTo");
            m_host.AddScriptLPS(1);

            INPCModule module = World.RequestModuleInterface<INPCModule>();
            if (module != null)
            {
                UUID npcId;
                if (!UUID.TryParse(npc.m_string, out npcId))
                    return;

                if (!module.CheckPermissions(npcId, m_host.OwnerID))
                    return;
                
                module.MoveToTarget(npcId, World, pos, false, true, false);
            }
        }

        public void osNpcMoveToTarget(LSL_Key npc, LSL_Vector target, int options)
        {
            CheckThreatLevel(ThreatLevel.High, "osNpcMoveToTarget");
            m_host.AddScriptLPS(1);

            INPCModule module = World.RequestModuleInterface<INPCModule>();
            if (module != null)
            {
                UUID npcId;
                if (!UUID.TryParse(npc.m_string, out npcId))
                    return;

                if (!module.CheckPermissions(npcId, m_host.OwnerID))
                    return;

                module.MoveToTarget(
                    new UUID(npc.m_string),
                    World,
                    target,
                    (options & ScriptBaseClass.OS_NPC_NO_FLY) != 0,
                    (options & ScriptBaseClass.OS_NPC_LAND_AT_TARGET) != 0,
                    (options & ScriptBaseClass.OS_NPC_RUNNING) != 0);
            }
        }

        public LSL_Rotation osNpcGetRot(LSL_Key npc)
        {
            CheckThreatLevel(ThreatLevel.High, "osNpcGetRot");
            m_host.AddScriptLPS(1);

            INPCModule npcModule = World.RequestModuleInterface<INPCModule>();
            if (npcModule != null)
            {
                UUID npcId;
                if (!UUID.TryParse(npc.m_string, out npcId))
                    return new LSL_Rotation(Quaternion.Identity.X, Quaternion.Identity.Y, Quaternion.Identity.Z, Quaternion.Identity.W);

                if (!npcModule.CheckPermissions(npcId, m_host.OwnerID))
                    return new LSL_Rotation(Quaternion.Identity.X, Quaternion.Identity.Y, Quaternion.Identity.Z, Quaternion.Identity.W);

                ScenePresence sp = World.GetScenePresence(npcId);

                if (sp != null)
                {
                    Quaternion rot = sp.Rotation;
                    return new LSL_Rotation(rot.X, rot.Y, rot.Z, rot.W);
                }
            }

            return new LSL_Rotation(Quaternion.Identity.X, Quaternion.Identity.Y, Quaternion.Identity.Z, Quaternion.Identity.W);
        }

        public void osNpcSetRot(LSL_Key npc, LSL_Rotation rotation)
        {
            CheckThreatLevel(ThreatLevel.High, "osNpcSetRot");
            m_host.AddScriptLPS(1);

            INPCModule npcModule = World.RequestModuleInterface<INPCModule>();
            if (npcModule != null)
            {
                UUID npcId;
                if (!UUID.TryParse(npc.m_string, out npcId))
                    return;

                if (!npcModule.CheckPermissions(npcId, m_host.OwnerID))
                    return;

                ScenePresence sp = World.GetScenePresence(npcId);

                if (sp != null)
                    sp.Rotation = rotation;
            }
        }

        public void osNpcStopMoveToTarget(LSL_Key npc)
        {
            CheckThreatLevel(ThreatLevel.High, "osNpcStopMoveToTarget");
            m_host.AddScriptLPS(1);

            INPCModule module = World.RequestModuleInterface<INPCModule>();
            if (module != null)
            {
                UUID npcId = new UUID(npc.m_string);

                if (!module.CheckPermissions(npcId, m_host.OwnerID))
                    return;

                module.StopMoveToTarget(npcId, World);
            }
        }

        public void osNpcSay(LSL_Key npc, string message)
        {
            osNpcSay(npc, 0, message);
        }

        public void osNpcSay(LSL_Key npc, int channel, string message)
        {
            CheckThreatLevel(ThreatLevel.High, "osNpcSay");
            m_host.AddScriptLPS(1);

            INPCModule module = World.RequestModuleInterface<INPCModule>();
            if (module != null)
            {
                UUID npcId = new UUID(npc.m_string);

                if (!module.CheckPermissions(npcId, m_host.OwnerID))
                    return;

                module.Say(npcId, World, message, channel);
            }
        }

        public void osNpcShout(LSL_Key npc, int channel, string message)
        {
            CheckThreatLevel(ThreatLevel.High, "osNpcShout");
            m_host.AddScriptLPS(1);

            INPCModule module = World.RequestModuleInterface<INPCModule>();
            if (module != null)
            {
                UUID npcId = new UUID(npc.m_string);

                if (!module.CheckPermissions(npcId, m_host.OwnerID))
                    return;

                module.Shout(npcId, World, message, channel);
            }
        }

        public void osNpcSit(LSL_Key npc, LSL_Key target, int options)
        {
            CheckThreatLevel(ThreatLevel.High, "osNpcSit");
            m_host.AddScriptLPS(1);

            INPCModule module = World.RequestModuleInterface<INPCModule>();
            if (module != null)
            {
                UUID npcId = new UUID(npc.m_string);

                if (!module.CheckPermissions(npcId, m_host.OwnerID))
                    return;

                module.Sit(npcId, new UUID(target.m_string), World);
            }
        }

        public void osNpcStand(LSL_Key npc)
        {
            CheckThreatLevel(ThreatLevel.High, "osNpcStand");
            m_host.AddScriptLPS(1);

            INPCModule module = World.RequestModuleInterface<INPCModule>();
            if (module != null)
            {
                UUID npcId = new UUID(npc.m_string);

                if (!module.CheckPermissions(npcId, m_host.OwnerID))
                    return;

                module.Stand(npcId, World);
            }
        }

        public void osNpcRemove(LSL_Key npc)
        {
            CheckThreatLevel(ThreatLevel.High, "osNpcRemove");
            m_host.AddScriptLPS(1);

            ManualResetEvent ev = new ManualResetEvent(false);

            Util.FireAndForget(delegate(object x) {
                try
                {
                    INPCModule module = World.RequestModuleInterface<INPCModule>();
                    if (module != null)
                    {
                        UUID npcId = new UUID(npc.m_string);

                        ILandObject l = World.LandChannel.GetLandObject(m_host.GroupPosition.X, m_host.GroupPosition.Y);
                        if (l == null || m_host.OwnerID != l.LandData.OwnerID)
                        {
                            if (!module.CheckPermissions(npcId, m_host.OwnerID))
                                return;
                        }

                        module.DeleteNPC(npcId, World);
                    }
                }
                finally
                {
                    ev.Set();
                }
            });
            ev.WaitOne();
        }

        public void osNpcPlayAnimation(LSL_Key npc, string animation)
        {
            CheckThreatLevel(ThreatLevel.High, "osNpcPlayAnimation");
            m_host.AddScriptLPS(1);

            INPCModule module = World.RequestModuleInterface<INPCModule>();
            if (module != null)
            {
                UUID npcID = new UUID(npc.m_string);

                if (module.CheckPermissions(npcID, m_host.OwnerID))
                    AvatarPlayAnimation(npcID.ToString(), animation);
            }
        }

        public void osNpcStopAnimation(LSL_Key npc, string animation)
        {
            CheckThreatLevel(ThreatLevel.High, "osNpcStopAnimation");
            m_host.AddScriptLPS(1);

            INPCModule module = World.RequestModuleInterface<INPCModule>();
            if (module != null)
            {
                UUID npcID = new UUID(npc.m_string);

                if (module.CheckPermissions(npcID, m_host.OwnerID))
                    AvatarStopAnimation(npcID.ToString(), animation);
            }
        }

        public void osNpcWhisper(LSL_Key npc, int channel, string message)
        {
            CheckThreatLevel(ThreatLevel.High, "osNpcWhisper");
            m_host.AddScriptLPS(1);

            INPCModule module = World.RequestModuleInterface<INPCModule>();
            if (module != null)
            {
                UUID npcId = new UUID(npc.m_string);

                if (!module.CheckPermissions(npcId, m_host.OwnerID))
                    return;

                module.Whisper(npcId, World, message, channel);
            }
        }

        public void osNpcTouch(LSL_Key npcLSL_Key, LSL_Key object_key, LSL_Integer link_num)
        {
            CheckThreatLevel(ThreatLevel.High, "osNpcTouch");
            m_host.AddScriptLPS(1);
            
            INPCModule module = World.RequestModuleInterface<INPCModule>();
            int linkNum = link_num.value;
            if (module != null || (linkNum < 0 && linkNum != ScriptBaseClass.LINK_THIS))
            {
                UUID npcId;
                if (!UUID.TryParse(npcLSL_Key, out npcId) || !module.CheckPermissions(npcId, m_host.OwnerID))
                    return;

                SceneObjectPart part = null;
                UUID objectId;
                if (UUID.TryParse(LSL_String.ToString(object_key), out objectId))
                    part = World.GetSceneObjectPart(objectId);

                if (part == null)
                    return;

                if (linkNum != ScriptBaseClass.LINK_THIS)
                {
                    if (linkNum == 0 || linkNum == ScriptBaseClass.LINK_ROOT)
                    { // 0 and 1 are treated as root, find the root if the current part isnt it
                        if (!part.IsRoot)
                            part = part.ParentGroup.RootPart;
                    }
                    else
                    { // Find the prim with the given link number if not found then fail silently
                        part = part.ParentGroup.GetLinkNumPart(linkNum);
                        if (part == null)
                            return;
                    }
                }

                module.Touch(npcId, part.UUID);
            }
        }

        /// <summary>
        /// Save the current appearance of the script owner permanently to the named notecard.
        /// </summary>
        /// <param name="notecard">The name of the notecard to which to save the appearance.</param>
        /// <returns>The asset ID of the notecard saved.</returns>
        public LSL_Key osOwnerSaveAppearance(string notecard)
        {
            CheckThreatLevel(ThreatLevel.High, "osOwnerSaveAppearance");
            m_host.AddScriptLPS(1);

            return SaveAppearanceToNotecard(m_host.OwnerID, notecard);
        }

        public LSL_Key osAgentSaveAppearance(LSL_Key avatarId, string notecard)
        {
            CheckThreatLevel(ThreatLevel.VeryHigh, "osAgentSaveAppearance");
            m_host.AddScriptLPS(1);

            return SaveAppearanceToNotecard(avatarId, notecard);
        }

        protected LSL_Key SaveAppearanceToNotecard(ScenePresence sp, string notecard)
        {
            IAvatarFactoryModule appearanceModule = World.RequestModuleInterface<IAvatarFactoryModule>();

            if (appearanceModule != null)
            {
                appearanceModule.SaveBakedTextures(sp.UUID);
                OSDMap appearancePacked = sp.Appearance.Pack();

                TaskInventoryItem item
                    = SaveNotecard(notecard, "Avatar Appearance", Util.GetFormattedXml(appearancePacked as OSD), true);

                return new LSL_Key(item.AssetID.ToString());
            }
            else
            {
                return new LSL_Key(UUID.Zero.ToString());
            }
        }

        protected LSL_Key SaveAppearanceToNotecard(UUID avatarId, string notecard)
        {
            ScenePresence sp = World.GetScenePresence(avatarId);

            if (sp == null || sp.IsChildAgent)
                return new LSL_Key(UUID.Zero.ToString());

            return SaveAppearanceToNotecard(sp, notecard);
        }

        protected LSL_Key SaveAppearanceToNotecard(LSL_Key rawAvatarId, string notecard)
        {
            UUID avatarId;
            if (!UUID.TryParse(rawAvatarId, out avatarId))
                return new LSL_Key(UUID.Zero.ToString());

            return SaveAppearanceToNotecard(avatarId, notecard);
        }
        
        /// <summary>
        /// Get current region's map texture UUID
        /// </summary>
        /// <returns></returns>
        public LSL_Key osGetMapTexture()
        {
            CheckThreatLevel(ThreatLevel.None, "osGetMapTexture");
            m_host.AddScriptLPS(1);

            return m_ScriptEngine.World.RegionInfo.RegionSettings.TerrainImageID.ToString();
        }

        /// <summary>
        /// Get a region's map texture UUID by region UUID or name.
        /// </summary>
        /// <param name="regionName"></param>
        /// <returns></returns>
        public LSL_Key osGetRegionMapTexture(string regionName)
        {
            CheckThreatLevel(ThreatLevel.High, "osGetRegionMapTexture");
            m_host.AddScriptLPS(1);

            Scene scene = m_ScriptEngine.World;
            UUID key = UUID.Zero;
            GridRegion region;

            //If string is a key, use it. Otherwise, try to locate region by name.
            if (UUID.TryParse(regionName, out key))
                region = scene.GridService.GetRegionByUUID(UUID.Zero, key);
            else
                region = scene.GridService.GetRegionByName(UUID.Zero, regionName);

            // If region was found, return the regions map texture key.
            if (region != null)
                key = region.TerrainImage;

            ScriptSleep(1000);

            return key.ToString();
        }
        
       /// <summary>
        /// Return information regarding various simulator statistics (sim fps, physics fps, time
        /// dilation, total number of prims, total number of active scripts, script lps, various
        /// timing data, packets in/out, etc. Basically much the information that's shown in the
        /// client's Statistics Bar (Ctrl-Shift-1)
        /// </summary>
        /// <returns>List of floats</returns>
        public LSL_List osGetRegionStats()
        {
            CheckThreatLevel(ThreatLevel.Moderate, "osGetRegionStats");
            m_host.AddScriptLPS(1);
            LSL_List ret = new LSL_List();
            float[] stats = World.StatsReporter.LastReportedSimStats;
            
            for (int i = 0; i < 21; i++)
            {
                ret.Add(new LSL_Float(stats[i]));
            }
            return ret;
        }

        public int osGetSimulatorMemory()
        {
            CheckThreatLevel(ThreatLevel.Moderate, "osGetSimulatorMemory");
            m_host.AddScriptLPS(1);
            long pws = System.Diagnostics.Process.GetCurrentProcess().WorkingSet64;

            if (pws > Int32.MaxValue)
                return Int32.MaxValue;
            if (pws < 0)
                return 0;

            return (int)pws;
        }
        
        public void osSetSpeed(string UUID, LSL_Float SpeedModifier)
        {
            CheckThreatLevel(ThreatLevel.Moderate, "osSetSpeed");
            m_host.AddScriptLPS(1);
            ScenePresence avatar = World.GetScenePresence(new UUID(UUID));

            if (avatar != null)
                avatar.SpeedModifier = (float)SpeedModifier;
        }
        
        public void osKickAvatar(string FirstName, string SurName, string alert)
        {
            CheckThreatLevel(ThreatLevel.Severe, "osKickAvatar");
            m_host.AddScriptLPS(1);

            World.ForEachRootScenePresence(delegate(ScenePresence sp)
            {
                if (sp.Firstname == FirstName && sp.Lastname == SurName)
                {
                    // kick client...
                    if (alert != null)
                        sp.ControllingClient.Kick(alert);

                    // ...and close on our side
                    sp.Scene.IncomingCloseAgent(sp.UUID, false);
                }
            });
        }

        public LSL_Float osGetHealth(string avatar)
        {
            CheckThreatLevel(ThreatLevel.None, "osGetHealth");
            m_host.AddScriptLPS(1);

            LSL_Float health = new LSL_Float(-1);
            ScenePresence presence = World.GetScenePresence(new UUID(avatar));
            if (presence != null) health = presence.Health;
            return health;
        }
        
        public void osCauseDamage(string avatar, double damage)
        {
            CheckThreatLevel(ThreatLevel.High, "osCauseDamage");
            m_host.AddScriptLPS(1);

            UUID avatarId = new UUID(avatar);
            Vector3 pos = m_host.GetWorldPosition();

            ScenePresence presence = World.GetScenePresence(avatarId); 
            if (presence != null)
            {
                LandData land = World.GetLandData(pos);
                if ((land.Flags & (uint)ParcelFlags.AllowDamage) == (uint)ParcelFlags.AllowDamage)
                {
                    float health = presence.Health;
                    health -= (float)damage;
                    presence.setHealthWithUpdate(health);
                    if (health <= 0)
                    {
                        float healthliveagain = 100;
                        presence.ControllingClient.SendAgentAlertMessage("You died!", true);
                        presence.setHealthWithUpdate(healthliveagain);
                        presence.Scene.TeleportClientHome(presence.UUID, presence.ControllingClient);
                    }
                }
            }
        }
        
        public void osCauseHealing(string avatar, double healing)
        {
            CheckThreatLevel(ThreatLevel.High, "osCauseHealing");
            m_host.AddScriptLPS(1);

            UUID avatarId = new UUID(avatar);
            ScenePresence presence = World.GetScenePresence(avatarId);
            Vector3 pos = m_host.GetWorldPosition();
            bool result = World.ScriptDanger(m_host.LocalId, new Vector3((float)pos.X, (float)pos.Y, (float)pos.Z));
            if (result)
            {
                if (presence != null)
                {
                    float health = presence.Health;
                    health += (float)healing;
                    if (health >= 100)
                    {
                        health = 100;
                    }
                    presence.setHealthWithUpdate(health);
                }
            }
        }

        public LSL_List osGetPrimitiveParams(LSL_Key prim, LSL_List rules)
        {
            CheckThreatLevel(ThreatLevel.High, "osGetPrimitiveParams");
            m_host.AddScriptLPS(1);
            InitLSL();
            
            return m_LSL_Api.GetPrimitiveParamsEx(prim, rules);
        }

        public void osSetPrimitiveParams(LSL_Key prim, LSL_List rules)
        {
            CheckThreatLevel(ThreatLevel.High, "osSetPrimitiveParams");
            m_host.AddScriptLPS(1);
            InitLSL();
            
            m_LSL_Api.SetPrimitiveParamsEx(prim, rules, "osSetPrimitiveParams");
        }
        
        /// <summary>
        /// Set parameters for light projection in host prim 
        /// </summary>
        public void osSetProjectionParams(bool projection, LSL_Key texture, double fov, double focus, double amb)
        {
            CheckThreatLevel(ThreatLevel.High, "osSetProjectionParams");

            osSetProjectionParams(UUID.Zero.ToString(), projection, texture, fov, focus, amb);
        }

        /// <summary>
        /// Set parameters for light projection with uuid of target prim
        /// </summary>
        public void osSetProjectionParams(LSL_Key prim, bool projection, LSL_Key texture, double fov, double focus, double amb)
        {
            CheckThreatLevel(ThreatLevel.High, "osSetProjectionParams");
            m_host.AddScriptLPS(1);

            SceneObjectPart obj = null;
            if (prim == UUID.Zero.ToString())
            {
                obj = m_host;
            }
            else
            {
                obj = World.GetSceneObjectPart(new UUID(prim));
                if (obj == null)
                    return;
            }

            obj.Shape.ProjectionEntry = projection;
            obj.Shape.ProjectionTextureUUID = new UUID(texture);
            obj.Shape.ProjectionFOV = (float)fov;
            obj.Shape.ProjectionFocus = (float)focus;
            obj.Shape.ProjectionAmbiance = (float)amb;

            obj.ParentGroup.HasGroupChanged = true;
            obj.ScheduleFullUpdate();
        }

        /// <summary>
        /// Like osGetAgents but returns enough info for a radar
        /// </summary>
        /// <returns>Strided list of the UUID, position and name of each avatar in the region</returns>
        public LSL_List osGetAvatarList()
        {
            CheckThreatLevel(ThreatLevel.None, "osGetAvatarList");
            m_host.AddScriptLPS(1);

            LSL_List result = new LSL_List();
            World.ForEachRootScenePresence(delegate (ScenePresence avatar)
            {
                if (avatar != null && avatar.UUID != m_host.OwnerID)
                {
                    result.Add(new LSL_String(avatar.UUID.ToString()));
                    OpenMetaverse.Vector3 ap = avatar.AbsolutePosition;
                    result.Add(new LSL_Vector(ap.X, ap.Y, ap.Z));
                    result.Add(new LSL_String(avatar.Name));
                }
            });

            return result;
        }

        /// <summary>
        /// Convert a unix time to a llGetTimestamp() like string
        /// </summary>
        /// <param name="unixTime"></param>
        /// <returns></returns>
        public LSL_String osUnixTimeToTimestamp(long time)
        {
            CheckThreatLevel(ThreatLevel.VeryLow, "osUnixTimeToTimestamp");
            m_host.AddScriptLPS(1);

            long baseTicks = 621355968000000000;
            long tickResolution = 10000000;
            long epochTicks = (time * tickResolution) + baseTicks;
            DateTime date = new DateTime(epochTicks);

            return date.ToString("yyyy-MM-ddTHH:mm:ss.fffffffZ");
        }

        /// <summary>
        /// Get the description from an inventory item
        /// </summary>
        /// <param name="inventoryName"></param>
        /// <returns>Item description</returns>  
        public LSL_String osGetInventoryDesc(string item)
        {
            m_host.AddScriptLPS(1);

            lock (m_host.TaskInventory)
            {
                foreach (KeyValuePair<UUID, TaskInventoryItem> inv in m_host.TaskInventory)
                {
                    if (inv.Value.Name == item)
                    {
                        return inv.Value.Description.ToString();
                    }
                }
            }

            return String.Empty;
        }

        /// <summary>
        /// Invite user to the group this object is set to
        /// </summary>
        /// <param name="agentId"></param>
        /// <returns></returns>
        public LSL_Integer osInviteToGroup(LSL_Key agentId)
        {
            CheckThreatLevel(ThreatLevel.VeryLow, "osInviteToGroup");
            m_host.AddScriptLPS(1);

            UUID agent = new UUID(agentId);

            // groups module is required
            IGroupsModule groupsModule = m_ScriptEngine.World.RequestModuleInterface<IGroupsModule>();
            if (groupsModule == null) return ScriptBaseClass.FALSE;

            // object has to be set to a group, but not group owned
            if (m_host.GroupID == UUID.Zero || m_host.GroupID == m_host.OwnerID) return ScriptBaseClass.FALSE;

            // object owner has to be in that group and required permissions
            GroupMembershipData member = groupsModule.GetMembershipData(m_host.GroupID, m_host.OwnerID);
            if (member == null || (member.GroupPowers & (ulong)GroupPowers.Invite) == 0) return ScriptBaseClass.FALSE;

            // check if agent is in that group already
            //member = groupsModule.GetMembershipData(agent, m_host.GroupID, agent);
            //if (member != null) return ScriptBaseClass.FALSE;

            // invited agent has to be present in this scene
            if (World.GetScenePresence(agent) == null) return ScriptBaseClass.FALSE;

            groupsModule.InviteGroup(null, m_host.OwnerID, m_host.GroupID, agent, UUID.Zero);

            return ScriptBaseClass.TRUE;
        }

        /// <summary>
        /// Eject user from the group this object is set to
        /// </summary>
        /// <param name="agentId"></param>
        /// <returns></returns>
        public LSL_Integer osEjectFromGroup(LSL_Key agentId)
        {
            CheckThreatLevel(ThreatLevel.VeryLow, "osEjectFromGroup");
            m_host.AddScriptLPS(1);

            UUID agent = new UUID(agentId);

            // groups module is required
            IGroupsModule groupsModule = m_ScriptEngine.World.RequestModuleInterface<IGroupsModule>();
            if (groupsModule == null) return ScriptBaseClass.FALSE;

            // object has to be set to a group, but not group owned
            if (m_host.GroupID == UUID.Zero || m_host.GroupID == m_host.OwnerID) return ScriptBaseClass.FALSE;

            // object owner has to be in that group and required permissions
            GroupMembershipData member = groupsModule.GetMembershipData(m_host.GroupID, m_host.OwnerID);
            if (member == null || (member.GroupPowers & (ulong)GroupPowers.Eject) == 0) return ScriptBaseClass.FALSE;

            // agent has to be in that group
            //member = groupsModule.GetMembershipData(agent, m_host.GroupID, agent);
            //if (member == null) return ScriptBaseClass.FALSE;

            // ejectee can be offline

            groupsModule.EjectGroupMember(null, m_host.OwnerID, m_host.GroupID, agent);

            return ScriptBaseClass.TRUE;
        }

        /// <summary>
        /// Sets terrain estate texture
        /// </summary>
        /// <param name="level"></param>
        /// <param name="texture"></param>
        /// <returns></returns>
        public void osSetTerrainTexture(int level, LSL_Key texture)
        {
            CheckThreatLevel(ThreatLevel.High, "osSetTerrainTexture");

            m_host.AddScriptLPS(1);
            //Check to make sure that the script's owner is the estate manager/master
            //World.Permissions.GenericEstatePermission(
            if (World.Permissions.IsGod(m_host.OwnerID))
            {
                if (level < 0 || level > 3)
                    return;

                UUID textureID = new UUID();
                if (!UUID.TryParse(texture, out textureID))
                    return;

                // estate module is required
                IEstateModule estate = World.RequestModuleInterface<IEstateModule>();
                if (estate != null)
                    estate.setEstateTerrainBaseTexture(level, textureID);
            }
        }

        /// <summary>
        /// Sets terrain heights of estate
        /// </summary>
        /// <param name="corner"></param>
        /// <param name="low"></param>
        /// <param name="high"></param>
        /// <returns></returns>
        public void osSetTerrainTextureHeight(int corner, double low, double high)
        {
            CheckThreatLevel(ThreatLevel.High, "osSetTerrainTextureHeight");

            m_host.AddScriptLPS(1);
            //Check to make sure that the script's owner is the estate manager/master
            //World.Permissions.GenericEstatePermission(
            if (World.Permissions.IsGod(m_host.OwnerID))
            {
                if (corner < 0 || corner > 3)
                    return;

                // estate module is required
                IEstateModule estate = World.RequestModuleInterface<IEstateModule>();
                if (estate != null)
                    estate.setEstateTerrainTextureHeights(corner, (float)low, (float)high);
            }
        }

        #region Attachment commands

        public void osForceAttachToAvatar(int attachmentPoint)
        {
            CheckThreatLevel(ThreatLevel.High, "osForceAttachToAvatar");

            m_host.AddScriptLPS(1);

            InitLSL();
            ((LSL_Api)m_LSL_Api).AttachToAvatar(attachmentPoint);
        }

        public void osForceAttachToAvatarFromInventory(string itemName, int attachmentPoint)
        {
            CheckThreatLevel(ThreatLevel.High, "osForceAttachToAvatarFromInventory");

            m_host.AddScriptLPS(1);

            ForceAttachToAvatarFromInventory(m_host.OwnerID, itemName, attachmentPoint);
        }

        public void osForceAttachToOtherAvatarFromInventory(string rawAvatarId, string itemName, int attachmentPoint)
        {
            CheckThreatLevel(ThreatLevel.Severe, "osForceAttachToOtherAvatarFromInventory");

            m_host.AddScriptLPS(1);

            UUID avatarId;

            if (!UUID.TryParse(rawAvatarId, out avatarId))
                return;

            ForceAttachToAvatarFromInventory(avatarId, itemName, attachmentPoint);
        }

        public void ForceAttachToAvatarFromInventory(UUID avatarId, string itemName, int attachmentPoint)
        {
            IAttachmentsModule attachmentsModule = m_ScriptEngine.World.AttachmentsModule;

            if (attachmentsModule == null)
                return;

            InitLSL();

            TaskInventoryItem item = m_host.Inventory.GetInventoryItem(itemName);

            if (item == null)
            {
                ((LSL_Api)m_LSL_Api).llSay(0, string.Format("Could not find object '{0}'", itemName));
                throw new Exception(String.Format("The inventory item '{0}' could not be found", itemName));
            }

            if (item.InvType != (int)InventoryType.Object)
            {
                // FIXME: Temporary null check for regression tests since they dont' have the infrastructure to set
                // up the api reference.  
                if (m_LSL_Api != null)
                    ((LSL_Api)m_LSL_Api).llSay(0, string.Format("Unable to attach, item '{0}' is not an object.", itemName));

                throw new Exception(String.Format("The inventory item '{0}' is not an object", itemName));
            }

            ScenePresence sp = World.GetScenePresence(avatarId);

            if (sp == null)
                return;

            InventoryItemBase newItem = World.MoveTaskInventoryItem(sp.UUID, UUID.Zero, m_host, item.ItemID);

            if (newItem == null)
            {
                m_log.ErrorFormat(
                    "[OSSL API]: Could not create user inventory item {0} for {1}, attach point {2} in {3}",
                    itemName, m_host.Name, attachmentPoint, World.Name);

                return;
            }

            attachmentsModule.RezSingleAttachmentFromInventory(sp, newItem.ID, (uint)attachmentPoint);
        }

        public void osForceDetachFromAvatar()
        {
            CheckThreatLevel(ThreatLevel.High, "osForceDetachFromAvatar");

            m_host.AddScriptLPS(1);

            InitLSL();
            ((LSL_Api)m_LSL_Api).DetachFromAvatar();
        }

        public LSL_List osGetNumberOfAttachments(LSL_Key avatar, LSL_List attachmentPoints)
        {
            CheckThreatLevel(ThreatLevel.Moderate, "osGetNumberOfAttachments");

            m_host.AddScriptLPS(1);

            UUID targetUUID;
            ScenePresence target;
            LSL_List resp = new LSL_List();

            if (attachmentPoints.Length >= 1 && UUID.TryParse(avatar.ToString(), out targetUUID) && World.TryGetScenePresence(targetUUID, out target))
            {
                foreach (object point in attachmentPoints.Data)
                {
                    LSL_Integer ipoint = new LSL_Integer(
                        (point is LSL_Integer || point is int || point is uint) ?
                            (int)point :
                            0
                    );
                    resp.Add(ipoint);
                    if (ipoint == 0)
                    {
                        // indicates zero attachments
                        resp.Add(new LSL_Integer(0));
                    }
                    else
                    {
                        // gets the number of attachments on the attachment point
                        resp.Add(new LSL_Integer(target.GetAttachments((uint)ipoint).Count));
                    }
                }
            }

            return resp;
        }

        public void osMessageAttachments(LSL_Key avatar, string message, LSL_List attachmentPoints, int options)
        {
            CheckThreatLevel(ThreatLevel.Moderate, "osMessageAttachments");
            m_host.AddScriptLPS(1);

            UUID targetUUID;
            ScenePresence target;

            if (attachmentPoints.Length >= 1 && UUID.TryParse(avatar.ToString(), out targetUUID) && World.TryGetScenePresence(targetUUID, out target))
            {
                List<int> aps = new List<int>();
                foreach (object point in attachmentPoints.Data)
                {
                    int ipoint;
                    if (int.TryParse(point.ToString(), out ipoint))
                    {
                        aps.Add(ipoint);
                    }
                }

                List<SceneObjectGroup> attachments = new List<SceneObjectGroup>();

                bool msgAll = aps.Contains(ScriptBaseClass.OS_ATTACH_MSG_ALL);
                bool invertPoints = (options & ScriptBaseClass.OS_ATTACH_MSG_INVERT_POINTS) != 0;

                if (msgAll && invertPoints)
                {
                    return;
                }
                else if (msgAll || invertPoints)
                {
                    attachments = target.GetAttachments();
                }
                else
                {
                    foreach (int point in aps)
                    {
                        if (point > 0)
                        {
                            attachments.AddRange(target.GetAttachments((uint)point));
                        }
                    }
                }

                // if we have no attachments at this point, exit now
                if (attachments.Count == 0)
                {
                    return;
                }

                List<SceneObjectGroup> ignoreThese = new List<SceneObjectGroup>();

                if (invertPoints)
                {
                    foreach (SceneObjectGroup attachment in attachments)
                    {
                        if (aps.Contains((int)attachment.AttachmentPoint))
                        {
                            ignoreThese.Add(attachment);
                        }
                    }
                }

                foreach (SceneObjectGroup attachment in ignoreThese)
                {
                    attachments.Remove(attachment);
                }
                ignoreThese.Clear();

                // if inverting removed all attachments to check, exit now
                if (attachments.Count < 1)
                {
                    return;
                }

                if ((options & ScriptBaseClass.OS_ATTACH_MSG_OBJECT_CREATOR) != 0)
                {
                    foreach (SceneObjectGroup attachment in attachments)
                    {
                        if (attachment.RootPart.CreatorID != m_host.CreatorID)
                        {
                            ignoreThese.Add(attachment);
                        }
                    }

                    foreach (SceneObjectGroup attachment in ignoreThese)
                    {
                        attachments.Remove(attachment);
                    }
                    ignoreThese.Clear();

                    // if filtering by same object creator removed all
                    //  attachments to check, exit now
                    if (attachments.Count == 0)
                    {
                        return;
                    }
                }

                if ((options & ScriptBaseClass.OS_ATTACH_MSG_SCRIPT_CREATOR) != 0)
                {
                    foreach (SceneObjectGroup attachment in attachments)
                    {
                        if (attachment.RootPart.CreatorID != m_item.CreatorID)
                        {
                            ignoreThese.Add(attachment);
                        }
                    }

                    foreach (SceneObjectGroup attachment in ignoreThese)
                    {
                        attachments.Remove(attachment);
                    }
                    ignoreThese.Clear();

                    // if filtering by object creator must match originating
                    //  script creator removed all attachments to check,
                    //  exit now
                    if (attachments.Count == 0)
                    {
                        return;
                    }
                }

                foreach (SceneObjectGroup attachment in attachments)
                {
                    MessageObject(attachment.RootPart.UUID, message);
                }
            }
        }

        #endregion

        /// <summary>
        /// Checks if thing is a UUID.
        /// </summary>
        /// <param name="thing"></param>
        /// <returns>1 if thing is a valid UUID, 0 otherwise</returns>
        public LSL_Integer osIsUUID(string thing)
        {
            CheckThreatLevel(ThreatLevel.None, "osIsUUID");
            m_host.AddScriptLPS(1);

            UUID test;
            return UUID.TryParse(thing, out test) ? 1 : 0;
        }

        /// <summary>
        /// Wraps to Math.Min()
        /// </summary>
        /// <param name="a"></param>
        /// <param name="b"></param>
        /// <returns></returns>
        public LSL_Float osMin(double a, double b)
        {
            CheckThreatLevel(ThreatLevel.None, "osMin");
            m_host.AddScriptLPS(1);

            return Math.Min(a, b);
        }

        /// <summary>
        /// Wraps to Math.max()
        /// </summary>
        /// <param name="a"></param>
        /// <param name="b"></param>
        /// <returns></returns>
        public LSL_Float osMax(double a, double b)
        {
            CheckThreatLevel(ThreatLevel.None, "osMax");
            m_host.AddScriptLPS(1);

            return Math.Max(a, b);
        }

        public LSL_Key osGetRezzingObject()
        {
            CheckThreatLevel(ThreatLevel.None, "osGetRezzingObject");
            m_host.AddScriptLPS(1);

            return new LSL_Key(m_host.ParentGroup.FromPartID.ToString());
        }

        /// <summary>
        /// Sets the response type for an HTTP request/response
        /// </summary>
        /// <returns></returns>
        public void osSetContentType(LSL_Key id, string type)
        {
            CheckThreatLevel(ThreatLevel.High, "osSetContentType");

            if (m_UrlModule != null)
                m_UrlModule.HttpContentType(new UUID(id),type);
        }

        /// Shout an error if the object owner did not grant the script the specified permissions.
        /// </summary>
        /// <param name="perms"></param>
        /// <returns>boolean indicating whether an error was shouted.</returns>
        protected bool ShoutErrorOnLackingOwnerPerms(int perms, string errorPrefix)
        {
            m_host.AddScriptLPS(1);
            bool fail = false;
            if (m_item.PermsGranter != m_host.OwnerID)
            {
                fail = true;
                OSSLShoutError(string.Format("{0}. Permissions not granted to owner.", errorPrefix));
            }
            else if ((m_item.PermsMask & perms) == 0)
            {
                fail = true;
                OSSLShoutError(string.Format("{0}. Permissions not granted.", errorPrefix));
            }

            return fail;
        }

        protected void DropAttachment(bool checkPerms)
        {
            if (checkPerms && ShoutErrorOnLackingOwnerPerms(ScriptBaseClass.PERMISSION_ATTACH, "Cannot drop attachment"))
            {
                return;
            }

            IAttachmentsModule attachmentsModule = m_ScriptEngine.World.AttachmentsModule;
            ScenePresence sp = attachmentsModule == null ? null : m_host.ParentGroup.Scene.GetScenePresence(m_host.ParentGroup.OwnerID);

            if (attachmentsModule != null && sp != null)
            {
                attachmentsModule.DetachSingleAttachmentToGround(sp, m_host.ParentGroup.LocalId);
            }
        }

        protected void DropAttachmentAt(bool checkPerms, LSL_Vector pos, LSL_Rotation rot)
        {
            if (checkPerms && ShoutErrorOnLackingOwnerPerms(ScriptBaseClass.PERMISSION_ATTACH, "Cannot drop attachment"))
            {
                return;
            }

            IAttachmentsModule attachmentsModule = m_ScriptEngine.World.AttachmentsModule;
            ScenePresence sp = attachmentsModule == null ? null : m_host.ParentGroup.Scene.GetScenePresence(m_host.ParentGroup.OwnerID);

            if (attachmentsModule != null && sp != null)
            {
                attachmentsModule.DetachSingleAttachmentToGround(sp, m_host.ParentGroup.LocalId, pos, rot);
            }
        }

        public void osDropAttachment()
        {
            CheckThreatLevel(ThreatLevel.Moderate, "osDropAttachment");
            m_host.AddScriptLPS(1);

            DropAttachment(true);
        }

        public void osForceDropAttachment()
        {
            CheckThreatLevel(ThreatLevel.High, "osForceDropAttachment");
            m_host.AddScriptLPS(1);

            DropAttachment(false);
        }

        public void osDropAttachmentAt(LSL_Vector pos, LSL_Rotation rot)
        {
            CheckThreatLevel(ThreatLevel.Moderate, "osDropAttachmentAt");
            m_host.AddScriptLPS(1);

            DropAttachmentAt(true, pos, rot);
        }

        public void osForceDropAttachmentAt(LSL_Vector pos, LSL_Rotation rot)
        {
            CheckThreatLevel(ThreatLevel.High, "osForceDropAttachmentAt");
            m_host.AddScriptLPS(1);

            DropAttachmentAt(false, pos, rot);
        }

        public LSL_Integer osListenRegex(int channelID, string name, string ID, string msg, int regexBitfield)
        {
            CheckThreatLevel(ThreatLevel.Low, "osListenRegex");
            m_host.AddScriptLPS(1);
            UUID keyID;
            UUID.TryParse(ID, out keyID);

            // if we want the name to be used as a regular expression, ensure it is valid first.
            if ((regexBitfield & ScriptBaseClass.OS_LISTEN_REGEX_NAME) == ScriptBaseClass.OS_LISTEN_REGEX_NAME)
            {
                try
                {
                    Regex.IsMatch("", name);
                }
                catch (Exception)
                {
                    OSSLShoutError("Name regex is invalid.");
                    return -1;
                }
            }

            // if we want the msg to be used as a regular expression, ensure it is valid first.
            if ((regexBitfield & ScriptBaseClass.OS_LISTEN_REGEX_MESSAGE) == ScriptBaseClass.OS_LISTEN_REGEX_MESSAGE)
            {
                try
                {
                    Regex.IsMatch("", msg);
                }
                catch (Exception)
                {
                    OSSLShoutError("Message regex is invalid.");
                    return -1;
                }
            }

            IWorldComm wComm = m_ScriptEngine.World.RequestModuleInterface<IWorldComm>();
            return (wComm == null) ? -1 : wComm.Listen(
                m_host.LocalId,
                m_item.ItemID,
                m_host.UUID,
                channelID,
                name,
                keyID,
                msg,
                regexBitfield
            );
        }

        public LSL_Integer osRegexIsMatch(string input, string pattern)
        {
            CheckThreatLevel(ThreatLevel.Low, "osRegexIsMatch");
            m_host.AddScriptLPS(1);
            try
            {
                return Regex.IsMatch(input, pattern) ? 1 : 0;
            }
            catch (Exception)
            {
                OSSLShoutError("Possible invalid regular expression detected.");
                return 0;
            }
        }
    }
}<|MERGE_RESOLUTION|>--- conflicted
+++ resolved
@@ -212,18 +212,14 @@
 
         internal void OSSLError(string msg)
         {
-<<<<<<< HEAD
             if (m_debuggerSafe)
             {
                 OSSLShoutError(msg);
             }
             else
             {
-                throw new Exception("OSSL Runtime Error: " + msg);
-            }
-=======
-            throw new ScriptException("OSSL Runtime Error: " + msg);
->>>>>>> 16809bd0
+                throw new ScriptException("OSSL Runtime Error: " + msg);
+            }
         }
 
         /// <summary>
