--- conflicted
+++ resolved
@@ -273,17 +273,11 @@
         public const int CHANGED_LINK = 32;
         public const int CHANGED_ALLOWED_DROP = 64;
         public const int CHANGED_OWNER = 128;
-<<<<<<< HEAD
         public const int CHANGED_REGION = 256;
         public const int CHANGED_TELEPORT = 512;
         public const int CHANGED_REGION_RESTART = 1024;
         public const int CHANGED_REGION_START = 1024; //LL Changed the constant from CHANGED_REGION_RESTART
-=======
-        public const int CHANGED_REGION_RESTART = 256;
-        public const int CHANGED_REGION = 512;
-        public const int CHANGED_TELEPORT = 1024;
         public const int CHANGED_MEDIA = 2048;
->>>>>>> 7f3f1bfe
         public const int CHANGED_ANIMATION = 16384;
         public const int TYPE_INVALID = 0;
         public const int TYPE_INTEGER = 1;
