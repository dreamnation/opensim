--- conflicted
+++ resolved
@@ -72,7 +72,11 @@
         {
             return m_LS_Functions.lsSetWindlightSceneTargeted(rules, target);
         }
-<<<<<<< HEAD
+
+        public void lsClearWindlightScene()
+        {
+            m_LS_Functions.lsClearWindlightScene();
+        }
 
         public LSL_List cmGetWindlightScene(LSL_List rules)
         {
@@ -87,11 +91,11 @@
         public int cmSetWindlightSceneTargeted(LSL_List rules, key target)
         {
             return m_LS_Functions.lsSetWindlightSceneTargeted(rules, target);
-=======
-        public void lsClearWindlightScene()
+        }
+
+        public void cmClearWindlightScene()
         {
             m_LS_Functions.lsClearWindlightScene();
->>>>>>> 6c3b7617
         }
     }
 }