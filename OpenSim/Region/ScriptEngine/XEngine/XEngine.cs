--- conflicted
+++ resolved
@@ -1203,24 +1203,6 @@
                         {
                             sandbox = AppDomain.CurrentDomain;
                         }
-<<<<<<< HEAD
-=======
-                    }
-                    m_DomainScripts[appDomain].Add(itemID);
-
-                    instance = new ScriptInstance(this, part,
-                                                  itemID, assetID, assembly,
-                                                  m_AppDomains[appDomain],
-                                                  part.ParentGroup.RootPart.Name,
-                                                  item.Name, startParam, postOnRez,
-                                                  stateSource, m_MaxScriptQueue);
-
-//                    if (DebugLevel >= 1)
-//                    m_log.DebugFormat(
-//                        "[XEngine] Loaded script {0}.{1}, item UUID {2}, prim UUID {3} @ {4}.{5}",
-//                        part.ParentGroup.RootPart.Name, item.Name, itemID, part.UUID,
-//                        part.ParentGroup.RootPart.AbsolutePosition, part.ParentGroup.Scene.RegionInfo.RegionName);
->>>>>>> 9d6fe122
 
                         //PolicyLevel sandboxPolicy = PolicyLevel.CreateAppDomainLevel();
                         //AllMembershipCondition sandboxMembershipCondition = new AllMembershipCondition();
@@ -1255,10 +1237,10 @@
                                               item.Name, startParam, postOnRez,
                                               stateSource, m_MaxScriptQueue);
 
-                m_log.DebugFormat(
-                        "[XEngine] Loaded script {0}.{1}, script UUID {2}, prim UUID {3} @ {4}.{5}",
-                        part.ParentGroup.RootPart.Name, item.Name, assetID, part.UUID, 
-                        part.ParentGroup.RootPart.AbsolutePosition, part.ParentGroup.Scene.RegionInfo.RegionName);
+//                m_log.DebugFormat(
+//                        "[XEngine] Loaded script {0}.{1}, script UUID {2}, prim UUID {3} @ {4}.{5}",
+//                        part.ParentGroup.RootPart.Name, item.Name, assetID, part.UUID, 
+//                        part.ParentGroup.RootPart.AbsolutePosition, part.ParentGroup.Scene.RegionInfo.RegionName);
 
                 if (presence != null)
                 {
