/*
 * Copyright (c) Contributors, http://opensimulator.org/
 * See CONTRIBUTORS.TXT for a full list of copyright holders.
 *
 * Redistribution and use in source and binary forms, with or without
 * modification, are permitted provided that the following conditions are met:
 *     * Redistributions of source code must retain the above copyright
 *       notice, this list of conditions and the following disclaimer.
 *     * Redistributions in binary form must reproduce the above copyright
 *       notice, this list of conditions and the following disclaimer in the
 *       documentation and/or other materials provided with the distribution.
 *     * Neither the name of the OpenSimulator Project nor the
 *       names of its contributors may be used to endorse or promote products
 *       derived from this software without specific prior written permission.
 *
 * THIS SOFTWARE IS PROVIDED BY THE DEVELOPERS ``AS IS'' AND ANY
 * EXPRESS OR IMPLIED WARRANTIES, INCLUDING, BUT NOT LIMITED TO, THE IMPLIED
 * WARRANTIES OF MERCHANTABILITY AND FITNESS FOR A PARTICULAR PURPOSE ARE
 * DISCLAIMED. IN NO EVENT SHALL THE CONTRIBUTORS BE LIABLE FOR ANY
 * DIRECT, INDIRECT, INCIDENTAL, SPECIAL, EXEMPLARY, OR CONSEQUENTIAL DAMAGES
 * (INCLUDING, BUT NOT LIMITED TO, PROCUREMENT OF SUBSTITUTE GOODS OR SERVICES;
 * LOSS OF USE, DATA, OR PROFITS; OR BUSINESS INTERRUPTION) HOWEVER CAUSED AND
 * ON ANY THEORY OF LIABILITY, WHETHER IN CONTRACT, STRICT LIABILITY, OR TORT
 * (INCLUDING NEGLIGENCE OR OTHERWISE) ARISING IN ANY WAY OUT OF THE USE OF THIS
 * SOFTWARE, EVEN IF ADVISED OF THE POSSIBILITY OF SUCH DAMAGE.
 */

using System;
using System.Collections;
using System.Collections.Generic;
using System.Diagnostics; //for [DebuggerNonUserCode]
using System.Globalization;
using System.IO;
using System.Reflection;
using System.Security;
using System.Security.Policy;
using System.Text;
using System.Threading;
using System.Xml;
using OpenMetaverse;
using OpenMetaverse.StructuredData;
using log4net;
using Nini.Config;
using Amib.Threading;
using OpenSim.Framework;
using OpenSim.Framework.Console;
using OpenSim.Region.Framework.Scenes;
using OpenSim.Region.Framework.Interfaces;
using OpenSim.Region.ScriptEngine.Shared;
using OpenSim.Region.ScriptEngine.Shared.ScriptBase;
using OpenSim.Region.ScriptEngine.Shared.CodeTools;
using OpenSim.Region.ScriptEngine.Shared.Instance;
using OpenSim.Region.ScriptEngine.Interfaces;

using ScriptCompileQueue = OpenSim.Framework.LocklessQueue<object[]>;

namespace OpenSim.Region.ScriptEngine.XEngine
{
    public class XEngine : INonSharedRegionModule, IScriptModule, IScriptEngine
    {
        private static readonly ILog m_log = LogManager.GetLogger(MethodBase.GetCurrentMethod().DeclaringType);

        private SmartThreadPool m_ThreadPool;
        private int m_MaxScriptQueue;
        private Scene m_Scene;
        private IConfig m_ScriptConfig = null;
        private IConfigSource m_ConfigSource = null;
        private ICompiler m_Compiler;
        private int m_MinThreads;
        private int m_MaxThreads ;
        private int m_IdleTimeout;
        private int m_StackSize;
        private int m_SleepTime;
        private int m_SaveTime;
        private ThreadPriority m_Prio;
        private bool m_Enabled = false;
        private bool m_InitialStartup = true;
        private int m_ScriptFailCount; // Number of script fails since compile queue was last empty
        private string m_ScriptErrorMessage;
        private Dictionary<string, string> m_uniqueScripts = new Dictionary<string, string>();
        private bool m_AppDomainLoading;
        private Dictionary<UUID,ArrayList> m_ScriptErrors =
                new Dictionary<UUID,ArrayList>();

        // disable warning: need to keep a reference to XEngine.EventManager
        // alive to avoid it being garbage collected
#pragma warning disable 414
        private EventManager m_EventManager;
#pragma warning restore 414
        private IXmlRpcRouter m_XmlRpcRouter;
        private int m_EventLimit;
        private bool m_KillTimedOutScripts;
        private string m_ScriptEnginesPath = null;

        /// <summary>
        /// Is the entire simulator in the process of shutting down?
        /// </summary>
        private bool m_SimulatorShuttingDown;

        private static List<XEngine> m_ScriptEngines =
                new List<XEngine>();

        // Maps the local id to the script inventory items in it

        private Dictionary<uint, List<UUID> > m_PrimObjects =
                new Dictionary<uint, List<UUID> >();

        // Maps the UUID above to the script instance

        private Dictionary<UUID, IScriptInstance> m_Scripts =
                new Dictionary<UUID, IScriptInstance>();

        private OpenMetaverse.ReaderWriterLockSlim m_scriptsLock = new OpenMetaverse.ReaderWriterLockSlim();

        // Maps the asset ID to the assembly

        private Dictionary<UUID, string> m_Assemblies =
                new Dictionary<UUID, string>();

        private Dictionary<string, int> m_AddingAssemblies =
                new Dictionary<string, int>();

        // This will list AppDomains by script asset

        private Dictionary<UUID, AppDomain> m_AppDomains =
                new Dictionary<UUID, AppDomain>();

        // List the scripts running in each appdomain

        private Dictionary<UUID, List<UUID> > m_DomainScripts =
                new Dictionary<UUID, List<UUID> >();

        private ScriptCompileQueue m_CompileQueue = new ScriptCompileQueue();
        IWorkItemResult m_CurrentCompile = null;
        private Dictionary<UUID, int> m_CompileDict = new Dictionary<UUID, int>();

        private void lockScriptsForRead(bool locked)
        {
            if (locked)
            {
                if (m_scriptsLock.RecursiveReadCount > 0)
                {
                    m_log.Error("[XEngine.m_Scripts] Recursive read lock requested. This should not happen and means something needs to be fixed. For now though, it's safe to continue.");
                    m_scriptsLock.ExitReadLock();
                }
                if (m_scriptsLock.RecursiveWriteCount > 0)
                {
                    m_log.Error("[XEngine.m_Scripts] Recursive write lock requested. This should not happen and means something needs to be fixed.");
                    m_scriptsLock.ExitWriteLock();
                }

                while (!m_scriptsLock.TryEnterReadLock(60000))
                {
                    m_log.Error("[XEngine.m_Scripts] Thread lock detected while trying to aquire READ lock of m_scripts in XEngine. I'm going to try to solve the thread lock automatically to preserve region stability, but this needs to be fixed.");
                    if (m_scriptsLock.IsWriteLockHeld)
                    {
                        m_scriptsLock = new OpenMetaverse.ReaderWriterLockSlim();
                    }
                }
            }
            else
            {
                if (m_scriptsLock.RecursiveReadCount > 0)
                {
                    m_scriptsLock.ExitReadLock();
                }
            }
        }
        private void lockScriptsForWrite(bool locked)
        {
            if (locked)
            {
                if (m_scriptsLock.RecursiveReadCount > 0)
                {
                    m_log.Error("[XEngine.m_Scripts] Recursive read lock requested. This should not happen and means something needs to be fixed. For now though, it's safe to continue.");
                    m_scriptsLock.ExitReadLock();
                }
                if (m_scriptsLock.RecursiveWriteCount > 0)
                {
                    m_log.Error("[XEngine.m_Scripts] Recursive write lock requested. This should not happen and means something needs to be fixed.");
                    m_scriptsLock.ExitWriteLock();
                }

                while (!m_scriptsLock.TryEnterWriteLock(60000))
                {
                    m_log.Error("[XEngine.m_Scripts] Thread lock detected while trying to aquire WRITE lock of m_scripts in XEngine. I'm going to try to solve the thread lock automatically to preserve region stability, but this needs to be fixed.");
                    if (m_scriptsLock.IsWriteLockHeld)
                    {
                        m_scriptsLock = new OpenMetaverse.ReaderWriterLockSlim();
                    }
                }
            }
            else
            {
                if (m_scriptsLock.RecursiveWriteCount > 0)
                {
                    m_scriptsLock.ExitWriteLock();
                }
            }
        }

        public string ScriptEngineName
        {
            get { return "XEngine"; }
        }

        public Scene World
        {
            get { return m_Scene; }
        }

        public static List<XEngine> ScriptEngines
        {
            get { return m_ScriptEngines; }
        }

        public IScriptModule ScriptModule
        {
            get { return this; }
        }

        // private struct RezScriptParms
        // {
        //     uint LocalID;
        //     UUID ItemID;
        //     string Script;
        // }

        public IConfig Config
        {
            get { return m_ScriptConfig; }
        }

        public string ScriptEnginePath
        {
            get { return m_ScriptEnginesPath; }
        }

        public IConfigSource ConfigSource
        {
            get { return m_ConfigSource; }
        }

        public event ScriptRemoved OnScriptRemoved;
        public event ObjectRemoved OnObjectRemoved;

        //
        // IRegionModule functions
        //
        public void Initialise(IConfigSource configSource)
        {
            if (configSource.Configs["XEngine"] == null)
                return;

            m_ScriptConfig = configSource.Configs["XEngine"];
            m_ConfigSource = configSource;
        }

        public void AddRegion(Scene scene)
        {
            if (m_ScriptConfig == null)
                return;
            m_ScriptFailCount = 0;
            m_ScriptErrorMessage = String.Empty;

            if (m_ScriptConfig == null)
            {
//                m_log.ErrorFormat("[XEngine] No script configuration found. Scripts disabled");
                return;
            }

            m_Enabled = m_ScriptConfig.GetBoolean("Enabled", true);

            if (!m_Enabled)
                return;

            AppDomain.CurrentDomain.AssemblyResolve +=
                OnAssemblyResolve;

            m_log.InfoFormat("[XEngine] Initializing scripts in region {0}",
                             scene.RegionInfo.RegionName);
            m_Scene = scene;

            m_MinThreads = m_ScriptConfig.GetInt("MinThreads", 2);
            m_MaxThreads = m_ScriptConfig.GetInt("MaxThreads", 100);
            m_IdleTimeout = m_ScriptConfig.GetInt("IdleTimeout", 60);
            string priority = m_ScriptConfig.GetString("Priority", "BelowNormal");
            m_MaxScriptQueue = m_ScriptConfig.GetInt("MaxScriptEventQueue",300);
            m_StackSize = m_ScriptConfig.GetInt("ThreadStackSize", 262144);
            m_SleepTime = m_ScriptConfig.GetInt("MaintenanceInterval", 10) * 1000;
            m_AppDomainLoading = m_ScriptConfig.GetBoolean("AppDomainLoading", true);

            m_EventLimit = m_ScriptConfig.GetInt("EventLimit", 30);
            m_KillTimedOutScripts = m_ScriptConfig.GetBoolean("KillTimedOutScripts", false);
            m_SaveTime = m_ScriptConfig.GetInt("SaveInterval", 120) * 1000;
            m_ScriptEnginesPath = m_ScriptConfig.GetString("ScriptEnginesPath", "ScriptEngines");

            m_Prio = ThreadPriority.BelowNormal;
            switch (priority)
            {
                case "Lowest":
                    m_Prio = ThreadPriority.Lowest;
                    break;
                case "BelowNormal":
                    m_Prio = ThreadPriority.BelowNormal;
                    break;
                case "Normal":
                    m_Prio = ThreadPriority.Normal;
                    break;
                case "AboveNormal":
                    m_Prio = ThreadPriority.AboveNormal;
                    break;
                case "Highest":
                    m_Prio = ThreadPriority.Highest;
                    break;
                default:
                    m_log.ErrorFormat("[XEngine] Invalid thread priority: '{0}'. Assuming BelowNormal", priority);
                    break;
            }

            lock (m_ScriptEngines)
            {
                m_ScriptEngines.Add(this);
            }

            // Needs to be here so we can queue the scripts that need starting
            //
            m_Scene.EventManager.OnRezScript += OnRezScript;

            // Complete basic setup of the thread pool
            //
            SetupEngine(m_MinThreads, m_MaxThreads, m_IdleTimeout, m_Prio,
                        m_MaxScriptQueue, m_StackSize);

            m_Scene.StackModuleInterface<IScriptModule>(this);

            m_XmlRpcRouter = m_Scene.RequestModuleInterface<IXmlRpcRouter>();
            if (m_XmlRpcRouter != null)
            {
                OnScriptRemoved += m_XmlRpcRouter.ScriptRemoved;
                OnObjectRemoved += m_XmlRpcRouter.ObjectRemoved;
            }

            MainConsole.Instance.Commands.AddCommand(
                "scripts", false, "xengine status", "xengine status", "Show status information",
                "Show status information on the script engine.",
                HandleShowStatus);

            MainConsole.Instance.Commands.AddCommand(
                "scripts", false, "scripts show", "scripts show [<script-item-uuid>]", "Show script information",
                "Show information on all scripts known to the script engine."
                    + "If a <script-item-uuid> is given then only information on that script will be shown.",
                HandleShowScripts);

            MainConsole.Instance.Commands.AddCommand(
                "scripts", false, "show scripts", "show scripts [<script-item-uuid>]", "Show script information",
                "Synonym for scripts show command", HandleShowScripts);

            MainConsole.Instance.Commands.AddCommand(
                "scripts", false, "scripts suspend", "scripts suspend [<script-item-uuid>]", "Suspends all running scripts",
                "Suspends all currently running scripts.  This only suspends event delivery, it will not suspend a"
                    + " script that is currently processing an event.\n"
                    + "Suspended scripts will continue to accumulate events but won't process them.\n"
                    + "If a <script-item-uuid> is given then only that script will be suspended.  Otherwise, all suitable scripts are suspended.",
                 (module, cmdparams) => HandleScriptsAction(cmdparams, HandleSuspendScript));

            MainConsole.Instance.Commands.AddCommand(
                "scripts", false, "scripts resume", "scripts resume [<script-item-uuid>]", "Resumes all suspended scripts",
                "Resumes all currently suspended scripts.\n"
                    + "Resumed scripts will process all events accumulated whilst suspended."
                    + "If a <script-item-uuid> is given then only that script will be resumed.  Otherwise, all suitable scripts are resumed.",
                (module, cmdparams) => HandleScriptsAction(cmdparams, HandleResumeScript));

            MainConsole.Instance.Commands.AddCommand(
                "scripts", false, "scripts stop", "scripts stop [<script-item-uuid>]", "Stops all running scripts",
                "Stops all running scripts."
                    + "If a <script-item-uuid> is given then only that script will be stopped.  Otherwise, all suitable scripts are stopped.",
                (module, cmdparams) => HandleScriptsAction(cmdparams, HandleStopScript));

            MainConsole.Instance.Commands.AddCommand(
                "scripts", false, "scripts start", "scripts start [<script-item-uuid>]", "Starts all stopped scripts",
                "Starts all stopped scripts."
                    + "If a <script-item-uuid> is given then only that script will be started.  Otherwise, all suitable scripts are started.",
                (module, cmdparams) => HandleScriptsAction(cmdparams, HandleStartScript));
        }

        /// <summary>
        /// Parse the raw item id into a script instance from the command params if it's present.
        /// </summary>
        /// <param name="cmdparams"></param>
        /// <param name="instance"></param>
        /// <returns>true if we're okay to proceed, false if not.</returns>
        private void HandleScriptsAction(string[] cmdparams, Action<IScriptInstance> action)
        {
            if (!(MainConsole.Instance.ConsoleScene == null || MainConsole.Instance.ConsoleScene == m_Scene))
                return;

            lock (m_Scripts)
            {
                string rawItemId;
                UUID itemId = UUID.Zero;
    
                if (cmdparams.Length == 2)
                {
                    foreach (IScriptInstance instance in m_Scripts.Values)
                        action(instance);

                    return;
                }
    
                rawItemId = cmdparams[2];
    
                if (!UUID.TryParse(rawItemId, out itemId))
                {
                    MainConsole.Instance.OutputFormat("Error - {0} is not a valid UUID", rawItemId);
                    return;
                }
    
                if (itemId != UUID.Zero)
                {
                    IScriptInstance instance = GetInstance(itemId);
                    if (instance == null)
                    {
                        // Commented out for now since this will cause false reports on simulators with more than
                        // one scene where the current command line set region is 'root' (which causes commands to
                        // go to both regions... (sigh)
//                        MainConsole.Instance.OutputFormat("Error - No item found with id {0}", itemId);
                        return;
                    }
                    else
                    {
                        action(instance);
                        return;
                    }
                }
            }
        }

        private void HandleShowStatus(string module, string[] cmdparams)
        {
            if (!(MainConsole.Instance.ConsoleScene == null || MainConsole.Instance.ConsoleScene == m_Scene))
                return;

            StringBuilder sb = new StringBuilder();
            sb.AppendFormat("Status of XEngine instance for {0}\n", m_Scene.RegionInfo.RegionName);

            lock (m_Scripts)
                sb.AppendFormat("Scripts loaded             : {0}\n", m_Scripts.Count);

            sb.AppendFormat("Unique scripts             : {0}\n", m_uniqueScripts.Count);
            sb.AppendFormat("Scripts waiting for load   : {0}\n", m_CompileQueue.Count);
            sb.AppendFormat("Allocated threads          : {0}\n", m_ThreadPool.ActiveThreads);
            sb.AppendFormat("In use threads             : {0}\n", m_ThreadPool.InUseThreads);
            sb.AppendFormat("Work items waiting         : {0}\n", m_ThreadPool.WaitingCallbacks);
//            sb.AppendFormat("Assemblies loaded          : {0}\n", m_Assemblies.Count);

            MainConsole.Instance.OutputFormat(sb.ToString());
        }

        public void HandleShowScripts(string module, string[] cmdparams)
        {
            if (!(MainConsole.Instance.ConsoleScene == null || MainConsole.Instance.ConsoleScene == m_Scene))
                return;

            if (cmdparams.Length == 2)
            {
                lock (m_Scripts)
                {
                    MainConsole.Instance.OutputFormat(
                        "Showing {0} scripts in {1}", m_Scripts.Count, m_Scene.RegionInfo.RegionName);
                }
            }

            HandleScriptsAction(cmdparams, HandleShowScript);
        }

        private void HandleShowScript(IScriptInstance instance)
        {
            SceneObjectPart sop = m_Scene.GetSceneObjectPart(instance.ObjectID);
            string status;

            if (instance.ShuttingDown)
            {
                status = "shutting down";
            }
            else if (instance.Suspended)
            {
                status = "suspended";
            }
            else if (!instance.Running)
            {
                status = "stopped";
            }
            else
            {
                status = "running";
            }

            StringBuilder sb = new StringBuilder();
            Queue eq = instance.EventQueue;

            sb.AppendFormat("Script name         : {0}\n", instance.ScriptName);
            sb.AppendFormat("Status              : {0}\n", status);

            lock (eq)
                sb.AppendFormat("Queued events       : {0}\n", eq.Count);

            sb.AppendFormat("Item UUID           : {0}\n", instance.ItemID);
            sb.AppendFormat("Containing part name: {0}\n", instance.PrimName);
            sb.AppendFormat("Containing part UUID: {0}\n", instance.ObjectID);
            sb.AppendFormat("Position            : {0}\n", sop.AbsolutePosition);

            MainConsole.Instance.OutputFormat(sb.ToString());
        }

        private void HandleSuspendScript(IScriptInstance instance)
        {
            if (!instance.Suspended)
            {
                instance.Suspend();

                SceneObjectPart sop = m_Scene.GetSceneObjectPart(instance.ObjectID);
                MainConsole.Instance.OutputFormat(
                    "Suspended {0}.{1}, item UUID {2}, prim UUID {3} @ {4}",
                    instance.PrimName, instance.ScriptName, instance.ItemID, instance.ObjectID, sop.AbsolutePosition);
            }
        }

        private void HandleResumeScript(IScriptInstance instance)
        {
            if (instance.Suspended)
            {
                instance.Resume();

                SceneObjectPart sop = m_Scene.GetSceneObjectPart(instance.ObjectID);
                MainConsole.Instance.OutputFormat(
                    "Resumed {0}.{1}, item UUID {2}, prim UUID {3} @ {4}",
                    instance.PrimName, instance.ScriptName, instance.ItemID, instance.ObjectID, sop.AbsolutePosition);
            }
        }

        private void HandleStartScript(IScriptInstance instance)
        {
            if (!instance.Running)
            {
                instance.Start();

                SceneObjectPart sop = m_Scene.GetSceneObjectPart(instance.ObjectID);
                MainConsole.Instance.OutputFormat(
                    "Started {0}.{1}, item UUID {2}, prim UUID {3} @ {4}",
                    instance.PrimName, instance.ScriptName, instance.ItemID, instance.ObjectID, sop.AbsolutePosition);
            }
        }

        private void HandleStopScript(IScriptInstance instance)
        {
            if (instance.Running)
            {
                instance.Stop(0);

                SceneObjectPart sop = m_Scene.GetSceneObjectPart(instance.ObjectID);
                MainConsole.Instance.OutputFormat(
                    "Stopped {0}.{1}, item UUID {2}, prim UUID {3} @ {4}",
                    instance.PrimName, instance.ScriptName, instance.ItemID, instance.ObjectID, sop.AbsolutePosition);
            }
        }

        public void RemoveRegion(Scene scene)
        {
            if (!m_Enabled)
                return;
            lockScriptsForRead(true);
            foreach (IScriptInstance instance in m_Scripts.Values)
            {
                // Force a final state save
                //
                if (m_Assemblies.ContainsKey(instance.AssetID))
                {
                    string assembly = m_Assemblies[instance.AssetID];
                    instance.SaveState(assembly);
                }

                // Clear the event queue and abort the instance thread
                //
                instance.ClearQueue();
                instance.Stop(0);

                // Release events, timer, etc
                //
                instance.DestroyScriptInstance();

                // Unload scripts and app domains
                // Must be done explicitly because they have infinite
                // lifetime
                //
                if (!m_SimulatorShuttingDown)
                {
                    m_DomainScripts[instance.AppDomain].Remove(instance.ItemID);
                    if (m_DomainScripts[instance.AppDomain].Count == 0)
                    {
                        m_DomainScripts.Remove(instance.AppDomain);
                        UnloadAppDomain(instance.AppDomain);
                    }
                }

                m_Scripts.Clear();
                m_PrimObjects.Clear();
                m_Assemblies.Clear();
                m_DomainScripts.Clear();
            }
            lockScriptsForRead(false);
            lockScriptsForWrite(true);
            m_Scripts.Clear();
            lockScriptsForWrite(false);
            m_PrimObjects.Clear();
            m_Assemblies.Clear();
            m_DomainScripts.Clear();
           
            lock (m_ScriptEngines)
            {
                m_ScriptEngines.Remove(this);
            }
        }

        public void RegionLoaded(Scene scene)
        {
            if (!m_Enabled)
                return;

            m_EventManager = new EventManager(this);

            m_Compiler = new Compiler(this);

            m_Scene.EventManager.OnRemoveScript += OnRemoveScript;
            m_Scene.EventManager.OnScriptReset += OnScriptReset;
            m_Scene.EventManager.OnStartScript += OnStartScript;
            m_Scene.EventManager.OnStopScript += OnStopScript;
            m_Scene.EventManager.OnGetScriptRunning += OnGetScriptRunning;
            m_Scene.EventManager.OnShutdown += OnShutdown;

            if (m_SleepTime > 0)
            {
                m_ThreadPool.QueueWorkItem(new WorkItemCallback(this.DoMaintenance),
                                           new Object[]{ m_SleepTime });
            }

            if (m_SaveTime > 0)
            {
                m_ThreadPool.QueueWorkItem(new WorkItemCallback(this.DoBackup),
                                           new Object[] { m_SaveTime });
            }
        }

        public void StartProcessing()
        {
            m_ThreadPool.Start();
        }

        public void Close()
        {
            if (!m_Enabled)
                return;
            
            lock (m_ScriptEngines)
            {
                if (m_ScriptEngines.Contains(this))
                    m_ScriptEngines.Remove(this);
            }
        }

        public object DoBackup(object o)
        {
            Object[] p = (Object[])o;
            int saveTime = (int)p[0];

            if (saveTime > 0)
                System.Threading.Thread.Sleep(saveTime);

//            m_log.Debug("[XEngine] Backing up script states");

            List<IScriptInstance> instances = new List<IScriptInstance>();

            lockScriptsForRead(true);
                 foreach (IScriptInstance instance in m_Scripts.Values)
                    instances.Add(instance);
            lockScriptsForRead(false);

            foreach (IScriptInstance i in instances)
            {
                string assembly = String.Empty;

                
                    if (!m_Assemblies.ContainsKey(i.AssetID))
                        continue;
                    assembly = m_Assemblies[i.AssetID];
                

                i.SaveState(assembly);
            }

            instances.Clear();

            if (saveTime > 0)
                m_ThreadPool.QueueWorkItem(new WorkItemCallback(this.DoBackup),
                                           new Object[] { saveTime });

            return 0;
        }

        public void SaveAllState()
        {
            foreach (IScriptInstance inst in m_Scripts.Values)
            {
                if (inst.EventTime() > m_EventLimit)
                {
                    inst.Stop(100);
                    if (!m_KillTimedOutScripts)
                        inst.Start();
                }
            }
        }

        public object DoMaintenance(object p)
        {
            object[] parms = (object[])p;
            int sleepTime = (int)parms[0];

            SaveAllState();

            System.Threading.Thread.Sleep(sleepTime);

            m_ThreadPool.QueueWorkItem(new WorkItemCallback(this.DoMaintenance),
                                       new Object[]{ sleepTime });

            return 0;
        }

        public Type ReplaceableInterface
        {
            get { return null; }
        }

        public string Name
        {
            get { return "XEngine"; }
        }

        public void OnRezScript(uint localID, UUID itemID, string script, int startParam, bool postOnRez, string engine, int stateSource)
        {
//            m_log.DebugFormat(
//                "[XEngine]: OnRezScript event triggered for script {0}, startParam {1}, postOnRez {2}, engine {3}, stateSource {4}, script\n{5}",
//                 itemID, startParam, postOnRez, engine, stateSource, script);

            if (script.StartsWith("//MRM:"))
                return;

            List<IScriptModule> engines = new List<IScriptModule>(m_Scene.RequestModuleInterfaces<IScriptModule>());

            List<string> names = new List<string>();
            foreach (IScriptModule m in engines)
                names.Add(m.ScriptEngineName);

            int lineEnd = script.IndexOf('\n');

            if (lineEnd > 1)
            {
                string firstline = script.Substring(0, lineEnd).Trim();

                int colon = firstline.IndexOf(':');
                if (firstline.Length > 2 && firstline.Substring(0, 2) == "//" && colon != -1)
                {
                    string engineName = firstline.Substring(2, colon-2);

                    if (names.Contains(engineName))
                    {
                        engine = engineName;
                        script = "//" + script.Substring(script.IndexOf(':')+1);
                    }
                    else
                    {
                        if (engine == ScriptEngineName)
                        {
                            SceneObjectPart part =
                                    m_Scene.GetSceneObjectPart(
                                    localID);
                         
                            TaskInventoryItem item =
                                    part.Inventory.GetInventoryItem(itemID);

                            ScenePresence presence = 
                                    m_Scene.GetScenePresence(
                                    item.OwnerID);

                            if (presence != null)
                            {
                               presence.ControllingClient.SendAgentAlertMessage(
                                        "Selected engine unavailable. "+
                                        "Running script on "+
                                        ScriptEngineName,
                                        false);
                            }
                        }
                    }
                }
            }

            if (engine != ScriptEngineName)
                return;

            // If we've seen this exact script text before, use that reference instead
            if (m_uniqueScripts.ContainsKey(script))
                script = m_uniqueScripts[script];
            else
                m_uniqueScripts[script] = script;

            Object[] parms = new Object[]{localID, itemID, script, startParam, postOnRez, (StateSource)stateSource};

            if (stateSource == (int)StateSource.ScriptedRez)
            {
                lock (m_CompileDict)
                {
                    m_CompileDict[itemID] = 0;
                }

                DoOnRezScript(parms);
            }
            else
            {
                m_CompileQueue.Enqueue(parms);
                lock (m_CompileDict)
                {
                    m_CompileDict[itemID] = 0;
                }

//                m_log.DebugFormat("[XEngine]: Added script {0} to compile queue", itemID);

                if (m_CurrentCompile == null)
                {
                    // NOTE: Although we use a lockless queue, the lock here
                    // is required. It ensures that there are never two
                    // compile threads running, which, due to a race
                    // conndition, might otherwise happen
                    //
                    lock (m_CompileQueue)
                    {
                        if (m_CurrentCompile == null)
                            m_CurrentCompile = m_ThreadPool.QueueWorkItem(DoOnRezScriptQueue, null);
                    }
                }
            }
        }

        public Object DoOnRezScriptQueue(Object dummy)
        {
            if (m_InitialStartup)
            {
                m_InitialStartup = false;
                System.Threading.Thread.Sleep(15000);

                if (m_CompileQueue.Count == 0)
                {
                    // No scripts on region, so won't get triggered later
                    // by the queue becoming empty so we trigger it here
                    m_Scene.EventManager.TriggerEmptyScriptCompileQueue(0, String.Empty);
                }
            }

            object[] o;
            while (m_CompileQueue.Dequeue(out o))
                DoOnRezScript(o);

            // NOTE: Despite having a lockless queue, this lock is required
            // to make sure there is never no compile thread while there
            // are still scripts to compile. This could otherwise happen
            // due to a race condition
            //
            lock (m_CompileQueue)
            {
                m_CurrentCompile = null;
            }
            m_Scene.EventManager.TriggerEmptyScriptCompileQueue(m_ScriptFailCount,
                                                                m_ScriptErrorMessage);
            m_ScriptFailCount = 0;

            return null;
        }

        private bool DoOnRezScript(object[] parms)
        {
            Object[] p = parms;
            uint localID = (uint)p[0];
            UUID itemID = (UUID)p[1];
            string script =(string)p[2];
            int startParam = (int)p[3];
            bool postOnRez = (bool)p[4];
            StateSource stateSource = (StateSource)p[5];

//            m_log.DebugFormat("[XEngine]: DoOnRezScript called for script {0}", itemID);

            lock (m_CompileDict)
            {
                if (!m_CompileDict.ContainsKey(itemID))
                    return false;
                m_CompileDict.Remove(itemID);
            }

            // Get the asset ID of the script, so we can check if we
            // already have it.

            // We must look for the part outside the m_Scripts lock because GetSceneObjectPart later triggers the
            // m_parts lock on SOG.  At the same time, a scene object that is being deleted will take the m_parts lock
            // and then later on try to take the m_scripts lock in this class when it calls OnRemoveScript()
            SceneObjectPart part = m_Scene.GetSceneObjectPart(localID);
            if (part == null)
            {
                m_log.ErrorFormat("[Script]: SceneObjectPart with localID {0} unavailable. Script NOT started.", localID);
                m_ScriptErrorMessage += "SceneObjectPart unavailable. Script NOT started.\n";
                m_ScriptFailCount++;
                return false;
            }

            TaskInventoryItem item = part.Inventory.GetInventoryItem(itemID);
            if (item == null)
            {
                m_ScriptErrorMessage += "Can't find script inventory item.\n";
                m_ScriptFailCount++;
                return false;
            }

            UUID assetID = item.AssetID;

            //m_log.DebugFormat("[XEngine] Compiling script {0} ({1} on object {2})",
            //        item.Name, itemID.ToString(), part.ParentGroup.RootPart.Name);

            ScenePresence presence = m_Scene.GetScenePresence(item.OwnerID);

            string assembly = "";

            CultureInfo USCulture = new CultureInfo("en-US");
            Thread.CurrentThread.CurrentCulture = USCulture;

            Dictionary<KeyValuePair<int, int>, KeyValuePair<int, int>> linemap;

            lock (m_ScriptErrors)
            {
                try
                {
                    lock (m_AddingAssemblies)
                    {
                        m_Compiler.PerformScriptCompile(script, assetID.ToString(), item.OwnerID, out assembly, out linemap);
                        if (!m_AddingAssemblies.ContainsKey(assembly)) {
                            m_AddingAssemblies[assembly] = 1;
                        } else {
                            m_AddingAssemblies[assembly]++;
                        }
                    }

                    string[] warnings = m_Compiler.GetWarnings();

                    if (warnings != null && warnings.Length != 0)
                    {
                        foreach (string warning in warnings)
                        {
                            if (!m_ScriptErrors.ContainsKey(itemID))
                                m_ScriptErrors[itemID] = new ArrayList();

                            m_ScriptErrors[itemID].Add(warning);
    //                        try
    //                        {
    //                            // DISPLAY WARNING INWORLD
    //                            string text = "Warning:\n" + warning;
    //                            if (text.Length > 1000)
    //                                text = text.Substring(0, 1000);
    //                            if (!ShowScriptSaveResponse(item.OwnerID,
    //                                    assetID, text, true))
    //                            {
    //                                if (presence != null && (!postOnRez))
    //                                    presence.ControllingClient.SendAgentAlertMessage("Script saved with warnings, check debug window!", false);
    //
    //                                World.SimChat(Utils.StringToBytes(text),
    //                                              ChatTypeEnum.DebugChannel, 2147483647,
    //                                              part.AbsolutePosition,
    //                                              part.Name, part.UUID, false);
    //                            }
    //                        }
    //                        catch (Exception e2) // LEGIT: User Scripting
    //                        {
    //                            m_log.Error("[XEngine]: " +
    //                                    "Error displaying warning in-world: " +
    //                                    e2.ToString());
    //                            m_log.Error("[XEngine]: " +
    //                                    "Warning:\r\n" +
    //                                    warning);
    //                        }
                        }
                    }
                }
                catch (Exception e)
                {
//                    m_log.ErrorFormat("[XEngine]: Exception when rezzing script {0}{1}", e.Message, e.StackTrace);

    //                try
    //                {
                        if (!m_ScriptErrors.ContainsKey(itemID))
                            m_ScriptErrors[itemID] = new ArrayList();
                        // DISPLAY ERROR INWORLD
    //                    m_ScriptErrorMessage += "Failed to compile script in object: '" + part.ParentGroup.RootPart.Name + "' Script name: '" + item.Name + "' Error message: " + e.Message.ToString();
    //
                        m_ScriptFailCount++;
                        m_ScriptErrors[itemID].Add(e.Message.ToString());
    //                    string text = "Error compiling script '" + item.Name + "':\n" + e.Message.ToString();
    //                    if (text.Length > 1000)
    //                        text = text.Substring(0, 1000);
    //                    if (!ShowScriptSaveResponse(item.OwnerID,
    //                            assetID, text, false))
    //                    {
    //                        if (presence != null && (!postOnRez))
    //                            presence.ControllingClient.SendAgentAlertMessage("Script saved with errors, check debug window!", false);
    //                        World.SimChat(Utils.StringToBytes(text),
    //                                      ChatTypeEnum.DebugChannel, 2147483647,
    //                                      part.AbsolutePosition,
    //                                      part.Name, part.UUID, false);
    //                    }
    //                }
    //                catch (Exception e2) // LEGIT: User Scripting
    //                {
    //                    m_log.Error("[XEngine]: "+
    //                            "Error displaying error in-world: " +
    //                            e2.ToString());
    //                    m_log.Error("[XEngine]: " +
    //                            "Errormessage: Error compiling script:\r\n" +
    //                            e.Message.ToString());
    //                }

                    return false;
                }
            }

            ScriptInstance instance = null;
            // Create the object record
            lockScriptsForRead(true);
            if ((!m_Scripts.ContainsKey(itemID)) ||
                (m_Scripts[itemID].AssetID != assetID))
            {
                lockScriptsForRead(false);

                UUID appDomain = assetID;

                if (part.ParentGroup.IsAttachment)
                    appDomain = part.ParentGroup.RootPart.UUID;

                if (!m_AppDomains.ContainsKey(appDomain))
                {
                    try
                    {
                        AppDomainSetup appSetup = new AppDomainSetup();
                        appSetup.PrivateBinPath = Path.Combine(
                                m_ScriptEnginesPath,
                                m_Scene.RegionInfo.RegionID.ToString());

                        Evidence baseEvidence = AppDomain.CurrentDomain.Evidence;
                        Evidence evidence = new Evidence(baseEvidence);

                        AppDomain sandbox;
                        if (m_AppDomainLoading)
                            sandbox = AppDomain.CreateDomain(
                                            m_Scene.RegionInfo.RegionID.ToString(),
                                            evidence, appSetup);
                        else
                            sandbox = AppDomain.CurrentDomain;

                        //PolicyLevel sandboxPolicy = PolicyLevel.CreateAppDomainLevel();
                        //AllMembershipCondition sandboxMembershipCondition = new AllMembershipCondition();
                        //PermissionSet sandboxPermissionSet = sandboxPolicy.GetNamedPermissionSet("Internet");
                        //PolicyStatement sandboxPolicyStatement = new PolicyStatement(sandboxPermissionSet);
                        //CodeGroup sandboxCodeGroup = new UnionCodeGroup(sandboxMembershipCondition, sandboxPolicyStatement);
                        //sandboxPolicy.RootCodeGroup = sandboxCodeGroup;
                        //sandbox.SetAppDomainPolicy(sandboxPolicy);

                        m_AppDomains[appDomain] = sandbox;

                        m_AppDomains[appDomain].AssemblyResolve +=
                            new ResolveEventHandler(
                                AssemblyResolver.OnAssemblyResolve);
                        m_DomainScripts[appDomain] = new List<UUID>();
                    }
                    catch (Exception e)
                    {
                        m_log.ErrorFormat("[XEngine] Exception creating app domain:\n {0}", e.ToString());
                        m_ScriptErrorMessage += "Exception creating app domain:\n";
                        m_ScriptFailCount++;
                        lock (m_AddingAssemblies)
                        {
                            m_AddingAssemblies[assembly]--;
                        }
                        return false;
                    }
                }
                m_DomainScripts[appDomain].Add(itemID);

                instance = new ScriptInstance(this, part,
                                              itemID, assetID, assembly,
                                              m_AppDomains[appDomain],
                                              part.ParentGroup.RootPart.Name,
                                              item.Name, startParam, postOnRez,
                                              stateSource, m_MaxScriptQueue);

                m_log.DebugFormat(
                        "[XEngine] Loaded script {0}.{1}, script UUID {2}, prim UUID {3} @ {4}.{5}",
                        part.ParentGroup.RootPart.Name, item.Name, assetID, part.UUID, 
                        part.ParentGroup.RootPart.AbsolutePosition, part.ParentGroup.Scene.RegionInfo.RegionName);

                if (presence != null)
                {
                    ShowScriptSaveResponse(item.OwnerID,
                            assetID, "Compile successful", true);
                }

                instance.AppDomain = appDomain;
                instance.LineMap = linemap;
                lockScriptsForWrite(true);
                m_Scripts[itemID] = instance;
                lockScriptsForWrite(false);
            }
            else
            {
                lockScriptsForRead(false);
            }
            lock (m_PrimObjects)
            {
                if (!m_PrimObjects.ContainsKey(localID))
                    m_PrimObjects[localID] = new List<UUID>();

                if (!m_PrimObjects[localID].Contains(itemID))
                    m_PrimObjects[localID].Add(itemID);

            }

            if (!m_Assemblies.ContainsKey(assetID))
                m_Assemblies[assetID] = assembly;

            lock (m_AddingAssemblies) 
            {
                m_AddingAssemblies[assembly]--;
            }

            if (instance!=null) 
                instance.Init();
            
            return true;
        }

        public void OnRemoveScript(uint localID, UUID itemID)
        {
            // If it's not yet been compiled, make sure we don't try
            lock (m_CompileDict)
            {
                if (m_CompileDict.ContainsKey(itemID))
                    m_CompileDict.Remove(itemID);
            }

            lockScriptsForRead(true);
            // Do we even have it?
            if (!m_Scripts.ContainsKey(itemID))
            {
                // Do we even have it?
                if (!m_Scripts.ContainsKey(itemID))
                    return;

                lockScriptsForRead(false);
                lockScriptsForWrite(true);
                m_Scripts.Remove(itemID);
                lockScriptsForWrite(false);

                return;
            }
             

            IScriptInstance instance=m_Scripts[itemID];
            lockScriptsForRead(false);
            lockScriptsForWrite(true);
            m_Scripts.Remove(itemID);
            lockScriptsForWrite(false);
            instance.ClearQueue();
            instance.Stop(0);

//                bool objectRemoved = false;

            lock (m_PrimObjects)
            {
                // Remove the script from it's prim
                if (m_PrimObjects.ContainsKey(localID))
                {
                    // Remove inventory item record
                    if (m_PrimObjects[localID].Contains(itemID))
                        m_PrimObjects[localID].Remove(itemID);

                    // If there are no more scripts, remove prim
                    if (m_PrimObjects[localID].Count == 0)
                    {
                        m_PrimObjects.Remove(localID);
//                            objectRemoved = true;
                    }
                }
            }

            instance.RemoveState();
            instance.DestroyScriptInstance();

            m_DomainScripts[instance.AppDomain].Remove(instance.ItemID);
            if (m_DomainScripts[instance.AppDomain].Count == 0)
            {
                m_DomainScripts.Remove(instance.AppDomain);
                UnloadAppDomain(instance.AppDomain);
            }

            instance = null;

            ObjectRemoved handlerObjectRemoved = OnObjectRemoved;
            if (handlerObjectRemoved != null)
            {
                SceneObjectPart part = m_Scene.GetSceneObjectPart(localID);                    
                handlerObjectRemoved(part.UUID);
            }

<<<<<<< HEAD
            CleanAssemblies();
            
=======
>>>>>>> bd928218
            ScriptRemoved handlerScriptRemoved = OnScriptRemoved;
            if (handlerScriptRemoved != null)
                handlerScriptRemoved(itemID);
        }

        public void OnScriptReset(uint localID, UUID itemID)
        {
            ResetScript(itemID);
        }

        public void OnStartScript(uint localID, UUID itemID)
        {
            StartScript(itemID);
        }

        public void OnStopScript(uint localID, UUID itemID)
        {
            StopScript(itemID);
        }

        private void CleanAssemblies()
        {
            List<UUID> assetIDList = new List<UUID>(m_Assemblies.Keys);

            foreach (IScriptInstance i in m_Scripts.Values)
            {
                if (assetIDList.Contains(i.AssetID))
                    assetIDList.Remove(i.AssetID);
            }

            lock (m_AddingAssemblies)
            {
                foreach (UUID assetID in assetIDList)
                {
                    // Do not remove assembly files if another instance of the script
                    // is currently initialising
                    if (!m_AddingAssemblies.ContainsKey(m_Assemblies[assetID])
                        || m_AddingAssemblies[m_Assemblies[assetID]] == 0) 
                    {
//                        m_log.DebugFormat("[XEngine] Removing unreferenced assembly {0}", m_Assemblies[assetID]);
                        try
                        {
                            if (File.Exists(m_Assemblies[assetID]))
                                File.Delete(m_Assemblies[assetID]);
                            
                            if (File.Exists(m_Assemblies[assetID]+".text"))
                                File.Delete(m_Assemblies[assetID]+".text");
                            
                            if (File.Exists(m_Assemblies[assetID]+".mdb"))
                                File.Delete(m_Assemblies[assetID]+".mdb");
                            
                            if (File.Exists(m_Assemblies[assetID]+".map"))
                                File.Delete(m_Assemblies[assetID]+".map");
                        }
                        catch (Exception)
                        {
                        }
                        m_Assemblies.Remove(assetID);
                    }
                }
            }
        }

        private void UnloadAppDomain(UUID id)
        {
            if (m_AppDomains.ContainsKey(id))
            {
                AppDomain domain = m_AppDomains[id];
                m_AppDomains.Remove(id);

                if (domain != AppDomain.CurrentDomain)
                    AppDomain.Unload(domain);
                domain = null;
                // m_log.DebugFormat("[XEngine] Unloaded app domain {0}", id.ToString());
            }
        }

        //
        // Start processing
        //
        private void SetupEngine(int minThreads, int maxThreads,
                                 int idleTimeout, ThreadPriority threadPriority,
                                 int maxScriptQueue, int stackSize)
        {
            m_MaxScriptQueue = maxScriptQueue;

            STPStartInfo startInfo = new STPStartInfo();
            startInfo.IdleTimeout = idleTimeout*1000; // convert to seconds as stated in .ini
            startInfo.MaxWorkerThreads = maxThreads;
            startInfo.MinWorkerThreads = minThreads;
            startInfo.ThreadPriority = threadPriority;;
            startInfo.StackSize = stackSize;
            startInfo.StartSuspended = true;

            m_ThreadPool = new SmartThreadPool(startInfo);
        }

        //
        // Used by script instances to queue event handler jobs
        //
        public IScriptWorkItem QueueEventHandler(object parms)
        {
            return new XWorkItem(m_ThreadPool.QueueWorkItem(
                                     new WorkItemCallback(this.ProcessEventHandler),
                                     parms));
        }
        
        /// <summary>
        /// Process a previously posted script event.
        /// </summary>
        /// <param name="parms"></param>
        /// <returns></returns>
        private object ProcessEventHandler(object parms)
        {
            CultureInfo USCulture = new CultureInfo("en-US");
            Thread.CurrentThread.CurrentCulture = USCulture;

            IScriptInstance instance = (ScriptInstance) parms;
            
            //m_log.DebugFormat("[XEngine]: Processing event for {0}", instance);

            return instance.EventProcessor();
        }

        /// <summary>
        /// Post event to an entire prim
        /// </summary>
        /// <param name="localID"></param>
        /// <param name="p"></param>
        /// <returns></returns>
        public bool PostObjectEvent(uint localID, EventParams p)
        {
            bool result = false;
            List<UUID> uuids = null;

            lock (m_PrimObjects)
            {
                if (!m_PrimObjects.ContainsKey(localID))
                    return false;

                uuids = m_PrimObjects[localID];
            

            foreach (UUID itemID in uuids)
            {
                IScriptInstance instance = null;
                try
                {
                    if (m_Scripts.ContainsKey(itemID))
                        instance = m_Scripts[itemID];
                }
                catch { /* ignore race conditions */ }

                if (instance != null)
                {
                    instance.PostEvent(p);
                    result = true;
                }
            }
            }
            
            return result;
        }

        /// <summary>
        /// Post an event to a single script
        /// </summary>
        /// <param name="itemID"></param>
        /// <param name="p"></param>
        /// <returns></returns>
        public bool PostScriptEvent(UUID itemID, EventParams p)
        {
            if (m_Scripts.ContainsKey(itemID))
            {
                IScriptInstance instance = m_Scripts[itemID];
                if (instance != null)
                    instance.PostEvent(p);
                return true;
            }
            return false;
        }

        public bool PostScriptEvent(UUID itemID, string name, Object[] p)
        {
            Object[] lsl_p = new Object[p.Length];
            for (int i = 0; i < p.Length ; i++)
            {
                if (p[i] is int)
                    lsl_p[i] = new LSL_Types.LSLInteger((int)p[i]);
                else if (p[i] is string)
                    lsl_p[i] = new LSL_Types.LSLString((string)p[i]);
                else if (p[i] is Vector3)
                    lsl_p[i] = new LSL_Types.Vector3(((Vector3)p[i]).X, ((Vector3)p[i]).Y, ((Vector3)p[i]).Z);
                else if (p[i] is Quaternion)
                    lsl_p[i] = new LSL_Types.Quaternion(((Quaternion)p[i]).X, ((Quaternion)p[i]).Y, ((Quaternion)p[i]).Z, ((Quaternion)p[i]).W);
                else if (p[i] is float)
                    lsl_p[i] = new LSL_Types.LSLFloat((float)p[i]);
                else
                    lsl_p[i] = p[i];
            }

            return PostScriptEvent(itemID, new EventParams(name, lsl_p, new DetectParams[0]));
        }

        public bool PostObjectEvent(UUID itemID, string name, Object[] p)
        {
            SceneObjectPart part = m_Scene.GetSceneObjectPart(itemID);
            if (part == null)
                return false;

            Object[] lsl_p = new Object[p.Length];
            for (int i = 0; i < p.Length ; i++)
            {
                if (p[i] is int)
                    lsl_p[i] = new LSL_Types.LSLInteger((int)p[i]);
                else if (p[i] is string)
                    lsl_p[i] = new LSL_Types.LSLString((string)p[i]);
                else if (p[i] is Vector3)
                    lsl_p[i] = new LSL_Types.Vector3(((Vector3)p[i]).X, ((Vector3)p[i]).Y, ((Vector3)p[i]).Z);
                else if (p[i] is Quaternion)
                    lsl_p[i] = new LSL_Types.Quaternion(((Quaternion)p[i]).X, ((Quaternion)p[i]).Y, ((Quaternion)p[i]).Z, ((Quaternion)p[i]).W);
                else if (p[i] is float)
                    lsl_p[i] = new LSL_Types.LSLFloat((float)p[i]);
                else
                    lsl_p[i] = p[i];
            }

            return PostObjectEvent(part.LocalId, new EventParams(name, lsl_p, new DetectParams[0]));
        }

        public Assembly OnAssemblyResolve(object sender,
                                          ResolveEventArgs args)
        {
            if (!(sender is System.AppDomain))
                return null;

            string[] pathList = new string[] {"bin", m_ScriptEnginesPath,
                                              Path.Combine(m_ScriptEnginesPath,
                                                           m_Scene.RegionInfo.RegionID.ToString())};

            string assemblyName = args.Name;
            if (assemblyName.IndexOf(",") != -1)
                assemblyName = args.Name.Substring(0, args.Name.IndexOf(","));

            foreach (string s in pathList)
            {
                string path = Path.Combine(Directory.GetCurrentDirectory(),
                                           Path.Combine(s, assemblyName))+".dll";

//                Console.WriteLine("[XEngine]: Trying to resolve {0}", path);

                if (File.Exists(path))
                    return Assembly.LoadFrom(path);
            }

            return null;
        }

        private IScriptInstance GetInstance(UUID itemID)
        {
            IScriptInstance instance;
            lockScriptsForRead(true);
            if (!m_Scripts.ContainsKey(itemID))
            {
                lockScriptsForRead(false);
                return null;
            }
            instance = m_Scripts[itemID];
            lockScriptsForRead(false);
            return instance;
        }

        public void SetScriptState(UUID itemID, bool running)
        {
            IScriptInstance instance = GetInstance(itemID);
            if (instance != null)
            {
                if (running)
                    instance.Start();
                else
                    instance.Stop(100);
            }
        }

        public bool GetScriptState(UUID itemID)
        {
            IScriptInstance instance = GetInstance(itemID);
            if (instance != null)
                return instance.Running;
            return false;
        }

        [DebuggerNonUserCode]
        public void ApiResetScript(UUID itemID)
        {
            IScriptInstance instance = GetInstance(itemID);
            if (instance != null)
                instance.ApiResetScript();
        }

        public void ResetScript(UUID itemID)
        {
            IScriptInstance instance = GetInstance(itemID);
            if (instance != null)
                instance.ResetScript();
        }

        public void StartScript(UUID itemID)
        {
            IScriptInstance instance = GetInstance(itemID);
            if (instance != null)
                instance.Start();
        }

        public void StopScript(UUID itemID)
        {
            IScriptInstance instance = GetInstance(itemID);
            if (instance != null)
                instance.Stop(0);
        }

        public DetectParams GetDetectParams(UUID itemID, int idx)
        {
            IScriptInstance instance = GetInstance(itemID);
            if (instance != null)
                return instance.GetDetectParams(idx);
            return null;
        }

        public void SetMinEventDelay(UUID itemID, double delay)
        {
            IScriptInstance instance = GetInstance(itemID);
            if (instance != null)
                instance.MinEventDelay = delay;
        }

        public UUID GetDetectID(UUID itemID, int idx)
        {
            IScriptInstance instance = GetInstance(itemID);
            if (instance != null)
                return instance.GetDetectID(idx);
            return UUID.Zero;
        }

        [DebuggerNonUserCode]
        public void SetState(UUID itemID, string newState)
        {
            IScriptInstance instance = GetInstance(itemID);
            if (instance == null)
                return;
            instance.SetState(newState);
        }

        public int GetStartParameter(UUID itemID)
        {
            IScriptInstance instance = GetInstance(itemID);
            if (instance == null)
                return 0;
            return instance.StartParam;
        }

        public void OnShutdown()
        {
            m_SimulatorShuttingDown = true;

            List<IScriptInstance> instances = new List<IScriptInstance>();

            lockScriptsForRead(true);
            foreach (IScriptInstance instance in m_Scripts.Values)
                    instances.Add(instance);
            lockScriptsForRead(false);

            foreach (IScriptInstance i in instances)
            {
                // Stop the script, even forcibly if needed. Then flag
                // it as shutting down and restore the previous run state
                // for serialization, so the scripts don't come back
                // dead after region restart
                //
                bool prevRunning = i.Running;
                i.Stop(50);
                i.ShuttingDown = true;
                i.Running = prevRunning;
            }

            DoBackup(new Object[] {0});
        }

        public IScriptApi GetApi(UUID itemID, string name)
        {
            IScriptInstance instance = GetInstance(itemID);
            if (instance == null)
                return null;
            return instance.GetApi(name);
        }

        public void OnGetScriptRunning(IClientAPI controllingClient, UUID objectID, UUID itemID)
        {
            IScriptInstance instance = GetInstance(itemID);
            if (instance == null)
                return;
            IEventQueue eq = World.RequestModuleInterface<IEventQueue>();
            if (eq == null)
            {
                controllingClient.SendScriptRunningReply(objectID, itemID,
                        GetScriptState(itemID));
            }
            else
            {
                eq.Enqueue(eq.ScriptRunningEvent(objectID, itemID, GetScriptState(itemID), true),
                           controllingClient.AgentId);
            }
        }

        public string GetXMLState(UUID itemID)
        {
//            m_log.DebugFormat("[XEngine]: Getting XML state for {0}", itemID);

            IScriptInstance instance = GetInstance(itemID);
            if (instance == null)
            {
//                m_log.DebugFormat("[XEngine]: Found no script for {0}, returning empty string", itemID);
                return "";
            }

            string xml = instance.GetXMLState();

            XmlDocument sdoc = new XmlDocument();
            bool loadedState = true;
            try
            {
                sdoc.LoadXml(xml);
            }
            catch (System.Xml.XmlException)
            {
                loadedState = false;
            }

            XmlNodeList rootL = null;
            XmlNode rootNode = null;
            if (loadedState)
            {
                rootL = sdoc.GetElementsByTagName("ScriptState");
                rootNode = rootL[0];
            }

            // Create <State UUID="xxxxxxxx-xxxx-xxxx-xxxx-xxxxxxxxxxxx">
            XmlDocument doc = new XmlDocument();
            XmlElement stateData = doc.CreateElement("", "State", "");
            XmlAttribute stateID = doc.CreateAttribute("", "UUID", "");
            stateID.Value = itemID.ToString();
            stateData.Attributes.Append(stateID);
            XmlAttribute assetID = doc.CreateAttribute("", "Asset", "");
            assetID.Value = instance.AssetID.ToString();
            stateData.Attributes.Append(assetID);
            XmlAttribute engineName = doc.CreateAttribute("", "Engine", "");
            engineName.Value = ScriptEngineName;
            stateData.Attributes.Append(engineName);
            doc.AppendChild(stateData);

            XmlNode xmlstate = null;

            // Add <ScriptState>...</ScriptState>
            if (loadedState)
            {
                xmlstate = doc.ImportNode(rootNode, true);
            }
            else
            {
                xmlstate = doc.CreateElement("", "ScriptState", "");
            }

            stateData.AppendChild(xmlstate);

            string assemName = instance.GetAssemblyName();

            string fn = Path.GetFileName(assemName);

            string assem = String.Empty;

            if (File.Exists(assemName + ".text"))
            {
                FileInfo tfi = new FileInfo(assemName + ".text");

                if (tfi != null)
                {
                    Byte[] tdata = new Byte[tfi.Length];

                    try
                    {
                        using (FileStream tfs = File.Open(assemName + ".text",
                                FileMode.Open, FileAccess.Read))
                        {
                            tfs.Read(tdata, 0, tdata.Length);
                            tfs.Close();
                        }

                        assem = new System.Text.ASCIIEncoding().GetString(tdata);
                    }
                    catch (Exception e)
                    {
                         m_log.DebugFormat("[XEngine]: Unable to open script textfile {0}, reason: {1}", assemName+".text", e.Message);
                    }
                }
            }
            else
            {
                FileInfo fi = new FileInfo(assemName);

                if (fi != null)
                {
                    Byte[] data = new Byte[fi.Length];

                    try
                    {
                        using (FileStream fs = File.Open(assemName, FileMode.Open, FileAccess.Read))
                        {
                            fs.Read(data, 0, data.Length);
                            fs.Close();
                        }

                        assem = System.Convert.ToBase64String(data);
                    }
                    catch (Exception e)
                    {
                        m_log.DebugFormat("[XEngine]: Unable to open script assembly {0}, reason: {1}", assemName, e.Message);
                    }

                }
            }

            string map = String.Empty;

            if (File.Exists(fn + ".map"))
            {
                using (FileStream mfs = File.Open(fn + ".map", FileMode.Open, FileAccess.Read))
                {
                    using (StreamReader msr = new StreamReader(mfs))
                    {
                        map = msr.ReadToEnd();
                        msr.Close();
                    }
                    mfs.Close();
                }
            }

            XmlElement assemblyData = doc.CreateElement("", "Assembly", "");
            XmlAttribute assemblyName = doc.CreateAttribute("", "Filename", "");

            assemblyName.Value = fn;
            assemblyData.Attributes.Append(assemblyName);

            assemblyData.InnerText = assem;

            stateData.AppendChild(assemblyData);

            XmlElement mapData = doc.CreateElement("", "LineMap", "");
            XmlAttribute mapName = doc.CreateAttribute("", "Filename", "");

            mapName.Value = fn + ".map";
            mapData.Attributes.Append(mapName);

            mapData.InnerText = map;

            stateData.AppendChild(mapData);

//            m_log.DebugFormat("[XEngine]: Got XML state for {0}", itemID);

            return doc.InnerXml;
        }

        private bool ShowScriptSaveResponse(UUID ownerID, UUID assetID, string text, bool compiled)
        {
            return false;
        }

        public bool SetXMLState(UUID itemID, string xml)
        {
            if (xml == String.Empty)
                return false;

            XmlDocument doc = new XmlDocument();

            try
            {
                doc.LoadXml(xml);
            }
            catch (Exception)
            {
                m_log.Error("[XEngine]: Exception decoding XML data from region transfer");
                return false;
            }

            XmlNodeList rootL = doc.GetElementsByTagName("State");
            if (rootL.Count < 1)
                return false;

            XmlElement rootE = (XmlElement)rootL[0];

            if (rootE.GetAttribute("Engine") != ScriptEngineName)
                return false;

//          On rez from inventory, that ID will have changed. It was only
//          advisory anyway. So we don't check it anymore.
//
//            if (rootE.GetAttribute("UUID") != itemID.ToString())
//                return;

            XmlNodeList stateL = rootE.GetElementsByTagName("ScriptState");

            if (stateL.Count != 1)
                return false;

            XmlElement stateE = (XmlElement)stateL[0];

            if (World.m_trustBinaries)
            {
                XmlNodeList assemL = rootE.GetElementsByTagName("Assembly");

                if (assemL.Count != 1)
                    return false;

                XmlElement assemE = (XmlElement)assemL[0];

                string fn = assemE.GetAttribute("Filename");
                string base64 = assemE.InnerText;

                string path = Path.Combine(m_ScriptEnginesPath, World.RegionInfo.RegionID.ToString());
                path = Path.Combine(path, fn);

                if (!File.Exists(path))
                {
                    Byte[] filedata = Convert.FromBase64String(base64);

                    try
                    {
                        using (FileStream fs = File.Create(path))
                        {
                            fs.Write(filedata, 0, filedata.Length);
                            fs.Close();
                        }
                    }
                    catch (IOException ex)
                    {
                        // if there already exists a file at that location, it may be locked.
                        m_log.ErrorFormat("[XEngine]: File {0} already exists! {1}", path, ex.Message);
                    }
                    try
                    {
                        using (FileStream fs = File.Create(path + ".text"))
                        {
                            using (StreamWriter sw = new StreamWriter(fs))
                            {
                                sw.Write(base64);
                                sw.Close();
                            }
                            fs.Close();
                        }
                    }
                    catch (IOException ex)
                    {
                        // if there already exists a file at that location, it may be locked.
                        m_log.ErrorFormat("[XEngine]: File {0} already exists! {1}", path, ex.Message);
                    }
                }
            }

            string statepath = Path.Combine(m_ScriptEnginesPath, World.RegionInfo.RegionID.ToString());
            statepath = Path.Combine(statepath, itemID.ToString() + ".state");

            try
            {
                using (FileStream sfs = File.Create(statepath))
                {
                    using (StreamWriter ssw = new StreamWriter(sfs))
                    {
                        ssw.Write(stateE.OuterXml);
                        ssw.Close();
                    }
                    sfs.Close();
                }
            }
            catch (IOException ex)
            {
                // if there already exists a file at that location, it may be locked.
                m_log.ErrorFormat("[XEngine]: File {0} already exists! {1}", statepath, ex.Message);
            }

            XmlNodeList mapL = rootE.GetElementsByTagName("LineMap");
            if (mapL.Count > 0)
            {
                XmlElement mapE = (XmlElement)mapL[0];

                string mappath = Path.Combine(m_ScriptEnginesPath, World.RegionInfo.RegionID.ToString());
                mappath = Path.Combine(mappath, mapE.GetAttribute("Filename"));

                try
                {
                    using (FileStream mfs = File.Create(mappath))
                    {
                        using (StreamWriter msw = new StreamWriter(mfs))
                        {
                            msw.Write(mapE.InnerText);
                            msw.Close();
                        }
                        mfs.Close();
                    }
                }
                catch (IOException ex)
                {
                    // if there already exists a file at that location, it may be locked.
                    m_log.ErrorFormat("[XEngine]: File {0} already exists! {1}", statepath, ex.Message);
                }
            }

            return true;
        }

        public ArrayList GetScriptErrors(UUID itemID)
        {
            System.Threading.Thread.Sleep(1000);

            lock (m_ScriptErrors)
            {
                if (m_ScriptErrors.ContainsKey(itemID))
                {
                    ArrayList ret = m_ScriptErrors[itemID];
                    m_ScriptErrors.Remove(itemID);
                    return ret;
                }
                return new ArrayList();
            }
        }

        public void SuspendScript(UUID itemID)
        {
//            m_log.DebugFormat("[XEngine]: Received request to suspend script with ID {0}", itemID);

            IScriptInstance instance = GetInstance(itemID);
            if (instance != null)
                instance.Suspend();
//            else
//                m_log.DebugFormat("[XEngine]: Could not find script with ID {0} to resume", itemID);
        }

        public void ResumeScript(UUID itemID)
        {
//            m_log.DebugFormat("[XEngine]: Received request to resume script with ID {0}", itemID);

            IScriptInstance instance = GetInstance(itemID);
            if (instance != null)
                instance.Resume();
//            else
//                m_log.DebugFormat("[XEngine]: Could not find script with ID {0} to resume", itemID);
        }

        public bool HasScript(UUID itemID, out bool running)
        {
            running = true;

            IScriptInstance instance = GetInstance(itemID);
            if (instance == null)
                return false;

            running = instance.Running;
            return true;
        }
    }
}<|MERGE_RESOLUTION|>--- conflicted
+++ resolved
@@ -1223,11 +1223,8 @@
                 handlerObjectRemoved(part.UUID);
             }
 
-<<<<<<< HEAD
             CleanAssemblies();
             
-=======
->>>>>>> bd928218
             ScriptRemoved handlerScriptRemoved = OnScriptRemoved;
             if (handlerScriptRemoved != null)
                 handlerScriptRemoved(itemID);
