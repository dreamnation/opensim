--- conflicted
+++ resolved
@@ -87,13 +87,7 @@
 
         public bool DoHelloNeighbourCall(GridRegion region, RegionInfo thisRegion)
         {
-<<<<<<< HEAD
-            IPEndPoint ext = region.ExternalEndPoint;
-            if (ext == null) return false;
-            string uri = "http://" + ext.Address + ":" + region.HttpPort + "/region/" + thisRegion.RegionID + "/";
-=======
             string uri = region.ServerURI + "/region/" + thisRegion.RegionID + "/";
->>>>>>> 1f7577b7
             //m_log.Debug("   >>> DoHelloNeighbourCall <<< " + uri);
 
             WebRequest HelloNeighbourRequest = WebRequest.Create(uri);
