/*
 * Copyright (c) Contributors, http://opensimulator.org/
 * See CONTRIBUTORS.TXT for a full list of copyright holders.
 *
 * Redistribution and use in source and binary forms, with or without
 * modification, are permitted provided that the following conditions are met:
 *     * Redistributions of source code must retain the above copyright
 *       notice, this list of conditions and the following disclaimer.
 *     * Redistributions in binary form must reproduce the above copyright
 *       notice, this list of conditions and the following disclaimer in the
 *       documentation and/or other materials provided with the distribution.
 *     * Neither the name of the OpenSimulator Project nor the
 *       names of its contributors may be used to endorse or promote products
 *       derived from this software without specific prior written permission.
 *
 * THIS SOFTWARE IS PROVIDED BY THE DEVELOPERS ``AS IS'' AND ANY
 * EXPRESS OR IMPLIED WARRANTIES, INCLUDING, BUT NOT LIMITED TO, THE IMPLIED
 * WARRANTIES OF MERCHANTABILITY AND FITNESS FOR A PARTICULAR PURPOSE ARE
 * DISCLAIMED. IN NO EVENT SHALL THE CONTRIBUTORS BE LIABLE FOR ANY
 * DIRECT, INDIRECT, INCIDENTAL, SPECIAL, EXEMPLARY, OR CONSEQUENTIAL DAMAGES
 * (INCLUDING, BUT NOT LIMITED TO, PROCUREMENT OF SUBSTITUTE GOODS OR SERVICES;
 * LOSS OF USE, DATA, OR PROFITS; OR BUSINESS INTERRUPTION) HOWEVER CAUSED AND
 * ON ANY THEORY OF LIABILITY, WHETHER IN CONTRACT, STRICT LIABILITY, OR TORT
 * (INCLUDING NEGLIGENCE OR OTHERWISE) ARISING IN ANY WAY OUT OF THE USE OF THIS
 * SOFTWARE, EVEN IF ADVISED OF THE POSSIBILITY OF SUCH DAMAGE.
 */

using System;
using System.Collections.Generic;
using System.IO;
using System.Net;
using System.Reflection;
using System.Text;

using OpenSim.Framework;
using OpenSim.Services.Interfaces;
using GridRegion = OpenSim.Services.Interfaces.GridRegion;

using OpenMetaverse;
using OpenMetaverse.StructuredData;
using log4net;
using Nini.Config;

namespace OpenSim.Services.Connectors.Simulation
{
    public class SimulationServiceConnector : ISimulationService
    {
        private static readonly ILog m_log = LogManager.GetLogger(MethodBase.GetCurrentMethod().DeclaringType);

        //private GridRegion m_Region;

        public SimulationServiceConnector()
        {
        }

        public SimulationServiceConnector(IConfigSource config)
        {
            //m_Region = region;
        }

        public IScene GetScene(ulong regionHandle)
        {
            return null;
        }

        public ISimulationService GetInnerService()
        {
            return null;
        }

        #region Agents

        protected virtual string AgentPath()
        {
            return "agent/";
        }

        /// <summary>
        /// 
        /// </summary>
        public bool CreateAgent(GridRegion destination, AgentCircuitData aCircuit, uint flags, out string reason)
        {
            // m_log.DebugFormat("[REMOTE SIMULATION CONNECTOR]: CreateAgent start");
            
            reason = String.Empty;
            if (destination == null)
            {
                m_log.Debug("[REMOTE SIMULATION CONNECTOR]: Given destination is null");
                return false;
            }

            string uri = destination.ServerURI + AgentPath() + aCircuit.AgentID + "/";
            
            try
            {
                OSDMap args = aCircuit.PackAgentCircuitData();

                args["destination_x"] = OSD.FromString(destination.RegionLocX.ToString());
                args["destination_y"] = OSD.FromString(destination.RegionLocY.ToString());
                args["destination_name"] = OSD.FromString(destination.RegionName);
                args["destination_uuid"] = OSD.FromString(destination.RegionID.ToString());
                args["teleport_flags"] = OSD.FromString(flags.ToString());

                OSDMap result = WebUtil.PostToService(uri,args);
                if (result["Success"].AsBoolean())
                    return true;
                
                reason = result["Message"] != null ? result["Message"].AsString() : "error";
                return false;
            }
            catch (Exception e)
            {
                m_log.Warn("[REMOTE SIMULATION CONNECTOR]: CreateAgent failed with exception: " + e.ToString());
                reason = e.Message;
            }

            return false;
        }

        /// <summary>
        /// Send complete data about an agent in this region to a neighbor
        /// </summary>
        public bool UpdateAgent(GridRegion destination, AgentData data)
        {
            return UpdateAgent(destination, (IAgentData)data);
        }

        /// <summary>
        /// Send updated position information about an agent in this region to a neighbor
        /// This operation may be called very frequently if an avatar is moving about in
        /// the region.
        /// </summary>
        public bool UpdateAgent(GridRegion destination, AgentPosition data)
        {
            // we need a better throttle for these
            // return false;
            
            return UpdateAgent(destination, (IAgentData)data);
        }

        /// <summary>
        /// This is the worker function to send AgentData to a neighbor region
        /// </summary>
        private bool UpdateAgent(GridRegion destination, IAgentData cAgentData)
        {
            // m_log.DebugFormat("[REMOTE SIMULATION CONNECTOR]: UpdateAgent start");

            // Eventually, we want to use a caps url instead of the agentID
            string uri = destination.ServerURI + AgentPath() + cAgentData.AgentID + "/";

<<<<<<< HEAD
            HttpWebRequest ChildUpdateRequest = (HttpWebRequest)WebRequest.Create(uri);
            ChildUpdateRequest.Method = "PUT";
            ChildUpdateRequest.ContentType = "application/json";
            ChildUpdateRequest.Timeout = 30000;
            //ChildUpdateRequest.KeepAlive = false;

            // Fill it in
            OSDMap args = null;
            try
            {
                args = cAgentData.Pack();
            }
            catch (Exception e)
            {
                m_log.Warn("[REMOTE SIMULATION CONNECTOR]: PackUpdateMessage failed with exception: " + e.Message);
            }
            // Add the input arguments
            args["destination_x"] = OSD.FromString(destination.RegionLocX.ToString());
            args["destination_y"] = OSD.FromString(destination.RegionLocY.ToString());
            args["destination_name"] = OSD.FromString(destination.RegionName);
            args["destination_uuid"] = OSD.FromString(destination.RegionID.ToString());

            string strBuffer = "";
            byte[] buffer = new byte[1];
            try
            {
                strBuffer = OSDParser.SerializeJsonString(args);
                Encoding str = Util.UTF8;
                buffer = str.GetBytes(strBuffer);

            }
            catch (Exception e)
            {
                m_log.WarnFormat("[REMOTE SIMULATION CONNECTOR]: Exception thrown on serialization of ChildUpdate: {0}", e.Message);
                // ignore. buffer will be empty, caller should check.
            }

            Stream os = null;
            try
            { // send the Post
                ChildUpdateRequest.ContentLength = buffer.Length;   //Count bytes to send
                os = ChildUpdateRequest.GetRequestStream();
                os.Write(buffer, 0, strBuffer.Length);         //Send it
                //m_log.DebugFormat("[REMOTE SIMULATION CONNECTOR]: Posted AgentUpdate request to remote sim {0}", uri);
            }
            catch (WebException ex)
            //catch
            {
   //             m_log.WarnFormat("[REMOTE SIMULATION CONNECTOR]: Bad send on AgentUpdate {0}", ex.Message);

                return false;
            }
            finally
            {
                if (os != null)
                    os.Close();
            }

            // Let's wait for the response
            //m_log.Debug("[REMOTE SIMULATION CONNECTOR]: Waiting for a reply after ChildAgentUpdate");

            WebResponse webResponse = null;
            StreamReader sr = null;
=======
>>>>>>> d3ebf643
            try
            {
                OSDMap args = cAgentData.Pack();

                args["destination_x"] = OSD.FromString(destination.RegionLocX.ToString());
                args["destination_y"] = OSD.FromString(destination.RegionLocY.ToString());
                args["destination_name"] = OSD.FromString(destination.RegionName);
                args["destination_uuid"] = OSD.FromString(destination.RegionID.ToString());

                OSDMap result = WebUtil.PutToService(uri,args);
                return result["Success"].AsBoolean();
            }
            catch (Exception e)
            {
                m_log.Warn("[REMOTE SIMULATION CONNECTOR]: UpdateAgent failed with exception: " + e.ToString());
            }

            return false;
        }

        /// <summary>
        /// Not sure what sequence causes this function to be invoked. The only calling
        /// path is through the GET method 
        /// </summary>
        public bool RetrieveAgent(GridRegion destination, UUID id, out IAgentData agent)
        {
<<<<<<< HEAD
            IPEndPoint ext = destination.ExternalEndPoint;
            agent = null;
            if (ext == null) return false;
=======
            // m_log.DebugFormat("[REMOTE SIMULATION CONNECTOR]: RetrieveAgent start");

            agent = null;

>>>>>>> d3ebf643
            // Eventually, we want to use a caps url instead of the agentID
            string uri = destination.ServerURI + AgentPath() + id + "/" + destination.RegionID.ToString() + "/";

            try
            {
                OSDMap result = WebUtil.GetFromService(uri);
                if (result["Success"].AsBoolean())
                {
                    // OSDMap args = Util.GetOSDMap(result["_RawResult"].AsString());
                    OSDMap args = (OSDMap)result["_Result"];
                    if (args != null)
                    {
                        agent = new CompleteAgentData();
                        agent.Unpack(args);
                        return true;
                    }
                }
            }
            catch (Exception e)
            {
                m_log.Warn("[REMOTE SIMULATION CONNECTOR]: UpdateAgent failed with exception: " + e.ToString());
            }

            return false;
        }

        /// <summary>
        /// </summary>
        public bool QueryAccess(GridRegion destination, UUID id)
        {
            // m_log.DebugFormat("[REMOTE SIMULATION CONNECTOR]: QueryAccess start");

            IPEndPoint ext = destination.ExternalEndPoint;
            if (ext == null) return false;

            // Eventually, we want to use a caps url instead of the agentID
            string uri = destination.ServerURI + AgentPath() + id + "/" + destination.RegionID.ToString() + "/";

            try
            {
                OSDMap result = WebUtil.ServiceOSDRequest(uri,null,"QUERYACCESS",10000);
                return result["Success"].AsBoolean();
            }
            catch (Exception e)
            {
                m_log.WarnFormat("[REMOTE SIMULATION CONNECTOR] QueryAcess failed with exception; {0}",e.ToString());
            }
            
            return false;
        }

        /// <summary>
        /// </summary>
        public bool ReleaseAgent(UUID origin, UUID id, string uri)
        {
            // m_log.DebugFormat("[REMOTE SIMULATION CONNECTOR]: ReleaseAgent start");

            try
            {
                OSDMap result = WebUtil.ServiceOSDRequest(uri,null,"DELETE",10000);
            }
            catch (Exception e)
            {
                m_log.WarnFormat("[REMOTE SIMULATION CONNECTOR] ReleaseAgent failed with exception; {0}",e.ToString());
            }
            
            return true;
        }

<<<<<<< HEAD
        private bool CloseAgent(GridRegion destination, UUID id, bool ChildOnly)
=======
        /// <summary>
        /// </summary>
        public bool CloseAgent(GridRegion destination, UUID id)
>>>>>>> d3ebf643
        {
            // m_log.DebugFormat("[REMOTE SIMULATION CONNECTOR]: CloseAgent start");

<<<<<<< HEAD
            WebRequest request = WebRequest.Create(uri);
            request.Method = "DELETE";
            if (ChildOnly)
                request.Method += "CHILD";
            request.Timeout = 10000;
=======
            string uri = destination.ServerURI + AgentPath() + id + "/" + destination.RegionID.ToString() + "/";
>>>>>>> d3ebf643

            try
            {
                OSDMap result = WebUtil.ServiceOSDRequest(uri,null,"DELETE",10000);
            }
            catch (Exception e)
            {
                m_log.WarnFormat("[REMOTE SIMULATION CONNECTOR] CloseAgent failed with exception; {0}",e.ToString());
            }

            return true;
        }

        public bool CloseChildAgent(GridRegion destination, UUID id)
        {
            return CloseAgent(destination, id, true);
        }

        public bool CloseAgent(GridRegion destination, UUID id)
        {
            return CloseAgent(destination, id, false);
        }

        #endregion Agents

        #region Objects

        protected virtual string ObjectPath()
        {
            return "object/";
        }

        /// <summary>
        ///
        /// </summary>
        public bool CreateObject(GridRegion destination, ISceneObject sog, bool isLocalCall)
        {
<<<<<<< HEAD
            IPEndPoint ext = destination.ExternalEndPoint;
            if (ext == null) return false;
            string uri
                = destination.ServerURI + ObjectPath() + sog.UUID + "/";
            //m_log.Debug("   >>> DoCreateObjectCall <<< " + uri);

            WebRequest ObjectCreateRequest = WebRequest.Create(uri);
            ObjectCreateRequest.Method = "POST";
            ObjectCreateRequest.ContentType = "application/json";
            ObjectCreateRequest.Timeout = 10000;

            OSDMap args = new OSDMap(2);
            args["sog"] = OSD.FromString(sog.ToXml2());
            args["extra"] = OSD.FromString(sog.ExtraToXmlString());
            args["modified"] = OSD.FromBoolean(sog.HasGroupChanged);
            string state = sog.GetStateSnapshot();
            if (state.Length > 0)
                args["state"] = OSD.FromString(state);
            // Add the input general arguments
            args["destination_x"] = OSD.FromString(destination.RegionLocX.ToString());
            args["destination_y"] = OSD.FromString(destination.RegionLocY.ToString());
            args["destination_name"] = OSD.FromString(destination.RegionName);
            args["destination_uuid"] = OSD.FromString(destination.RegionID.ToString());

            string strBuffer = "";
            byte[] buffer = new byte[1];
            try
            {
                strBuffer = OSDParser.SerializeJsonString(args);
                Encoding str = Util.UTF8;
                buffer = str.GetBytes(strBuffer);
=======
            // m_log.DebugFormat("[REMOTE SIMULATION CONNECTOR]: CreateObject start");
>>>>>>> d3ebf643

            string uri = destination.ServerURI + ObjectPath() + sog.UUID + "/";

            try
            {
                OSDMap args = new OSDMap(2);

                args["sog"] = OSD.FromString(sog.ToXml2());
                args["extra"] = OSD.FromString(sog.ExtraToXmlString());
                args["modified"] = OSD.FromBoolean(sog.HasGroupChanged);

                string state = sog.GetStateSnapshot();
                if (state.Length > 0)
                    args["state"] = OSD.FromString(state);

                // Add the input general arguments
                args["destination_x"] = OSD.FromString(destination.RegionLocX.ToString());
                args["destination_y"] = OSD.FromString(destination.RegionLocY.ToString());
                args["destination_name"] = OSD.FromString(destination.RegionName);
                args["destination_uuid"] = OSD.FromString(destination.RegionID.ToString());

                OSDMap result = WebUtil.PostToService(uri,args);
            }
            catch (Exception e)
            {
                m_log.WarnFormat("[REMOTE SIMULATION CONNECTOR] CreateObject failed with exception; {0}",e.ToString());
            }

            return true;
        }

        /// <summary>
        ///
        /// </summary>
        public bool CreateObject(GridRegion destination, UUID userID, UUID itemID)
        {
            // TODO, not that urgent
            return false;
        }

        #endregion Objects
    }
}<|MERGE_RESOLUTION|>--- conflicted
+++ resolved
@@ -148,72 +148,6 @@
             // Eventually, we want to use a caps url instead of the agentID
             string uri = destination.ServerURI + AgentPath() + cAgentData.AgentID + "/";
 
-<<<<<<< HEAD
-            HttpWebRequest ChildUpdateRequest = (HttpWebRequest)WebRequest.Create(uri);
-            ChildUpdateRequest.Method = "PUT";
-            ChildUpdateRequest.ContentType = "application/json";
-            ChildUpdateRequest.Timeout = 30000;
-            //ChildUpdateRequest.KeepAlive = false;
-
-            // Fill it in
-            OSDMap args = null;
-            try
-            {
-                args = cAgentData.Pack();
-            }
-            catch (Exception e)
-            {
-                m_log.Warn("[REMOTE SIMULATION CONNECTOR]: PackUpdateMessage failed with exception: " + e.Message);
-            }
-            // Add the input arguments
-            args["destination_x"] = OSD.FromString(destination.RegionLocX.ToString());
-            args["destination_y"] = OSD.FromString(destination.RegionLocY.ToString());
-            args["destination_name"] = OSD.FromString(destination.RegionName);
-            args["destination_uuid"] = OSD.FromString(destination.RegionID.ToString());
-
-            string strBuffer = "";
-            byte[] buffer = new byte[1];
-            try
-            {
-                strBuffer = OSDParser.SerializeJsonString(args);
-                Encoding str = Util.UTF8;
-                buffer = str.GetBytes(strBuffer);
-
-            }
-            catch (Exception e)
-            {
-                m_log.WarnFormat("[REMOTE SIMULATION CONNECTOR]: Exception thrown on serialization of ChildUpdate: {0}", e.Message);
-                // ignore. buffer will be empty, caller should check.
-            }
-
-            Stream os = null;
-            try
-            { // send the Post
-                ChildUpdateRequest.ContentLength = buffer.Length;   //Count bytes to send
-                os = ChildUpdateRequest.GetRequestStream();
-                os.Write(buffer, 0, strBuffer.Length);         //Send it
-                //m_log.DebugFormat("[REMOTE SIMULATION CONNECTOR]: Posted AgentUpdate request to remote sim {0}", uri);
-            }
-            catch (WebException ex)
-            //catch
-            {
-   //             m_log.WarnFormat("[REMOTE SIMULATION CONNECTOR]: Bad send on AgentUpdate {0}", ex.Message);
-
-                return false;
-            }
-            finally
-            {
-                if (os != null)
-                    os.Close();
-            }
-
-            // Let's wait for the response
-            //m_log.Debug("[REMOTE SIMULATION CONNECTOR]: Waiting for a reply after ChildAgentUpdate");
-
-            WebResponse webResponse = null;
-            StreamReader sr = null;
-=======
->>>>>>> d3ebf643
             try
             {
                 OSDMap args = cAgentData.Pack();
@@ -240,16 +174,10 @@
         /// </summary>
         public bool RetrieveAgent(GridRegion destination, UUID id, out IAgentData agent)
         {
-<<<<<<< HEAD
-            IPEndPoint ext = destination.ExternalEndPoint;
+            // m_log.DebugFormat("[REMOTE SIMULATION CONNECTOR]: RetrieveAgent start");
+
             agent = null;
-            if (ext == null) return false;
-=======
-            // m_log.DebugFormat("[REMOTE SIMULATION CONNECTOR]: RetrieveAgent start");
-
-            agent = null;
-
->>>>>>> d3ebf643
+
             // Eventually, we want to use a caps url instead of the agentID
             string uri = destination.ServerURI + AgentPath() + id + "/" + destination.RegionID.ToString() + "/";
 
@@ -319,44 +247,30 @@
             return true;
         }
 
-<<<<<<< HEAD
         private bool CloseAgent(GridRegion destination, UUID id, bool ChildOnly)
-=======
-        /// <summary>
-        /// </summary>
+        {
+            // m_log.DebugFormat("[REMOTE SIMULATION CONNECTOR]: CloseAgent start");
+
+            string uri = destination.ServerURI + AgentPath() + id + "/" + destination.RegionID.ToString() + "/";
+
+            try
+            {
+                OSDMap result = WebUtil.ServiceOSDRequest(uri,null,"DELETE",10000);
+            }
+            catch (Exception e)
+            {
+                m_log.WarnFormat("[REMOTE SIMULATION CONNECTOR] CloseAgent failed with exception; {0}",e.ToString());
+            }
+
+            return true;
+        }
+
+        public bool CloseChildAgent(GridRegion destination, UUID id)
+        {
+            return CloseAgent(destination, id, true);
+        }
+
         public bool CloseAgent(GridRegion destination, UUID id)
->>>>>>> d3ebf643
-        {
-            // m_log.DebugFormat("[REMOTE SIMULATION CONNECTOR]: CloseAgent start");
-
-<<<<<<< HEAD
-            WebRequest request = WebRequest.Create(uri);
-            request.Method = "DELETE";
-            if (ChildOnly)
-                request.Method += "CHILD";
-            request.Timeout = 10000;
-=======
-            string uri = destination.ServerURI + AgentPath() + id + "/" + destination.RegionID.ToString() + "/";
->>>>>>> d3ebf643
-
-            try
-            {
-                OSDMap result = WebUtil.ServiceOSDRequest(uri,null,"DELETE",10000);
-            }
-            catch (Exception e)
-            {
-                m_log.WarnFormat("[REMOTE SIMULATION CONNECTOR] CloseAgent failed with exception; {0}",e.ToString());
-            }
-
-            return true;
-        }
-
-        public bool CloseChildAgent(GridRegion destination, UUID id)
-        {
-            return CloseAgent(destination, id, true);
-        }
-
-        public bool CloseAgent(GridRegion destination, UUID id)
         {
             return CloseAgent(destination, id, false);
         }
@@ -375,41 +289,7 @@
         /// </summary>
         public bool CreateObject(GridRegion destination, ISceneObject sog, bool isLocalCall)
         {
-<<<<<<< HEAD
-            IPEndPoint ext = destination.ExternalEndPoint;
-            if (ext == null) return false;
-            string uri
-                = destination.ServerURI + ObjectPath() + sog.UUID + "/";
-            //m_log.Debug("   >>> DoCreateObjectCall <<< " + uri);
-
-            WebRequest ObjectCreateRequest = WebRequest.Create(uri);
-            ObjectCreateRequest.Method = "POST";
-            ObjectCreateRequest.ContentType = "application/json";
-            ObjectCreateRequest.Timeout = 10000;
-
-            OSDMap args = new OSDMap(2);
-            args["sog"] = OSD.FromString(sog.ToXml2());
-            args["extra"] = OSD.FromString(sog.ExtraToXmlString());
-            args["modified"] = OSD.FromBoolean(sog.HasGroupChanged);
-            string state = sog.GetStateSnapshot();
-            if (state.Length > 0)
-                args["state"] = OSD.FromString(state);
-            // Add the input general arguments
-            args["destination_x"] = OSD.FromString(destination.RegionLocX.ToString());
-            args["destination_y"] = OSD.FromString(destination.RegionLocY.ToString());
-            args["destination_name"] = OSD.FromString(destination.RegionName);
-            args["destination_uuid"] = OSD.FromString(destination.RegionID.ToString());
-
-            string strBuffer = "";
-            byte[] buffer = new byte[1];
-            try
-            {
-                strBuffer = OSDParser.SerializeJsonString(args);
-                Encoding str = Util.UTF8;
-                buffer = str.GetBytes(strBuffer);
-=======
             // m_log.DebugFormat("[REMOTE SIMULATION CONNECTOR]: CreateObject start");
->>>>>>> d3ebf643
 
             string uri = destination.ServerURI + ObjectPath() + sog.UUID + "/";
 
