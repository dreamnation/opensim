--- conflicted
+++ resolved
@@ -102,11 +102,7 @@
                 args["destination_uuid"] = OSD.FromString(destination.RegionID.ToString());
                 args["teleport_flags"] = OSD.FromString(flags.ToString());
 
-<<<<<<< HEAD
-                OSDMap result = WebUtil.PostToService(uri, args, 5000);
-=======
                 OSDMap result = WebUtil.PostToService(uri, args, 20000);
->>>>>>> f7d37201
                 if (result["Success"].AsBoolean())
                     return true;
                 
