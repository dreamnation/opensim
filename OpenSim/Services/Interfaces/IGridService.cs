--- conflicted
+++ resolved
@@ -485,13 +485,8 @@
             if (kvp.ContainsKey("Token"))
                 Token = kvp["Token"].ToString();
 
-<<<<<<< HEAD
-            m_log.DebugFormat("{0} New GridRegion. id={1}, loc=<{2},{3}>, size=<{4},{5}>",
-                                    LogHeader, RegionID, RegionLocX, RegionLocY, RegionSizeX, RegionSizeY);
-=======
             // m_log.DebugFormat("{0} New GridRegion. id={1}, loc=<{2},{3}>, size=<{4},{5}>",
             //                         LogHeader, RegionID, RegionLocX, RegionLocY, RegionSizeX, RegionSizeY);
->>>>>>> 239b85d7
         }
     }
 }