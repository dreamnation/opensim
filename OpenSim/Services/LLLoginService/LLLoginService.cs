/*
 * Copyright (c) Contributors, http://opensimulator.org/
 * See CONTRIBUTORS.TXT for a full list of copyright holders.
 *
 * Redistribution and use in source and binary forms, with or without
 * modification, are permitted provided that the following conditions are met:
 *     * Redistributions of source code must retain the above copyright
 *       notice, this list of conditions and the following disclaimer.
 *     * Redistributions in binary form must reproduce the above copyright
 *       notice, this list of conditions and the following disclaimer in the
 *       documentation and/or other materials provided with the distribution.
 *     * Neither the name of the OpenSimulator Project nor the
 *       names of its contributors may be used to endorse or promote products
 *       derived from this software without specific prior written permission.
 *
 * THIS SOFTWARE IS PROVIDED BY THE DEVELOPERS ``AS IS'' AND ANY
 * EXPRESS OR IMPLIED WARRANTIES, INCLUDING, BUT NOT LIMITED TO, THE IMPLIED
 * WARRANTIES OF MERCHANTABILITY AND FITNESS FOR A PARTICULAR PURPOSE ARE
 * DISCLAIMED. IN NO EVENT SHALL THE CONTRIBUTORS BE LIABLE FOR ANY
 * DIRECT, INDIRECT, INCIDENTAL, SPECIAL, EXEMPLARY, OR CONSEQUENTIAL DAMAGES
 * (INCLUDING, BUT NOT LIMITED TO, PROCUREMENT OF SUBSTITUTE GOODS OR SERVICES;
 * LOSS OF USE, DATA, OR PROFITS; OR BUSINESS INTERRUPTION) HOWEVER CAUSED AND
 * ON ANY THEORY OF LIABILITY, WHETHER IN CONTRACT, STRICT LIABILITY, OR TORT
 * (INCLUDING NEGLIGENCE OR OTHERWISE) ARISING IN ANY WAY OUT OF THE USE OF THIS
 * SOFTWARE, EVEN IF ADVISED OF THE POSSIBILITY OF SUCH DAMAGE.
 */

using System;
using System.Collections;
using System.Collections.Generic;
using System.Linq;
using System.Net;
using System.Reflection;
using System.Text.RegularExpressions;

using log4net;
using Nini.Config;
using OpenMetaverse;

using OpenSim.Framework;
using OpenSim.Framework.Console;
using OpenSim.Server.Base;
using OpenSim.Services.Interfaces;
using GridRegion = OpenSim.Services.Interfaces.GridRegion;
using FriendInfo = OpenSim.Services.Interfaces.FriendInfo;
using OpenSim.Services.Connectors.Hypergrid;

namespace OpenSim.Services.LLLoginService
{
    public class LLLoginService : ILoginService
    {
        private static readonly ILog m_log = LogManager.GetLogger(MethodBase.GetCurrentMethod().DeclaringType);
        private static bool Initialized = false;

        protected IUserAccountService m_UserAccountService;
        protected IGridUserService m_GridUserService;
        protected IAuthenticationService m_AuthenticationService;
        protected IInventoryService m_InventoryService;
        protected IGridService m_GridService;
        protected IPresenceService m_PresenceService;
        protected ISimulationService m_LocalSimulationService;
        protected ISimulationService m_RemoteSimulationService;
        protected ILibraryService m_LibraryService;
        protected IFriendsService m_FriendsService;
        protected IAvatarService m_AvatarService;
        protected IUserAgentService m_UserAgentService;

        protected GatekeeperServiceConnector m_GatekeeperConnector;

        protected string m_DefaultRegionName;
        protected string m_WelcomeMessage;
        protected bool m_RequireInventory;
        protected int m_MinLoginLevel;
        protected string m_GatekeeperURL;
        protected bool m_AllowRemoteSetLoginLevel;
        protected string m_MapTileURL;
        protected string m_ProfileURL;
        protected string m_OpenIDURL;
        protected string m_SearchURL;
        protected string m_Currency;
        protected string m_ClassifiedFee;
        protected string m_DestinationGuide;
        protected string m_AvatarPicker;

        protected string m_AllowedClients;
        protected string m_DeniedClients;

        protected string m_DSTZone;

        IConfig m_LoginServerConfig;
//        IConfig m_ClientsConfig;

        public LLLoginService(IConfigSource config, ISimulationService simService, ILibraryService libraryService)
        {
            m_LoginServerConfig = config.Configs["LoginService"];
            if (m_LoginServerConfig == null)
                throw new Exception(String.Format("No section LoginService in config file"));

            string accountService = m_LoginServerConfig.GetString("UserAccountService", String.Empty);
            string gridUserService = m_LoginServerConfig.GetString("GridUserService", String.Empty);
            string agentService = m_LoginServerConfig.GetString("UserAgentService", String.Empty);
            string authService = m_LoginServerConfig.GetString("AuthenticationService", String.Empty);
            string invService = m_LoginServerConfig.GetString("InventoryService", String.Empty);
            string gridService = m_LoginServerConfig.GetString("GridService", String.Empty);
            string presenceService = m_LoginServerConfig.GetString("PresenceService", String.Empty);
            string libService = m_LoginServerConfig.GetString("LibraryService", String.Empty);
            string friendsService = m_LoginServerConfig.GetString("FriendsService", String.Empty);
            string avatarService = m_LoginServerConfig.GetString("AvatarService", String.Empty);
            string simulationService = m_LoginServerConfig.GetString("SimulationService", String.Empty);

            m_DefaultRegionName = m_LoginServerConfig.GetString("DefaultRegion", String.Empty);
            m_WelcomeMessage = m_LoginServerConfig.GetString("WelcomeMessage", "Welcome to OpenSim!");
            m_RequireInventory = m_LoginServerConfig.GetBoolean("RequireInventory", true);
            m_AllowRemoteSetLoginLevel = m_LoginServerConfig.GetBoolean("AllowRemoteSetLoginLevel", false);
            m_MinLoginLevel = m_LoginServerConfig.GetInt("MinLoginLevel", 0);
            m_GatekeeperURL = Util.GetConfigVarFromSections<string>(config, "GatekeeperURI",
                new string[] { "Startup", "Hypergrid", "LoginService" }, String.Empty);
            m_MapTileURL = m_LoginServerConfig.GetString("MapTileURL", string.Empty);
            m_ProfileURL = m_LoginServerConfig.GetString("ProfileServerURL", string.Empty);
            m_OpenIDURL = m_LoginServerConfig.GetString("OpenIDServerURL", String.Empty);
            m_SearchURL = m_LoginServerConfig.GetString("SearchURL", string.Empty);
            m_Currency = m_LoginServerConfig.GetString("Currency", string.Empty);
            m_ClassifiedFee = m_LoginServerConfig.GetString("ClassifiedFee", string.Empty);
            m_DestinationGuide = m_LoginServerConfig.GetString ("DestinationGuide", string.Empty);
            m_AvatarPicker = m_LoginServerConfig.GetString ("AvatarPicker", string.Empty);

            m_AllowedClients = m_LoginServerConfig.GetString("AllowedClients", string.Empty);
            m_DeniedClients = m_LoginServerConfig.GetString("DeniedClients", string.Empty);

            m_DSTZone = m_LoginServerConfig.GetString("DSTZone", "America/Los_Angeles;Pacific Standard Time");

            // Clean up some of these vars
            if (m_MapTileURL != String.Empty)
            {
                m_MapTileURL = m_MapTileURL.Trim();
                if (!m_MapTileURL.EndsWith("/"))
                    m_MapTileURL = m_MapTileURL + "/";
            }

            // These are required; the others aren't
            if (accountService == string.Empty || authService == string.Empty)
                throw new Exception("LoginService is missing service specifications");

            // replace newlines in welcome message
            m_WelcomeMessage = m_WelcomeMessage.Replace("\\n", "\n");

            Object[] args = new Object[] { config };
            m_UserAccountService = ServerUtils.LoadPlugin<IUserAccountService>(accountService, args);
            m_GridUserService = ServerUtils.LoadPlugin<IGridUserService>(gridUserService, args);
            Object[] authArgs = new Object[] { config, m_UserAccountService };
            m_AuthenticationService = ServerUtils.LoadPlugin<IAuthenticationService>(authService, authArgs);
            m_InventoryService = ServerUtils.LoadPlugin<IInventoryService>(invService, args);

            if (gridService != string.Empty)
                m_GridService = ServerUtils.LoadPlugin<IGridService>(gridService, args);
            if (presenceService != string.Empty)
                m_PresenceService = ServerUtils.LoadPlugin<IPresenceService>(presenceService, args);
            if (avatarService != string.Empty)
                m_AvatarService = ServerUtils.LoadPlugin<IAvatarService>(avatarService, args);
            if (friendsService != string.Empty)
                m_FriendsService = ServerUtils.LoadPlugin<IFriendsService>(friendsService, args);
            if (simulationService != string.Empty)
                m_RemoteSimulationService = ServerUtils.LoadPlugin<ISimulationService>(simulationService, args);
            if (agentService != string.Empty)
                m_UserAgentService = ServerUtils.LoadPlugin<IUserAgentService>(agentService, args);

            //
            // deal with the services given as argument
            //
            m_LocalSimulationService = simService;
            if (libraryService != null)
            {
                m_log.DebugFormat("[LLOGIN SERVICE]: Using LibraryService given as argument");
                m_LibraryService = libraryService;
            }
            else if (libService != string.Empty)
            {
                m_log.DebugFormat("[LLOGIN SERVICE]: Using instantiated LibraryService");
                m_LibraryService = ServerUtils.LoadPlugin<ILibraryService>(libService, args);
            }

            m_GatekeeperConnector = new GatekeeperServiceConnector();

            if (!Initialized)
            {
                Initialized = true;
                RegisterCommands();
            }

            m_log.DebugFormat("[LLOGIN SERVICE]: Starting...");

        }

        public LLLoginService(IConfigSource config) : this(config, null, null)
        {
        }

        public Hashtable SetLevel(string firstName, string lastName, string passwd, int level, IPEndPoint clientIP)
        {
            Hashtable response = new Hashtable();
            response["success"] = "false";

            if (!m_AllowRemoteSetLoginLevel)
                return response;

            try
            {
                UserAccount account = m_UserAccountService.GetUserAccount(UUID.Zero, firstName, lastName);
                if (account == null)
                {
                    m_log.InfoFormat("[LLOGIN SERVICE]: Set Level failed, user {0} {1} not found", firstName, lastName);
                    return response;
                }

                if (account.UserLevel < 200)
                {
                    m_log.InfoFormat("[LLOGIN SERVICE]: Set Level failed, reason: user level too low");
                    return response;
                }

                //
                // Authenticate this user
                //
                // We don't support clear passwords here
                //
                string token = m_AuthenticationService.Authenticate(account.PrincipalID, passwd, 30);
                UUID secureSession = UUID.Zero;
                if ((token == string.Empty) || (token != string.Empty && !UUID.TryParse(token, out secureSession)))
                {
                    m_log.InfoFormat("[LLOGIN SERVICE]: SetLevel failed, reason: authentication failed");
                    return response;
                }
            }
            catch (Exception e)
            {
                m_log.Error("[LLOGIN SERVICE]: SetLevel failed, exception " + e.ToString());
                return response;
            }

            m_MinLoginLevel = level;
            m_log.InfoFormat("[LLOGIN SERVICE]: Login level set to {0} by {1} {2}", level, firstName, lastName);

            response["success"] = true;
            return response;
        }

        public LoginResponse Login(string firstName, string lastName, string passwd, string startLocation, UUID scopeID, 
            string clientVersion, string channel, string mac, string id0, IPEndPoint clientIP)
        {
            bool success = false;
            UUID session = UUID.Random();

            m_log.InfoFormat("[LLOGIN SERVICE]: Login request for {0} {1} at {2} using viewer {3}, channel {4}, IP {5}, Mac {6}, Id0 {7}",
                firstName, lastName, startLocation, clientVersion, channel, clientIP.Address.ToString(), mac, id0);
            
            try
            {
                //
                // Check client
                //
                if (m_AllowedClients != string.Empty)
                {
                    Regex arx = new Regex(m_AllowedClients);
                    Match am = arx.Match(clientVersion);

                    if (!am.Success)
                    {
                        m_log.InfoFormat(
                            "[LLOGIN SERVICE]: Login failed for {0} {1}, reason: client {2} is not allowed",
                            firstName, lastName, clientVersion);
                        return LLFailedLoginResponse.LoginBlockedProblem;
                    }
                }

                if (m_DeniedClients != string.Empty)
                {
                    Regex drx = new Regex(m_DeniedClients);
                    Match dm = drx.Match(clientVersion);

                    if (dm.Success)
                    {
                        m_log.InfoFormat(
                            "[LLOGIN SERVICE]: Login failed for {0} {1}, reason: client {2} is denied",
                            firstName, lastName, clientVersion);
                        return LLFailedLoginResponse.LoginBlockedProblem;
                    }
                }

                //
                // Get the account and check that it exists
                //
                UserAccount account = m_UserAccountService.GetUserAccount(scopeID, firstName, lastName);
                if (account == null)
                {
                    m_log.InfoFormat(
                        "[LLOGIN SERVICE]: Login failed for {0} {1}, reason: user not found", firstName, lastName);
                    return LLFailedLoginResponse.UserProblem;
                }

                if (account.UserLevel < 0)
                {
                    m_log.InfoFormat("[LLOGIN SERVICE]: Login failed, reason: Unverified account");
                    return LLFailedLoginResponse.UnverifiedAccountProblem;
                }

                if (account.UserLevel < m_MinLoginLevel)
                {
                    m_log.InfoFormat(
                        "[LLOGIN SERVICE]: Login failed for {0} {1}, reason: user level is {2} but minimum login level is {3}",
                        firstName, lastName, account.UserLevel, m_MinLoginLevel);
                    return LLFailedLoginResponse.LoginBlockedProblem;
                }

                // If a scope id is requested, check that the account is in
                // that scope, or unscoped.
                //
                if (scopeID != UUID.Zero)
                {
                    if (account.ScopeID != scopeID && account.ScopeID != UUID.Zero)
                    {
                        m_log.InfoFormat(
                            "[LLOGIN SERVICE]: Login failed, reason: user {0} {1} not found", firstName, lastName);
                        return LLFailedLoginResponse.UserProblem;
                    }
                }
                else
                {
                    scopeID = account.ScopeID;
                }

                //
                // Authenticate this user
                //
                if (!passwd.StartsWith("$1$"))
                    passwd = "$1$" + Util.Md5Hash(passwd);
                passwd = passwd.Remove(0, 3); //remove $1$
                UUID realID;
                string token = m_AuthenticationService.Authenticate(account.PrincipalID, passwd, 30, out realID);
                UUID secureSession = UUID.Zero;
                if ((token == string.Empty) || (token != string.Empty && !UUID.TryParse(token, out secureSession)))
                {
                    m_log.InfoFormat(
                        "[LLOGIN SERVICE]: Login failed for {0} {1}, reason: authentication failed",
                        firstName, lastName);
                    return LLFailedLoginResponse.UserProblem;
                }

                //
                // Get the user's inventory
                //
                if (m_RequireInventory && m_InventoryService == null)
                {
                    m_log.WarnFormat(
                        "[LLOGIN SERVICE]: Login failed for {0} {1}, reason: inventory service not set up",
                        firstName, lastName);
                    return LLFailedLoginResponse.InventoryProblem;
                }

                List<InventoryFolderBase> inventorySkel = m_InventoryService.GetInventorySkeleton(account.PrincipalID);
                if (m_RequireInventory && ((inventorySkel == null) || (inventorySkel != null && inventorySkel.Count == 0)))
                {
                    m_log.InfoFormat(
                        "[LLOGIN SERVICE]: Login failed, for {0} {1}, reason: unable to retrieve user inventory",
                        firstName, lastName);
                    return LLFailedLoginResponse.InventoryProblem;
                }

                // Get active gestures
                List<InventoryItemBase> gestures = m_InventoryService.GetActiveGestures(account.PrincipalID);
//                m_log.DebugFormat("[LLOGIN SERVICE]: {0} active gestures", gestures.Count);

                //
                // Login the presence
                //
                if (m_PresenceService != null)
                {
                    success = m_PresenceService.LoginAgent(account.PrincipalID.ToString(), session, secureSession);

                    if (!success)
                    {
                        m_log.InfoFormat(
                            "[LLOGIN SERVICE]: Login failed for {0} {1}, reason: could not login presence",
                            firstName, lastName);
                        return LLFailedLoginResponse.GridProblem;
                    }
                }

                //
                // Change Online status and get the home region
                //
                GridRegion home = null;
                GridUserInfo guinfo = m_GridUserService.LoggedIn(account.PrincipalID.ToString());
                if (guinfo != null && (guinfo.HomeRegionID != UUID.Zero) && m_GridService != null)
                {
                    home = m_GridService.GetRegionByUUID(scopeID, guinfo.HomeRegionID);
                }
                if (guinfo == null)
                {
                    // something went wrong, make something up, so that we don't have to test this anywhere else
                    guinfo = new GridUserInfo();
                    guinfo.LastPosition = guinfo.HomePosition = new Vector3(128, 128, 30);
                }
                
                //
                // Find the destination region/grid
                //
                string where = string.Empty;
                Vector3 position = Vector3.Zero;
                Vector3 lookAt = Vector3.Zero;
                GridRegion gatekeeper = null;
                TeleportFlags flags;
                GridRegion destination = FindDestination(account, scopeID, guinfo, session, startLocation, home, out gatekeeper, out where, out position, out lookAt, out flags);
                if (destination == null)
                {
                    m_PresenceService.LogoutAgent(session);

                    m_log.InfoFormat(
                        "[LLOGIN SERVICE]: Login failed for {0} {1}, reason: destination not found",
                        firstName, lastName);
                    return LLFailedLoginResponse.GridProblem;
                }
                else
                {
                    m_log.DebugFormat(
                        "[LLOGIN SERVICE]: Found destination {0}, endpoint {1} for {2} {3}",
                        destination.RegionName, destination.ExternalEndPoint, firstName, lastName);
                }

                if (account.UserLevel >= 200)
                    flags |= TeleportFlags.Godlike;
                //
                // Get the avatar
                //
                AvatarAppearance avatar = null;
                if (m_AvatarService != null)
                {
                    avatar = m_AvatarService.GetAppearance(account.PrincipalID);
                }

                //
                // Instantiate/get the simulation interface and launch an agent at the destination
                //
                string reason = string.Empty;
                GridRegion dest;
                AgentCircuitData aCircuit = LaunchAgentAtGrid(gatekeeper, destination, account, avatar, session, secureSession, position, where, 
                    clientVersion, channel, mac, id0, clientIP, flags, out where, out reason, out dest);
                destination = dest;
                if (aCircuit == null)
                {
                    m_PresenceService.LogoutAgent(session);
                    m_log.InfoFormat("[LLOGIN SERVICE]: Login failed for {0} {1}, reason: {2}", firstName, lastName, reason);
                    return new LLFailedLoginResponse("key", reason, "false");

                }
                // Get Friends list 
                FriendInfo[] friendsList = new FriendInfo[0];
                if (m_FriendsService != null)
                {
                    friendsList = m_FriendsService.GetFriends(account.PrincipalID);
//                    m_log.DebugFormat("[LLOGIN SERVICE]: Retrieved {0} friends", friendsList.Length);
                }

                //
                // Finally, fill out the response and return it
                //
                LLLoginResponse response
                    = new LLLoginResponse(
                        account, aCircuit, guinfo, destination, inventorySkel, friendsList, m_LibraryService,
                        where, startLocation, position, lookAt, gestures, m_WelcomeMessage, home, clientIP,
                        m_MapTileURL, m_ProfileURL, m_OpenIDURL, m_SearchURL, m_Currency, m_DSTZone,
<<<<<<< HEAD
                        m_DestinationGuide, m_AvatarPicker, realID);
=======
                        m_DestinationGuide, m_AvatarPicker, m_ClassifiedFee);
>>>>>>> 694c4bcb

                m_log.DebugFormat("[LLOGIN SERVICE]: All clear. Sending login response to {0} {1}", firstName, lastName);

                return response;
            }
            catch (Exception e)
            {
                m_log.WarnFormat("[LLOGIN SERVICE]: Exception processing login for {0} {1}: {2} {3}", firstName, lastName, e.ToString(), e.StackTrace);
                if (m_PresenceService != null)
                    m_PresenceService.LogoutAgent(session);
                return LLFailedLoginResponse.InternalError;
            }
        }

        protected GridRegion FindDestination(
            UserAccount account, UUID scopeID, GridUserInfo pinfo, UUID sessionID, string startLocation,
            GridRegion home, out GridRegion gatekeeper,
            out string where, out Vector3 position, out Vector3 lookAt, out TeleportFlags flags)
        {
            flags = TeleportFlags.ViaLogin;

            m_log.DebugFormat(
                "[LLOGIN SERVICE]: Finding destination matching start location {0} for {1}",
                startLocation, account.Name);

            gatekeeper = null;
            where = "home";
            position = new Vector3(128, 128, 0);
            lookAt = new Vector3(0, 1, 0);

            if (m_GridService == null)
                return null;

            if (startLocation.Equals("home"))
            {
                // logging into home region
                if (pinfo == null)
                    return null;

                GridRegion region = null;

                bool tryDefaults = false;

                if (home == null)
                {
                    m_log.WarnFormat(
                        "[LLOGIN SERVICE]: User {0} {1} tried to login to a 'home' start location but they have none set",
                        account.FirstName, account.LastName);
                    
                    tryDefaults = true;
                }
                else
                {
                    region = home;

                    position = pinfo.HomePosition;
                    lookAt = pinfo.HomeLookAt;
                    flags |= TeleportFlags.ViaHome;
                }
                
                if (tryDefaults)
                {
                    List<GridRegion> defaults = m_GridService.GetDefaultRegions(scopeID);
                    if (defaults != null && defaults.Count > 0)
                    {
                        region = defaults[0];
                        where = "safe";
                    }
                    else
                    {
                        m_log.WarnFormat("[LLOGIN SERVICE]: User {0} {1} does not have a valid home and this grid does not have default locations. Attempting to find random region",
                            account.FirstName, account.LastName);
                        region = FindAlternativeRegion(scopeID);
                        if (region != null)
                            where = "safe";
                    }
                }

                return region;
            }
            else if (startLocation.Equals("last"))
            {
                // logging into last visited region
                where = "last";

                if (pinfo == null)
                    return null;

                GridRegion region = null;

                if (pinfo.LastRegionID.Equals(UUID.Zero) || (region = m_GridService.GetRegionByUUID(scopeID, pinfo.LastRegionID)) == null)
                {
                    List<GridRegion> defaults = m_GridService.GetDefaultRegions(scopeID);
                    if (defaults != null && defaults.Count > 0)
                    {
                        region = defaults[0];
                        where = "safe";
                    }
                    else
                    {
                        m_log.Info("[LLOGIN SERVICE]: Last Region Not Found Attempting to find random region");
                        region = FindAlternativeRegion(scopeID);
                        if (region != null)
                            where = "safe";
                    }

                }
                else
                {
                    position = pinfo.LastPosition;
                    lookAt = pinfo.LastLookAt;
                }
                
                return region;
            }
            else
            {
                flags |= TeleportFlags.ViaRegionID;

                // free uri form
                // e.g. New Moon&135&46  New Moon@osgrid.org:8002&153&34
                where = "url";
                GridRegion region = null;
                Regex reURI = new Regex(@"^uri:(?<region>[^&]+)&(?<x>\d+)&(?<y>\d+)&(?<z>\d+)$");
                Match uriMatch = reURI.Match(startLocation);
                if (uriMatch == null)
                {
                    m_log.InfoFormat("[LLLOGIN SERVICE]: Got Custom Login URI {0}, but can't process it", startLocation);
                    return null;
                }
                else
                {
                    position = new Vector3(float.Parse(uriMatch.Groups["x"].Value, Culture.NumberFormatInfo),
                                           float.Parse(uriMatch.Groups["y"].Value, Culture.NumberFormatInfo),
                                           float.Parse(uriMatch.Groups["z"].Value, Culture.NumberFormatInfo));

                    string regionName = uriMatch.Groups["region"].ToString();
                    if (regionName != null)
                    {
                        if (!regionName.Contains("@"))
                        {
                            List<GridRegion> regions = m_GridService.GetRegionsByName(scopeID, regionName, 1);
                            if ((regions == null) || (regions != null && regions.Count == 0))
                            {
                                m_log.InfoFormat("[LLLOGIN SERVICE]: Got Custom Login URI {0}, can't locate region {1}. Trying defaults.", startLocation, regionName);
                                regions = m_GridService.GetDefaultRegions(scopeID);
                                if (regions != null && regions.Count > 0)
                                {
                                    where = "safe"; 
                                    return regions[0];
                                }
                                else
                                {
                                    m_log.Info("[LLOGIN SERVICE]: Last Region Not Found Attempting to find random region");
                                    region = FindAlternativeRegion(scopeID);
                                    if (region != null)
                                    {
                                        where = "safe";
                                        return region;
                                    }
                                    else
                                    {
                                        m_log.InfoFormat("[LLLOGIN SERVICE]: Got Custom Login URI {0}, Grid does not provide default regions and no alternative found.", startLocation);
                                        return null;
                                    }
                                }
                            }
                            return regions[0];
                        }
                        else
                        {
                            if (m_UserAgentService == null)
                            {
                                m_log.WarnFormat("[LLLOGIN SERVICE]: This llogin service is not running a user agent service, as such it can't lauch agents at foreign grids");
                                return null;
                            }
                            string[] parts = regionName.Split(new char[] { '@' });
                            if (parts.Length < 2)
                            {
                                m_log.InfoFormat("[LLLOGIN SERVICE]: Got Custom Login URI {0}, can't locate region {1}", startLocation, regionName);
                                return null;
                            }
                            // Valid specification of a remote grid
                            
                            regionName = parts[0];
                            string domainLocator = parts[1];
                            parts = domainLocator.Split(new char[] {':'});
                            string domainName = parts[0];
                            uint port = 0;
                            if (parts.Length > 1)
                                UInt32.TryParse(parts[1], out port);

//                            GridRegion region = FindForeignRegion(domainName, port, regionName, out gatekeeper);
                            region = FindForeignRegion(domainName, port, regionName, out gatekeeper);
                            return region;
                        }
                    }
                    else
                    {
                        List<GridRegion> defaults = m_GridService.GetDefaultRegions(scopeID);
                        if (defaults != null && defaults.Count > 0)
                        {
                            where = "safe"; 
                            return defaults[0];
                        }
                        else
                            return null;
                    }
                }
                //response.LookAt = "[r0,r1,r0]";
                //// can be: last, home, safe, url
                //response.StartLocation = "url";

            }

        }

        private GridRegion FindAlternativeRegion(UUID scopeID)
        {
            List<GridRegion> hyperlinks = null;
            List<GridRegion> regions = m_GridService.GetFallbackRegions(scopeID, 1000 * (int)Constants.RegionSize, 1000 * (int)Constants.RegionSize);
            if (regions != null && regions.Count > 0)
            {
                hyperlinks = m_GridService.GetHyperlinks(scopeID);
                IEnumerable<GridRegion> availableRegions = regions.Except(hyperlinks);
                if (availableRegions.Count() > 0)
                    return availableRegions.ElementAt(0);
            }
            // No fallbacks, try to find an arbitrary region that is not a hyperlink
            // maxNumber is fixed for now; maybe use some search pattern with increasing maxSize here?
            regions = m_GridService.GetRegionsByName(scopeID, "", 10);
            if (regions != null && regions.Count > 0)
            {
                if (hyperlinks == null)
                    hyperlinks = m_GridService.GetHyperlinks(scopeID);
                IEnumerable<GridRegion> availableRegions = regions.Except(hyperlinks);
                if (availableRegions.Count() > 0)
                    return availableRegions.ElementAt(0);
            }
            return null;
        }

        private GridRegion FindForeignRegion(string domainName, uint port, string regionName, out GridRegion gatekeeper)
        {
            m_log.Debug("[LLLOGIN SERVICE]: attempting to findforeignregion " + domainName + ":" + port.ToString() + ":" + regionName);
            gatekeeper = new GridRegion();
            gatekeeper.ExternalHostName = domainName;
            gatekeeper.HttpPort = port;
            gatekeeper.RegionName = regionName;
            gatekeeper.InternalEndPoint = new IPEndPoint(IPAddress.Parse("0.0.0.0"), 0);

            UUID regionID;
            ulong handle;
            string imageURL = string.Empty, reason = string.Empty;
            if (m_GatekeeperConnector.LinkRegion(gatekeeper, out regionID, out handle, out domainName, out imageURL, out reason))
            {
                GridRegion destination = m_GatekeeperConnector.GetHyperlinkRegion(gatekeeper, regionID);
                return destination;
            }

            return null;
        }

        private string hostName = string.Empty;
        private int port = 0;

        private void SetHostAndPort(string url)
        {
            try
            {
                Uri uri = new Uri(url);
                hostName = uri.Host;
                port = uri.Port;
            }
            catch
            {
                m_log.WarnFormat("[LLLogin SERVICE]: Unable to parse GatekeeperURL {0}", url);
            }
        }

        protected AgentCircuitData LaunchAgentAtGrid(GridRegion gatekeeper, GridRegion destination, UserAccount account, AvatarAppearance avatar,
            UUID session, UUID secureSession, Vector3 position, string currentWhere, string viewer, string channel, string mac, string id0,
            IPEndPoint clientIP, TeleportFlags flags, out string where, out string reason, out GridRegion dest)
        {
            where = currentWhere;
            ISimulationService simConnector = null;
            reason = string.Empty;
            uint circuitCode = 0;
            AgentCircuitData aCircuit = null;

            if (m_UserAgentService == null)
            {
                // HG standalones have both a localSimulatonDll and a remoteSimulationDll
                // non-HG standalones have just a localSimulationDll
                // independent login servers have just a remoteSimulationDll
                if (m_LocalSimulationService != null)
                    simConnector = m_LocalSimulationService;
                else if (m_RemoteSimulationService != null)
                    simConnector = m_RemoteSimulationService;
            }
            else // User Agent Service is on
            {
                if (gatekeeper == null) // login to local grid
                {
                    if (hostName == string.Empty)
                        SetHostAndPort(m_GatekeeperURL);

                    gatekeeper = new GridRegion(destination);
                    gatekeeper.ExternalHostName = hostName;
                    gatekeeper.HttpPort = (uint)port;
                    gatekeeper.ServerURI = m_GatekeeperURL;
                }
                m_log.Debug("[LLLOGIN SERVICE]: no gatekeeper detected..... using " + m_GatekeeperURL);
            }

            bool success = false;

            if (m_UserAgentService == null && simConnector != null)
            {
                circuitCode = (uint)Util.RandomClass.Next(); ;
                aCircuit = MakeAgent(destination, account, avatar, session, secureSession, circuitCode, position, clientIP.Address.ToString(), viewer, channel, mac, id0);
                success = LaunchAgentDirectly(simConnector, destination, aCircuit, flags, out reason);
                if (!success && m_GridService != null)
                {
                    // Try the fallback regions
                    List<GridRegion> fallbacks = m_GridService.GetFallbackRegions(account.ScopeID, destination.RegionLocX, destination.RegionLocY);
                    if (fallbacks != null)
                    {
                        foreach (GridRegion r in fallbacks)
                        {
                            success = LaunchAgentDirectly(simConnector, r, aCircuit, flags | TeleportFlags.ViaRegionID, out reason);
                            if (success)
                            {
                                where = "safe";
                                destination = r;
                                break;
                            }
                        }
                    }
                }
            }

            if (m_UserAgentService != null)
            {
                circuitCode = (uint)Util.RandomClass.Next(); ;
                aCircuit = MakeAgent(destination, account, avatar, session, secureSession, circuitCode, position, clientIP.Address.ToString(), viewer, channel, mac, id0);
                aCircuit.teleportFlags |= (uint)flags;
                success = LaunchAgentIndirectly(gatekeeper, destination, aCircuit, clientIP, out reason);
                if (!success && m_GridService != null)
                {
                    // Try the fallback regions
                    List<GridRegion> fallbacks = m_GridService.GetFallbackRegions(account.ScopeID, destination.RegionLocX, destination.RegionLocY);
                    if (fallbacks != null)
                    {
                        foreach (GridRegion r in fallbacks)
                        {
                            success = LaunchAgentIndirectly(gatekeeper, r, aCircuit, clientIP, out reason);
                            if (success)
                            {
                                where = "safe";
                                destination = r;
                                break;
                            }
                        }
                    }
                }
            }
            dest = destination;
            if (success)
                return aCircuit;
            else
                return null;
        }

        private AgentCircuitData MakeAgent(GridRegion region, UserAccount account, 
            AvatarAppearance avatar, UUID session, UUID secureSession, uint circuit, Vector3 position, 
            string ipaddress, string viewer, string channel, string mac, string id0)
        {
            AgentCircuitData aCircuit = new AgentCircuitData();

            aCircuit.AgentID = account.PrincipalID;
            if (avatar != null)
                aCircuit.Appearance = new AvatarAppearance(avatar);
            else
                aCircuit.Appearance = new AvatarAppearance();

            //aCircuit.BaseFolder = irrelevant
            aCircuit.CapsPath = CapsUtil.GetRandomCapsObjectPath();
            aCircuit.child = false; // the first login agent is root
            aCircuit.ChildrenCapSeeds = new Dictionary<ulong, string>();
            aCircuit.circuitcode = circuit;
            aCircuit.firstname = account.FirstName;
            //aCircuit.InventoryFolder = irrelevant
            aCircuit.lastname = account.LastName;
            aCircuit.SecureSessionID = secureSession;
            aCircuit.SessionID = session;
            aCircuit.startpos = position;
            aCircuit.IPAddress = ipaddress;
            aCircuit.Viewer = viewer;
            aCircuit.Channel = channel;
            aCircuit.Mac = mac;
            aCircuit.Id0 = id0;
            SetServiceURLs(aCircuit, account);

            return aCircuit;

            //m_UserAgentService.LoginAgentToGrid(aCircuit, GatekeeperServiceConnector, region, out reason);
            //if (simConnector.CreateAgent(region, aCircuit, 0, out reason))
            //    return aCircuit;

            //return null;

        }

        private void SetServiceURLs(AgentCircuitData aCircuit, UserAccount account)
        {
            aCircuit.ServiceURLs = new Dictionary<string, object>();
            if (account.ServiceURLs == null)
                return;

            // Old style: get the service keys from the DB 
            foreach (KeyValuePair<string, object> kvp in account.ServiceURLs)
            {
                if (kvp.Value != null)
                {
                    aCircuit.ServiceURLs[kvp.Key] = kvp.Value;

                    if (!aCircuit.ServiceURLs[kvp.Key].ToString().EndsWith("/"))
                        aCircuit.ServiceURLs[kvp.Key] = aCircuit.ServiceURLs[kvp.Key] + "/";
                }
            }

            // New style: service keys  start with SRV_; override the previous
            string[] keys = m_LoginServerConfig.GetKeys();

            if (keys.Length > 0)
            {
                bool newUrls = false;
                IEnumerable<string> serviceKeys = keys.Where(value => value.StartsWith("SRV_"));
                foreach (string serviceKey in serviceKeys)
                {
                    string keyName = serviceKey.Replace("SRV_", "");
                    string keyValue = m_LoginServerConfig.GetString(serviceKey, string.Empty);
                    if (!keyValue.EndsWith("/"))
                        keyValue = keyValue + "/";

                    if (!account.ServiceURLs.ContainsKey(keyName) || (account.ServiceURLs.ContainsKey(keyName) && account.ServiceURLs[keyName] != keyValue))
                    {
                        account.ServiceURLs[keyName] = keyValue;
                        newUrls = true;
                    }
                    aCircuit.ServiceURLs[keyName] = keyValue;

                    m_log.DebugFormat("[LLLOGIN SERVICE]: found new key {0} {1}", keyName, aCircuit.ServiceURLs[keyName]);
                }

                // The grid operator decided to override the defaults in the
                // [LoginService] configuration. Let's store the correct ones.
                if (newUrls)
                    m_UserAccountService.StoreUserAccount(account);
            }

        }

        private bool LaunchAgentDirectly(ISimulationService simConnector, GridRegion region, AgentCircuitData aCircuit, TeleportFlags flags, out string reason)
        {
            return simConnector.CreateAgent(region, aCircuit, (uint)flags, out reason);
        }

        private bool LaunchAgentIndirectly(GridRegion gatekeeper, GridRegion destination, AgentCircuitData aCircuit, IPEndPoint clientIP, out string reason)
        {
            m_log.Debug("[LLOGIN SERVICE] Launching agent at " + destination.RegionName);
            if (m_UserAgentService.LoginAgentToGrid(aCircuit, gatekeeper, destination, clientIP, out reason))
                return true;
            return false;
        }

        #region Console Commands
        private void RegisterCommands()
        {
            //MainConsole.Instance.Commands.AddCommand
            MainConsole.Instance.Commands.AddCommand("Users", false, "login level",
                    "login level <level>",
                    "Set the minimum user level to log in", HandleLoginCommand);

            MainConsole.Instance.Commands.AddCommand("Users", false, "login reset",
                    "login reset",
                    "Reset the login level to allow all users",
                    HandleLoginCommand);

            MainConsole.Instance.Commands.AddCommand("Users", false, "login text",
                    "login text <text>",
                    "Set the text users will see on login", HandleLoginCommand);

        }

        private void HandleLoginCommand(string module, string[] cmd)
        {
            string subcommand = cmd[1];

            switch (subcommand)
            {
                case "level":
                    // Set the minimum level to allow login 
                    // Useful to allow grid update without worrying about users.
                    // or fixing critical issues
                    //
                    if (cmd.Length > 2)
                    {
                        if (Int32.TryParse(cmd[2], out m_MinLoginLevel))
                            MainConsole.Instance.OutputFormat("Set minimum login level to {0}", m_MinLoginLevel);
                        else
                            MainConsole.Instance.OutputFormat("ERROR: {0} is not a valid login level", cmd[2]);
                    }
                    break;

                case "reset":                    
                    m_MinLoginLevel = 0;
                    MainConsole.Instance.OutputFormat("Reset min login level to {0}", m_MinLoginLevel);
                    break;

                case "text":
                    if (cmd.Length > 2)
                    {
                        m_WelcomeMessage = cmd[2];
                        MainConsole.Instance.OutputFormat("Login welcome message set to '{0}'", m_WelcomeMessage);
                    }
                    break;
            }
        }
    }

    #endregion
}<|MERGE_RESOLUTION|>--- conflicted
+++ resolved
@@ -468,11 +468,7 @@
                         account, aCircuit, guinfo, destination, inventorySkel, friendsList, m_LibraryService,
                         where, startLocation, position, lookAt, gestures, m_WelcomeMessage, home, clientIP,
                         m_MapTileURL, m_ProfileURL, m_OpenIDURL, m_SearchURL, m_Currency, m_DSTZone,
-<<<<<<< HEAD
-                        m_DestinationGuide, m_AvatarPicker, realID);
-=======
-                        m_DestinationGuide, m_AvatarPicker, m_ClassifiedFee);
->>>>>>> 694c4bcb
+                        m_DestinationGuide, m_AvatarPicker, realID, m_ClassifiedFee);
 
                 m_log.DebugFormat("[LLOGIN SERVICE]: All clear. Sending login response to {0} {1}", firstName, lastName);
 
