--- conflicted
+++ resolved
@@ -465,12 +465,8 @@
                     = new LLLoginResponse(
                         account, aCircuit, guinfo, destination, inventorySkel, friendsList, m_LibraryService,
                         where, startLocation, position, lookAt, gestures, m_WelcomeMessage, home, clientIP,
-<<<<<<< HEAD
-                        m_MapTileURL, m_ProfileURL, m_OpenIDURL, m_SearchURL, m_Currency, m_DSTZone, realID);
-=======
                         m_MapTileURL, m_ProfileURL, m_OpenIDURL, m_SearchURL, m_Currency, m_DSTZone,
-                        m_DestinationGuide, m_AvatarPicker);
->>>>>>> 55c9bc15
+                        m_DestinationGuide, m_AvatarPicker, realID);
 
                 m_log.DebugFormat("[LLOGIN SERVICE]: All clear. Sending login response to {0} {1}", firstName, lastName);
 
