<?xml version="1.0" ?>
<Prebuild version="1.10" xmlns="http://dnpb.sourceforge.net/schemas/prebuild-1.10.xsd">
  <Solution activeConfig="Debug" name="OpenSim" path="./" version="0.5.0-$Rev$">
    <Configuration name="Debug" >
      <Options>
        <CompilerDefines>TRACE;DEBUG</CompilerDefines>
        <OptimizeCode>false</OptimizeCode>
        <CheckUnderflowOverflow>false</CheckUnderflowOverflow>
        <AllowUnsafe>true</AllowUnsafe>
        <WarningLevel>4</WarningLevel>
        <WarningsAsErrors>false</WarningsAsErrors>
        <SuppressWarnings/>
        <OutputPath>bin</OutputPath>
        <DebugInformation>true</DebugInformation>
        <IncrementalBuild>true</IncrementalBuild>
        <NoStdLib>false</NoStdLib>
		<Prefer32Bit>false</Prefer32Bit>
      </Options>
    </Configuration>
    <Configuration name="Release">
      <Options>
        <CompilerDefines>TRACE</CompilerDefines>
        <OptimizeCode>true</OptimizeCode>
        <CheckUnderflowOverflow>false</CheckUnderflowOverflow>
        <AllowUnsafe>true</AllowUnsafe>
        <WarningLevel>4</WarningLevel>
        <WarningsAsErrors>false</WarningsAsErrors>
        <SuppressWarnings/>
        <OutputPath>bin</OutputPath>
        <DebugInformation>false</DebugInformation>
        <IncrementalBuild>true</IncrementalBuild>
        <NoStdLib>false</NoStdLib>
		<Prefer32Bit>false</Prefer32Bit>
      </Options>
    </Configuration>
 
    <!-- Core OpenSim Projects -->
<!--
        <Project frameworkVersion="v4_5" name="OpenSim.Model" path="OpenSim/Model" type="Library">
          <Configuration name="Debug">
            <Options>
              <OutputPath>../../../bin/</OutputPath>
            </Options>
          </Configuration>
          <Configuration name="Release">
            <Options>
              <OutputPath>../../../bin/</OutputPath>
            </Options>
          </Configuration>

          <ReferencePath>../../../bin/</ReferencePath>
          <Reference name="System"/>
          <Reference name="System.Xml"/>
          <Files>
            <Match pattern="*.cs" recurse="true"/>
          </Files>
        </Project>
-->

    <Project frameworkVersion="v4_5" name="SmartThreadPool" path="ThirdParty/SmartThreadPool" type="Library">
      <Configuration name="Debug">
        <Options>
          <OutputPath>../../bin/</OutputPath>
        </Options>
      </Configuration>
      <Configuration name="Release">
        <Options>
          <OutputPath>../../bin/</OutputPath>
        </Options>
      </Configuration>

      <ReferencePath>../../bin/</ReferencePath>
      <Reference name="System"/>
      <Reference name="System.Xml"/>
      <Reference name="System.Data"/>
      <Reference name="System.Web"/>
      <Files>
        <Match pattern="*.cs" recurse="true"/>
      </Files>
    </Project>

    <Project frameworkVersion="v4_5" name="OpenSim.Framework" path="OpenSim/Framework" type="Library">
      <Configuration name="Debug">
        <Options>
          <OutputPath>../../bin/</OutputPath>
        </Options>
      </Configuration>
      <Configuration name="Release">
        <Options>
          <OutputPath>../../bin/</OutputPath>
        </Options>
      </Configuration>

      <ReferencePath>../../bin/</ReferencePath>
      <Reference name="System"/>
      <Reference name="System.Core"/>
      <Reference name="System.Xml"/>
      <Reference name="System.Xml.Linq"/>
      <Reference name="System.Data"/>
      <Reference name="System.Drawing"/>
      <Reference name="System.Web"/>
      <Reference name="System.Security"/>
      <Reference name="OpenMetaverseTypes" path="../../bin/"/>
      <Reference name="OpenMetaverse" path="../../bin/"/>
      <Reference name="OpenMetaverse.StructuredData" path="../../bin/"/>
      <Reference name="XMLRPC" path="../../bin/"/>
      <!-- <Reference name="OpenSim.Framework.Console"/> -->
      <!-- <Reference name="OpenSim.Framework.Servers.HttpServer"/> -->
      <Reference name="Nini" path="../../bin/"/>
      <Reference name="log4net" path="../../bin/"/>
      <Reference name="Mono.Addins" path="../../bin/"/>
      <Reference name="Mono.Addins.Setup" path="../../bin/"/>
      <Reference name="LukeSkywalker.IPNetwork" path="../../bin/"/>
      <Reference name="SmartThreadPool"/>
      <Files>
        <Match pattern="*.cs" recurse="false"/>
        <Match path="Client" pattern="*.cs" recurse="true"/>
        <Match path="ServiceAuth" pattern="*.cs" recurse="true"/>
      </Files>
    </Project>

    <Project frameworkVersion="v4_5" name="OpenSim.Services.Interfaces" path="OpenSim/Services/Interfaces" type="Library">
      <Configuration name="Debug">
        <Options>
          <OutputPath>../../../bin/</OutputPath>
        </Options>
      </Configuration>
      <Configuration name="Release">
        <Options>
          <OutputPath>../../../bin/</OutputPath>
        </Options>
      </Configuration>

      <ReferencePath>../../../bin/</ReferencePath>
      <Reference name="System"/>
      <Reference name="OpenMetaverseTypes" path="../../../bin/"/>
      <Reference name="OpenMetaverse" path="../../../bin/"/>
      <Reference name="OpenMetaverse.StructuredData" path="../../../bin/"/>
      <Reference name="OpenSim.Framework"/>
      <Reference name="OpenSim.Framework.Console"/>
      <Reference name="OpenSim.Framework.Servers.HttpServer"/>
      <Reference name="System.Xml"/>
      <Reference name="Nini" path="../../../bin/"/>
      <Reference name="log4net" path="../../../bin/"/>

      <Files>
        <Match pattern="*.cs" recurse="true"/>
      </Files>
    </Project>

    <Project frameworkVersion="v4_5" name="OpenSim.Framework.Monitoring" path="OpenSim/Framework/Monitoring" type="Library">
      <Configuration name="Debug">
        <Options>
          <OutputPath>../../../bin/</OutputPath>
        </Options>
      </Configuration>
      <Configuration name="Release">
        <Options>
          <OutputPath>../../../bin/</OutputPath>
        </Options>
      </Configuration>

      <ReferencePath>../../../bin/</ReferencePath>
      <Reference name="System"/>
      <Reference name="System.Core"/>
      <Reference name="log4net" path="../../../bin/"/>
      <Reference name="Nini" path="../../../bin/"/>
      <Reference name="OpenMetaverseTypes" path="../../../bin/"/>
      <Reference name="OpenMetaverse" path="../../../bin/"/>
      <Reference name="OpenMetaverse.StructuredData" path="../../../bin/"/>
      <Reference name="OpenSim.Framework"/>

      <Files>
        <Match pattern="*.cs" recurse="true"/>
      </Files>
    </Project>

    <Project frameworkVersion="v4_5" name="OpenSim.Framework.Servers.HttpServer" path="OpenSim/Framework/Servers/HttpServer" type="Library">
      <Configuration name="Debug">
        <Options>
          <OutputPath>../../../../bin/</OutputPath>
        </Options>
      </Configuration>
      <Configuration name="Release">
        <Options>
          <OutputPath>../../../../bin/</OutputPath>
        </Options>
      </Configuration>

      <ReferencePath>../../../../bin/</ReferencePath>
      <Reference name="System"/>
      <Reference name="System.Core"/>
      <Reference name="System.Xml"/>
      <Reference name="System.Web"/>
      <Reference name="OpenSim.Framework"/>
      <Reference name="OpenSim.Framework.Monitoring"/>
      <Reference name="OpenMetaverse.StructuredData" path="../../../../bin/"/>
      <Reference name="OpenMetaverseTypes" path="../../../../bin/"/>
      <Reference name="XMLRPC" path="../../../../bin/"/>
      <Reference name="log4net" path="../../../../bin/"/>
      <Reference name="HttpServer_OpenSim" path="../../../../bin/"/>
      <Reference name="SmartThreadPool"/>

      <Files>
        <Match pattern="*.cs" recurse="true">
          <Exclude name="obj" pattern="obj"/>
          <Exclude pattern="Tests"/>

          <!-- on temporary suspension -->
          <Exclude pattern="OSHttpHandler\.cs"/>
          <Exclude pattern="OSHttpHttpHandler\.cs"/>
          <Exclude pattern="OSHttpRequestPump\.cs"/>
          <Exclude pattern="OSHttpRequestQueue\.cs"/>
          <Exclude pattern="OSHttpServer.*\.cs"/>
          <Exclude pattern="OSHttpXmlRpcHandler.*\.cs"/>
        </Match>
      </Files>
    </Project>

    <Project frameworkVersion="v4_5" name="OpenSim.Framework.Console" path="OpenSim/Framework/Console" type="Library">
      <Configuration name="Debug">
        <Options>
          <OutputPath>../../../bin/</OutputPath>
        </Options>
      </Configuration>
      <Configuration name="Release">
        <Options>
          <OutputPath>../../../bin/</OutputPath>
        </Options>
      </Configuration>

      <ReferencePath>../../../bin/</ReferencePath>
      <Reference name="System"/>
      <Reference name="System.Core"/>
      <Reference name="System.Xml"/>
      <Reference name="System.Web"/>
      <Reference name="log4net" path="../../../bin/"/>
      <Reference name="Nini" path="../../../bin/"/>
      <Reference name="OpenSim.Framework"/>
      <Reference name="OpenSim.Framework.Servers.HttpServer"/>
      <Reference name="OpenMetaverseTypes" path="../../../bin/"/>
      <Files>
        <Match pattern="*.cs" recurse="true"/>
      </Files>
    </Project>

    <Project frameworkVersion="v4_5" name="OpenSim.Framework.Serialization" path="OpenSim/Framework/Serialization" type="Library">
      <Configuration name="Debug">
        <Options>
          <OutputPath>../../../bin/</OutputPath>
        </Options>
      </Configuration>
      <Configuration name="Release">
        <Options>
          <OutputPath>../../../bin/</OutputPath>
        </Options>
      </Configuration>

      <ReferencePath>../../../bin/</ReferencePath>
      <Reference name="System"/>
      <Reference name="System.Core"/>
      <Reference name="System.Xml"/>
      <Reference name="log4net" path="../../../bin/"/>
      <Reference name="OpenMetaverse" path="../../../bin/"/>
      <Reference name="OpenMetaverseTypes" path="../../../bin/"/>
      <Reference name="OpenSim.Framework"/>
      <Reference name="OpenSim.Services.Interfaces"/>

      <Files>
        <Match pattern="*.cs" recurse="true">
          <Exclude name="obj" pattern="obj"/>
          <Exclude name="Tests" pattern="Tests"/>
        </Match>
      </Files>
    </Project>

    <Project frameworkVersion="v4_5" name="OpenSim.Data" path="OpenSim/Data" type="Library">
      <Configuration name="Debug">
        <Options>
          <OutputPath>../../bin/</OutputPath>
        </Options>
      </Configuration>
      <Configuration name="Release">
        <Options>
          <OutputPath>../../bin/</OutputPath>
        </Options>
      </Configuration>

      <ReferencePath>../../bin/</ReferencePath>
      <Reference name="System"/>
      <Reference name="System.Core"/>
      <Reference name="System.Data"/>
      <Reference name="System.Xml"/>
      <Reference name="XMLRPC" path="../../bin/"/>
      <Reference name="OpenMetaverse" path="../../bin/"/>
      <Reference name="OpenMetaverse.StructuredData" path="../../bin/"/>
      <Reference name="OpenMetaverseTypes" path="../../bin/"/>
      <Reference name="OpenSim.Framework"/>
      <Reference name="log4net" path="../../bin/"/>
      <Reference name="Mono.Addins" path="../../bin/"/>
      <Files>
        <Match pattern="*.cs" recurse="false"/>
        <Match pattern="Properties/*.cs" recurse="false"/>
        <Match buildAction="EmbeddedResource" path="Resources" pattern="*.addin.xml" recurse="true"/>
      </Files>
    </Project>

    <Project frameworkVersion="v4_5" name="OpenSim.Framework.AssetLoader.Filesystem" path="OpenSim/Framework/AssetLoader/Filesystem" type="Library">
      <Configuration name="Debug">
        <Options>
          <OutputPath>../../../../bin/</OutputPath>
        </Options>
      </Configuration>
      <Configuration name="Release">
        <Options>
          <OutputPath>../../../../bin/</OutputPath>
        </Options>
      </Configuration>

      <ReferencePath>../../../../bin/</ReferencePath>
      <Reference name="System"/>
      <Reference name="System.Xml"/>
      <Reference name="OpenSim.Framework.Console"/>
      <Reference name="OpenSim.Framework"/>
      <Reference name="OpenMetaverseTypes" path="../../../../bin/"/>
      <Reference name="Nini" path="../../../../bin/"/>
      <Reference name="log4net" path="../../../../bin/"/>
      <Files>
        <Match pattern="*.cs" recurse="true"/>
      </Files>
    </Project>

    <Project frameworkVersion="v4_5" name="OpenSim.Framework.Servers" path="OpenSim/Framework/Servers" type="Library">
      <Configuration name="Debug">
        <Options>
          <OutputPath>../../../bin/</OutputPath>
        </Options>
      </Configuration>
      <Configuration name="Release">
        <Options>
          <OutputPath>../../../bin/</OutputPath>
        </Options>
      </Configuration>

      <ReferencePath>../../../bin/</ReferencePath>
      <Reference name="System"/>
      <Reference name="System.Core"/>
      <Reference name="System.Xml"/>
      <Reference name="OpenSim.Data"/>
      <Reference name="OpenSim.Framework"/>
      <Reference name="OpenSim.Framework.Servers.HttpServer"/>
      <Reference name="OpenSim.Framework.Console"/>
      <Reference name="OpenSim.Framework.Monitoring"/>
      <Reference name="OpenMetaverse.StructuredData" path="../../../bin/"/>
      <Reference name="OpenMetaverseTypes" path="../../../bin/"/>
      <Reference name="XMLRPC" path="../../../bin/"/>
      <Reference name="log4net" path="../../../bin/"/>
      <Reference name="HttpServer_OpenSim" path="../../../bin/"/>
      <Reference name="Nini" path="../../../bin/"/>

      <Files>
        <Match pattern="*.cs" recurse="false">
        </Match>
      </Files>
    </Project>

    <Project frameworkVersion="v4_5" name="OpenSim.Capabilities" path="OpenSim/Capabilities" type="Library">
      <Configuration name="Debug">
        <Options>
          <OutputPath>../../bin/</OutputPath>
        </Options>
      </Configuration>
      <Configuration name="Release">
        <Options>
          <OutputPath>../../bin/</OutputPath>
        </Options>
      </Configuration>

      <ReferencePath>../../bin/</ReferencePath>
      <Reference name="System"/>
      <Reference name="System.Xml"/>
      <Reference name="System.Web"/>
      <Reference name="OpenSim.Framework"/>
      <Reference name="OpenSim.Framework.Monitoring"/>
      <Reference name="OpenSim.Framework.Servers"/>
      <Reference name="OpenSim.Framework.Servers.HttpServer"/>
      <Reference name="OpenSim.Services.Interfaces"/>
      <Reference name="OpenMetaverse" path="../../bin/"/>
      <Reference name="OpenMetaverseTypes" path="../../bin/"/>
      <Reference name="Nini" path="../../bin/"/>
      <Reference name="log4net" path="../../bin/"/>

      <Files>
        <Match pattern="*.cs" recurse="false">
          <Exclude name="Tests" pattern="Tests"/>
        </Match>
        <Match buildAction="EmbeddedResource" path="Resources" pattern="*.addin.xml" recurse="true"/>
      </Files>
    </Project>


    <Project frameworkVersion="v4_5" name="OpenSim.Region.PhysicsModules.SharedBase" path="OpenSim/Region/PhysicsModules/SharedBase" type="Library">
      <Configuration name="Debug">
        <Options>
          <OutputPath>../../../../bin/</OutputPath>
        </Options>
      </Configuration>
      <Configuration name="Release">
        <Options>
          <OutputPath>../../../../bin/</OutputPath>
        </Options>
      </Configuration>

      <ReferencePath>../../../../bin/</ReferencePath>
      <Reference name="System"/>
      <Reference name="System.Xml"/>
      <Reference name="OpenMetaverseTypes" path="../../../../bin/"/>
      <Reference name="OpenSim.Framework"/>
      <Reference name="OpenSim.Framework.Console"/>
      <Reference name="nunit.framework" path="../../../../bin/"/>
      <Reference name="Nini" path="../../../../bin/"/>
      <Reference name="log4net" path="../../../../bin/"/>

      <Files>
        <Match pattern="*.cs" recurse="false"/>
      </Files>
    </Project>

    <Project frameworkVersion="v4_5" name="OpenSim.Region.Framework" path="OpenSim/Region/Framework" type="Library">
      <Configuration name="Debug">
        <Options>
          <OutputPath>../../../bin/</OutputPath>
        </Options>
      </Configuration>
      <Configuration name="Release">
        <Options>
          <OutputPath>../../../bin/</OutputPath>
        </Options>
      </Configuration>

      <ReferencePath>../../../bin/</ReferencePath>
      <Reference name="System"/>
      <Reference name="System.Core"/>
      <Reference name="System.Xml"/>
      <Reference name="System.Drawing"/>
      <Reference name="System.Web"/>
      <Reference name="OpenMetaverseTypes" path="../../../bin/"/>
      <Reference name="OpenMetaverse.StructuredData" path="../../../bin/"/>
      <Reference name="OpenMetaverse" path="../../../bin/"/>
      <Reference name="OpenSim.Services.Interfaces"/>
      <Reference name="OpenSim.Framework"/>
      <Reference name="OpenSim.Capabilities"/>
      <Reference name="OpenSim.Data"/>
      <Reference name="OpenSim.Framework.Console"/>
      <Reference name="OpenSim.Framework.Monitoring"/>
      <Reference name="OpenSim.Framework.Serialization"/>
      <Reference name="OpenSim.Framework.Servers"/>
      <Reference name="OpenSim.Framework.Servers.HttpServer"/>
      <Reference name="OpenSim.Region.PhysicsModules.SharedBase"/>

      <!-- For scripting in funny languages by default -->
      <Reference name="XMLRPC" path="../../../bin/"/>
      <Reference name="Nini" path="../../../bin/"/>
      <Reference name="log4net" path="../../../bin/"/>
      <Reference name="DotNetOpenMail" path="../../../bin/"/>
      <Reference name="Mono.Addins" path="../../../bin/"/>

      <Files>
        <Match pattern="*.cs" recurse="true">
          <Exclude name="obj" pattern="obj"/>
          <Exclude name="Tests" pattern="Tests"/>
        </Match>
      </Files>
    </Project>

    <!-- OGS projects -->


    <Project frameworkVersion="v4_5" name="OpenSim.Server.Base" path="OpenSim/Server/Base" type="Library">
      <Configuration name="Debug">
        <Options>
          <OutputPath>../../../bin/</OutputPath>
        </Options>
      </Configuration>
      <Configuration name="Release">
        <Options>
          <OutputPath>../../../bin/</OutputPath>
        </Options>
      </Configuration>

      <ReferencePath>../../../bin/</ReferencePath>
      <Reference name="System"/>
      <Reference name="System.Core"/>
      <Reference name="System.Xml"/>
      <Reference name="System.Web"/>
      <Reference name="OpenMetaverseTypes" path="../../../bin/"/>
      <Reference name="OpenMetaverse.StructuredData" path="../../../bin/"/>
      <Reference name="OpenMetaverse" path="../../../bin/"/>
      <Reference name="Mono.Addins" path="../../../bin/"/>
      <Reference name="Mono.Addins.Setup" path="../../../bin/"/>
      <Reference name="OpenSim.Framework"/>
      <Reference name="OpenSim.Framework.Console"/>
      <Reference name="OpenSim.Framework.Monitoring"/>
      <Reference name="OpenSim.Framework.Servers"/>
      <Reference name="OpenSim.Framework.Servers.HttpServer"/>
      <Reference name="Nini" path="../../../bin/"/>
      <Reference name="log4net" path="../../../bin/"/>

      <Files>
        <Match pattern="*.cs" recurse="true"/>
      </Files>
    </Project>

    <Project frameworkVersion="v4_5" name="OpenSim.Services.Base" path="OpenSim/Services/Base" type="Library">
      <Configuration name="Debug">
        <Options>
          <OutputPath>../../../bin/</OutputPath>
        </Options>
      </Configuration>
      <Configuration name="Release">
        <Options>
          <OutputPath>../../../bin/</OutputPath>
        </Options>
      </Configuration>

      <ReferencePath>../../../bin/</ReferencePath>
      <Reference name="System"/>
      <Reference name="OpenMetaverseTypes" path="../../../bin/"/>
      <Reference name="OpenMetaverse" path="../../../bin/"/>
      <Reference name="OpenSim.Framework"/>
      <Reference name="OpenSim.Framework.Console"/>
      <Reference name="OpenSim.Services.Interfaces"/>
      <Reference name="Nini" path="../../../bin/"/>
      <Reference name="log4net" path="../../../bin/"/>

      <Files>
        <Match pattern="*.cs" recurse="true"/>
      </Files>
    </Project>

    <Project frameworkVersion="v4_5" name="OpenSim.Services.UserAccountService" path="OpenSim/Services/UserAccountService" type="Library">
      <Configuration name="Debug">
        <Options>
          <OutputPath>../../../bin/</OutputPath>
        </Options>
      </Configuration>
      <Configuration name="Release">
        <Options>
          <OutputPath>../../../bin/</OutputPath>
        </Options>
      </Configuration>

      <ReferencePath>../../../bin/</ReferencePath>
      <Reference name="System"/>
      <Reference name="System.Web"/>
      <Reference name="OpenMetaverseTypes" path="../../../bin/"/>
      <Reference name="OpenMetaverse" path="../../../bin/"/>
      <Reference name="OpenSim.Framework"/>
      <Reference name="OpenSim.Framework.Console"/>
      <Reference name="OpenSim.Framework.Servers.HttpServer"/>
      <Reference name="OpenSim.Services.Interfaces"/>
      <Reference name="OpenSim.Services.Base"/>
      <Reference name="OpenSim.Data"/>
      <Reference name="Nini" path="../../../bin/"/>
      <Reference name="log4net" path="../../../bin/"/>

      <Files>
        <Match pattern="*.cs" recurse="true"/>
      </Files>
    </Project>

    <Project frameworkVersion="v4_5" name="OpenSim.Services.FriendsService" path="OpenSim/Services/Friends" type="Library">
      <Configuration name="Debug">
        <Options>
          <OutputPath>../../../bin/</OutputPath>
        </Options>
      </Configuration>
      <Configuration name="Release">
        <Options>
          <OutputPath>../../../bin/</OutputPath>
        </Options>
      </Configuration>

      <ReferencePath>../../../bin/</ReferencePath>
      <Reference name="System"/>
      <Reference name="System.Web"/>
      <Reference name="OpenMetaverseTypes" path="../../../bin/"/>
      <Reference name="OpenMetaverse" path="../../../bin/"/>
      <Reference name="OpenSim.Framework"/>
      <Reference name="OpenSim.Framework.Console"/>
      <Reference name="OpenSim.Framework.Servers.HttpServer"/>
      <Reference name="OpenSim.Services.Interfaces"/>
      <Reference name="OpenSim.Services.Base"/>
      <Reference name="OpenSim.Data"/>
      <Reference name="Nini" path="../../../bin/"/>
      <Reference name="log4net" path="../../../bin/"/>

      <Files>
        <Match pattern="*.cs" recurse="true"/>
      </Files>
    </Project>

    <Project frameworkVersion="v4_5" name="OpenSim.Services.Connectors" path="OpenSim/Services/Connectors" type="Library">
      <Configuration name="Debug">
        <Options>
          <OutputPath>../../../bin/</OutputPath>
        </Options>
      </Configuration>
      <Configuration name="Release">
        <Options>
          <OutputPath>../../../bin/</OutputPath>
        </Options>
      </Configuration>

      <ReferencePath>../../../bin/</ReferencePath>
      <Reference name="System"/>
      <Reference name="System.Core"/>
      <Reference name="System.Web"/>
      <Reference name="System.Xml"/>
      <Reference name="System.Drawing"/>
      <Reference name="OpenMetaverseTypes" path="../../../bin/"/>
      <Reference name="OpenMetaverse" path="../../../bin/"/>
      <Reference name="OpenMetaverse.StructuredData" path="../../../bin/"/>
      <Reference name="Mono.Addins" path="../../../bin/"/>
      <Reference name="OpenSim.Data"/>
      <Reference name="OpenSim.Framework"/>
      <Reference name="OpenSim.Capabilities"/>
      <Reference name="OpenSim.Framework.Console"/>
      <Reference name="OpenSim.Framework.Monitoring"/>
      <Reference name="OpenSim.Framework.Servers.HttpServer"/>
      <Reference name="OpenSim.Region.Framework"/>
      <Reference name="OpenSim.Server.Base"/>
      <Reference name="OpenSim.Services.Base"/>
      <Reference name="OpenSim.Services.Interfaces"/>
      <Reference name="Nini" path="../../../bin/"/>
      <Reference name="log4net" path="../../../bin/"/>
      <Reference name="XMLRPC" path="../../../bin/"/>

      <Files>
        <Match pattern="*.cs" recurse="true"/>
      </Files>
    </Project>

    <Project frameworkVersion="v4_5" name="OpenSim.Services.SimulationService" path="OpenSim/Services/SimulationService" type="Library">
      <Configuration name="Debug">
        <Options>
          <OutputPath>../../../bin/</OutputPath>
        </Options>
      </Configuration>
      <Configuration name="Release">
        <Options>
          <OutputPath>../../../bin/</OutputPath>
        </Options>
      </Configuration>

      <ReferencePath>../../../bin/</ReferencePath>
      <Reference name="System"/>
      <Reference name="System.Core"/>
      <Reference name="System.Web"/>
      <Reference name="System.Xml"/>
      <Reference name="System.Drawing"/>
      <Reference name="OpenMetaverseTypes" path="../../../bin/"/>
      <Reference name="OpenMetaverse" path="../../../bin/"/>
      <Reference name="OpenSim.Data"/>
      <Reference name="OpenSim.Framework"/>
      <Reference name="OpenSim.Region.Framework"/>
      <Reference name="OpenSim.Services.Base"/>
      <Reference name="OpenSim.Services.Interfaces"/>
      <Reference name="Nini" path="../../../bin/"/>
      <Reference name="log4net" path="../../../bin/"/>
      <Reference name="XMLRPC" path="../../../bin/"/>

      <Files>
        <Match pattern="*.cs" recurse="true"/>
      </Files>
    </Project>

    <Project frameworkVersion="v4_5" name="OpenSim.Services.AssetService" path="OpenSim/Services/AssetService" type="Library">
      <Configuration name="Debug">
        <Options>
          <OutputPath>../../../bin/</OutputPath>
        </Options>
      </Configuration>
      <Configuration name="Release">
        <Options>
          <OutputPath>../../../bin/</OutputPath>
        </Options>
      </Configuration>

      <ReferencePath>../../../bin/</ReferencePath>
      <Reference name="System"/>
      <Reference name="OpenMetaverseTypes" path="../../../bin/"/>
      <Reference name="OpenMetaverse" path="../../../bin/"/>
      <Reference name="OpenSim.Framework"/>
      <Reference name="OpenSim.Framework.Console"/>
      <Reference name="OpenSim.Framework.Servers.HttpServer"/>
      <Reference name="OpenSim.Server.Base"/>
      <Reference name="OpenSim.Services.Interfaces"/>
      <Reference name="OpenSim.Services.Base"/>
      <Reference name="OpenSim.Services.Connectors"/>
      <Reference name="OpenSim.Data"/>
      <Reference name="Nini" path="../../../bin/"/>
      <Reference name="log4net" path="../../../bin/"/>

      <Files>
        <Match pattern="*.cs" recurse="true"/>
      </Files>
    </Project>

    <Project frameworkVersion="v4_5" name="OpenSim.Services.FSAssetService" path="OpenSim/Services/FSAssetService" type="Library">
      <Configuration name="Debug">
        <Options>
          <OutputPath>../../../bin/</OutputPath>
        </Options>
      </Configuration>
      <Configuration name="Release">
        <Options>
          <OutputPath>../../../bin/</OutputPath>
        </Options>
      </Configuration>

      <ReferencePath>../../../bin/</ReferencePath>
      <Reference name="System"/>
      <Reference name="System.Core"/>
      <Reference name="OpenMetaverseTypes" path="../../../bin/"/>
      <Reference name="OpenMetaverse" path="../../../bin/"/>
      <Reference name="OpenSim.Framework"/>
      <Reference name="OpenSim.Framework.Console"/>
      <Reference name="OpenSim.Framework.Serialization"/>
      <Reference name="OpenSim.Framework.Servers.HttpServer"/>
      <Reference name="OpenSim.Server.Base"/>
      <Reference name="OpenSim.Services.Interfaces"/>
      <Reference name="OpenSim.Services.Base"/>
      <Reference name="OpenSim.Services.Connectors"/>
      <Reference name="OpenSim.Data"/>
      <Reference name="Nini" path="../../../bin/"/>
      <Reference name="log4net" path="../../../bin/"/>

      <Files>
        <Match pattern="*.cs" recurse="true"/>
      </Files>
    </Project>

    <Project frameworkVersion="v4_5" name="OpenSim.Services.AuthorizationService" path="OpenSim/Services/AuthorizationService" type="Library">
      <Configuration name="Debug">
        <Options>
          <OutputPath>../../../bin/</OutputPath>
        </Options>
      </Configuration>
      <Configuration name="Release">
        <Options>
          <OutputPath>../../../bin/</OutputPath>
        </Options>
      </Configuration>

      <ReferencePath>../../../bin/</ReferencePath>
      <Reference name="System"/>
      <Reference name="OpenMetaverseTypes" path="../../../bin/"/>
      <Reference name="OpenMetaverse" path="../../../bin/"/>
      <Reference name="OpenSim.Framework"/>
      <Reference name="OpenSim.Framework.Console"/>
      <Reference name="OpenSim.Framework.Servers.HttpServer"/>
      <Reference name="OpenSim.Services.Interfaces"/>
      <Reference name="OpenSim.Services.Base"/>
      <Reference name="OpenSim.Services.Connectors"/>
      <Reference name="OpenSim.Data"/>
      <Reference name="Nini" path="../../../bin/"/>
      <Reference name="log4net" path="../../../bin/"/>

      <Files>
        <Match pattern="*.cs" recurse="true"/>
      </Files>
    </Project>

    <Project frameworkVersion="v4_5" name="OpenSim.Services.FreeswitchService" path="OpenSim/Services/FreeswitchService" type="Library">
      <Configuration name="Debug">
        <Options>
          <OutputPath>../../../bin/</OutputPath>
        </Options>
      </Configuration>
      <Configuration name="Release">
        <Options>
          <OutputPath>../../../bin/</OutputPath>
        </Options>
      </Configuration>

      <ReferencePath>../../../bin/</ReferencePath>
      <Reference name="System"/>
      <Reference name="OpenMetaverseTypes" path="../../../bin/"/>
      <Reference name="OpenMetaverse.StructuredData" path="../../../bin/"/>
      <Reference name="OpenMetaverse" path="../../../bin/"/>
      <Reference name="OpenSim.Framework"/>
      <Reference name="OpenSim.Framework.Console"/>
      <Reference name="OpenSim.Framework.Servers.HttpServer"/>
      <Reference name="OpenSim.Services.Interfaces"/>
      <Reference name="OpenSim.Services.Base"/>
      <Reference name="OpenSim.Services.Connectors"/>
      <Reference name="OpenSim.Data"/>
      <Reference name="Nini" path="../../../bin/"/>
      <Reference name="log4net" path="../../../bin/"/>

      <Files>
        <Match pattern="*.cs" recurse="true"/>
      </Files>
    </Project>

    <Project frameworkVersion="v4_5" name="OpenSim.Services.AuthenticationService" path="OpenSim/Services/AuthenticationService" type="Library">
      <Configuration name="Debug">
        <Options>
          <OutputPath>../../../bin/</OutputPath>
        </Options>
      </Configuration>
      <Configuration name="Release">
        <Options>
          <OutputPath>../../../bin/</OutputPath>
        </Options>
      </Configuration>

      <ReferencePath>../../../bin/</ReferencePath>
      <Reference name="System"/>
      <Reference name="OpenMetaverseTypes" path="../../../bin/"/>
      <Reference name="OpenMetaverse" path="../../../bin/"/>
      <Reference name="OpenSim.Framework"/>
      <Reference name="OpenSim.Framework.Console"/>
      <Reference name="OpenSim.Framework.Servers.HttpServer"/>
      <Reference name="OpenSim.Server.Base"/>
      <Reference name="OpenSim.Services.Interfaces"/>
      <Reference name="OpenSim.Services.Base"/>
      <Reference name="OpenSim.Server.Base"/>
      <Reference name="OpenSim.Services.Connectors"/>
      <Reference name="OpenSim.Data"/>
      <Reference name="Nini" path="../../../bin/"/>
      <Reference name="log4net" path="../../../bin/"/>

      <Files>
        <Match pattern="*.cs" recurse="true"/>
      </Files>
    </Project>

    <Project frameworkVersion="v4_5" name="OpenSim.Services.GridService" path="OpenSim/Services/GridService" type="Library">
      <Configuration name="Debug">
        <Options>
          <OutputPath>../../../bin/</OutputPath>
        </Options>
      </Configuration>
      <Configuration name="Release">
        <Options>
          <OutputPath>../../../bin/</OutputPath>
        </Options>
      </Configuration>

      <ReferencePath>../../../bin/</ReferencePath>
      <Reference name="System"/>
      <Reference name="System.Core"/>
      <Reference name="System.Xml"/>
      <Reference name="OpenMetaverseTypes" path="../../../bin/"/>
      <Reference name="OpenMetaverse" path="../../../bin/"/>
      <Reference name="OpenSim.Framework"/>
      <Reference name="OpenSim.Framework.Console"/>
      <Reference name="OpenSim.Framework.Servers.HttpServer"/>
      <Reference name="OpenSim.Services.Interfaces"/>
      <Reference name="OpenSim.Services.Base"/>
      <Reference name="OpenSim.Services.Connectors"/>
      <Reference name="OpenSim.Data"/>
      <Reference name="OpenSim.Server.Base"/>
      <Reference name="Nini" path="../../../bin/"/>
      <Reference name="log4net" path="../../../bin/"/>

      <Files>
        <Match pattern="*.cs" recurse="true"/>
      </Files>
    </Project>

    <Project frameworkVersion="v4_5" name="OpenSim.Services.EstateService" path="OpenSim/Services/EstateService" type="Library">
      <Configuration name="Debug">
        <Options>
          <OutputPath>../../../bin/</OutputPath>
        </Options>
      </Configuration>
      <Configuration name="Release">
        <Options>
          <OutputPath>../../../bin/</OutputPath>
        </Options>
      </Configuration>

      <ReferencePath>../../../bin/</ReferencePath>
      <Reference name="System"/>
      <Reference name="System.Core"/>
      <Reference name="OpenMetaverseTypes" path="../../../bin/"/>
      <Reference name="OpenMetaverse" path="../../../bin/"/>
      <Reference name="OpenSim.Framework"/>
      <Reference name="OpenSim.Services.Interfaces"/>
      <Reference name="OpenSim.Services.Base"/>
      <Reference name="OpenSim.Data"/>
      <Reference name="Nini" path="../../../bin/"/>
      <Reference name="log4net" path="../../../bin/"/>

      <Files>
        <Match pattern="*.cs" recurse="true"/>
      </Files>
    </Project>

    <Project frameworkVersion="v4_5" name="OpenSim.Services.PresenceService" path="OpenSim/Services/PresenceService" type="Library">
      <Configuration name="Debug">
        <Options>
          <OutputPath>../../../bin/</OutputPath>
        </Options>
      </Configuration>
      <Configuration name="Release">
        <Options>
          <OutputPath>../../../bin/</OutputPath>
        </Options>
      </Configuration>

      <ReferencePath>../../../bin/</ReferencePath>
      <Reference name="System"/>
      <Reference name="OpenMetaverseTypes" path="../../../bin/"/>
      <Reference name="OpenMetaverse" path="../../../bin/"/>
      <Reference name="OpenSim.Framework"/>
      <Reference name="OpenSim.Framework.Console"/>
      <Reference name="OpenSim.Framework.Servers.HttpServer"/>
      <Reference name="OpenSim.Services.Interfaces"/>
      <Reference name="OpenSim.Services.Base"/>
      <Reference name="OpenSim.Services.Connectors"/>
      <Reference name="OpenSim.Data"/>
      <Reference name="Nini" path="../../../bin/"/>
      <Reference name="log4net" path="../../../bin/"/>

      <Files>
        <Match pattern="*.cs" recurse="true"/>
      </Files>
    </Project>

    <Project frameworkVersion="v4_5" name="OpenSim.Services.AvatarService" path="OpenSim/Services/AvatarService" type="Library">
      <Configuration name="Debug">
        <Options>
          <OutputPath>../../../bin/</OutputPath>
        </Options>
      </Configuration>
      <Configuration name="Release">
        <Options>
          <OutputPath>../../../bin/</OutputPath>
        </Options>
      </Configuration>

      <ReferencePath>../../../bin/</ReferencePath>
      <Reference name="System"/>
      <Reference name="OpenMetaverseTypes" path="../../../bin/"/>
      <Reference name="OpenMetaverse" path="../../../bin/"/>
      <Reference name="OpenSim.Framework"/>
      <Reference name="OpenSim.Framework.Console"/>
      <Reference name="OpenSim.Framework.Servers.HttpServer"/>
      <Reference name="OpenSim.Services.Interfaces"/>
      <Reference name="OpenSim.Services.Base"/>
      <Reference name="OpenSim.Services.Connectors"/>
      <Reference name="OpenSim.Data"/>
      <Reference name="Nini" path="../../../bin/"/>
      <Reference name="log4net" path="../../../bin/"/>

      <Files>
        <Match pattern="*.cs" recurse="true"/>
      </Files>
    </Project>

    <Project frameworkVersion="v4_5" name="OpenSim.Services.InventoryService" path="OpenSim/Services/InventoryService" type="Library">
      <Configuration name="Debug">
        <Options>
          <OutputPath>../../../bin/</OutputPath>
        </Options>
      </Configuration>
      <Configuration name="Release">
        <Options>
          <OutputPath>../../../bin/</OutputPath>
        </Options>
      </Configuration>

      <ReferencePath>../../../bin/</ReferencePath>
      <Reference name="System"/>
      <Reference name="System.Xml"/>
      <Reference name="OpenMetaverseTypes" path="../../../bin/"/>
      <Reference name="OpenMetaverse" path="../../../bin/"/>
      <Reference name="OpenSim.Framework"/>
      <Reference name="OpenSim.Framework.Console"/>
      <Reference name="OpenSim.Framework.Servers.HttpServer"/>
      <Reference name="OpenSim.Services.Interfaces"/>
      <Reference name="OpenSim.Services.Base"/>
      <Reference name="OpenSim.Services.Connectors"/>
      <Reference name="OpenSim.Data"/>
      <Reference name="Nini" path="../../../bin/"/>
      <Reference name="log4net" path="../../../bin/"/>

      <Files>
        <Match pattern="*.cs" recurse="true">
          <Exclude name="obj" pattern="obj"/>
          <Exclude name="Tests" pattern="Tests"/>
        </Match>
      </Files>
    </Project>


    <Project frameworkVersion="v4_5" name="OpenSim.Services.LLLoginService" path="OpenSim/Services/LLLoginService" type="Library">
      <Configuration name="Debug">
        <Options>
          <OutputPath>../../../bin/</OutputPath>
        </Options>
      </Configuration>
      <Configuration name="Release">
        <Options>
          <OutputPath>../../../bin/</OutputPath>
        </Options>
      </Configuration>

      <ReferencePath>../../../bin/</ReferencePath>
      <Reference name="System"/>
      <Reference name="System.Core"/>
      <Reference name="OpenSim.Framework"/>
      <Reference name="OpenSim.Framework.Console"/>
      <Reference name="OpenSim.Framework.Servers.HttpServer"/>
      <Reference name="OpenSim.Services.Interfaces"/>
      <Reference name="OpenSim.Services.Connectors"/>
      <Reference name="OpenSim.Services.Base"/>
      <Reference name="OpenSim.Server.Base"/>
      <Reference name="OpenMetaverseTypes" path="../../../bin/"/>
      <Reference name="OpenMetaverse" path="../../../bin/"/>
      <Reference name="OpenMetaverse.StructuredData" path="../../../bin/"/>
      <Reference name="Nini" path="../../../bin/"/>
      <Reference name="log4net" path="../../../bin/"/>

      <Files>
        <Match pattern="*.cs" recurse="true"/>
      </Files>
    </Project>

    <Project frameworkVersion="v4_5" name="OpenSim.Services.HypergridService" path="OpenSim/Services/HypergridService" type="Library">
      <Configuration name="Debug">
        <Options>
          <OutputPath>../../../bin/</OutputPath>
        </Options>
      </Configuration>
      <Configuration name="Release">
        <Options>
          <OutputPath>../../../bin/</OutputPath>
        </Options>
      </Configuration>

      <ReferencePath>../../../bin/</ReferencePath>
      <Reference name="System"/>
      <Reference name="System.Core"/>
      <Reference name="System.Xml"/>
      <Reference name="OpenMetaverseTypes" path="../../../bin/"/>
      <Reference name="OpenMetaverse" path="../../../bin/"/>
      <Reference name="OpenSim.Framework"/>
      <Reference name="OpenSim.Framework.Serialization"/>
      <Reference name="OpenSim.Framework.Console"/>
      <Reference name="OpenSim.Framework.Servers.HttpServer"/>
      <Reference name="OpenSim.Services.Interfaces"/>
      <Reference name="OpenSim.Services.Base"/>
      <Reference name="OpenSim.Services.AssetService"/>
      <Reference name="OpenSim.Services.FSAssetService"/>
      <Reference name="OpenSim.Services.FriendsService"/>
      <Reference name="OpenSim.Services.InventoryService"/>
      <Reference name="OpenSim.Services.Connectors"/>
      <Reference name="OpenSim.Data"/>
      <Reference name="OpenSim.Server.Base"/>
      <Reference name="Nini" path="../../../bin/"/>
      <Reference name="log4net" path="../../../bin/"/>

      <Files>
        <Match pattern="*.cs" recurse="true"/>
      </Files>
    </Project>

    <Project frameworkVersion="v4_5" name="OpenSim.Services.MapImageService" path="OpenSim/Services/MapImageService" type="Library">
      <Configuration name="Debug">
        <Options>
          <OutputPath>../../../bin/</OutputPath>
        </Options>
      </Configuration>
      <Configuration name="Release">
        <Options>
          <OutputPath>../../../bin/</OutputPath>
        </Options>
      </Configuration>

      <ReferencePath>../../../bin/</ReferencePath>
      <Reference name="System"/>
      <Reference name="System.Drawing"/>
      <Reference name="OpenMetaverseTypes" path="../../../bin/"/>
      <Reference name="OpenMetaverse" path="../../../bin/"/>
      <Reference name="OpenSim.Framework"/>
      <Reference name="OpenSim.Framework.Console"/>
      <Reference name="OpenSim.Framework.Servers.HttpServer"/>
      <Reference name="OpenSim.Services.Interfaces"/>
      <Reference name="OpenSim.Services.Base"/>
      <Reference name="Nini" path="../../../bin/"/>
      <Reference name="log4net" path="../../../bin/"/>

      <Files>
        <Match pattern="*.cs" recurse="true"/>
      </Files>
    </Project>

<<<<<<< HEAD
    <Project frameworkVersion="v4_5" name="OpenSim.Services.MuteListService" path="OpenSim/Services/MuteListService" type="Library">
=======
    <Project frameworkVersion="v4_0" name="OpenSim.Services.MuteListService" path="OpenSim/Services/MuteListService" type="Library">
>>>>>>> a7803409
      <Configuration name="Debug">
        <Options>
          <OutputPath>../../../bin/</OutputPath>
        </Options>
      </Configuration>
      <Configuration name="Release">
        <Options>
          <OutputPath>../../../bin/</OutputPath>
        </Options>
      </Configuration>

      <ReferencePath>../../../bin/</ReferencePath>
      <Reference name="System"/>
      <Reference name="OpenSim.Framework"/>
      <Reference name="OpenSim.Services.Interfaces"/>
      <Reference name="OpenSim.Services.Base"/>
      <Reference name="OpenSim.Data"/>
      <Reference name="OpenMetaverseTypes" path="../../../bin/"/>
      <Reference name="OpenMetaverse" path="../../../bin/"/>	  
      <Reference name="Nini" path="../../../bin/"/>
      <Reference name="log4net" path="../../../bin/"/>

      <Files>
        <Match pattern="*.cs" recurse="true"/>
      </Files>
    </Project>
<<<<<<< HEAD
    <Project frameworkVersion="v4_5" name="OpenSim.Services.UserProfilesService" path="OpenSim/Services/UserProfilesService" type="Library">
=======
	
    <Project frameworkVersion="v4_0" name="OpenSim.Services.UserProfilesService" path="OpenSim/Services/UserProfilesService" type="Library">
>>>>>>> a7803409
      <Configuration name="Debug">
        <Options>
          <OutputPath>../../../bin/</OutputPath>
        </Options>
      </Configuration>
      <Configuration name="Release">
        <Options>
          <OutputPath>../../../bin/</OutputPath>
        </Options>
      </Configuration>

      <ReferencePath>../../../bin/</ReferencePath>
      <Reference name="System"/>
      <Reference name="System.Core"/>
      <Reference name="OpenSim.Framework"/>
      <Reference name="OpenSim.Framework.Console"/>
      <Reference name="OpenSim.Framework.Servers.HttpServer"/>
      <Reference name="OpenSim.Services.UserAccountService"/>
      <Reference name="OpenSim.Services.Interfaces"/>
      <Reference name="OpenSim.Services.Connectors"/>
      <Reference name="OpenSim.Services.Base"/>
      <Reference name="OpenSim.Server.Base"/>
      <Reference name="OpenSim.Data"/>
      <Reference name="OpenMetaverseTypes" path="../../../bin/"/>
      <Reference name="OpenMetaverse" path="../../../bin/"/>
      <Reference name="OpenMetaverse.StructuredData" path="../../../bin/"/>
      <Reference name="Nini" path="../../../bin/"/>
      <Reference name="log4net" path="../../../bin/"/>

      <Files>
        <Match pattern="*.cs" recurse="true"/>
      </Files>
    </Project>

<<<<<<< HEAD
    <Project frameworkVersion="v4_5" name="OpenSim.Server.Handlers" path="OpenSim/Server/Handlers" type="Library">
=======
    <Project frameworkVersion="v4_0" name="OpenSim.Services.MuteListService" path="OpenSim/Services/MuteListService" type="Library">
      <Configuration name="Debug">
        <Options>
          <OutputPath>../../../bin/</OutputPath>
        </Options>
      </Configuration>
      <Configuration name="Release">
        <Options>
          <OutputPath>../../../bin/</OutputPath>
        </Options>
      </Configuration>

      <ReferencePath>../../../bin/</ReferencePath>
      <Reference name="System"/>
      <Reference name="System.Core"/>
      <Reference name="OpenSim.Framework"/>
      <Reference name="OpenSim.Framework.Console"/>
      <Reference name="OpenSim.Services.Interfaces"/>
      <Reference name="OpenSim.Services.Connectors"/>
      <Reference name="OpenSim.Services.Base"/>
      <Reference name="OpenSim.Data"/>
      <Reference name="OpenMetaverseTypes" path="../../../bin/"/>
      <Reference name="OpenMetaverse" path="../../../bin/"/>
      <Reference name="OpenMetaverse.StructuredData" path="../../../bin/"/>
      <Reference name="Nini" path="../../../bin/"/>
      <Reference name="log4net" path="../../../bin/"/>

      <Files>
        <Match pattern="*.cs" recurse="true"/>
      </Files>
    </Project>
	
    <Project frameworkVersion="v4_0" name="OpenSim.Server.Handlers" path="OpenSim/Server/Handlers" type="Library">
>>>>>>> a7803409
      <Configuration name="Debug">
        <Options>
          <OutputPath>../../../bin/</OutputPath>
        </Options>
      </Configuration>
      <Configuration name="Release">
        <Options>
          <OutputPath>../../../bin/</OutputPath>
        </Options>
      </Configuration>

      <ReferencePath>../../../bin/</ReferencePath>
      <Reference name="System"/>
      <Reference name="System.Xml"/>
      <Reference name="System.Web"/>
      <Reference name="OpenMetaverseTypes" path="../../../bin/"/>
      <Reference name="OpenMetaverse" path="../../../bin/"/>
      <Reference name="OpenMetaverse.StructuredData" path="../../../bin/"/>
      <Reference name="OpenSim.Framework"/>
      <Reference name="OpenSim.Framework.Console"/>
      <Reference name="OpenSim.Framework.Servers.HttpServer"/>
      <Reference name="OpenSim.Server.Base"/>
      <Reference name="OpenSim.Services.Base"/>
      <Reference name="OpenSim.Services.Interfaces"/>
      <Reference name="OpenSim.Services.UserAccountService"/>
      <Reference name="XMLRPC" path="../../../bin/"/>
      <Reference name="Nini" path="../../../bin/"/>
      <Reference name="log4net" path="../../../bin/"/>
      <Reference name="DotNetOpenId" path="../../../bin/"/>
      <Reference name="Mono.Addins" path="../../../bin/"/>

      <Files>
        <Match pattern="*.cs" recurse="true">
          <Exclude name="obj" pattern="obj"/>
          <Exclude pattern="Tests"/>
        </Match>
      </Files>
    </Project>


    <Project frameworkVersion="v4_5" name="OpenSim.Capabilities.Handlers" path="OpenSim/Capabilities/Handlers" type="Library">
      <Configuration name="Debug">
        <Options>
          <OutputPath>../../../bin/</OutputPath>
        </Options>
      </Configuration>
      <Configuration name="Release">
        <Options>
          <OutputPath>../../../bin/</OutputPath>
        </Options>
      </Configuration>

      <ReferencePath>../../../bin/</ReferencePath>
      <Reference name="System"/>
      <Reference name="System.Drawing"/>
      <Reference name="System.Xml"/>
      <Reference name="System.Web"/>
      <Reference name="System.Core"/>
      <Reference name="OpenMetaverse" path="../../../bin/"/>
      <Reference name="OpenMetaverseTypes" path="../../../bin/"/>
      <Reference name="OpenMetaverse.StructuredData" path="../../../bin/"/>
      <Reference name="OpenSim.Capabilities"/>
      <Reference name="OpenSim.Framework"/>
      <Reference name="OpenSim.Framework.Console"/>
      <Reference name="OpenSim.Framework.Servers.HttpServer"/>
      <Reference name="OpenSim.Server.Base"/>
      <Reference name="OpenSim.Server.Handlers"/>
      <Reference name="OpenSim.Services.Base"/>
      <Reference name="OpenSim.Services.Interfaces"/>
      <Reference name="Nini" path="../../../bin/"/>
      <Reference name="log4net" path="../../../bin/"/>
      <Reference name="DotNetOpenId" path="../../../bin/"/>

      <Files>
        <Match pattern="*.cs" recurse="true">
          <Exclude name="obj" pattern="obj"/>
          <Exclude pattern="Tests"/>
        </Match>
      </Files>
    </Project>


    <Project frameworkVersion="v4_5" name="Robust" path="OpenSim/Server" type="Exe">
      <Configuration name="Debug">
        <Options>
          <OutputPath>../../bin/</OutputPath>
        </Options>
      </Configuration>
      <Configuration name="Release">
        <Options>
          <OutputPath>../../bin/</OutputPath>
        </Options>
      </Configuration>

      <ReferencePath>../../bin/</ReferencePath>
      <Reference name="System"/>
      <Reference name="System.Xml"/>
      <Reference name="OpenMetaverseTypes" path="../../bin/"/>
      <Reference name="OpenMetaverse" path="../../bin/"/>
      <Reference name="OpenMetaverse.StructuredData" path="../../bin/"/>
      <Reference name="OpenSim.Framework"/>
      <Reference name="OpenSim.Framework.Console"/>
      <Reference name="OpenSim.Framework.Servers"/>
      <Reference name="OpenSim.Framework.Servers.HttpServer"/>
      <Reference name="OpenSim.Server.Base"/>
      <Reference name="OpenSim.Server.Handlers"/>
      <Reference name="Nini" path="../../bin/"/>
      <Reference name="log4net" path="../../bin/"/>
      <Reference name="Mono.Addins" path="../../bin/"/>
      <Reference name="Mono.Addins.Setup" path="../../bin/"/>

      <Files>
        <Match pattern="*.cs" recurse="false">
          <Exclude pattern="Tests"/>
        </Match>
      </Files>
    </Project>

    <Project frameworkVersion="v4_5" name="OpenSim.ConsoleClient" path="OpenSim/ConsoleClient" type="Exe">
      <Configuration name="Debug">
        <Options>
          <OutputPath>../../bin/</OutputPath>
        </Options>
      </Configuration>
      <Configuration name="Release">
        <Options>
          <OutputPath>../../bin/</OutputPath>
        </Options>
      </Configuration>

      <ReferencePath>../../bin/</ReferencePath>
      <Reference name="System"/>
      <Reference name="System.Xml"/>
      <Reference name="OpenMetaverseTypes" path="../../bin/"/>
      <Reference name="OpenMetaverse" path="../../bin/"/>
      <Reference name="OpenMetaverse.StructuredData" path="../../bin/"/>
      <Reference name="OpenSim.Framework"/>
      <Reference name="OpenSim.Framework.Console"/>
      <Reference name="OpenSim.Framework.Servers"/>
      <Reference name="OpenSim.Framework.Servers.HttpServer"/>
      <Reference name="OpenSim.Server.Base"/>
      <Reference name="Nini" path="../../bin/"/>
      <Reference name="log4net" path="../../bin/"/>

      <Files>
        <Match pattern="*.cs" recurse="false">
          <Exclude pattern="Tests"/>
        </Match>
      </Files>
    </Project>

    <!-- ClientStack Plugins -->
    <Project frameworkVersion="v4_5" name="OpenSim.Region.ClientStack.LindenUDP" path="OpenSim/Region/ClientStack/Linden/UDP" type="Library">
      <Configuration name="Debug">
        <Options>
          <OutputPath>../../../../../bin/</OutputPath>
        </Options>
      </Configuration>
      <Configuration name="Release">
        <Options>
          <OutputPath>../../../../../bin/</OutputPath>
        </Options>
      </Configuration>

      <ReferencePath>../../../../../bin/</ReferencePath>
      <Reference name="System"/>
      <Reference name="System.Core"/>
      <Reference name="System.Drawing"/>
      <Reference name="System.Xml"/>
      <Reference name="System.Web"/>
      <Reference name="NDesk.Options" path="../../../../../bin/"/>
      <Reference name="OpenMetaverseTypes" path="../../../../../bin/"/>
      <Reference name="OpenMetaverse.StructuredData" path="../../../../../bin/"/>
      <Reference name="OpenMetaverse" path="../../../../../bin/"/>
      <Reference name="OpenSim.Data"/>
      <Reference name="OpenSim.Framework"/>
      <Reference name="OpenSim.Framework.Monitoring"/>
      <Reference name="OpenSim.Framework.Servers"/>
      <Reference name="OpenSim.Framework.Servers.HttpServer"/>
      <Reference name="OpenSim.Framework.Console"/>
      <Reference name="OpenSim.Region.Framework"/>
      <Reference name="OpenSim.Services.Interfaces"/>
      <Reference name="Nini" path="../../../../../bin/"/>
      <Reference name="log4net" path="../../../../../bin/"/>
      <Reference name="C5" path="../../../../../bin/"/>
      <Reference name="Nini" path="../../../../../bin/"/>
      <Reference name="Mono.Addins" path="../../../../../bin/"/>

      <Files>
        <Match pattern="*.cs" recurse="true">
          <Exclude name="obj" pattern="obj"/>
          <Exclude name="Tests" pattern="Tests"/>
        </Match>
      </Files>
    </Project>



    <Project frameworkVersion="v4_5" name="OpenSim.Region.ClientStack.LindenCaps" path="OpenSim/Region/ClientStack/Linden/Caps" type="Library">
      <Configuration name="Debug">
        <Options>
          <OutputPath>../../../../../bin/</OutputPath>
        </Options>
      </Configuration>
      <Configuration name="Release">
        <Options>
          <OutputPath>../../../../../bin/</OutputPath>
        </Options>
      </Configuration>

      <ReferencePath>../../../../../bin/</ReferencePath>
      <Reference name="System"/>
      <Reference name="System.Core"/>
      <Reference name="System.Drawing"/>
      <Reference name="System.Xml"/>
      <Reference name="System.Web"/>
      <Reference name="OpenMetaverse" path="../../../../../bin/"/>
      <Reference name="OpenMetaverseTypes" path="../../../../../bin/"/>
      <Reference name="OpenMetaverse.StructuredData" path="../../../../../bin/"/>

      <Reference name="OpenSim.Region.Framework"/>
      <Reference name="OpenSim.Region.Framework.Interfaces"/>
      <Reference name="OpenSim.Region.Framework.Scenes"/>
      <Reference name="OpenSim.Capabilities"/>
      <Reference name="OpenSim.Capabilities.Handlers"/>
      <Reference name="OpenSim.Framework"/>
      <Reference name="OpenSim.Framework.Monitoring"/>
      <Reference name="OpenSim.Framework.Servers"/>
      <Reference name="OpenSim.Framework.Servers.HttpServer"/>
      <Reference name="OpenSim.Framework.Console"/>
      <Reference name="OpenSim.Region.PhysicsModules.SharedBase"/>
      <Reference name="OpenSim.Services.Interfaces"/>
      <Reference name="Mono.Addins" path="../../../../../bin/"/>
      <Reference name="Nini" path="../../../../../bin/"/>
      <Reference name="log4net" path="../../../../../bin/"/>
      <Reference name="Nini" path="../../../../../bin/"/>
      <Reference name="zlib.net" path="../../../../../bin/"/>

      <Files>
        <Match pattern="*.cs" recurse="true">
          <Exclude name="obj" pattern="obj"/>
          <Exclude name="Tests" pattern="Tests"/>
        </Match>
      </Files>
    </Project>

	
    <!-- Data Base Modules -->
    <Project frameworkVersion="v4_5" name="OpenSim.Data.MySQL" path="OpenSim/Data/MySQL" type="Library">
      <Configuration name="Debug">
        <Options>
          <OutputPath>../../../bin/</OutputPath>
        </Options>
      </Configuration>
      <Configuration name="Release">
        <Options>
          <OutputPath>../../../bin/</OutputPath>
        </Options>
      </Configuration>

      <ReferencePath>../../../bin/</ReferencePath>
      <Reference name="System"/>
      <Reference name="System.Core"/>
      <Reference name="System.Data"/>
      <Reference name="System.Drawing"/>
      <Reference name="System.Xml"/>
      <Reference name="OpenSim.Framework"/>
      <Reference name="OpenSim.Data"/>
      <Reference name="OpenMetaverseTypes" path="../../../bin/"/>
      <Reference name="OpenMetaverse" path="../../../bin/"/>
      <Reference name="OpenMetaverse.StructuredData" path="../../../bin/"/>
      <Reference name="MySql.Data" path="../../../bin/"/>
      <Reference name="OpenSim.Framework.Console"/>
      <Reference name="OpenSim.Region.Framework"/>
      <Reference name="log4net" path="../../../bin/"/>
      <Reference name="Mono.Addins" path="../../../bin/"/>

      <Files>
        <Match pattern="*.cs" recurse="true">
          <Exclude name="Tests" pattern="Tests"/>
        </Match>
        <Match buildAction="EmbeddedResource" path="Resources" pattern="*.sql"/>
        <Match buildAction="EmbeddedResource" path="Resources" pattern="*.migrations"/>
        <Match buildAction="EmbeddedResource" path="Resources" pattern="*.addin.xml" recurse="true"/>
      </Files>
    </Project>

    <Project frameworkVersion="v4_5" name="OpenSim.Data.PGSQL" path="OpenSim/Data/PGSQL" type="Library">
      <Configuration name="Debug">
        <Options>
          <OutputPath>../../../bin/</OutputPath>
        </Options>
      </Configuration>
      <Configuration name="Release">
        <Options>
          <OutputPath>../../../bin/</OutputPath>
        </Options>
      </Configuration>

      <ReferencePath>../../../bin/</ReferencePath>
      <Reference name="System"/>
      <Reference name="System.Core"/>
      <Reference name="System.Xml"/>
      <Reference name="System.Data"/>
      <Reference name="System.Drawing"/>
      <Reference name="OpenSim.Framework"/>
      <Reference name="OpenSim.Data"/>
      <Reference name="OpenSim.Region.Framework"/>
      <Reference name="OpenSim.Framework.Console"/>
      <Reference name="OpenMetaverseTypes" path="../../../bin/"/>
      <Reference name="OpenMetaverse" path="../../../bin/"/>
	  <Reference name="OpenMetaverse.StructuredData" path="../../../bin/"/>
      <Reference name="log4net" path="../../../bin/"/>
      <Reference name="Mono.Addins" path="../../../bin/"/>
      <Reference name="Npgsql" path="../../../bin/"/>

      <Files>
        <Match pattern="*.cs" recurse="true"/>
        <Match buildAction="EmbeddedResource" path="Resources" pattern="*.migrations"/>
        <Match buildAction="EmbeddedResource" path="Resources" pattern="*.addin.xml" recurse="true"/>
      </Files>
    </Project>

    <Project frameworkVersion="v4_0" name="OpenSim.Data.SQLite" path="OpenSim/Data/SQLite" type="Library">
      <Configuration name="Debug">
        <Options>
          <OutputPath>../../../bin/</OutputPath>
        </Options>
      </Configuration>
      <Configuration name="Release">
        <Options>
          <OutputPath>../../../bin/</OutputPath>
        </Options>
      </Configuration>

      <ReferencePath>../../../bin/</ReferencePath>
      <Reference name="System"/>
      <Reference name="System.Core"/>
      <Reference name="System.Data"/>
      <Reference name="System.Drawing"/>
      <Reference name="System.Xml"/>
      <Reference name="OpenSim.Data"/>
      <Reference name="OpenSim.Framework"/>
      <Reference name="OpenSim.Framework.Console"/>
      <Reference name="OpenSim.Region.Framework"/>
      <Reference name="OpenMetaverseTypes" path="../../../bin/"/>
      <Reference name="OpenMetaverse" path="../../../bin/"/>
      <Reference name="OpenMetaverse.StructuredData" path="../../../bin/"/>
      <Reference name="Mono.Data.Sqlite"/>
      <Reference name="Mono.Addins" path="../../../bin/"/>
      <Reference name="log4net" path="../../../bin/"/>

      <Files>
        <Match pattern="*.cs" recurse="true">
          <Exclude name="Tests" pattern="Tests"/>
        </Match>
        <Match buildAction="EmbeddedResource" path="Resources" pattern="*.sql"/>
        <Match buildAction="EmbeddedResource" path="Resources" pattern="*.migrations"/>
        <Match buildAction="EmbeddedResource" path="Resources" pattern="*.addin.xml" recurse="true"/>
      </Files>
    </Project>
	

    <Project frameworkVersion="v4_5" name="OpenSim.Region.CoreModules" path="OpenSim/Region/CoreModules" type="Library">
      <Configuration name="Debug">
        <Options>
          <OutputPath>../../../bin/</OutputPath>
          <AllowUnsafe>true</AllowUnsafe>
        </Options>
      </Configuration>
      <Configuration name="Release">
        <Options>
          <OutputPath>../../../bin/</OutputPath>
          <AllowUnsafe>true</AllowUnsafe>
        </Options>
      </Configuration>

      <ReferencePath>../../../bin/</ReferencePath>
      <Reference name="System"/>
      <Reference name="System.Core"/>
      <Reference name="System.Xml"/>
      <Reference name="System.Xml.Linq"/>
      <Reference name="System.Drawing"/>
      <Reference name="System.Web"/>
      <Reference name="System.Data"/>
      <Reference name="Microsoft.CSharp" />
      <Reference name="NDesk.Options" path="../../../bin/"/>
      <Reference name="OpenMetaverseTypes" path="../../../bin/"/>
      <Reference name="OpenMetaverse.StructuredData" path="../../../bin/"/>
      <Reference name="OpenMetaverse" path="../../../bin/"/>
      <Reference name="CSJ2K" path="../../../bin/"/>
      <Reference name="Warp3D" path="../../../bin/"/>
      <Reference name="OpenSim.Capabilities"/>
      <Reference name="OpenSim.Framework"/>
      <Reference name="OpenSim.Framework.Console"/>
      <Reference name="OpenSim.Framework.Monitoring"/>
      <Reference name="OpenSim.Framework.Serialization"/>
      <Reference name="OpenSim.Framework.Servers"/>
      <Reference name="OpenSim.Framework.Servers.HttpServer"/>
      <Reference name="OpenSim.Region.ClientStack.LindenUDP"/>
      <Reference name="OpenSim.Region.Framework"/>
      <Reference name="OpenSim.Region.PhysicsModules.SharedBase"/>
      <Reference name="OpenSim.Server.Base"/>
      <Reference name="OpenSim.Server.Handlers"/>
      <Reference name="OpenSim.Services.Connectors"/>
      <Reference name="OpenSim.Services.Base"/>
      <Reference name="OpenSim.Services.Interfaces"/>
      <Reference name="OpenSim.Data"/>
      <Reference name="OpenSim.Data.MySQL"/>
      <Reference name="Ionic.Zip" path="../../../bin/"/>
      <Reference name="MySql.Data" path="../../../bin/"/>

      <Reference name="GlynnTucker.Cache" path="../../../bin/"/>

      <!-- For scripting in funny languages by default -->
      <Reference name="XMLRPC" path="../../../bin/"/>
      <Reference name="Nini" path="../../../bin/"/>
      <Reference name="log4net" path="../../../bin/"/>
      <Reference name="DotNetOpenMail" path="../../../bin/"/>

      <!-- To allow regions to have mono addins -->
      <Reference name="Mono.Addins" path="../../../bin/"/>
      <Reference name="SmartThreadPool"/>

      <Files>
        <Match buildAction="EmbeddedResource" path="Resources" pattern="*.addin.xml" recurse="true"/>
        <Match pattern="*.cs" recurse="true">
          <Exclude name="obj" pattern="obj"/>
          <Exclude name="Tests" pattern="Tests"/>
        </Match>
        <Match buildAction="EmbeddedResource" path="Resources" pattern="*.addin.xml" recurse="true"/>
      </Files>
    </Project>

    <Project frameworkVersion="v4_5" name="OpenSim.Region.OptionalModules" path="OpenSim/Region/OptionalModules" type="Library">
      <Configuration name="Debug">
        <Options>
          <OutputPath>../../../bin/</OutputPath>
        </Options>
      </Configuration>
      <Configuration name="Release">
        <Options>
          <OutputPath>../../../bin/</OutputPath>
        </Options>
      </Configuration>

      <ReferencePath>../../../bin/</ReferencePath>
      <Reference name="System"/>
      <Reference name="System.Core"/>
      <Reference name="System.Data"/>
      <Reference name="System.Xml"/>
      <Reference name="System.Drawing"/>
      <Reference name="System.Web"/>
      <Reference name="Ionic.Zip" path="../../../bin/"/>
      <Reference name="NDesk.Options" path="../../../bin/"/>
      <Reference name="OpenMetaverseTypes" path="../../../bin/"/>
      <Reference name="OpenMetaverse.StructuredData" path="../../../bin/"/>
      <Reference name="OpenMetaverse" path="../../../bin/"/>
      <Reference name="Mono.Data.SqliteClient" path="../../../bin/"/>
      <Reference name="netcd" path="../../../bin/"/>
      <Reference name="OpenSim.Capabilities"/>
      <Reference name="OpenSim.Framework"/>
      <Reference name="OpenSim.Data"/>
      <Reference name="OpenSim.Framework.Console"/>
      <Reference name="OpenSim.Framework.Monitoring"/>
      <Reference name="OpenSim.Framework.Servers"/>
      <Reference name="OpenSim.Framework.Servers.HttpServer"/>
      <Reference name="OpenSim.Region.CoreModules"/>
      <Reference name="OpenSim.Region.ClientStack.LindenUDP"/>
      <Reference name="OpenSim.Region.Framework.Interfaces"/>
      <Reference name="OpenSim.Region.Framework.Scenes"/>
      <Reference name="OpenSim.Region.Framework"/>
      <Reference name="OpenSim.Region.PhysicsModules.SharedBase"/>
      <Reference name="OpenSim.Server.Base"/>
      <Reference name="OpenSim.Server.Handlers"/>
      <Reference name="OpenSim.Services.Connectors"/>
      <Reference name="OpenSim.Services.Base"/>
      <Reference name="OpenSim.Services.Interfaces"/>
      <Reference name="Mono.Addins" path="../../../bin/"/>

      <!-- For scripting in funny languages by default -->
      <Reference name="XMLRPC" path="../../../bin/"/>
      <Reference name="Nini" path="../../../bin/"/>
      <Reference name="log4net" path="../../../bin/"/>
      <Reference name="DotNetOpenMail" path="../../../bin/"/>

      <Files>
        <Match pattern="*.cs" recurse="true">
          <Exclude name="obj" pattern="obj"/>
          <Exclude name="Tests" pattern="Tests"/>
        </Match>
        <Match buildAction="EmbeddedResource" path="Resources" pattern="*.addin.xml" recurse="true"/>
      </Files>
    </Project>

    <!-- Datastore Plugins -->
    <Project frameworkVersion="v4_5" name="OpenSim.Data.Null" path="OpenSim/Data/Null" type="Library">
      <Configuration name="Debug">
        <Options>
          <OutputPath>../../../bin/</OutputPath>
        </Options>
      </Configuration>
      <Configuration name="Release">
        <Options>
          <OutputPath>../../../bin/</OutputPath>
        </Options>
      </Configuration>

      <ReferencePath>../../../bin/</ReferencePath>
      <Reference name="System"/>
      <Reference name="System.Core"/>
      <Reference name="System.Xml"/>
      <Reference name="OpenSim.Data"/>
      <Reference name="OpenMetaverseTypes" path="../../../bin/"/>
      <Reference name="OpenSim.Framework"/>
      <Reference name="OpenSim.Region.Framework"/>
      <Reference name="OpenSim.Framework.Console"/>
      <Reference name="log4net" path="../../../bin/"/>

      <Files>
        <Match pattern="*.cs" recurse="true"/>
      </Files>
    </Project>

    <Project frameworkVersion="v4_5" name="OpenSim.Region.PhysicsModules.ConvexDecompositionDotNet" path="OpenSim/Region/PhysicsModules/ConvexDecompositionDotNet" type="Library">
      <Configuration name="Debug">
        <Options>
          <OutputPath>../../../../bin/</OutputPath>
        </Options>
      </Configuration>
      <Configuration name="Release">
        <Options>
          <OutputPath>../../../../bin/</OutputPath>
        </Options>
      </Configuration>

      <ReferencePath>../../../../bin/</ReferencePath>
      <Reference name="System"/>
      <Reference name="System.Core"/>
      <Reference name="System.Data"/>
      <Reference name="System.Xml"/>
      <Reference name="OpenSim.Framework"/>
	  <Reference name="Mono.Addins" path="../../../../bin/"/>

      <Files>
        <Match pattern="*.cs" recurse="true">
          <Exclude name="obj" pattern="obj"/>
          <Exclude name="Tests" pattern="Tests"/>
        </Match>
      </Files>
    </Project>

    <Project frameworkVersion="v4_5" name="OpenSim.Region.PhysicsModule.Meshing" path="OpenSim/Region/PhysicsModules/Meshing" type="Library">
      <Configuration name="Debug">
        <Options>
          <OutputPath>../../../../bin/</OutputPath>
        </Options>
      </Configuration>
      <Configuration name="Release">
        <Options>
          <OutputPath>../../../../bin/</OutputPath>
        </Options>
      </Configuration>

      <ReferencePath>../../../../bin/</ReferencePath>
      <Reference name="System"/>
      <Reference name="System.Drawing"/>
      <Reference name="CSJ2K" path="../../../../bin/"/>
      <Reference name="OpenMetaverseTypes" path="../../../../bin/"/>
      <Reference name="OpenMetaverse" path="../../../../bin/"/>
      <Reference name="OpenMetaverse.StructuredData" path="../../../../bin/"/>
      <Reference name="Nini" path="../../../../bin/"/>
      <Reference name="OpenSim.Framework"/>
      <Reference name="OpenSim.Framework.Console"/>
      <Reference name="OpenSim.Region.PhysicsModules.SharedBase"/>
      <Reference name="OpenSim.Region.Framework"/>
      <Reference name="Mono.Addins" path="../../../../bin/"/>
      <Reference name="log4net" path="../../../../bin/"/>

      <Files>
        <Match pattern="*.cs" recurse="true"/>
      </Files>
    </Project>

    <!-- Physics Plug-ins -->
    <Project frameworkVersion="v4_5" name="OpenSim.Region.PhysicsModule.BasicPhysics" path="OpenSim/Region/PhysicsModules/BasicPhysics" type="Library">
      <Configuration name="Debug">
        <Options>
          <OutputPath>../../../../bin/</OutputPath>
        </Options>
      </Configuration>
      <Configuration name="Release">
        <Options>
          <OutputPath>../../../../bin/</OutputPath>
        </Options>
      </Configuration>

      <ReferencePath>../../../../bin/</ReferencePath>
      <Reference name="System"/>
      <Reference name="OpenMetaverseTypes" path="../../../../bin/"/>
      <Reference name="Nini" path="../../../../bin/"/>
      <Reference name="OpenSim.Framework"/>
      <Reference name="OpenSim.Region.PhysicsModules.SharedBase"/>
      <Reference name="OpenSim.Region.Framework"/>
      <Reference name="Mono.Addins" path="../../../../bin/"/>
      <Files>
        <Match pattern="*.cs" recurse="true"/>
      </Files>
    </Project>

    <Project frameworkVersion="v4_5" name="OpenSim.Region.PhysicsModule.POS" path="OpenSim/Region/PhysicsModules/POS" type="Library">
      <Configuration name="Debug">
        <Options>
          <OutputPath>../../../../bin/</OutputPath>
        </Options>
      </Configuration>
      <Configuration name="Release">
        <Options>
          <OutputPath>../../../../bin/</OutputPath>
        </Options>
      </Configuration>

      <ReferencePath>../../../../bin/</ReferencePath>
      <Reference name="System"/>
      <Reference name="OpenMetaverseTypes" path="../../../../bin/"/>
      <Reference name="Nini" path="../../../../bin/"/>
      <Reference name="OpenSim.Framework"/>
      <Reference name="OpenSim.Region.PhysicsModules.SharedBase"/>
      <Reference name="OpenSim.Region.Framework"/>
      <Reference name="Mono.Addins" path="../../../../bin/"/>
      <Files>
        <Match pattern="*.cs" recurse="true"/>
      </Files>
    </Project>

    <Project frameworkVersion="v4_5" name="OpenSim.Region.PhysicsModule.Ode" path="OpenSim/Region/PhysicsModules/Ode" type="Library">
      <Configuration name="Debug">
        <Options>
          <OutputPath>../../../../bin/</OutputPath>
        </Options>
      </Configuration>
      <Configuration name="Release">
        <Options>
          <OutputPath>../../../../bin/</OutputPath>
        </Options>
      </Configuration>

      <ReferencePath>../../../../bin/</ReferencePath>
      <Reference name="System"/>
      <Reference name="System.Core"/>
      <Reference name="OpenMetaverseTypes" path="../../../../bin/"/>
      <Reference name="Nini" path="../../../../bin/"/>
      <Reference name="OpenSim.Framework"/>
      <Reference name="OpenSim.Framework.Console"/>
      <Reference name="OpenSim.Region.PhysicsModules.SharedBase"/>
      <Reference name="OpenSim.Region.Framework"/>
      <Reference name="Mono.Addins" path="../../../../bin/"/>
      <Reference name="log4net" path="../../../../bin/"/>

      <Files>
        <Match pattern="*.cs" recurse="true">
          <Exclude name="obj" pattern="obj"/>
          <Exclude name="Tests" pattern="Tests"/>
        </Match>
      </Files>
    </Project>

   <Project frameworkVersion="v4_5" name="OpenSim.Region.PhysicsModule.ubOde" path="OpenSim/Region/PhysicsModules/ubOde" type="Library">
      <Configuration name="Debug">
        <Options>
          <OutputPath>../../../../bin/</OutputPath>
        </Options>
      </Configuration>
      <Configuration name="Release">
        <Options>
          <OutputPath>../../../../bin/</OutputPath>
        </Options>
      </Configuration>

      <ReferencePath>../../../../bin/</ReferencePath>
      <Reference name="System"/>
      <Reference name="System.Core"/>
      <Reference name="OpenMetaverseTypes" path="../../../../bin/"/>
      <Reference name="Nini" path="../../../../bin/"/>

      <Reference name="OpenSim.Framework"/>
      <Reference name="OpenSim.Framework.Console"/>
      <Reference name="OpenSim.Region.Framework"/>
      <Reference name="OpenSim.Region.PhysicsModules.SharedBase"/>
      <Reference name="OpenSim.Region.PhysicsModules.ConvexDecompositionDotNet"/>
	  <Reference name="Mono.Addins" path="../../../../bin/"/>
      <Reference name="log4net" path="../../../../bin/"/>

      <Files>
        <Match pattern="*.cs" recurse="true">
          <Exclude name="obj" pattern="obj"/>
          <Exclude name="Tests" pattern="Tests"/>
        </Match>
      </Files>
    </Project>

    <Project frameworkVersion="v4_5" name="OpenSim.Region.PhysicsModule.ubOdeMeshing" path="OpenSim/Region/PhysicsModules/ubOdeMeshing" type="Library">
      <Configuration name="Debug">
        <Options>
          <OutputPath>../../../../bin/</OutputPath>
        </Options>
      </Configuration>
      <Configuration name="Release">
        <Options>
          <OutputPath>../../../../bin/</OutputPath>
        </Options>
      </Configuration>

      <ReferencePath>../../../../bin/</ReferencePath>
      <Reference name="System"/>
      <Reference name="System.Drawing"/>
      <Reference name="CSJ2K" path="../../../../bin/"/>
      <Reference name="OpenMetaverseTypes" path="../../../../bin/"/>
      <Reference name="OpenMetaverse" path="../../../../bin/"/>
      <Reference name="OpenMetaverse.StructuredData" path="../../../../bin/"/>
      <Reference name="Nini" path="../../../../bin/"/>
      <Reference name="OpenSim.Framework"/>
      <Reference name="OpenSim.Framework.Console"/>
      <Reference name="OpenSim.Region.PhysicsModules.SharedBase"/>
	  <Reference name="OpenSim.Region.Framework"/>
      <Reference name="OpenSim.Region.PhysicsModules.ConvexDecompositionDotNet"/>
      <Reference name="Mono.Addins" path="../../../../bin/"/>
      <Reference name="log4net" path="../../../../bin/"/>

      <Files>
        <Match pattern="*.cs" recurse="true"/>
      </Files>
    </Project>

    <Project frameworkVersion="v4_5" name="OpenSim.Region.PhysicsModule.BulletS" path="OpenSim/Region/PhysicsModules/BulletS" type="Library">
      <Configuration name="Debug">
        <Options>
          <OutputPath>../../../../bin/</OutputPath>
          <AllowUnsafe>true</AllowUnsafe>
        </Options>
      </Configuration>
      <Configuration name="Release">
        <Options>
          <OutputPath>../../../../bin/</OutputPath>
          <AllowUnsafe>true</AllowUnsafe>
        </Options>
      </Configuration>

      <ReferencePath>../../../../bin/</ReferencePath>
      <Reference name="System"/>
      <Reference name="System.Core"/>
      <Reference name="System.Xml"/>
      <Reference name="OpenMetaverseTypes" path="../../../../bin/"/>
      <Reference name="Nini.dll"  path="../../../../bin/"/>
      <Reference name="OpenSim.Framework"/>
      <Reference name="OpenSim.Framework.Monitoring"/>
      <Reference name="OpenSim.Region.Framework"/>
      <Reference name="OpenSim.Framework.Console"/>
      <Reference name="OpenSim.Region.PhysicsModules.SharedBase"/>
      <Reference name="OpenSim.Region.PhysicsModule.Meshing" path="../../../../bin/"/>
      <Reference name="OpenSim.Region.PhysicsModules.ConvexDecompositionDotNet"/>
      <Reference name="Mono.Addins" path="../../../../bin/"/>
      <Reference name="BulletXNA.dll" path="../../../../bin/"/>
      <Reference name="log4net.dll" path="../../../../bin/"/>

      <Files>
        <Match pattern="*.cs" recurse="true">
          <Exclude name="obj" pattern="obj"/>
          <Exclude name="Tests" pattern="Tests"/>
        </Match>
      </Files>
    </Project>

    <!-- OpenSim app -->
    <Project frameworkVersion="v4_5" name="OpenSim" path="OpenSim/Region/Application" type="Exe">
      <Configuration name="Debug">
        <Options>
          <OutputPath>../../../bin/</OutputPath>
        </Options>
      </Configuration>
      <Configuration name="Release">
        <Options>
          <OutputPath>../../../bin/</OutputPath>
        </Options>
      </Configuration>

      <ReferencePath>../../../bin/</ReferencePath>
      <Reference name="System"/>
      <Reference name="System.Core"/>
      <Reference name="System.Xml"/>
      <Reference name="Mono.Addins" path="../../../bin/"/>
      <Reference name="NDesk.Options" path="../../../bin/"/>
      <Reference name="OpenMetaverseTypes" path="../../../bin/"/>
      <Reference name="OpenMetaverse.StructuredData" path="../../../bin/"/>
      <Reference name="OpenMetaverse" path="../../../bin/"/>
      <Reference name="OpenSim.Framework"/>
      <Reference name="OpenSim.Data"/>
      <Reference name="OpenSim.Framework.Console"/>
      <Reference name="OpenSim.Framework.Monitoring"/>
      <Reference name="OpenSim.Framework.Servers"/>
      <Reference name="OpenSim.Framework.Servers.HttpServer"/>
      <Reference name="OpenSim.Region.Framework"/>
      <Reference name="OpenSim.Region.CoreModules"/>
      <Reference name="OpenSim.Region.PhysicsModules.SharedBase"/>
      <Reference name="OpenSim.Server.Base"/>
      <Reference name="OpenSim.Services.Base"/>
      <Reference name="OpenSim.Services.Interfaces"/>
      <Reference name="OpenSim.Services.UserAccountService"/>
      <Reference name="XMLRPC" path="../../../bin/"/>
      <Reference name="Nini" path="../../../bin/"/>
      <Reference name="log4net" path="../../../bin/"/>

      <Files>
        <Match pattern="*.cs" recurse="true"/>
      </Files>
    </Project>

    <Project frameworkVersion="v4_5" name="OpenSim.ApplicationPlugins.LoadRegions" path="OpenSim/ApplicationPlugins/LoadRegions" type="Library">
      <Configuration name="Debug">
        <Options>
          <OutputPath>../../../bin/</OutputPath>
        </Options>
      </Configuration>
      <Configuration name="Release">
        <Options>
          <OutputPath>../../../bin/</OutputPath>
        </Options>
      </Configuration>

      <ReferencePath>../../../bin/</ReferencePath>
      <Reference name="Mono.Addins" path="../../../bin/"/>
      <Reference name="System"/>
      <Reference name="System.Xml"/>
      <Reference name="OpenMetaverseTypes" path="../../../bin/"/>
      <Reference name="Nini" path="../../../bin/"/>
      <Reference name="OpenSim"/>
      <Reference name="OpenSim.Region.CoreModules"/>
      <Reference name="OpenSim.Region.Framework"/>
      <Reference name="OpenSim.Framework"/>
      <Reference name="OpenSim.Framework.Console"/>
      <Reference name="OpenSim.Framework.Servers"/>
      <Reference name="OpenSim.Services.Interfaces"/>
      <Reference name="log4net" path="../../../bin/"/>

      <Files>
        <Match pattern="*.cs" recurse="true"/>
        <Match buildAction="EmbeddedResource" path="Resources" pattern="*.addin.xml" recurse="true"/>
      </Files>
    </Project>

    <Project frameworkVersion="v4_5" name="OpenSim.ApplicationPlugins.RegionModulesController" path="OpenSim/ApplicationPlugins/RegionModulesController" type="Library">
      <Configuration name="Debug">
        <Options>
          <OutputPath>../../../bin/</OutputPath>
        </Options>
      </Configuration>
      <Configuration name="Release">
        <Options>
          <OutputPath>../../../bin/</OutputPath>
        </Options>
      </Configuration>

      <ReferencePath>../../../bin/</ReferencePath>
      <Reference name="Mono.Addins" path="../../../bin/"/>
      <Reference name="Nini" path="../../../bin/"/>
      <Reference name="OpenSim"/>
      <Reference name="OpenSim.Framework"/>
      <Reference name="OpenSim.Framework.Servers"/>
      <Reference name="OpenSim.Region.Framework"/>
      <Reference name="System"/>
      <Reference name="System.Xml"/>
      <Reference name="log4net" path="../../../bin/"/>

      <Files>
        <Match pattern="*.cs" recurse="true"/>
        <Match buildAction="EmbeddedResource" path="Resources" pattern="*.addin.xml" recurse="true"/>
      </Files>
    </Project>

    <Project frameworkVersion="v4_5" name="OpenSim.ApplicationPlugins.RemoteController" path="OpenSim/ApplicationPlugins/RemoteController" type="Library">
      <Configuration name="Debug">
        <Options>
          <OutputPath>../../../bin/</OutputPath>
        </Options>
      </Configuration>
      <Configuration name="Release">
        <Options>
          <OutputPath>../../../bin/</OutputPath>
        </Options>
      </Configuration>

      <ReferencePath>../../../bin/</ReferencePath>
      <Reference name="Mono.Addins" path="../../../bin/"/>
      <Reference name="System"/>
      <Reference name="System.Core"/>
      <Reference name="System.Xml"/>
      <Reference name="OpenMetaverse" path="../../../bin/"/>
      <Reference name="OpenMetaverseTypes" path="../../../bin/"/>
      <Reference name="OpenMetaverse.StructuredData" path="../../../bin/"/>
      <Reference name="Nini" path="../../../bin/"/>
      <Reference name="XMLRPC" path="../../../bin/"/>
      <Reference name="OpenSim"/>
      <Reference name="OpenSim.Region.Framework"/>
      <Reference name="OpenSim.Region.CoreModules"/>
      <Reference name="OpenSim.Framework"/>
      <Reference name="OpenSim.Framework.Servers"/>
      <Reference name="OpenSim.Framework.Servers.HttpServer"/>
      <Reference name="OpenSim.Framework.Console"/>
      <Reference name="OpenSim.Services.Interfaces"/>
      <Reference name="log4net" path="../../../bin/"/>

      <Files>
        <Match pattern="*.cs" recurse="true"/>
        <Match buildAction="EmbeddedResource" path="Resources" pattern="*.addin.xml" recurse="true"/>
      </Files>
    </Project>

    <!-- Scene Server API Example Apps -->

    <Project frameworkVersion="v4_5" name="OpenSim.Region.ScriptEngine.Shared" path="OpenSim/Region/ScriptEngine/Shared" type="Library">
      <Configuration name="Debug">
        <Options>
          <OutputPath>../../../../bin/</OutputPath>
        </Options>
      </Configuration>
      <Configuration name="Release">
        <Options>
          <OutputPath>../../../../bin/</OutputPath>
        </Options>
      </Configuration>

      <ReferencePath>../../../../bin/</ReferencePath>
      <Reference name="System"/>
      <Reference name="System.Data"/>
      <Reference name="System.Web"/>
      <Reference name="System.Xml"/>
      <Reference name="OpenMetaverseTypes" path="../../../../bin/"/>
      <Reference name="OpenSim"/>
      <Reference name="OpenSim.Framework"/>
      <Reference name="OpenSim.Region.Framework"/>
      <Reference name="OpenSim.Region.CoreModules"/>
      <Reference name="OpenSim.Framework.Console"/>
      <Reference name="OpenSim.Services.Interfaces"/>
      <Reference name="Nini" path="../../../../bin/"/>
      <Reference name="Nini" path="../../../../bin/"/>
      <Reference name="log4net" path="../../../../bin/"/>
      <Reference name="SmartThreadPool"/>

      <Files>
        <Match pattern="*.cs" recurse="false"/>
        <Match path="../Interfaces" pattern="*.cs" recurse="false"/>
        <Match path="Api/Interface" pattern="*.cs" recurse="false"/>
      </Files>
    </Project>

    <Project frameworkVersion="v4_5" name="OpenSim.Region.ScriptEngine.Shared.Api.Runtime" path="OpenSim/Region/ScriptEngine/Shared/Api/Runtime" type="Library">
      <Configuration name="Debug">
        <Options>
          <OutputPath>../../../../../../bin/</OutputPath>
        </Options>
      </Configuration>
      <Configuration name="Release">
        <Options>
          <OutputPath>../../../../../../bin/</OutputPath>
        </Options>
      </Configuration>

      <ReferencePath>../../../../../../bin/</ReferencePath>
      <Reference name="System"/>
      <Reference name="System.Data"/>
      <Reference name="System.Web"/>
      <Reference name="System.Xml"/>
      <Reference name="OpenMetaverseTypes" path="../../../../../../bin/"/>
      <Reference name="OpenSim"/>
      <Reference name="OpenSim.Framework"/>
      <Reference name="OpenSim.Region.Framework"/>
      <Reference name="OpenSim.Region.CoreModules"/>
      <Reference name="OpenSim.Framework.Console"/>
      <Reference name="OpenSim.Region.ScriptEngine.Shared"/>
      <Reference name="Nini" path="../../../../../../bin/"/>
      <Reference name="log4net" path="../../../../../../bin/"/>

      <Files>
        <Match pattern="*.cs" recurse="false"/>
      </Files>
    </Project>

    <Project frameworkVersion="v4_5" name="OpenSim.Region.ScriptEngine.Shared.Api" path="OpenSim/Region/ScriptEngine/Shared/Api/Implementation" type="Library">
      <Configuration name="Debug">
        <Options>
          <OutputPath>../../../../../../bin/</OutputPath>
        </Options>
      </Configuration>
      <Configuration name="Release">
        <Options>
          <OutputPath>../../../../../../bin/</OutputPath>
        </Options>
      </Configuration>

      <ReferencePath>../../../../../../bin/</ReferencePath>
      <Reference name="System"/>
      <Reference name="System.Core"/>
      <Reference name="System.Data"/>
      <Reference name="System.Drawing"/>
      <Reference name="System.Web"/>
      <Reference name="System.Xml"/>
      <Reference name="OpenMetaverseTypes" path="../../../../../../bin/"/>
      <Reference name="OpenMetaverse" path="../../../../../../bin/"/>
      <Reference name="OpenMetaverse.StructuredData" path="../../../../../../bin/"/>
      <Reference name="OpenSim"/>
      <Reference name="OpenSim.Framework"/>
      <Reference name="OpenSim.Framework.Console"/>
      <Reference name="OpenSim.Framework.Monitoring"/>
      <Reference name="OpenSim.Region.Framework"/>
      <Reference name="OpenSim.Region.CoreModules"/>
      <Reference name="OpenSim.Region.PhysicsModules.SharedBase"/>
      <Reference name="OpenSim.Services.Interfaces"/>
	  <Reference name="OpenSim.Services.Connectors"/>
      <Reference name="OpenSim.Region.ScriptEngine.Shared"/>
      <Reference name="OpenSim.Region.ScriptEngine.Shared.Api.Runtime"/>
      <Reference name="Nini" path="../../../../../../bin/"/>
      <Reference name="log4net" path="../../../../../../bin/"/>

      <Files>
        <Match pattern="*.cs" recurse="true"/>
      </Files>
    </Project>

    <Project frameworkVersion="v4_5" name="OpenSim.Region.ScriptEngine.Shared.CodeTools" path="OpenSim/Region/ScriptEngine/Shared/CodeTools" type="Library">
      <Configuration name="Debug">
        <Options>
          <OutputPath>../../../../../bin/</OutputPath>
        </Options>
      </Configuration>
      <Configuration name="Release">
        <Options>
          <OutputPath>../../../../../bin/</OutputPath>
        </Options>
      </Configuration>

      <ReferencePath>../../../../../bin/</ReferencePath>
      <Reference name="System"/>
      <Reference name="OpenSim.Framework"/>
      <Reference name="OpenSim.Region.Framework"/>
      <Reference name="OpenSim.Region.ScriptEngine.Shared"/>
      <Reference name="OpenSim.Region.CoreModules"/>
      <Reference name="OpenMetaverseTypes" path="../../../../../bin/"/>
      <Reference name="Nini" path="../../../../../bin/"/>
      <Reference name="log4net" path="../../../../../bin/"/>
      <Reference name="Tools" path="../../../../../bin/"/>

      <Files>
        <Match pattern="*.cs" recurse="true">
          <Exclude name="obj" pattern="obj"/>
          <Exclude name="Tests" pattern="Tests"/>
        </Match>
      </Files>
    </Project>

    <Project frameworkVersion="v4_5" name="OpenSim.Region.ScriptEngine.Shared.Instance" path="OpenSim/Region/ScriptEngine/Shared/Instance" type="Library">
      <Configuration name="Debug">
        <Options>
          <OutputPath>../../../../../bin/</OutputPath>
        </Options>
      </Configuration>
      <Configuration name="Release">
        <Options>
          <OutputPath>../../../../../bin/</OutputPath>
        </Options>
      </Configuration>

      <ReferencePath>../../../../../bin/</ReferencePath>
      <Reference name="System"/>
      <Reference name="System.Data"/>
      <Reference name="System.Web"/>
      <Reference name="System.Xml"/>
      <Reference name="OpenMetaverseTypes" path="../../../../../bin/"/>
      <Reference name="OpenSim"/>
      <Reference name="OpenSim.Framework"/>
      <Reference name="OpenSim.Region.Framework"/>
      <Reference name="OpenSim.Region.CoreModules"/>
      <Reference name="OpenSim.Framework.Console"/>
      <Reference name="OpenSim.Region.ScriptEngine.Shared"/>
      <Reference name="OpenSim.Region.ScriptEngine.Shared.CodeTools"/>
      <Reference name="OpenSim.Region.ScriptEngine.Shared.Api"/>
      <Reference name="OpenSim.Region.ScriptEngine.Shared.Api.Runtime"/>
      <Reference name="SmartThreadPool"/>
      <Reference name="Axiom.MathLib" path="../../../../../bin/"/>
      <Reference name="Nini" path="../../../../../bin/"/>
      <Reference name="log4net" path="../../../../../bin/"/>

      <Files>
        <Match pattern="*.cs" recurse="true">
          <Exclude name="obj" pattern="obj"/>
          <Exclude name="Tests" pattern="Tests"/>
        </Match>
      </Files>
    </Project>

    <Project frameworkVersion="v4_5" name="OpenSim.Region.ScriptEngine.XEngine.Api.Runtime" path="OpenSim/Region/ScriptEngine/XEngine/Api/Runtime" type="Library">
      <Configuration name="Debug">
        <Options>
          <OutputPath>../../../../../../bin/</OutputPath>
        </Options>
      </Configuration>
      <Configuration name="Release">
        <Options>
          <OutputPath>../../../../../../bin/</OutputPath>
        </Options>
      </Configuration>

      <ReferencePath>../../../../../../bin/</ReferencePath>
      <Reference name="System"/>
      <Reference name="System.Data"/>
      <Reference name="System.Web"/>
      <Reference name="System.Xml"/>
      <Reference name="OpenMetaverseTypes" path="../../../../../../bin/"/>
      <Reference name="OpenSim"/>
      <Reference name="OpenSim.Framework"/>
      <Reference name="OpenSim.Region.Framework"/>
      <Reference name="OpenSim.Region.CoreModules"/>
      <Reference name="OpenSim.Framework.Console"/>
      <Reference name="OpenSim.Region.ScriptEngine.Shared"/>
      <Reference name="OpenSim.Region.ScriptEngine.Shared.Api.Runtime"/>
      <Reference name="Nini" path="../../../../../../bin/"/>
      <Reference name="log4net" path="../../../../../../bin/"/>

      <Files>
        <Match pattern="*.cs" recurse="true"/>
      </Files>
    </Project>

    <Project frameworkVersion="v4_5" name="OpenSim.Region.ScriptEngine.XEngine" path="OpenSim/Region/ScriptEngine/XEngine" type="Library">
      <Configuration name="Debug">
        <Options>
          <OutputPath>../../../../bin/</OutputPath>
        </Options>
      </Configuration>
      <Configuration name="Release">
        <Options>
          <OutputPath>../../../../bin/</OutputPath>
        </Options>
      </Configuration>

      <ReferencePath>../../../../bin/</ReferencePath>
      <Reference name="System"/>
      <Reference name="System.Core"/>
      <Reference name="System.Data"/>
      <Reference name="System.Web"/>
      <Reference name="System.Xml"/>
      <Reference name="OpenMetaverseTypes" path="../../../../bin/"/>
      <Reference name="OpenMetaverse.StructuredData" path="../../../../bin/"/>
      <Reference name="OpenSim"/>
      <Reference name="OpenSim.Framework"/>
      <Reference name="OpenSim.Region.Framework"/>
      <Reference name="OpenSim.Region.CoreModules"/>
      <Reference name="OpenSim.Framework.Console"/>
      <Reference name="OpenSim.Region.ScriptEngine.Shared"/>
      <Reference name="OpenSim.Region.ScriptEngine.Shared.CodeTools"/>
      <Reference name="OpenSim.Region.ScriptEngine.Shared.Instance"/>
      <Reference name="OpenSim.Region.ScriptEngine.Shared.Api"/>
      <Reference name="OpenSim.Region.ScriptEngine.Shared.Api.Runtime"/>
      <Reference name="OpenSim.Region.ScriptEngine.XEngine.Api.Runtime"/>
      <Reference name="SmartThreadPool"/>
      <Reference name="Nini" path="../../../../bin/"/>
      <Reference name="log4net" path="../../../../bin/"/>
      <Reference name="Mono.Addins" path="../../../../bin/"/>

      <Files>
        <Match buildAction="EmbeddedResource" path="Resources" pattern="*.addin.xml" recurse="true"/>
        <Match pattern="*.cs" recurse="true">
          <Exclude name="obj" pattern="obj"/>
          <Exclude name="Api"/>
          <Exclude name="Tests" pattern="Tests"/>
        </Match>
      </Files>
    </Project>

    <!-- Addons -->

    <Project frameworkVersion="v4_5" name="OpenSim.Addons.OfflineIM" path="OpenSim/Addons/OfflineIM" type="Library">
      <Configuration name="Debug">
        <Options>
          <OutputPath>../../../bin/</OutputPath>
        </Options>
      </Configuration>
      <Configuration name="Release">
        <Options>
          <OutputPath>../../../bin/</OutputPath>
        </Options>
      </Configuration>

      <ReferencePath>../../../bin/</ReferencePath>
      <Reference name="System"/>
      <Reference name="System.Core"/>
      <Reference name="System.Data"/>
      <Reference name="System.Web"/>
      <Reference name="System.Xml"/>

      <Reference name="Nini" path="../../../bin/"/>
      <Reference name="Mono.Addins" path="../../../bin/"/>
      <Reference name="MySql.Data" path="../../../bin/"/>
      <Reference name="log4net" path="../../../bin/"/>
      <Reference name="OpenMetaverse" path="../../../bin/"/>
      <Reference name="OpenMetaverseTypes" path="../../../bin/"/>

      <Reference name="OpenSim.Framework"/>
      <Reference name="OpenSim.Data"/>
      <Reference name="OpenSim.Data.MySQL"/>
      <Reference name="OpenSim.Framework.Servers.HttpServer"/>
      <Reference name="OpenSim.Services.Base"/>
      <Reference name="OpenSim.Services.Interfaces"/>
      <Reference name="OpenSim.Region.Framework"/>
      <Reference name="OpenSim.Server.Base"/>
      <Reference name="OpenSim.Server.Handlers"/>

      <!-- To allow regions to have mono addins -->
      <Reference name="Mono.Addins" path="../../../bin/" />

      <Files>
        <Match pattern="*.cs" recurse="true">
          <Exclude name="obj" pattern="obj"/>
          <Exclude pattern="Tests" />
        </Match>
        <Match buildAction="EmbeddedResource" path="Resources" pattern="*.migrations"/>
      </Files>
    </Project>

    <Project frameworkVersion="v4_5" name="OpenSim.Addons.Groups" path="OpenSim/Addons/Groups" type="Library">
      <Configuration name="Debug">
        <Options>
          <OutputPath>../../../bin/</OutputPath>
        </Options>
      </Configuration>
      <Configuration name="Release">
        <Options>
          <OutputPath>../../../bin/</OutputPath>
        </Options>
      </Configuration>

      <ReferencePath>../../../bin/</ReferencePath>
      <Reference name="System"/>
      <Reference name="System.Core"/>
      <Reference name="System.Data"/>
      <Reference name="System.Web"/>
      <Reference name="System.Xml"/>

      <Reference name="Nini" path="../../../bin/"/>
      <Reference name="Mono.Addins" path="../../../bin/"/>
      <Reference name="log4net" path="../../../bin/"/>
      <Reference name="OpenMetaverse" path="../../../bin/"/>
      <Reference name="OpenMetaverseTypes" path="../../../bin/"/>
      <Reference name="OpenMetaverse.StructuredData" path="../../../bin/"/>

      <Reference name="OpenSim.Framework"/>
      <Reference name="OpenSim.Framework.Monitoring"/>
      <Reference name="OpenSim.Data"/>
      <Reference name="OpenSim.Framework.Servers"/>
      <Reference name="OpenSim.Framework.Servers.HttpServer"/>
      <Reference name="OpenSim.Services.Base"/>
      <Reference name="OpenSim.Services.Interfaces"/>
      <Reference name="OpenSim.Region.Framework"/>
      <Reference name="OpenSim.Server.Base"/>
      <Reference name="OpenSim.Server.Handlers"/>

      <!-- To allow regions to have mono addins -->
      <Reference name="Mono.Addins" path="../../../bin/" />

      <Files>
        <Match pattern="*.cs" recurse="true">
          <Exclude name="obj" pattern="obj"/>
          <Exclude pattern="Tests" />
        </Match>
        <Match buildAction="EmbeddedResource" path="Resources" pattern="*.migrations"/>
      </Files>

    </Project>


    <!-- Tools -->

    <Project frameworkVersion="v4_5" name="pCampBot" path="OpenSim/Tools/pCampBot" type="Exe">
      <Configuration name="Debug">
        <Options>
          <OutputPath>../../../bin/</OutputPath>
        </Options>
      </Configuration>
      <Configuration name="Release">
        <Options>
          <OutputPath>../../../bin/</OutputPath>
        </Options>
      </Configuration>

      <ReferencePath>../../../bin/</ReferencePath>
      <Reference name="System"/>
      <Reference name="System.Core"/>
      <Reference name="OpenMetaverseTypes" path="../../../bin/"/>
      <Reference name="OpenMetaverse" path="../../../bin/"/>
      <Reference name="OpenSim.Framework"/>
      <Reference name="OpenSim.Framework.Console"/>
      <Reference name="OpenSim.Framework.Monitoring"/>
      <Reference name="Nini" path="../../../bin/"/>
      <Reference name="log4net" path="../../../bin/"/>

      <Files>
        <Match pattern="*.cs" recurse="true"/>
      </Files>
    </Project>

    <Project frameworkVersion="v4_5" name="OpenSim.Tools.lslc" path="OpenSim/Tools/Compiler" type="Exe">
      <Configuration name="Debug">
        <Options>
          <OutputPath>../../../bin/</OutputPath>
        </Options>
      </Configuration>
      <Configuration name="Release">
        <Options>
          <OutputPath>../../../bin/</OutputPath>
        </Options>
      </Configuration>

      <ReferencePath>../../../bin/</ReferencePath>
      <Reference name="System"/>
      <Reference name="OpenMetaverseTypes" path="../../../bin/"/>
      <Reference name="OpenMetaverse" path="../../../bin/"/>
      <Reference name="OpenSim.Framework"/>
      <Reference name="OpenSim.Framework.Console"/>
      <Reference name="OpenSim.Region.ScriptEngine.Shared.CodeTools"/>
      <Reference name="Nini" path="../../../bin/"/>
      <Reference name="log4net" path="../../../bin/"/>

      <Files>
        <Match pattern="*.cs" recurse="true"/>
      </Files>
    </Project>

    <Project frameworkVersion="v4_5" name="OpenSim.Tools.Configger" path="OpenSim/Tools/Configger" type="Exe">
      <Configuration name="Debug">
        <Options>
          <OutputPath>../../../bin/</OutputPath>
        </Options>
      </Configuration>
      <Configuration name="Release">
        <Options>
          <OutputPath>../../../bin/</OutputPath>
        </Options>
      </Configuration>

      <ReferencePath>../../../bin/</ReferencePath>
      <Reference name="System"/>
      <Reference name="System.Xml"/>
      <Reference name="OpenSim.Framework"/>
      <Reference name="Nini" path="../../../bin/"/>
      <Reference name="log4net" path="../../../bin/"/>

      <Files>
        <Match pattern="*.cs" recurse="true"/>
      </Files>
    </Project>

    <!-- Test Clients -->
    <Project frameworkVersion="v4_5" name="OpenSim.Tests.Clients.AssetClient" path="OpenSim/Tests/Clients/Assets" type="Exe">
      <Configuration name="Debug">
        <Options>
          <OutputPath>../../../../bin/</OutputPath>
        </Options>
      </Configuration>
      <Configuration name="Release">
        <Options>
          <OutputPath>../../../../bin/</OutputPath>
        </Options>
      </Configuration>

      <ReferencePath>../../../../bin/</ReferencePath>
      <Reference name="System"/>
      <Reference name="OpenMetaverseTypes" path="../../../../bin/"/>
      <Reference name="OpenMetaverse" path="../../../../bin/"/>
      <Reference name="OpenSim.Framework"/>
      <Reference name="OpenSim.Services.Interfaces"/>
      <Reference name="OpenSim.Services.Connectors"/>
      <Reference name="Nini" path="../../../../bin/"/>
      <Reference name="log4net" path="../../../../bin/"/>

      <Files>
        <Match pattern="*.cs" recurse="true"/>
      </Files>
    </Project>

    <!-- Test assemblies -->
    <Project frameworkVersion="v4_5" name="OpenSim.Tests.Common" path="OpenSim/Tests/Common" type="Library">
      <Configuration name="Debug">
        <Options>
          <OutputPath>../../../bin/</OutputPath>
        </Options>
      </Configuration>
      <Configuration name="Release">
        <Options>
          <OutputPath>../../../bin/</OutputPath>
        </Options>
      </Configuration>

      <ReferencePath>../../../bin/</ReferencePath>
      <Reference name="System"/>
      <Reference name="System.Core"/>
      <Reference name="System.Data"/>
      <Reference name="System.Drawing"/>
      <Reference name="System.Xml"/>
      <Reference name="System.Web"/>
      <Reference name="HttpServer_OpenSim" path="../../../bin/"/>
      <Reference name="log4net" path="../../../bin/"/>
      <Reference name="Mono.Addins" path="../../../bin/"/>
      <Reference name="Nini" path="../../../bin/"/>
      <Reference name="nunit.framework" path="../../../bin/"/>
      <Reference name="OpenMetaverse" path="../../../bin/"/>
      <Reference name="OpenMetaverse.StructuredData" path="../../../bin/"/>
      <Reference name="OpenMetaverseTypes" path="../../../bin/"/>
      <Reference name="OpenSim.Data"/>
      <Reference name="OpenSim.Data.Null"/>
      <Reference name="OpenSim.Framework"/>
      <Reference name="OpenSim.Framework.Console"/>
      <Reference name="OpenSim.Framework.Servers"/>
      <Reference name="OpenSim.Framework.Servers.HttpServer"/>
      <Reference name="OpenSim.Region.CoreModules"/>
      <Reference name="OpenSim.Region.ClientStack.LindenCaps"/>
      <Reference name="OpenSim.Region.ClientStack.LindenUDP"/>
      <Reference name="OpenSim.Region.Framework"/>
      <Reference name="OpenSim.Region.OptionalModules"/>
      <Reference name="OpenSim.Region.PhysicsModules.SharedBase"/>
      <Reference name="OpenSim.Region.PhysicsModule.BasicPhysics"/>
      <Reference name="OpenSim.Region.ScriptEngine.Shared"/>
      <Reference name="OpenSim.Server.Base"/>
      <Reference name="OpenSim.Services.Interfaces"/>

      <Files>
        <Match pattern="*.cs" recurse="true"/>
      </Files>
    </Project>

    <Project frameworkVersion="v4_5" name="OpenSim.Tests" path="OpenSim/Tests" type="Library">
      <Configuration name="Debug">
        <Options>
          <OutputPath>../../bin/</OutputPath>
        </Options>
      </Configuration>
      <Configuration name="Release">
        <Options>
          <OutputPath>../../bin/</OutputPath>
        </Options>
      </Configuration>

      <ReferencePath>../../bin/</ReferencePath>
      <Reference name="Nini" path="../../bin/"/>
      <Reference name="nunit.framework" path="../../bin/"/>
      <Reference name="OpenSim"/>
      <Reference name="OpenSim.Framework"/>
      <Reference name="OpenSim.Tests.Common"/>
      <Files>
        <Match pattern="*.cs" recurse="false"/>
      </Files>
    </Project>

    <Project frameworkVersion="v4_5" name="OpenSim.Services.InventoryService.Tests" path="OpenSim/Services/InventoryService/Tests" type="Library">
      <Configuration name="Debug">
        <Options>
          <OutputPath>../../../../bin/</OutputPath>
        </Options>
      </Configuration>
      <Configuration name="Release">
        <Options>
          <OutputPath>../../../../bin/</OutputPath>
        </Options>
      </Configuration>

      <ReferencePath>../../../../bin/</ReferencePath>
      <Reference name="System"/>
      <Reference name="System.Core"/>
      <Reference name="System.Drawing"/>
      <Reference name="System.Xml"/>
      <Reference name="System.Web"/>
      <Reference name="nunit.framework" path="../../../../bin/"/>
      <Reference name="OpenMetaverse" path="../../../../bin/"/>
      <Reference name="OpenMetaverseTypes" path="../../../../bin/"/>
      <Reference name="OpenMetaverse.StructuredData" path="../../../../bin/"/>
      <Reference name="OpenSim.Capabilities"/>
      <Reference name="OpenSim.Capabilities.Handlers"/>
      <Reference name="OpenSim.Framework"/>
      <Reference name="OpenSim.Framework.Console"/>
      <Reference name="OpenSim.Framework.Servers.HttpServer"/>
      <Reference name="OpenSim.Region.Framework"/>
      <Reference name="OpenSim.Server.Base"/>
      <Reference name="OpenSim.Server.Handlers"/>
      <Reference name="OpenSim.Services.Base"/>
      <Reference name="OpenSim.Services.Interfaces"/>
      <Reference name="OpenSim.Tests.Common"/>
      <Reference name="Nini" path="../../../../bin/"/>
      <Reference name="log4net" path="../../../../bin/"/>

      <Files>
        <Match pattern="*.cs" recurse="true">
          <Exclude name="obj" pattern="obj"/>
        </Match>
      </Files>
    </Project>

    <Project frameworkVersion="v4_5" name="Robust.Tests" path="OpenSim/Tests/Robust" type="Library">
      <Configuration name="Debug">
        <Options>
          <OutputPath>../../../bin/</OutputPath>
        </Options>
      </Configuration>
      <Configuration name="Release">
        <Options>
          <OutputPath>../../../bin/</OutputPath>
        </Options>
      </Configuration>

      <ReferencePath>../../../bin/</ReferencePath>
      <Reference name="System"/>
      <Reference name="OpenMetaverseTypes" path="../../../bin/"/>
      <Reference name="OpenMetaverse" path="../../../bin/"/>
      <Reference name="OpenSim.Framework"/>
      <Reference name="OpenSim.Framework.Servers"/>
      <Reference name="OpenSim.Framework.Servers.HttpServer"/>
      <Reference name="OpenSim.Framework"/>
      <Reference name="OpenSim.Server.Base"/>
      <Reference name="OpenSim.Server.Handlers"/>
      <Reference name="OpenSim.Services.Interfaces"/>
      <Reference name="OpenSim.Services.Connectors"/>
      <Reference name="OpenSim.Tests.Common"/>
      <Reference name="Robust"/>
      <Reference name="Nini" path="../../../bin/"/>
      <Reference name="log4net" path="../../../bin/"/>
      <Reference name="nunit.framework" path="../../../bin/"/>

      <Files>
        <Match pattern="*.cs" recurse="true"/>
      </Files>
    </Project>


    <Project frameworkVersion="v4_5" name="OpenSim.Capabilities.Handlers.Tests" path="OpenSim/Capabilities/Handlers" type="Library">
      <Configuration name="Debug">
        <Options>
          <OutputPath>../../../bin/</OutputPath>
        </Options>
      </Configuration>
      <Configuration name="Release">
        <Options>
          <OutputPath>../../../bin/</OutputPath>
        </Options>
      </Configuration>

      <ReferencePath>../../../bin/</ReferencePath>
      <Reference name="System"/>
      <Reference name="System.Core"/>
      <Reference name="System.Drawing"/>
      <Reference name="System.Xml"/>
      <Reference name="System.Web"/>
      <Reference name="nunit.framework" path="../../../bin/"/>
      <Reference name="OpenMetaverse" path="../../../bin/"/>
      <Reference name="OpenMetaverseTypes" path="../../../bin/"/>
      <Reference name="OpenMetaverse.StructuredData" path="../../../bin/"/>
      <Reference name="OpenSim.Capabilities"/>
      <Reference name="OpenSim.Capabilities.Handlers"/>
      <Reference name="OpenSim.Framework"/>
      <Reference name="OpenSim.Framework.Console"/>
      <Reference name="OpenSim.Framework.Servers.HttpServer"/>
      <Reference name="OpenSim.Region.Framework"/>
      <Reference name="OpenSim.Server.Base"/>
      <Reference name="OpenSim.Server.Handlers"/>
      <Reference name="OpenSim.Services.Base"/>
      <Reference name="OpenSim.Services.Interfaces"/>
      <Reference name="OpenSim.Tests.Common"/>
      <Reference name="Nini" path="../../../bin/"/>
      <Reference name="log4net" path="../../../bin/"/>
      <Reference name="DotNetOpenId" path="../../../bin/"/>

      <!--
           TODO: this is kind of lame, we basically build a duplicate
           assembly but with tests added in, just so that we don't
           need to hard code in a bunch of Test directories here.  If
           pattern="Tests/*.cs" worked, we wouldn't need this.
      -->
      <Files>
        <!-- SADLY the way this works means you need to keep adding these paths -->
        <Match path="GetTexture/Tests" pattern="*.cs" recurse="true"/>
        <Match path="FetchInventory/Tests" pattern="*.cs" recurse="true"/>
      </Files>
    </Project>


    <Project frameworkVersion="v4_5" name="OpenSim.Data.Tests" path="OpenSim/Data/Tests" type="Library">
      <Configuration name="Debug">
        <Options>
          <OutputPath>../../../bin/</OutputPath>
        </Options>
      </Configuration>
      <Configuration name="Release">
        <Options>
          <OutputPath>../../../bin/</OutputPath>
        </Options>
      </Configuration>

      <ReferencePath>../../../bin/</ReferencePath>
      <Reference name="System"/>
      <Reference name="System.Xml"/>
      <Reference name="System.Core"/>
      <Reference name="System.Drawing"/>
      <Reference name="System.Data"/>
      <Reference name="OpenMetaverse" path="../../../bin/"/>
      <Reference name="OpenMetaverseTypes" path="../../../bin/"/>
      <Reference name="OpenSim.Framework"/>
      <Reference name="OpenSim.Data"/>
      <Reference name="OpenSim.Region.Framework"/>
      <Reference name="OpenSim.Region.CoreModules"/>
      <Reference name="OpenSim.Tests.Common"/>
      <Reference name="log4net" path="../../../bin/"/>
      <Reference name="Mono.Addins" path="../../../bin/"/>
      <Reference name="nunit.framework" path="../../../bin/"/>
      <Reference name="Nini" path="../../../bin/"/>

      <Reference name="OpenSim.Data.MySQL"/>
      <Reference name="OpenSim.Data.SQLite"/>

      <Reference name="MySql.Data" path="../../../bin/"/>
      <Reference name="Mono.Data.Sqlite" path="../../../bin/"/>
      <Files>
        <Match pattern="*.cs" recurse="true"/>
        <Match buildAction="EmbeddedResource" path="Resources" pattern="*.ini"/>
      </Files>
    </Project>

    <Project frameworkVersion="v4_5" name="OpenSim.Framework.Tests" path="OpenSim/Framework/Tests" type="Library">
      <Configuration name="Debug">
        <Options>
          <OutputPath>../../../bin/</OutputPath>
        </Options>
      </Configuration>
      <Configuration name="Release">
        <Options>
          <OutputPath>../../../bin/</OutputPath>
        </Options>
      </Configuration>

      <ReferencePath>../../../bin/</ReferencePath>
      <Reference name="System"/>
      <Reference name="System.Xml"/>
      <Reference name="System.Data"/>
      <Reference name="OpenMetaverse" path="../../../bin/"/>
      <Reference name="OpenMetaverseTypes" path="../../../bin/"/>
      <Reference name="OpenMetaverse.StructuredData" path="../../../bin/"/>
      <Reference name="XMLRPC" path="../../../bin/"/>
      <Reference name="OpenSim.Framework.Console"/>
      <Reference name="OpenSim.Framework"/>
      <Reference name="OpenSim.Framework.Servers.HttpServer"/>
      <Reference name="OpenSim.Tests.Common"/>
      <Reference name="Nini" path="../../../bin/"/>
      <Reference name="nunit.framework" path="../../../bin/"/>
      <Files>
        <Match pattern="*.cs" recurse="false"/>
      </Files>
    </Project>

    <Project frameworkVersion="v4_5" name="OpenSim.Framework.Serialization.Tests" path="OpenSim/Framework/Serialization/Tests" type="Library">
      <Configuration name="Debug">
        <Options>
          <OutputPath>../../../../bin/</OutputPath>
        </Options>
      </Configuration>
      <Configuration name="Release">
        <Options>
          <OutputPath>../../../../bin/</OutputPath>
        </Options>
      </Configuration>

      <ReferencePath>../../../../bin/</ReferencePath>
      <Reference name="System"/>
      <Reference name="OpenMetaverse" path="../../../../bin/"/>
      <Reference name="OpenMetaverseTypes" path="../../../../bin/"/>
      <Reference name="OpenMetaverse.StructuredData" path="../../../../bin/"/>
      <Reference name="OpenSim.Data"/>
      <Reference name="OpenSim.Services.Interfaces"/>
      <Reference name="OpenSim.Tests.Common"/>
      <Reference name="OpenSim.Framework"/>
      <Reference name="OpenSim.Framework.Serialization"/>
      <Reference name="log4net" path="../../../../bin/"/>
      <Reference name="nunit.framework" path="../../../../bin/"/>

      <Files>
        <Match pattern="*.cs" recurse="true">
          <Exclude name="obj" pattern="obj"/>
        </Match>
      </Files>
    </Project>

    <Project frameworkVersion="v4_5" name="OpenSim.Framework.Servers.Tests" path="OpenSim/Framework/Servers/Tests" type="Library">
      <Configuration name="Debug">
        <Options>
          <OutputPath>../../../../bin/</OutputPath>
        </Options>
      </Configuration>
      <Configuration name="Release">
        <Options>
          <OutputPath>../../../../bin/</OutputPath>
        </Options>
      </Configuration>

      <ReferencePath>../../../../bin/</ReferencePath>
      <Reference name="System"/>
      <Reference name="OpenSim.Data"/>
      <Reference name="OpenSim.Services.Interfaces"/>
      <Reference name="OpenSim.Tests.Common"/>
      <Reference name="OpenSim.Framework"/>
      <Reference name="OpenSim.Framework.Servers"/>
      <Reference name="OpenSim.Framework.Servers.HttpServer"/>
      <Reference name="log4net" path="../../../../bin/"/>
      <Reference name="HttpServer_OpenSim" path="../../../../bin/"/>
      <Reference name="nunit.framework" path="../../../../bin/"/>

      <Files>
        <Match pattern="*.cs" recurse="true">
          <Exclude name="obj" pattern="obj"/>
        </Match>
      </Files>
    </Project>

    <Project frameworkVersion="v4_5" name="OpenSim.Region.CoreModules.Tests" path="OpenSim/Region/CoreModules" type="Library">
      <Configuration name="Debug">
        <Options>
          <OutputPath>../../../bin/</OutputPath>
        </Options>
      </Configuration>
      <Configuration name="Release">
        <Options>
          <OutputPath>../../../bin/</OutputPath>
        </Options>
      </Configuration>

      <ReferencePath>../../../bin/</ReferencePath>
      <Reference name="System"/>
      <Reference name="System.Core"/>
      <Reference name="System.Xml"/>
      <Reference name="System.Drawing"/>
      <Reference name="OpenMetaverseTypes" path="../../../bin/"/>
      <Reference name="OpenMetaverse" path="../../../bin/"/>
      <Reference name="OpenMetaverse.StructuredData" path="../../../bin/"/>
      <Reference name="OpenSim.Data"/>
      <Reference name="OpenSim.Data.Null"/>
      <Reference name="OpenSim.Framework"/>
      <Reference name="OpenSim.Framework.Serialization"/>
      <Reference name="OpenSim.Framework.Console"/>
      <Reference name="OpenSim.Framework.Monitoring"/>
      <Reference name="OpenSim.Framework.Servers"/>
      <Reference name="OpenSim.Framework.Servers.HttpServer"/>
      <Reference name="OpenSim.Region.Framework"/>
      <Reference name="OpenSim.Region.CoreModules"/>
      <Reference name="OpenSim.Region.OptionalModules"/>
      <Reference name="OpenSim.Region.PhysicsModules.SharedBase"/>
      <Reference name="OpenSim.Region.ScriptEngine.Shared"/>
      <Reference name="OpenSim.Region.ScriptEngine.XEngine"/>
      <Reference name="OpenSim.Services.Interfaces"/>

      <!-- Unit tests -->
      <Reference name="OpenSim.Tests.Common"/>
      <Reference name="Nini" path="../../../bin/"/>
      <Reference name="nunit.framework" path="../../../bin/"/>

      <!-- For scripting in funny languages by default -->
      <Reference name="XMLRPC" path="../../../bin/"/>
      <Reference name="Nini" path="../../../bin/"/>
      <Reference name="log4net" path="../../../bin/"/>
      <Reference name="DotNetOpenMail" path="../../../bin/"/>

      <!--
           TODO: this is kind of lame, we basically build a duplicate
           assembly but with tests added in, just so that we don't
           need to hard code in a bunch of Test directories here.  If
           pattern="Tests/*.cs" worked, we wouldn't need this.
      -->
      <Files>
        <!-- SADLY the way this works means you need to keep adding these paths -->
        <Match path="Asset/Tests" pattern="*.cs" recurse="true"/>
        <Match path="Avatar/Attachments/Tests" pattern="*.cs" recurse="true"/>
        <Match path="Avatar/AvatarFactory/Tests" pattern="*.cs" recurse="true"/>
        <Match path="Avatar/Chat/Tests" pattern="*.cs" recurse="true"/>
        <Match path="Avatar/Friends/Tests" pattern="*.cs" recurse="true"/>
        <Match path="Avatar/Inventory/Archiver/Tests" pattern="*.cs" recurse="true"/>
        <Match path="Avatar/Inventory/Transfer/Tests" pattern="*.cs" recurse="true"/>
        <Match path="Framework/InventoryAccess/Tests" pattern="*.cs" recurse="true"/>
        <Match path="Framework/UserManagement/Tests" pattern="*.cs" recurse="true"/>
        <Match path="Scripting/HttpRequest/Tests" pattern="*.cs" recurse="true"/>
        <Match path="Scripting/VectorRender/Tests" pattern="*.cs" recurse="true"/>
        <Match path="World/Archiver/Tests" pattern="*.cs" recurse="true"/>
        <Match buildAction="EmbeddedResource" path="World/Archiver/Tests/Resources" pattern="*"/>
        <Match path="World/Land/Tests" pattern="*.cs" recurse="true"/>
        <Match path="World/Media/Moap/Tests" pattern="*.cs" recurse="true"/>
        <Match path="World/Serialiser/Tests" pattern="*.cs" recurse="true"/>
        <Match path="World/Terrain/Tests" pattern="*.cs" recurse="true"/>
        <Match path="ServiceConnectorsOut/Asset/Tests" pattern="*.cs" recurse="true"/>
        <Match path="ServiceConnectorsOut/Grid/Tests" pattern="*.cs" recurse="true"/>
        <Match path="ServiceConnectorsOut/Presence/Tests" pattern="*.cs" recurse="true"/>
      </Files>
    </Project>


    <Project frameworkVersion="v4_5" name="OpenSim.Region.Framework.Tests" path="OpenSim/Region/Framework" type="Library">
      <Configuration name="Debug">
        <Options>
          <OutputPath>../../../bin/</OutputPath>
        </Options>
      </Configuration>
      <Configuration name="Release">
        <Options>
          <OutputPath>../../../bin/</OutputPath>
        </Options>
      </Configuration>

      <ReferencePath>../../../bin/</ReferencePath>
      <Reference name="System"/>
      <Reference name="System.Core"/>
      <Reference name="System.Xml"/>
      <Reference name="System.Drawing"/>
      <Reference name="System.Runtime.Remoting"/>
      <Reference name="Mono.Addins" path="../../../bin/"/>
      <Reference name="OpenMetaverseTypes" path="../../../bin/"/>
      <Reference name="OpenMetaverse" path="../../../bin/"/>
      <Reference name="OpenSim"/>
      <Reference name="OpenSim.ApplicationPlugins.RegionModulesController"/>
      <Reference name="OpenSim.Capabilities"/>
      <Reference name="OpenSim.Data"/>
      <Reference name="OpenSim.Framework"/>
      <Reference name="OpenSim.Framework.Console"/>
      <Reference name="OpenSim.Framework.Monitoring"/>
      <Reference name="OpenSim.Framework.Servers"/>
      <Reference name="OpenSim.Framework.Servers.HttpServer"/>
      <Reference name="OpenSim.Framework.Serialization"/>
      <Reference name="OpenSim.Region.ClientStack.LindenCaps"/>
      <Reference name="OpenSim.Region.Framework"/>
      <Reference name="OpenSim.Region.CoreModules"/>
      <Reference name="OpenSim.Region.OptionalModules"/>
      <Reference name="OpenSim.Region.PhysicsModules.SharedBase"/>
      <Reference name="OpenSim.Services.Interfaces"/>

      <!-- Unit tests -->
      <!-- <Reference name="OpenSim.Tests.Common"/> -->
      <Reference name="OpenSim.Tests.Common"/>
      <Reference name="Nini" path="../../../bin/"/>
      <Reference name="nunit.framework" path="../../../bin/"/>

      <!-- For scripting in funny languages by default -->
      <Reference name="XMLRPC" path="../../../bin/"/>
      <Reference name="Nini" path="../../../bin/"/>
      <Reference name="log4net" path="../../../bin/"/>
      <Reference name="DotNetOpenMail" path="../../../bin/"/>

      <!--
           TODO: this is kind of lame, we basically build a duplicate
           assembly but with tests added in, just so that we don't
           need to hard code in a bunch of Test directories here.  If
           pattern="Tests/*.cs" worked, we wouldn't need this.
      -->
      <Files>
        <!-- SADLY the way this works means you need to keep adding these paths -->
        <Match path="Scenes/Tests" pattern="*.cs" recurse="false"/>
      </Files>
    </Project>

    <Project frameworkVersion="v4_5" name="OpenSim.Region.ClientStack.LindenCaps.Tests" path="OpenSim/Region/ClientStack/Linden/Caps" type="Library">
      <Configuration name="Debug">
        <Options>
          <OutputPath>../../../../../bin/</OutputPath>
        </Options>
      </Configuration>
      <Configuration name="Release">
        <Options>
          <OutputPath>../../../../../bin/</OutputPath>
        </Options>
      </Configuration>

      <ReferencePath>../../../../../bin/</ReferencePath>
      <Reference name="System"/>
      <Reference name="System.Xml"/>
      <Reference name="HttpServer_OpenSim" path="../../../../../bin/"/>
      <Reference name="log4net" path="../../../../../bin/"/>
      <Reference name="Nini" path="../../../../../bin/"/>
      <Reference name="nunit.framework" path="../../../../../bin/"/>
      <Reference name="OpenMetaverse" path="../../../../../bin/"/>
      <Reference name="OpenMetaverseTypes" path="../../../../../bin/"/>
      <Reference name="OpenMetaverse.StructuredData" path="../../../../../bin/"/>
      <Reference name="OpenSim.Capabilities"/>
      <Reference name="OpenSim.Framework"/>
      <Reference name="OpenSim.Framework.Monitoring"/>
      <Reference name="OpenSim.Framework.Servers"/>
      <Reference name="OpenSim.Framework.Servers.HttpServer"/>
      <Reference name="OpenSim.Region.ClientStack.LindenCaps"/>
      <Reference name="OpenSim.Region.ClientStack.LindenUDP"/>
      <Reference name="OpenSim.Region.CoreModules"/>
      <Reference name="OpenSim.Region.Framework"/>
      <Reference name="OpenSim.Region.OptionalModules"/>
      <Reference name="OpenSim.Services.Interfaces"/>
      <Reference name="OpenSim.Tests.Common"/>

      <Files>
        <Match path="Tests" pattern="*.cs" recurse="false"/>
        <Match path="EventQueue/Tests" pattern="*.cs" recurse="false"/>
      </Files>
    </Project>

    <Project frameworkVersion="v4_5" name="OpenSim.Region.ClientStack.LindenUDP.Tests" path="OpenSim/Region/ClientStack/Linden/UDP/Tests" type="Library">
      <Configuration name="Debug">
        <Options>
          <OutputPath>../../../../../../bin/</OutputPath>
        </Options>
      </Configuration>
      <Configuration name="Release">
        <Options>
          <OutputPath>../../../../../../bin/</OutputPath>
        </Options>
      </Configuration>

      <ReferencePath>../../../../../../bin/</ReferencePath>
      <Reference name="System"/>
      <Reference name="System.Xml"/>
      <Reference name="log4net" path="../../../../../../bin/"/>
      <Reference name="Nini" path="../../../../../../bin/"/>
      <Reference name="nunit.framework" path="../../../../../../bin/"/>
      <Reference name="OpenMetaverse" path="../../../../../../bin/"/>
      <Reference name="OpenMetaverseTypes" path="../../../../../../bin/"/>
      <Reference name="OpenSim.Framework"/>
      <Reference name="OpenSim.Framework.Monitoring"/>
      <Reference name="OpenSim.Region.ClientStack.LindenUDP"/>
      <Reference name="OpenSim.Region.CoreModules"/>
      <Reference name="OpenSim.Region.Framework"/>
      <Reference name="OpenSim.Services.Interfaces"/>
      <Reference name="OpenSim.Tests.Common"/>

      <Files>
        <Match pattern="*.cs" recurse="false"/>
        <Match buildAction="EmbeddedResource" path="Resources" pattern="*"/>
      </Files>
    </Project>

    <Project frameworkVersion="v4_5" name="OpenSim.Region.ScriptEngine.Tests" path="OpenSim/Region/ScriptEngine" type="Library">
      <Configuration name="Debug">
        <Options>
          <OutputPath>../../../bin/</OutputPath>
        </Options>
      </Configuration>
      <Configuration name="Release">
        <Options>
          <OutputPath>../../../bin/</OutputPath>
        </Options>
      </Configuration>

      <ReferencePath>../../../bin/</ReferencePath>
      <Reference name="System"/>
      <Reference name="System.Core"/>
      <Reference name="System.Xml"/>
      <Reference name="OpenSim.Framework"/>
      <Reference name="OpenSim.Framework.Servers"/>
      <Reference name="OpenSim.Framework.Servers.HttpServer"/>
      <Reference name="OpenSim.Region.CoreModules"/>
      <Reference name="OpenSim.Region.Framework"/>
      <Reference name="OpenSim.Region.OptionalModules"/>
      <Reference name="OpenSim.Region.ScriptEngine.Shared"/>
      <Reference name="OpenSim.Region.ScriptEngine.Shared.Api"/>
      <Reference name="OpenSim.Region.ScriptEngine.Shared.Api.Runtime"/>
      <Reference name="OpenSim.Region.ScriptEngine.Shared.Instance"/>
      <Reference name="OpenSim.Region.ScriptEngine.XEngine"/>
      <Reference name="OpenSim.Services.Interfaces"/>
      <Reference name="OpenSim.Tests.Common"/>
      <Reference name="log4net" path="../../../bin/"/>
      <Reference name="nunit.framework" path="../../../bin/"/>
      <Reference name="Nini" path="../../../bin/"/>
      <Reference name="OpenMetaverse" path="../../../bin/"/>
      <Reference name="OpenMetaverse.StructuredData" path="../../../bin/"/>
      <Reference name="OpenMetaverseTypes" path="../../../bin/"/>
      <Reference name="OpenSim.Region.ScriptEngine.Shared.CodeTools"/>
      <Reference name="OpenSim.Region.ScriptEngine.Shared"/>
      <Reference name="Tools" path="../../../bin/"/>

      <!--
           TODO: this is kind of lame, we basically build a duplicate
           assembly but with tests added in, just so that we don't
           need to hard code in a bunch of Test directories here.  If
           pattern="Tests/*.cs" worked, we wouldn't need this.
      -->
      <Files>
        <!-- SADLY the way this works means you need to keep adding these paths -->
        <Match path="Shared/Tests" pattern="*.cs" recurse="true"/>
        <Match path="Shared/CodeTools/Tests" pattern="*.cs" recurse="true"/>
        <Match path="Shared/Instance/Tests" pattern="*.cs" recurse="true"/>
        <Match path="XEngine/Tests" pattern="*.cs" recurse="true"/>
      </Files>
    </Project>

    <!--
           TODO: this is kind of lame, we basically build a duplicate
           assembly but with tests added in, just because we can't resolve cross-bin-dir-refs.
      -->
    <Project frameworkVersion="v4_5" name="OpenSim.Region.PhysicsModule.Ode.Tests" path="OpenSim/Region/PhysicsModules/Ode/Tests" type="Library">
      <Configuration name="Debug">
        <Options>
          <OutputPath>../../../../../bin/</OutputPath>
        </Options>
      </Configuration>
      <Configuration name="Release">
        <Options>
          <OutputPath>../../../../../bin/</OutputPath>
        </Options>
      </Configuration>

      <ReferencePath>../../../../../bin/</ReferencePath>
      <Reference name="System"/>
      <Reference name="System.Core"/>
      <Reference name="OpenMetaverseTypes" path="../../../../../bin/"/>
      <Reference name="Nini" path="../../../../../bin/"/>
      <Reference name="OpenSim.Framework"/>
      <Reference name="OpenSim.Framework.Console"/>
      <Reference name="OpenSim.Region.PhysicsModules.SharedBase"/>
      <Reference name="OpenSim.Region.PhysicsModule.Ode"/>
      <Reference name="OpenSim.Region.Framework"/>
      <Reference name="OpenSim.Tests.Common"/>
      <Reference name="nunit.framework" path="../../../../../bin/"/>
      <Reference name="log4net" path="../../../../../bin/"/>

      <Files>
        <Match pattern="*.cs" recurse="true"/>
      </Files>
    </Project>

    <Project frameworkVersion="v4_5" name="OpenSim.Region.PhysicsModule.BulletS.Tests" path="OpenSim/Region/PhysicsModules/BulletS/Tests" type="Library">
      <Configuration name="Debug">
        <Options>
          <OutputPath>../../../../../bin/</OutputPath>
        </Options>
      </Configuration>
      <Configuration name="Release">
        <Options>
          <OutputPath>../../../../../bin/</OutputPath>
        </Options>
      </Configuration>

      <ReferencePath>../../../../../bin/</ReferencePath>
      <Reference name="System"/>
      <Reference name="System.Core"/>
      <Reference name="System.Data"/>
      <Reference name="Nini" path="../../../../../bin/"/>
      <Reference name="log4net" path="../../../../../bin/"/>
      <Reference name="nunit.framework" path="../../../../../bin/"/>
      <Reference name="OpenMetaverse" path="../../../../../bin/"/>
      <Reference name="OpenMetaverseTypes" path="../../../../../bin/"/>
      <Reference name="OpenSim.Framework"/>
      <Reference name="OpenSim.Tests.Common"/>
      <Reference name="OpenSim.Region.Framework"/>
      <Reference name="OpenSim.Region.PhysicsModule.Meshing"/>
      <Reference name="OpenSim.Region.PhysicsModules.SharedBase"/>
      <Reference name="OpenSim.Region.PhysicsModule.BulletS"/>

      <Files>
        <Match pattern="*.cs" recurse="false"/>
      </Files>
    </Project>


    <Project frameworkVersion="v4_5" name="OpenSim.Server.Handlers.Tests" path="OpenSim/Server/Handlers" type="Library">
      <Configuration name="Debug">
        <Options>
          <OutputPath>../../../bin/</OutputPath>
        </Options>
      </Configuration>
      <Configuration name="Release">
        <Options>
          <OutputPath>../../../bin/</OutputPath>
        </Options>
      </Configuration>

      <ReferencePath>../../../bin/</ReferencePath>
      <Reference name="System"/>
      <Reference name="System.Xml"/>
      <Reference name="System.Web"/>
      <Reference name="log4net" path="../../../bin/"/>
      <Reference name="Nini" path="../../../bin/"/>
      <Reference name="nunit.framework" path="../../../bin/"/>
      <Reference name="OpenMetaverseTypes" path="../../../bin/"/>
      <Reference name="OpenMetaverse" path="../../../bin/"/>
      <Reference name="OpenMetaverse.StructuredData" path="../../../bin/"/>
      <Reference name="XMLRPC" path="../../../bin/"/>
      <Reference name="OpenSim.Framework"/>
      <Reference name="OpenSim.Framework.Console"/>
      <Reference name="OpenSim.Framework.Servers.HttpServer"/>
      <Reference name="OpenSim.Server.Base"/>
      <Reference name="OpenSim.Server.Handlers"/>
      <Reference name="OpenSim.Services.AssetService"/>
      <Reference name="OpenSim.Services.Base"/>
      <Reference name="OpenSim.Services.Interfaces"/>
      <Reference name="OpenSim.Services.UserAccountService"/>
      <Reference name="OpenSim.Tests.Common"/>

      <!--
           TODO: this is kind of lame, we basically build a duplicate
           assembly but with tests added in, just so that we don't
           need to hard code in a bunch of Test directories here.  If
           pattern="Tests/*.cs" worked, we wouldn't need this.
      -->
      <Files>
        <!-- SADLY the way this works means you need to keep adding these paths -->
        <Match path="Asset/Tests" pattern="*.cs" recurse="true"/>
      </Files>
    </Project>

    <Project frameworkVersion="v4_5" name="OpenSim.Tests.Stress" path="OpenSim/Tests/Stress" type="Library">
      <Configuration name="Debug">
        <Options>
          <OutputPath>../../../bin/</OutputPath>
        </Options>
      </Configuration>
      <Configuration name="Release">
        <Options>
          <OutputPath>../../../bin/</OutputPath>
        </Options>
      </Configuration>

      <ReferencePath>../../../bin/</ReferencePath>
      <Reference name="System"/>
      <Reference name="System.Core"/>
      <Reference name="System.Xml"/>
      <Reference name="System.Data"/>
      <Reference name="log4net" path="../../../bin/"/>
      <Reference name="Nini" path="../../../bin/"/>
      <Reference name="nunit.framework" path="../../../bin/"/>
      <Reference name="OpenMetaverse" path="../../../bin/"/>
      <Reference name="OpenMetaverseTypes" path="../../../bin/"/>
      <Reference name="OpenMetaverse.StructuredData" path="../../../bin/"/>
      <Reference name="XMLRPC" path="../../../bin/"/>
      <Reference name="OpenSim.Framework"/>
      <Reference name="OpenSim.Framework.Console"/>
      <Reference name="OpenSim.Framework.Servers.HttpServer"/>
      <Reference name="OpenSim.Region.CoreModules"/>
      <Reference name="OpenSim.Region.Framework"/>
      <Reference name="OpenSim.Region.OptionalModules"/>
      <Reference name="OpenSim.Region.ScriptEngine.Shared"/>
      <Reference name="OpenSim.Region.ScriptEngine.XEngine"/>
      <Reference name="OpenSim.Services.Interfaces"/>
      <Reference name="OpenSim.Services.AvatarService"/>
      <Reference name="OpenSim.Tests.Common"/>
      <Files>
        <Match pattern="*.cs" recurse="false"/>
      </Files>
    </Project>

    <Project frameworkVersion="v4_5" name="OpenSim.Tests.Performance" path="OpenSim/Tests/Performance" type="Library">
      <Configuration name="Debug">
        <Options>
          <OutputPath>../../../bin/</OutputPath>
        </Options>
      </Configuration>
      <Configuration name="Release">
        <Options>
          <OutputPath>../../../bin/</OutputPath>
        </Options>
      </Configuration>

      <ReferencePath>../../../bin/</ReferencePath>
      <Reference name="System"/>
      <Reference name="System.Xml"/>
      <Reference name="System.Data"/>
      <Reference name="log4net" path="../../../bin/"/>
      <Reference name="Nini" path="../../../bin/"/>
      <Reference name="nunit.framework" path="../../../bin/"/>
      <Reference name="OpenMetaverse" path="../../../bin/"/>
      <Reference name="OpenMetaverseTypes" path="../../../bin/"/>
      <Reference name="OpenMetaverse.StructuredData" path="../../../bin/"/>
      <Reference name="XMLRPC" path="../../../bin/"/>
      <Reference name="OpenSim.Framework"/>
      <Reference name="OpenSim.Framework.Console"/>
      <Reference name="OpenSim.Framework.Servers.HttpServer"/>
      <Reference name="OpenSim.Region.CoreModules"/>
      <Reference name="OpenSim.Region.Framework"/>
      <Reference name="OpenSim.Region.OptionalModules"/>
      <Reference name="OpenSim.Region.ScriptEngine.Shared"/>
      <Reference name="OpenSim.Region.ScriptEngine.XEngine"/>
      <Reference name="OpenSim.Services.Interfaces"/>
      <Reference name="OpenSim.Services.AvatarService"/>
      <Reference name="OpenSim.Tests.Common"/>
      <Files>
        <Match pattern="*.cs" recurse="false"/>
      </Files>
    </Project>

    <Project frameworkVersion="v4_5" name="OpenSim.Tests.Permissions" path="OpenSim/Tests/Permissions" type="Library">
      <Configuration name="Debug">
        <Options>
          <OutputPath>../../../bin/</OutputPath>
        </Options>
      </Configuration>
      <Configuration name="Release">
        <Options>
          <OutputPath>../../../bin/</OutputPath>
        </Options>
      </Configuration>

      <ReferencePath>../../../bin/</ReferencePath>
      <Reference name="System"/>
      <Reference name="System.Core"/>
      <Reference name="System.Xml"/>
      <Reference name="Mono.Addins" path="../../../bin/"/>
      <Reference name="OpenMetaverseTypes" path="../../../bin/"/>
      <Reference name="OpenMetaverse" path="../../../bin/"/>
      <Reference name="OpenSim"/>
      <Reference name="OpenSim.ApplicationPlugins.RegionModulesController"/>
      <Reference name="OpenSim.Framework"/>
      <Reference name="OpenSim.Region.Framework"/>
      <Reference name="OpenSim.Region.CoreModules"/>
      <Reference name="OpenSim.Services.Interfaces"/>

      <!-- Unit tests -->
      <!-- <Reference name="OpenSim.Tests.Common"/> -->
      <Reference name="OpenSim.Tests.Common"/>
      <Reference name="Nini" path="../../../bin/"/>
      <Reference name="nunit.framework" path="../../../bin/"/>

      <Reference name="log4net" path="../../../bin/"/>

      <Files>
        <Match pattern="*.cs" recurse="false"/>
      </Files>
    </Project>

    <?include file="addon-modules/*/prebuild*.xml" ?>

  </Solution>

</Prebuild><|MERGE_RESOLUTION|>--- conflicted
+++ resolved
@@ -100,6 +100,7 @@
       <Reference name="System.Drawing"/>
       <Reference name="System.Web"/>
       <Reference name="System.Security"/>
+      <Reference name="System.Security.Cryptography"/>
       <Reference name="OpenMetaverseTypes" path="../../bin/"/>
       <Reference name="OpenMetaverse" path="../../bin/"/>
       <Reference name="OpenMetaverse.StructuredData" path="../../bin/"/>
@@ -1100,11 +1101,7 @@
       </Files>
     </Project>
 
-<<<<<<< HEAD
     <Project frameworkVersion="v4_5" name="OpenSim.Services.MuteListService" path="OpenSim/Services/MuteListService" type="Library">
-=======
-    <Project frameworkVersion="v4_0" name="OpenSim.Services.MuteListService" path="OpenSim/Services/MuteListService" type="Library">
->>>>>>> a7803409
       <Configuration name="Debug">
         <Options>
           <OutputPath>../../../bin/</OutputPath>
@@ -1131,12 +1128,7 @@
         <Match pattern="*.cs" recurse="true"/>
       </Files>
     </Project>
-<<<<<<< HEAD
     <Project frameworkVersion="v4_5" name="OpenSim.Services.UserProfilesService" path="OpenSim/Services/UserProfilesService" type="Library">
-=======
-	
-    <Project frameworkVersion="v4_0" name="OpenSim.Services.UserProfilesService" path="OpenSim/Services/UserProfilesService" type="Library">
->>>>>>> a7803409
       <Configuration name="Debug">
         <Options>
           <OutputPath>../../../bin/</OutputPath>
@@ -1171,10 +1163,7 @@
       </Files>
     </Project>
 
-<<<<<<< HEAD
-    <Project frameworkVersion="v4_5" name="OpenSim.Server.Handlers" path="OpenSim/Server/Handlers" type="Library">
-=======
-    <Project frameworkVersion="v4_0" name="OpenSim.Services.MuteListService" path="OpenSim/Services/MuteListService" type="Library">
+    <Project frameworkVersion="v4_5" name="OpenSim.Services.MuteListService" path="OpenSim/Services/MuteListService" type="Library">
       <Configuration name="Debug">
         <Options>
           <OutputPath>../../../bin/</OutputPath>
@@ -1205,9 +1194,8 @@
         <Match pattern="*.cs" recurse="true"/>
       </Files>
     </Project>
-	
-    <Project frameworkVersion="v4_0" name="OpenSim.Server.Handlers" path="OpenSim/Server/Handlers" type="Library">
->>>>>>> a7803409
+
+    <Project frameworkVersion="v4_5" name="OpenSim.Server.Handlers" path="OpenSim/Server/Handlers" type="Library">
       <Configuration name="Debug">
         <Options>
           <OutputPath>../../../bin/</OutputPath>
@@ -1531,7 +1519,7 @@
       </Files>
     </Project>
 
-    <Project frameworkVersion="v4_0" name="OpenSim.Data.SQLite" path="OpenSim/Data/SQLite" type="Library">
+    <Project frameworkVersion="v4_5" name="OpenSim.Data.SQLite" path="OpenSim/Data/SQLite" type="Library">
       <Configuration name="Debug">
         <Options>
           <OutputPath>../../../bin/</OutputPath>
